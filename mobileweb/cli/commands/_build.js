--- conflicted
+++ resolved
@@ -43,20 +43,7 @@
 UglifyJS.AST_Node.warn_function = function () {};
 
 exports.config = function (logger, config, cli) {
-	var conf;
 	return function (finished) {
-<<<<<<< HEAD
-		cli.createHook('build.mobileweb.config', function (callback) {
-			callback(null, {
-				options: {
-					'deploy-type': {
-						abbr: 'D',
-						default: 'development',
-						desc: __('the type of deployment; production performs optimizations'),
-						hint: __('type'),
-						values: ['production', 'development']
-=======
-
 		if (process.platform == 'win32') {
 			wp8.detect(function (env) {
 				wp8Env = env;
@@ -68,7 +55,7 @@
 
 		function configure() {
 			cli.createHook('build.mobileweb.config', function (callback) {
-				var opts = {
+				var conf = {
 					options: {
 						'deploy-type': {
 							abbr: 'D',
@@ -89,30 +76,25 @@
 								}
 							}
 						}
->>>>>>> f5a2bb90
 					}
 				};
+
 				if (process.platform == 'win32') {
-					opts.options['wp8-publisher-guid'] = {
+					conf.options['wp8-publisher-guid'] = {
 						desc: __('The publisher GUID, obtained from %s', 'http://developer.windowsphone.com'.cyan),
 						hint: __('GUID')
 					};
-					opts.options['device-id'] = {
+					conf.options['device-id'] = {
 						abbr: 'C',
 						desc: __('On Windows Phone 8, the device-id of the emulator/device to run the app in, "xd" for any emulator, or "de" for any device'),
 					};
 				}
-				callback(opts);
-			})(function (err, results, result) {
-				finished(conf = result);
+
+				callback(conf);
+			})(function (err, result) {
+				finished(result);
 			});
-<<<<<<< HEAD
-		})(function (err, result) {
-			finished(result);
-		});
-=======
-		}
->>>>>>> f5a2bb90
+		}
 	};
 };
 
