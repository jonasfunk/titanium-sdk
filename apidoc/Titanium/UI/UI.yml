---
name: Titanium.UI
summary: The main <Titanium.UI> module.  
description:  |
    The UI module is responsible for native user-interface components and interaction inside 
    Titanium.  The goal of the UI module is to provide a native experience along with native 
    performance by compiling Javascript code into their native counterparts as part of the 
    build process.
    
    #### Design
    
    The UI module is broken down into 3 major area:
    
    * **Views** - [Views](Titanium.UI.View) are containers that host visual elements such as 
    controls or other views.  Views can have their properties customized, such as their border color 
    and radius, can fire events such as swipe events or touches, and can optionally contain a 
    hierarchy or other views as children. In Titanium, most views are specialized to perform both a 
    visual function and set of interaction behaviors such as [Table View](Titanium.UI.TableView) or
    [Coverflow View](Titanium.UI.CoverFlowView).  Views are always named with the suffix `View`.
    
    * **Controls** - controls, or sometimes referred as widgets, are visual elements such as 
    [sliders](Titanium.UI.Slider),  [buttons](Titanium.UI.Button) and [switches](Titanium.UI.Switch). 
    They provide a visual element which has a defined behavior and typical have special 
    configuration and special events.  Controls themselves are views and also inherit a views 
    properties, functions and events.
    
    * **Windows** - [Windows](Titanium.UI.Window) are typically top-level visual constructs that are 
    the main part of your interface. An application will always have at least one window and windows 
    can take different shapes and sizes, can have display and interaction properties such as 
    fullscreen or modal and can be customized, such as changing their opacity or background color. 
    Windows themselves are views and also inherit a views properties, functions and events. There 
    are a few specialization of Windows such as a [Tab Group](Titanium.UI.TabGroup) which offer 
    additional behavior beyond the basic Window.
    
    Titanium uses the [Factory Pattern](http://en.wikipedia.org/wiki/Factory_method_pattern) for 
    constructing objects and a general naming pattern for APIs.  For example, to construct a 
    [Alert Dialog](Titanium.UI.AlertDialog), you call the method <Titanium.UI.createAlertDialog>.  
    To create a [TextArea](Titanium.UI.TextArea), you call the method <Titanium.UI.createTextArea>.  
    Once an object is created, it will be available until it goes out of scope.
    
    #### Optimizations
    
    UI objects are optimized by Titanium to not be realized into the drawing context and placed into 
    the device UI surface until needed.  That means that you can create UI objects, set their 
    properties and add them to their hierarchy without much worry about memory or performance.  
    When the native drawing surface needs to render a specific view or control, Titanium will 
    automatically create the view as needed.  Additionally, Titanium is optimized to also release 
    memory once the view is no longer needed, on screen or in low memory situations.  However, it's 
    a good idea to help Titanium along in certain cases where you are no longer using objects.  For 
    example, you should call `close` on a [Window](Titanium.UI.Window) instance when you are no 
    longer using it.  You can safely call `open` on the window again to re-open it.
    
    #### Global Context and Threading
    
    Be careful with the objects that are created in `app.js` but only used once. Since the `app.js` 
    context is global and generally is not garbage collected until the application exits, you 
    should think about the design of your application as it relates to this fact.
    
    [Window](Titanium.UI.Window) objects that are opened up with the `url` property to another 
    JavaScript file provide a nice way to decompose your application into smaller units.
    
    Additionally, Window objects created with a `url` value run in a separate JavaScript context 
    and thread. While all UI processing is done on the main UI thread, other processing inside 
    a Window or the `app.js` that does not have UI interaction will run in its own thread.
    
    The other benefit of using the `url` property is that when the window is closed, resources 
    allocated in the window's context can be immediately cleaned up, saving resources such as 
    memory and CPU.
    
    For more information, see the sections "Sub-contexts" and "Passing Data Between Contexts" on the 
    [Window](Titanium.UI.Window) reference page.
    
    #### Portability
    
    Titanium components are designed to be portable across as many platforms as it supports.  
    However, there are cases where a device either does not support a specific feature or capability 
    or where it support additional functionality.  For cases where the device OS supports 
    capabilities that other platforms do not, we attempt to place those capabilities in a separate 
    namespace, such as <Titanium.UI.iPhone>. However, in cases where the control is in a common 
    namespace and support additional features, we continue to place that functionality directly on 
    the object.
    
    #### Events
    
    Event listeners must be defined before their respective events are likely to be fired, otherwise 
    they are not guaranteed to be called. The open and focus [Window](Titanium.UI.Window) event 
    listeners, for instance, must be defined before the window is opened.
    
    Evaluating events as late as possible while bearing the above consideration in mind, however, 
    can significantly improve application responsiveness. For example, an event listener for a 
    click event may be defined after the parent window has been opened.
    
    #### Colors
    
    Many UI components have properties that control their color.
    
    Colors may be specified as a hex triplet to determine the red, green and blue channels. Thus, 
    `'#000000'` is specified for black, `'#ff0000'` for red, `'#00ff00'` for green, `'#0000ff'` for 
    blue, and `'#ffffff'` for white, etc. A channel may be abbreviated when its two hex digits are 
    identical, such as `'#000'`, `'#f00'`, `'#0f0#'`, `'#00f'` and `'#fff'` for the above colors, 
    respectively.
    
    An additional alpha channel is supported as a prefix to the hex triplet. So, to make 
    the purple-like color `'#ff00ff'` semi-opaque, you could use an alpha value of `'55'`, giving, 
    `'#55ff00ff'` or `'#5f0f'`.
    
    Note that while the pound symbol, `#`, is not mandatory on iOS when using the hex triplet format, 
    it is recommended to include it to provide compatibility with other platforms.
    
    iOS also accepts colors specified in the form, `rgb(R,G,B)` and `rgba(R,G,B,A)`, with the color 
    channels inside the parethesis represented by integer numbers between `0` and `255` and the 
    alpha channel by a float number between `0` and `1.0` (transparent to opaque, respectively). 
    For example, an opaque purple could be obtained using `'rgb(255,0,255)'` and a semi-opaque purple 
    using `'rgba(255,0,255,0.3)'`. Note that although this format will work if the `rgb` or `rgba` 
    prefix is omitted, this is not officially supported and thus not recommended.
    
    Alternatively, the following set of color names are recognized.
    
    `'aqua'`, `'black'`, `'blue'`, `'brown'`, `'cyan'`, `'darkgray'`, `'fuchsia'`, `'gray'`, 
    `'green'`, `'lightgray'`, `'lime'`, `'magenta'`, `'maroon'`, `'navy'`, `'olive'`, `'orange'`, 
    `'pink'`, `'purple'`, `'red'`, `'silver'`, `'teal'`, `'white'`, `'yellow'`.
    
    Currently, Android does not support the color name `'brown'` and iOS does not support `'aqua'`, 
    `'fuchsia'`, `'lime'` or `'maroon'`.
    
    All color properties also accept a value of `'transparent'`.
    
    If a color property is undefined, the default color of the particular UI element is applied. 
    If a color value is not valid on iOS, the default color is applied, whereas, on Android, the 
    color yellow is applied.
    
    Besides the above mentioned colors, iOS also supports the following native system background colors.
    
    * **[COLOR_SCROLLVIEW_BACKGROUND](Titanium.UI.iOS.COLOR_SCROLLVIEW_BACKGROUND)** 
    * **[COLOR_VIEW_FLIPSIDE_BACKGROUND](Titanium.UI.iOS.COLOR_VIEW_FLIPSIDE_BACKGROUND)** 
    * **[COLOR_UNDER_PAGE_BACKROUND](Titanium.UI.iOS.COLOR_UNDER_PAGE_BACKROUND)** - only 
    available on `iOS SDK 5.0 and above`.

extends: Titanium.Module
since: "0.4"

methods:
  - name: create2DMatrix
    summary: Creates and returns an instance of <Titanium.UI.2DMatrix>.
    returns:
        type: Titanium.UI.2DMatrix
    parameters:
      - name: parameters
        summary: Initial transformation of the matrix.
        type: MatrixCreationDict
        optional: true
        
  - name: convertUnits
    summary: Converts one type of unit to another using the metrics of the main display.
    description: As this method does not support percentages, `0` is returned if they are specified.
    returns:
        type: Number
    since: "2.0.0"
    parameters:
      - name: convertFromValue
        summary: |
            Measurement and optional unit to convert from, i.e. 160, "120dip".  Percentages are 
            not accepted.
        type: String
        
      - name: convertToUnits
        summary: |
            Desired unit for the conversion result. Use one of the unit constants in <Titanium.UI>.
        type: String

properties:
  - name: ANIMATION_CURVE_EASE_IN
    summary: Use the animation curve constants in <Titanium.UI.iOS> instead.
    type: Number
    deprecated:
        since: "1.8.0"
    permission: read-only
    platforms: [iphone, ipad, mobileweb]
    
  - name: ANIMATION_CURVE_EASE_IN_OUT
    summary: Use the animation curve constants in <Titanium.UI.iOS> instead.
    type: Number
    deprecated:
        since: "1.8.0"
    permission: read-only
    platforms: [iphone, ipad, mobileweb]
    
  - name: ANIMATION_CURVE_EASE_OUT
    summary: Use the animation curve constants in <Titanium.UI.iOS> instead.
    type: Number
    deprecated:
        since: "1.8.0"
    permission: read-only
    platforms: [iphone, ipad, mobileweb]
    
  - name: ANIMATION_CURVE_LINEAR
    summary: Use the animation curve constants in <Titanium.UI.iOS> instead.
    type: Number
    deprecated:
        since: "1.8.0"
    permission: read-only
    platforms: [iphone, ipad, mobileweb]
    
  - name: AUTODETECT_ADDRESS
    summary: Use the text auto-detection constants in <Titanium.UI.iOS> instead.
    type: Number
    deprecated:
        since: "1.8.0"
    osver: {ios: {min: "4.0"}}
    permission: read-only
    platforms: [iphone, ipad]
    
  - name: AUTODETECT_ALL
    summary: Use the text auto-detection constants in <Titanium.UI.iOS> instead.
    type: Number
    deprecated:
        since: "1.8.0"
    permission: read-only
    platforms: [iphone, ipad]
    
  - name: AUTODETECT_CALENDAR
    summary: Use the text auto-detection constants in <Titanium.UI.iOS> instead.
    type: Number
    deprecated:
        since: "1.8.0"
    osver: {ios: {min: "4.0"}}
    permission: read-only
    platforms: [iphone, ipad]
    
  - name: AUTODETECT_LINK
    summary: Use the text auto-detection constants in <Titanium.UI.iOS> instead.
    type: Number
    deprecated:
        since: "1.8.0"
    permission: read-only
    platforms: [iphone, ipad]
    
  - name: AUTODETECT_NONE
    summary: Use the text auto-detection constants in <Titanium.UI.iOS> instead.
    type: Number
    deprecated:
        since: "1.8.0"
    permission: read-only
    platforms: [iphone, ipad]
    
  - name: AUTODETECT_PHONE
    summary: Use the text auto-detection constants in <Titanium.UI.iOS> instead.
    type: Number
    deprecated:
        since: "1.8.0"
    permission: read-only
    platforms: [iphone, ipad]
    
  - name: BLEND_MODE_CLEAR
    summary: Use the blend mode constants in <Titanium.UI.iOS> instead.
    type: Number
    deprecated:
        since: "1.8.0"
    permission: read-only
    platforms: [iphone, ipad]
    
  - name: BLEND_MODE_COLOR
    summary: Use the blend mode constants in <Titanium.UI.iOS> instead.
    type: Number
    deprecated:
        since: "1.8.0"
    permission: read-only
    platforms: [iphone, ipad]
    
  - name: BLEND_MODE_COLOR_BURN
    summary: Use the blend mode constants in <Titanium.UI.iOS> instead.
    type: Number
    deprecated:
        since: "1.8.0"
    permission: read-only
    platforms: [iphone, ipad]
    
  - name: BLEND_MODE_COLOR_DODGE
    summary: Use the blend mode constants in <Titanium.UI.iOS> instead.
    type: Number
    deprecated:
        since: "1.8.0"
    permission: read-only
    platforms: [iphone, ipad]
    
  - name: BLEND_MODE_COPY
    summary: Use the blend mode constants in <Titanium.UI.iOS> instead.
    type: Number
    deprecated:
        since: "1.8.0"
    permission: read-only
    platforms: [iphone, ipad]
    
  - name: BLEND_MODE_DARKEN
    summary: Use the blend mode constants in <Titanium.UI.iOS> instead.
    type: Number
    deprecated:
        since: "1.8.0"
    permission: read-only
    platforms: [iphone, ipad]
    
  - name: BLEND_MODE_DESTINATION_ATOP
    summary: Use the blend mode constants in <Titanium.UI.iOS> instead.
    type: Number
    deprecated:
        since: "1.8.0"
    permission: read-only
    platforms: [iphone, ipad]
    
  - name: BLEND_MODE_DESTINATION_IN
    summary: Use the blend mode constants in <Titanium.UI.iOS> instead.
    type: Number
    deprecated:
        since: "1.8.0"
    permission: read-only
    platforms: [iphone, ipad]
    
  - name: BLEND_MODE_DESTINATION_OUT
    summary: Use the blend mode constants in <Titanium.UI.iOS> instead.
    type: Number
    deprecated:
        since: "1.8.0"
    permission: read-only
    platforms: [iphone, ipad]
    
  - name: BLEND_MODE_DESTINATION_OVER
    summary: Use the blend mode constants in <Titanium.UI.iOS> instead.
    type: Number
    deprecated:
        since: "1.8.0"
    permission: read-only
    platforms: [iphone, ipad]
    
  - name: BLEND_MODE_DIFFERENCE
    summary: Use the blend mode constants in <Titanium.UI.iOS> instead.
    type: Number
    deprecated:
        since: "1.8.0"
    permission: read-only
    platforms: [iphone, ipad]
    
  - name: BLEND_MODE_EXCLUSION
    summary: Use the blend mode constants in <Titanium.UI.iOS> instead.
    type: Number
    deprecated:
        since: "1.8.0"
    permission: read-only
    platforms: [iphone, ipad]
    
  - name: BLEND_MODE_HARD_LIGHT
    summary: Use the blend mode constants in <Titanium.UI.iOS> instead.
    type: Number
    deprecated:
        since: "1.8.0"
    permission: read-only
    platforms: [iphone, ipad]
    
  - name: BLEND_MODE_HUE
    summary: Use the blend mode constants in <Titanium.UI.iOS> instead.
    type: Number
    deprecated:
        since: "1.8.0"
    permission: read-only
    platforms: [iphone, ipad]
    
  - name: BLEND_MODE_LIGHTEN
    summary: Use the blend mode constants in <Titanium.UI.iOS> instead.
    type: Number
    deprecated:
        since: "1.8.0"
    permission: read-only
    platforms: [iphone, ipad]
    
  - name: BLEND_MODE_LUMINOSITY
    summary: Use the blend mode constants in <Titanium.UI.iOS> instead.
    type: Number
    deprecated:
        since: "1.8.0"
    permission: read-only
    platforms: [iphone, ipad]
    
  - name: BLEND_MODE_MULTIPLY
    summary: Use the blend mode constants in <Titanium.UI.iOS> instead.
    type: Number
    deprecated:
        since: "1.8.0"
    permission: read-only
    platforms: [iphone, ipad]
    
  - name: BLEND_MODE_NORMAL
    summary: Use the blend mode constants in <Titanium.UI.iOS> instead.
    type: Number
    deprecated:
        since: "1.8.0"
    permission: read-only
    platforms: [iphone, ipad]
    
  - name: BLEND_MODE_OVERLAY
    summary: Use the blend mode constants in <Titanium.UI.iOS> instead.
    type: Number
    deprecated:
        since: "1.8.0"
    permission: read-only
    platforms: [iphone, ipad]
    
  - name: BLEND_MODE_PLUS_DARKER
    summary: Use the blend mode constants in <Titanium.UI.iOS> instead.
    type: Number
    deprecated:
        since: "1.8.0"
    permission: read-only
    platforms: [iphone, ipad]
    
  - name: BLEND_MODE_PLUS_LIGHTER
    summary: Use the blend mode constants in <Titanium.UI.iOS> instead.
    type: Number
    deprecated:
        since: "1.8.0"
    permission: read-only
    platforms: [iphone, ipad]
    
  - name: BLEND_MODE_SATURATION
    summary: Use the blend mode constants in <Titanium.UI.iOS> instead.
    type: Number
    deprecated:
        since: "1.8.0"
    permission: read-only
    platforms: [iphone, ipad]
    
  - name: BLEND_MODE_SCREEN
    summary: Use the blend mode constants in <Titanium.UI.iOS> instead.
    type: Number
    deprecated:
        since: "1.8.0"
    permission: read-only
    platforms: [iphone, ipad]
    
  - name: BLEND_MODE_SOFT_LIGHT
    summary: Use the blend mode constants in <Titanium.UI.iOS> instead.
    type: Number
    deprecated:
        since: "1.8.0"
    permission: read-only
    platforms: [iphone, ipad]
    
  - name: BLEND_MODE_SOURCE_ATOP
    summary: Use the blend mode constants in <Titanium.UI.iOS> instead.
    type: Number
    deprecated:
        since: "1.8.0"
    permission: read-only
    platforms: [iphone, ipad]
    
  - name: BLEND_MODE_SOURCE_IN
    summary: Use the blend mode constants in <Titanium.UI.iOS> instead.
    type: Number
    deprecated:
        since: "1.8.0"
    permission: read-only
    platforms: [iphone, ipad]
    
  - name: BLEND_MODE_SOURCE_OUT
    summary: Use the blend mode constants in <Titanium.UI.iOS> instead.
    type: Number
    deprecated:
        since: "1.8.0"
    permission: read-only
    platforms: [iphone, ipad]
    
  - name: BLEND_MODE_XOR
    summary: Use the blend mode constants in <Titanium.UI.iOS> instead.
    type: Number
    deprecated:
        since: "1.8.0"
    permission: read-only
    platforms: [iphone, ipad]
    
  - name: FACE_DOWN
    summary: Constant value for face-down orientation.
    type: Number
    permission: read-only
    
  - name: FACE_UP
    summary: Constant value for face-up orientation.
    type: Number
    permission: read-only
    
  - name: FILL
    summary: FILL behavior for UI layout.
    description: The FILL behavior means the view will grow its size to fill its parent.
    type: String
    permission: read-only
    since: "2.0.0"
    
  - name: INHERIT
    summary: INHERIT behavior for UI layout.
    description: |
        The INHERIT behavior allows the width/height of a view to be determined by the 
        parent. If a parent has a size of <Titanium.UI.SIZE>, then the child will inherit 
<<<<<<< HEAD
        a size of <Titanium.UI.SIZE>. Otherwise, the child inherits a size of 
        <Titanium.UI.FILL>.
=======
        a size of <Titanium.UI.SIZE>. Otherwise, the child inherits a size of <Titanium.UI.FILL>.
    type: String
>>>>>>> 32b0001c
    permission: read-only
    platforms: [mobileweb]
    since: "2.0.0"
    
  - name: INPUT_BORDERSTYLE_BEZEL
    summary: Use a bezel-style border on the input field.
    description: Use with the <Titanium.UI.TextField.borderStyle> property.
    type: Number
    permission: read-only
    
  - name: INPUT_BORDERSTYLE_LINE
    summary: Use a simple line border on the input field.
    description: Use with the <Titanium.UI.TextField.borderStyle> property.
    type: Number
    permission: read-only
    
  - name: INPUT_BORDERSTYLE_NONE
    summary: Use no border on the input field.
    description: Use with the <Titanium.UI.TextField.borderStyle> property.
    type: Number
    permission: read-only
    
  - name: INPUT_BORDERSTYLE_ROUNDED
    summary: Use a rounded-rectangle border on the input field.
    description: Use with the <Titanium.UI.TextField.borderStyle> property.
    type: Number
    permission: read-only
    
  - name: INPUT_BUTTONMODE_ALWAYS
    summary: Always show buttons on the input field.
    description: |
        Use with the <Titanium.UI.TextField.clearButtonMode>, 
        <Titanium.UI.TextField.leftButtonMode>, 
        and <Titanium.UI.TextField.rightButtonMode> properties.
    type: Number
    permission: read-only
    platforms: [android, iphone, ipad]
    
  - name: INPUT_BUTTONMODE_NEVER
    summary: Never show buttons on the input field.
    description: |
        Use with the <Titanium.UI.TextField.clearButtonMode>, 
        <Titanium.UI.TextField.leftButtonMode>, 
        and <Titanium.UI.TextField.rightButtonMode> properties.
    type: Number
    permission: read-only
    platforms: [android, iphone, ipad]
    
  - name: INPUT_BUTTONMODE_ONBLUR
    summary: Show buttons on the input field when it loses focus.
    description: |
        Use with the <Titanium.UI.TextField.clearButtonMode>, 
        <Titanium.UI.TextField.leftButtonMode>, 
        and <Titanium.UI.TextField.rightButtonMode> properties.
    type: Number
    permission: read-only
    platforms: [iphone, ipad]
    
  - name: INPUT_BUTTONMODE_ONFOCUS
    summary: Show buttons on the input field when it gains focus.
    description: |
        Use with the <Titanium.UI.TextField.clearButtonMode>, 
        <Titanium.UI.TextField.leftButtonMode>, 
        and <Titanium.UI.TextField.rightButtonMode> properties.
    type: Number
    permission: read-only
    platforms: [android, iphone, ipad]
    
  - name: KEYBOARD_APPEARANCE_ALERT
    summary: Use a keyboard appearance suitable for entering text on an alert.
    type: Number
    permission: read-only
    platforms: [iphone, ipad]
    
  - name: KEYBOARD_APPEARANCE_DEFAULT
    summary: Use the platform-specific default keyboard appearance.
    type: Number
    permission: read-only
    platforms: [iphone, ipad]
    
  - name: KEYBOARD_ASCII
    summary: Use an ASCII keyboard, with the standard keyboard layout.
    description: |
        Use with the <Titanium.UI.TextField.keyboardType> and <Titanium.UI.TextArea.keyboardType> 
        properties.
    type: Number
    permission: read-only
    platforms: [android, iphone, ipad]

  - name: KEYBOARD_DECIMAL_PAD
    summary: Use a keyboard with decimal numbers only, with the pad keyboard layout.
    description: |
        Use with the <Titanium.UI.TextField.keyboardType> and <Titanium.UI.TextArea.keyboardType> 
        properties.
        
        On MobileWeb, if you enable `passwordType`, the `keyboardType` value will be overridden with 
        `KEYBOARD_DEFAULT`.
    type: Number
    permission: read-only
    platforms: [android, iphone, ipad]

  - name: KEYBOARD_DEFAULT
    summary: Use the default keyboard, depending on the platform.
    description: |
        Use with the <Titanium.UI.TextField.keyboardType> and <Titanium.UI.TextArea.keyboardType> 
        properties.
    type: Number
    permission: read-only
    
  - name: KEYBOARD_EMAIL
    summary: Use a keyboard suitable for composing email, with the standard keyboard layout.
    description: |
        Use with the <Titanium.UI.TextField.keyboardType> and <Titanium.UI.TextArea.keyboardType> 
        properties.
        
        Note: on MobileWeb, if you enable `passwordType`, the `keyboardType` value will be 
        overridden with `KEYBOARD_DEFAULT`.
    type: Number
    permission: read-only
    
  - name: KEYBOARD_NAMEPHONE_PAD
    summary: Use a keyboard suitable for entering names and phone numbers, with the pad keyboard layout.
    description: |
        Use with the <Titanium.UI.TextField.keyboardType> and <Titanium.UI.TextArea.keyboardType> 
        properties.
    type: Number
    permission: read-only
    platforms: [android, iphone, ipad]
    
  - name: KEYBOARD_NUMBERS_PUNCTUATION
    summary: Use a keyboard with numbers and punctuation only, with the standard keyboard layout.
    description: |
        Use with the <Titanium.UI.TextField.keyboardType> and <Titanium.UI.TextArea.keyboardType> 
        properties.
    type: Number
    permission: read-only
    platforms: [android, iphone, ipad]
    
  - name: KEYBOARD_NUMBER_PAD
    summary: Use a keyboard with a number pad only, with the pad keyboard layout.
    description: |
        Use with the <Titanium.UI.TextField.keyboardType> and <Titanium.UI.TextArea.keyboardType> 
        properties.
        
        On MobileWeb, if you enable `passwordType`, the `keyboardType` value will be overridden with 
        `KEYBOARD_DEFAULT`.
    type: Number
    permission: read-only
    
  - name: KEYBOARD_PHONE_PAD
    summary: Use a keyboard with a phone-style number pad, with the pad keyboard layout.
    description: |
        Use with the <Titanium.UI.TextField.keyboardType> and <Titanium.UI.TextArea.keyboardType> 
        properties.
        
        On MobileWeb, if you enable `passwordType`, the `keyboardType` value will be overridden with 
        `KEYBOARD_DEFAULT`.
    type: Number
    permission: read-only
    
  - name: KEYBOARD_URL
    summary: Use an keyboard optimized for entering URLs, with the standard keyboard layout.
    description: |
        Use with the <Titanium.UI.TextField.keyboardType> and <Titanium.UI.TextArea.keyboardType> 
        properties.
        
        On MobileWeb, if you enable `passwordType`, the `keyboardType` value will be overridden with 
        `KEYBOARD_DEFAULT`.
    type: Number
    permission: read-only
    
  - name: LANDSCAPE_LEFT
    summary: Standard landscape orientation (home button on left).
    type: Number
    permission: read-only
    
  - name: LANDSCAPE_RIGHT
    summary: Reverse landscape orientation (home button on right).
    type: Number
    permission: read-only
    platforms: [android, iphone, ipad]
    
  - name: NOTIFICATION_DURATION_LONG
    summary: Specifies a long duration for an Android Toast notification (<Titanium.UI.Notification>).
    type: Number
    permission: read-only
    platforms: [android]
    
  - name: NOTIFICATION_DURATION_SHORT
    summary: Specifies a short duration for an Android Toast notification (<Titanium.UI.Notification>).
    type: Number
    permission: read-only
    platforms: [android]
    
  - name: PICKER_TYPE_COUNT_DOWN_TIMER
    summary: Use a picker with a countdown timer appearance, showing hours and minutes.
    description: |
        For an actual countdown timer, the application is responsible for setting a timer 
        to update the picker values.
    type: Number
    permission: read-only
    platforms: [android, iphone, ipad]
    
  - name: PICKER_TYPE_DATE
    summary: Use a date picker.
    type: Number
    permission: read-only
    
  - name: PICKER_TYPE_DATE_AND_TIME
    summary: Use a date and time picker.
    type: Number
    permission: read-only
    
  - name: PICKER_TYPE_PLAIN
    summary: Use a plain picker (for values other than date or time).
    type: Number
    permission: read-only
    
  - name: PICKER_TYPE_TIME
    summary: Use a time picker.
    type: Number
    permission: read-only
    
  - name: PORTRAIT
    summary: Orientation constant for portrait mode orientation.
    type: Number
    permission: read-only
    
  - name: RETURNKEY_DEFAULT
    summary: Use the default return key on the virtual keyboard.
    description: |
        Use with the <Titanium.UI.TextField.returnKeyType> and 
        <Titanium.UI.TextArea.returnKeyType> properties.

        On Android devices, the default return key displays a graphical arrow.
        
        On Mobile Web, the default return key label depends on the mobile browser. For Mobile Web
        on iOS devices, the default label is "return".
    type: Number
    permission: read-only
    
  - name: RETURNKEY_DONE
    summary: Set the return key text to "Done".
    description: |
        Use with the <Titanium.UI.TextField.returnKeyType> and 
        <Titanium.UI.TextArea.returnKeyType> properties.
    type: Number
    permission: read-only
    platforms: [android, iphone, ipad]
    
  - name: RETURNKEY_EMERGENCY_CALL
    summary: Set the return key text to "Emergency Call".
    description: |
        Use with the <Titanium.UI.TextField.returnKeyType> and 
        <Titanium.UI.TextArea.returnKeyType> properties.
    type: Number
    permission: read-only
    platforms: [android, iphone, ipad]
    
  - name: RETURNKEY_GO
    summary: Set the return key text to "Go".
    description: |
        Use with the <Titanium.UI.TextField.returnKeyType> and 
        <Titanium.UI.TextArea.returnKeyType> properties.
    type: Number
    permission: read-only
    
  - name: RETURNKEY_GOOGLE
    summary: Set the return key text to "Google".
    description: |
        Use with the <Titanium.UI.TextField.returnKeyType> and 
        <Titanium.UI.TextArea.returnKeyType> properties.
    type: Number
    permission: read-only
    
  - name: RETURNKEY_JOIN
    summary: Set the return key text to "Join".
    description: |
        Use with the <Titanium.UI.TextField.returnKeyType> and 
        <Titanium.UI.TextArea.returnKeyType> properties.
    type: Number
    permission: read-only
    platforms: [android, iphone, ipad]
    
  - name: RETURNKEY_NEXT
    summary: Set the return key text to "Next".
    description: |
        Use with the <Titanium.UI.TextField.returnKeyType> and 
        <Titanium.UI.TextArea.returnKeyType> properties.
    type: Number
    permission: read-only
    platforms: [android, iphone, ipad]
    
  - name: RETURNKEY_ROUTE
    summary: Set the return key text to "Route".
    description: |
        Use with the <Titanium.UI.TextField.returnKeyType> and 
        <Titanium.UI.TextArea.returnKeyType> properties.
    type: Number
    permission: read-only
    platforms: [android, iphone, ipad]
    
  - name: RETURNKEY_SEARCH
    summary: Set the return key text to "Search".
    description: |
        Use with the <Titanium.UI.TextField.returnKeyType> and 
        <Titanium.UI.TextArea.returnKeyType> properties.
    type: Number
    permission: read-only
    
  - name: RETURNKEY_SEND
    summary: Set the return key text to "Send".
    description: |
        Use with the <Titanium.UI.TextField.returnKeyType> and 
        <Titanium.UI.TextArea.returnKeyType> properties.
    type: Number
    permission: read-only
    platforms: [android, iphone, ipad]
    
  - name: RETURNKEY_YAHOO
    summary: Set the return key text to "Yahoo".
    description: |
        Use with the <Titanium.UI.TextField.returnKeyType> and 
        <Titanium.UI.TextArea.returnKeyType> properties.
    type: Number
    permission: read-only
    
  - name: SIZE
    summary: SIZE behavior for UI layout.
    description: The SIZE behavior means the view will constrain its size fit its contents.
    type: String
    permission: read-only
    since: "2.0.0"
    
  - name: TEXT_ALIGNMENT_CENTER
    summary: Center align text.
    description: |
        Use with the <Titanium.UI.TextField.textAlign> and 
        <Titanium.UI.TextArea.textAlign> properties.
        
        This constant is a string on android, and a number on iOS and mobileweb.
    type: [Number, String]
    permission: read-only
    
  - name: TEXT_ALIGNMENT_LEFT
    summary: Left align text.
    description: |
        Use with the <Titanium.UI.TextField.textAlign> and 
        <Titanium.UI.TextArea.textAlign> properties.
        
        This constant is a string on android, and a number on iOS and mobileweb.
    type: [Number, String]
    permission: read-only
    
  - name: TEXT_ALIGNMENT_RIGHT
    summary: Right align text.
    description: |
        Use with the <Titanium.UI.TextField.textAlign> and 
        <Titanium.UI.TextArea.textAlign> properties.
        
        This constant is a string on android, and a number on iOS and mobileweb.
    type: [Number, String]
    permission: read-only
    
  - name: TEXT_AUTOCAPITALIZATION_ALL
    summary: Auto-capitalize all text in the input field.
    description: |
        Use with the <Titanium.UI.TextField.autocapitalization> and 
        <Titanium.UI.TextArea.autocapitalization> properties.
    type: Number
    permission: read-only
    
  - name: TEXT_AUTOCAPITALIZATION_NONE
    summary: Do not auto-capitalize.
    description: |
        Use with the <Titanium.UI.TextField.autocapitalization> and 
        <Titanium.UI.TextArea.autocapitalization> properties.
    type: Number
    permission: read-only
    
  - name: TEXT_AUTOCAPITALIZATION_SENTENCES
    summary: Use sentence-style auto-capitalization in the input field.
    description: |
        Use with the <Titanium.UI.TextField.autocapitalization> and 
        <Titanium.UI.TextArea.autocapitalization> properties.
    type: Number
    permission: read-only
    
  - name: TEXT_AUTOCAPITALIZATION_WORDS
    summary: Auto-capitalize the first letter of each word in the input field.
    description: |
        Use with the <Titanium.UI.TextField.autocapitalization> and 
        <Titanium.UI.TextArea.autocapitalization> properties.
        
        Mobile Web does not support this because it would interfere with the native capitalization 
        of the mobile browser.
    type: Number
    permission: read-only
    platforms: [android, iphone, ipad]
    
  - name: TEXT_VERTICAL_ALIGNMENT_BOTTOM
    summary: Align text to the bottom of the view.
    description: |
        Use with the <Titanium.UI.TextField.verticalAlign> and 
        <Titanium.UI.TextArea.verticalAlign> properties.
        
        This constant is a string on android, and a number on iOS and mobileweb.
    type: [Number, String]
    permission: read-only
    
  - name: TEXT_VERTICAL_ALIGNMENT_CENTER
    summary: Vertically align text to the center of the view.
    description: |
        Use with the <Titanium.UI.TextField.verticalAlign> and 
        <Titanium.UI.TextArea.verticalAlign> properties.
        
        This constant is a string on android, and a number on iOS and mobileweb.
    type: [Number, String]
    permission: read-only
    
  - name: TEXT_VERTICAL_ALIGNMENT_TOP
    summary: Align text to the top of the view.
    description: |
        Use with the <Titanium.UI.TextField.verticalAlign> and 
        <Titanium.UI.TextArea.verticalAlign> properties.
        
        This constant is a string on android, and a number on iOS and mobileweb.
    type: [Number, String]
    permission: read-only
    
  - name: UNIT_CM
    summary: Unit constant representing units in centimeters.
    type: String
    permission: read-only
    since: "2.0.0"
    
  - name: UNIT_DIP
    summary: Unit constant representing units in density-independent pixels.
    type: String
    permission: read-only
    since: "2.0.0"
    
  - name: UNIT_IN
    summary: Unit constant representing units in inches.
    type: String
    permission: read-only
    since: "2.0.0"
    
  - name: UNIT_MM
    summary: Unit constant representing units in millimeters.
    type: String
    permission: read-only
    since: "2.0.0"
    
  - name: UNIT_PX
    summary: Unit constant representing units in pixels.
    type: String
    permission: read-only
    since: "2.0.0"
    
  - name: UNKNOWN
    summary: Orientation constant representing an unknown orientation.
    type: Number
    permission: read-only
    
  - name: UPSIDE_PORTRAIT
    summary: Orientation constant for inverted portait orientation.
    type: Number
    permission: read-only
    platforms: [android, iphone, ipad]
    
  - name: backgroundColor
    summary: |
        Sets the background color of the master view (when there are no windows or other top-level 
        controls displayed).
    description: |
        The default background color may also show through if you use semi-transparent 
        windows.
    type: String
    permission: read-only
    
  - name: backgroundImage
    summary: |
        Local path or URL to an image file for setting a background for the master view (when there 
        are no windows or other top-level controls displayed).
    description: |
        The default background image may also show through if you use semi-transparent 
        windows.
    type: String
    
  - name: currentTab
    summary: The currently active tab, if a tab group is open.
    description: |
        If no tab group is open, this value is undefined.
    type: Titanium.UI.Tab
    
  - name: currentWindow
    summary: The active window associated with the executing JavaScript context.
    type: Titanium.UI.Window
    permission: read-only
    
  - name: orientation
    summary: Use <Titanium.UI.Window.orientationModes> instead.
    description:  |
        When set, this will update the orientation of the current window to the specified 
        orientation value.
    type: Number
    deprecated: {since: "1.7.2"}
    platforms: [android, iphone, ipad]

examples:
  - title: Color Demo
    example: |
        The following example demonstrates all the color formats, and color names, that are intended 
        to be supported by Titanium. See the [description](Titanium.UI) section for details.
        
            var colorArray = [
              '#ff00ff', '#f0f', 'rgb(255,0,255)',
              'transparent', '#55ff00ff', '#5f0f', 'rgba(255,0,255,0.3)',
              'aqua', 'black', 'blue', 'brown', 'cyan', 'darkgray', 'fuchsia', 'gray', 'green', 
              'lightgray', 'lime', 'magenta', 'maroon', 'navy', 'olive', 'orange', 'pink', 
              'purple', 'red', 'silver', 'teal', 'white', 'yellow',
            ];
            var win = Ti.UI.createWindow({
              backgroundColor: 'black',
              exitOnClose: true,
              fullscreen: false,
              layout: 'vertical',
              title: 'Color Demo'
            });
            var rows = [];
            var row;
            for (var i=0, ilen = colorArray.length; i < ilen; i++){
              row = Ti.UI.createTableViewRow({
                color:'black',
                backgroundColor: colorArray[i],
                title: colorArray[i],
                height: 40
              });
              rows.push(row);
            }
            var table = Ti.UI.createTableView({
              data: rows,
              backgroundColor: 'white'
            });
            win.add(table);
            win.open();
        <|MERGE_RESOLUTION|>--- conflicted
+++ resolved
@@ -497,13 +497,8 @@
     description: |
         The INHERIT behavior allows the width/height of a view to be determined by the 
         parent. If a parent has a size of <Titanium.UI.SIZE>, then the child will inherit 
-<<<<<<< HEAD
-        a size of <Titanium.UI.SIZE>. Otherwise, the child inherits a size of 
-        <Titanium.UI.FILL>.
-=======
         a size of <Titanium.UI.SIZE>. Otherwise, the child inherits a size of <Titanium.UI.FILL>.
     type: String
->>>>>>> 32b0001c
     permission: read-only
     platforms: [mobileweb]
     since: "2.0.0"
