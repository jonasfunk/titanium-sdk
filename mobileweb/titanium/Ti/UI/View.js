--- conflicted
+++ resolved
@@ -1,4 +1,3 @@
-<<<<<<< HEAD
 define(['Ti/_/declare', 'Ti/_/UI/Element', 'Ti/_/string', 'Ti/_/Layouts', 'Ti/UI'],
 	function (declare, Element, string, Layouts, UI) {
 
@@ -9,16 +8,6 @@
 		constructor: function () {
 			this.__values__.constants.children = [];
 			this._setLayout();
-=======
-define(['Ti/_/declare', 'Ti/_/dom', 'Ti/_/UI/Element', 'Ti/_/lang', 'Ti/_/string', 'Ti/_/Layouts', 'Ti/_/style', 'Ti/UI'],
-	function(declare, dom, Element, lang, string, Layouts, style, UI) {
-
-	return declare('Ti.UI.View', Element, {
-
-		constructor: function() {
-			this.constants.__values__.children = [];
-			this.layout = 'composite';
->>>>>>> 1c1670af
 			this.containerNode = this.domNode;
 		},
 
@@ -84,23 +73,7 @@
 
 		properties: {
 			layout: {
-<<<<<<< HEAD
 				set: '_setLayout'
-=======
-				set: function(value) {
-					var match = value && value.match(/^(horizontal|vertical|constrainingHorizontal|constrainingVertical)$/);
-					value = match ? match[0] : 'composite';
-
-					if (this._layout) {
-						this._layout.destroy();
-						this._layout = null;
-					}
-
-					this._layout = new Layouts[string.capitalize(value === 'horizontal' && !this.horizontalWrap ? 'constrainingHorizontal' : value)](this);
-
-					return value;
-				}
->>>>>>> 1c1670af
 			},
 			horizontalWrap: {
 				post: function () {
