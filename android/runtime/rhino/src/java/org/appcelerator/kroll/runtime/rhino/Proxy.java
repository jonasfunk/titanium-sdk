--- conflicted
+++ resolved
@@ -308,13 +308,7 @@
 					args = new Object[] { type, jsData };
 				}
 	
-<<<<<<< HEAD
 				Object result = emitFunction.call(context, getParentScope(), Proxy.this, args);
-=======
-				Object result = emitFunction.call(Context.getCurrentContext(),
-					getParentScope(), Proxy.this, args);
-
->>>>>>> abf09135
 				return TypeConverter.jsObjectToJavaBoolean(result, Proxy.this);
 
 			} finally {
