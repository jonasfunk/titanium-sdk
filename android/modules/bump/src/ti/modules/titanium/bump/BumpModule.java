/**
 * Appcelerator Titanium Mobile
 * Copyright (c) 2009-2010 by Appcelerator, Inc. All Rights Reserved.
 * Licensed under the terms of the Apache Public License
 * Please see the LICENSE included with this distribution for details.
 */
package ti.modules.titanium.bump;

import org.appcelerator.kroll.KrollDict;
import org.appcelerator.kroll.KrollModule;
import org.appcelerator.kroll.annotations.Kroll;
import org.appcelerator.titanium.TiContext;
import org.appcelerator.titanium.util.Log;
import org.appcelerator.titanium.util.TiActivityResultHandler;
import org.appcelerator.titanium.util.TiActivitySupport;
import org.appcelerator.titanium.util.TiConvert;

import android.app.Activity;
import android.content.Intent;
import android.os.Handler;

import com.bumptech.bumpapi.BumpAPI;
import com.bumptech.bumpapi.BumpAPIListener;
import com.bumptech.bumpapi.BumpConnectFailedReason;
import com.bumptech.bumpapi.BumpConnection;
import com.bumptech.bumpapi.BumpDisconnectReason;
import com.bumptech.bumpapi.BumpResources;

@Kroll.module
public class BumpModule extends KrollModule implements TiActivityResultHandler, BumpAPIListener {
	
	private static final String LCAT = "BumpModule";
	private static final boolean DBG = true;
	
	private BumpConnection conn;
	
	private String apiKey = null;
	private String username = null;
	private String bumpMessage = null;

	private final Handler baseHandler = new Handler();

	public BumpModule(TiContext context) {
		super(context);
		// Setup ourselves as the listener for the result of the Activity
	}
	
	protected void sendMessage(String message) {
		if (null != this.conn) {
			
			try {
				byte[] chunk = message.getBytes("UTF-8");
				this.conn.send(chunk);
			} catch (Exception e) {
				Log.e(LCAT, "Error Sending data to other party. "+e.getMessage());
			}
		} else {
			KrollDict eventArgs = new KrollDict();
			eventArgs.put("message", "Not Connected");
			this.fireEvent("error", eventArgs);
			
			Log.i(LCAT, "Not connected");
		}
	}
	
	protected void connectBump() {
		
		Activity activity = getTiContext().getTiApp().getCurrentActivity();
		TiActivitySupport activitySupport = (TiActivitySupport) activity;
		final int resultCode = activitySupport.getUniqueResultCode();
		
		try {
			// Work around for the way they implement resource management
			BumpResources bp = new BumpResources(this.getTiContext());
			
			if (DBG) {
				Log.d(LCAT, "Bump Connect Called - setting up Intent");
			}
			
			Intent bump  = new Intent(activity, BumpAPI.class);
			bump.putExtra(BumpAPI.EXTRA_API_KEY, apiKey);
			
			// Set some extra args if they are defined			
			if (null != username) {
				Log.d(LCAT, "Setting Bump Username: "+username);
				bump.putExtra(BumpAPI.EXTRA_USER_NAME, username);
			}
			
			if (null != bumpMessage) {	
				Log.d(LCAT, "Setting Bump message: "+bumpMessage);
				bump.putExtra(BumpAPI.EXTRA_ACTION_MSG, bumpMessage);				
			}
			
			activitySupport.launchActivityForResult(bump, resultCode, this);	
			
			if (DBG) {
				Log.d(LCAT, "Launched Bump Activity");				
			}
			
			// Bubble up the event
			KrollDict eventData = new KrollDict();			
			this.fireEvent("ready", eventData);
		
		} catch (Exception e) {
			Log.e(LCAT, "--- Exception: "+e.toString());
		}
	}
	
	@Kroll.method
	public void connect(KrollDict props) {

		// Process the args to the method
		if (props.containsKey("apikey")) {
			apiKey = TiConvert.toString(props.getString("apikey"));
		} else {
			Log.e(LCAT, "Invalid argument - apikey is required");
		}
		
		if (props.containsKey("username")) {
			username = TiConvert.toString(props.getString("username"));
		} 
		
		if (props.containsKey("message")) {
			bumpMessage = TiConvert.toString(props.getString("message"));
		}
		
		// A little extra debugging
		if (DBG) {
			Log.d(LCAT, "Bump Connect arguments:");
			Log.d(LCAT, "apikey: "+apiKey);
			
			if (null != username) {
				Log.d(LCAT, "username: "+username);
			} else {
				Log.d(LCAT, "username not passed");
			}
			
			if (null != bumpMessage) {
				Log.d(LCAT, "message: "+bumpMessage);
			} else {
				Log.d(LCAT, "No bump message passed");
			}
			
		}
		
		// Call the master connect
		this.connectBump();
		
	}

	@Override
	public void onResult(Activity activity, int requestCode, int resultCode, Intent data) {
		
		if (DBG) {
			Log.d(LCAT, "Activity onResult with Result: "+resultCode);
		}

		if (resultCode == Activity.RESULT_OK) {
			// Bump connected successfully, set its listener			
			try {
				this.conn = (BumpConnection) data.getParcelableExtra(BumpAPI.EXTRA_CONNECTION);
				conn.setListener(this, baseHandler);
				
				// Fan out the event to the app
				KrollDict eventData = new KrollDict();
				eventData.put("username", conn.getOtherUserName());
				this.fireEvent("connected", eventData);
				
				if (DBG) {
					Log.i(LCAT, "--- Successfully connected to " + conn.getOtherUserName()+ " ---");				
				}

			} catch (Exception e) {
				Log.e(LCAT, "--- Error: " + e.getMessage() + " ---");				
			}
			
		} else {
			// Failed to connect, obtain the reason
			if (DBG) {
				Log.d(LCAT, "onConnect Fail");
			}

			try {
				BumpConnectFailedReason reason = (BumpConnectFailedReason) data.getSerializableExtra(BumpAPI.EXTRA_REASON);
<<<<<<< HEAD
				
				// Notify the app about the failure
				KrollDict eventData = new KrollDict();
=======

				TiDict eventData = new TiDict();
>>>>>>> 7df967e4
				eventData.put("message", reason.toString());

				if (reason == BumpConnectFailedReason.FAIL_USER_CANCELED) {
					this.fireEvent("cancel", eventData);
				} else {
					// Notify the app about the failure
					this.fireEvent("error", eventData);
				}
				
				Log.e(LCAT, "--- Failed to connect (" + reason.toString() + ")---");				
			} catch (Exception e) {
				// TODO: handle exception
				Log.e(LCAT, "--- Error: " + e.getMessage() + " ---");				
			}
		}
	}
	
	@Override
	public void onStop() {
		
		if (conn != null) {
			conn.disconnect();
			conn = null;
		}

		super.onStop();
		
		if (DBG) {
			Log.i(LCAT, "--- onStop ");			
		}
		
	}	
		
	
	@Override
	public void onResume() {
		super.onResume();
		
		if (DBG) {
			Log.i(LCAT, "--- onResume ");
		}
	}

	@Override
	public void onPause() {
		//super.onPause();
		
		if (DBG) {
			Log.i(LCAT, "--- onPause ");
		}
	}

	@Override
	public void onError(Activity activity, int requestCode, Exception e) {
		if (DBG) {
			Log.e(LCAT, "--- onError "+e.getMessage());
		}
	}	
	
	@Override
	public void bumpDataReceived(byte[] chunk) {
		try {
			String data = new String(chunk, "UTF-8");
			
			if (DBG) {
				Log.d(LCAT,"Received Data from other party: "+data);
			}
			
			if (DBG) {
				dataReceived(conn.getOtherUserName() + " said: " + data);				
			} else {
				dataReceived(data);				
			}
		} catch (Exception e) {
			Log.e(LCAT, "Failed to parse incoming data");
		}
	}

	@Override
	public void bumpDisconnect(BumpDisconnectReason reason) {
		String disconnectDueTo = null;
		
		switch (reason) {
		case END_OTHER_USER_QUIT:
			disconnectDueTo = "END_OTHER_USER_QUIT";
			if (DBG) {
				dataReceived("--- " + conn.getOtherUserName() + " QUIT ---");
			}
		break;
		case END_OTHER_USER_LOST:
			disconnectDueTo = "END_OTHER_USER_LOST";
			if (DBG) {
				dataReceived("--- " + conn.getOtherUserName() + " LOST ---");
			}
		break;
		default:
			disconnectDueTo = "UNKNOWN";
		break;
		}
		
		// Float the event to the app
		KrollDict eventData = new KrollDict();
		eventData.put("message", disconnectDueTo);
		this.fireEvent("disconnect", eventData);
		
	}
	
	public String dataReceived(String data) {
		// Float up the event to the app
		KrollDict eventData = new KrollDict();
		eventData.put("data", data);
		this.fireEvent("data",eventData);
		
		Log.e(LCAT, "Data: "+data);
		return data;	
	}
	
	
}<|MERGE_RESOLUTION|>--- conflicted
+++ resolved
@@ -182,14 +182,9 @@
 
 			try {
 				BumpConnectFailedReason reason = (BumpConnectFailedReason) data.getSerializableExtra(BumpAPI.EXTRA_REASON);
-<<<<<<< HEAD
 				
 				// Notify the app about the failure
 				KrollDict eventData = new KrollDict();
-=======
-
-				TiDict eventData = new TiDict();
->>>>>>> 7df967e4
 				eventData.put("message", reason.toString());
 
 				if (reason == BumpConnectFailedReason.FAIL_USER_CANCELED) {
