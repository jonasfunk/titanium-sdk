/**
 * Appcelerator Titanium Mobile
 * Copyright (c) 2009-2010 by Appcelerator, Inc. All Rights Reserved.
 * Licensed under the terms of the Apache Public License
 * Please see the LICENSE included with this distribution for details.
 */

package ti.modules.titanium.stream;

import java.io.IOException;
import java.io.InputStream;

import org.appcelerator.kroll.KrollProxy;
import org.appcelerator.kroll.annotations.Kroll;
import org.appcelerator.titanium.TiBlob;
import org.appcelerator.titanium.io.TiStream;
import org.appcelerator.titanium.util.TiConfig;
import org.appcelerator.titanium.util.TiStreamHelper;

import ti.modules.titanium.BufferProxy;


@Kroll.proxy
public class BlobStreamProxy extends KrollProxy implements TiStream
{
	private static final String LCAT = "BlobStream";
	private static final boolean DBG = TiConfig.LOGD;

	private TiBlob tiBlob;
	private InputStream inputStream = null;
	private boolean isOpen = false;


	public BlobStreamProxy(TiBlob tiBlob)
	{
<<<<<<< HEAD
		super();
=======
>>>>>>> d11637a8
		this.tiBlob = tiBlob;
		isOpen = true;
	}


	// TiStream interface methods
	@Kroll.method
	public int read(Object args[]) throws IOException
	{
		if (!isOpen) {
			throw new IOException("Unable to read from blob, not open");
		}

		BufferProxy bufferProxy = null;
		int offset = 0;
		int length = 0;

		if(args.length == 1 || args.length == 3) {
			if(args.length > 0) {
				if(args[0] instanceof BufferProxy) {
					bufferProxy = (BufferProxy) args[0];
					length = bufferProxy.getLength();

				} else {
					throw new IllegalArgumentException("Invalid buffer argument");
				}
			}

			if(args.length == 3) {
				if(args[1] instanceof Integer) {
					offset = ((Integer)args[1]).intValue();

				} else if(args[1] instanceof Double) {
					offset = ((Double)args[1]).intValue();

				} else {
					throw new IllegalArgumentException("Invalid offset argument");
				}

				if(args[2] instanceof Integer) {
					length = ((Integer)args[2]).intValue();

				} else if(args[2] instanceof Double) {
					length = ((Double)args[2]).intValue();

				} else {
					throw new IllegalArgumentException("Invalid length argument");
				}
			}

		} else {
			throw new IllegalArgumentException("Invalid number of arguments");
		}

		if (inputStream == null) {
			inputStream = tiBlob.getInputStream();
			// TODO set position based on mode
		}

		if(inputStream != null) {
			try {
				return TiStreamHelper.read(inputStream, bufferProxy, offset, length);

			} catch (IOException e) {
				e.printStackTrace();
				throw new IOException("Unable to read from blob, IO error");
			}

		} else {
			throw new IOException("Unable to read from blob, input stream is null");
		}
	}

	@Kroll.method
	public int write(Object args[]) throws IOException
	{
		throw new IOException("Unable to write, blob is read only");
	}

	@Kroll.method
	public boolean isWritable()
	{
		return false;
	}

	@Kroll.method
	public boolean isReadable()
	{
		return true;
	}

	@Kroll.method
	public void close() throws IOException
	{
		tiBlob = null;
		inputStream.close();
		isOpen = false;
	}
}
<|MERGE_RESOLUTION|>--- conflicted
+++ resolved
@@ -33,10 +33,6 @@
 
 	public BlobStreamProxy(TiBlob tiBlob)
 	{
-<<<<<<< HEAD
-		super();
-=======
->>>>>>> d11637a8
 		this.tiBlob = tiBlob;
 		isOpen = true;
 	}
