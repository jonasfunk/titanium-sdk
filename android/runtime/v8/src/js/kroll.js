(function(kroll) {
	global = this;

	function startup() {
		startup.globalVariables();
<<<<<<< HEAD
		NativeModule.require("events");
=======
		startup.runMain();
>>>>>>> 05846e87
	}

	startup.globalVariables = function() {
		global.kroll = kroll;
		global.Ti = global.Titanium = NativeModule.require('titanium');
		//var Module = NativeModule.require('module');
	};
	
	startup.runMain = function() {
	};

	var runInThisContext = kroll.binding('evals').Script.runInThisContext;

	function NativeModule(id) {
		this.filename = id + '.js';
		this.id = id;
		this.exports = {};
		this.loaded = false;
	}

	NativeModule._source = kroll.binding('natives');
	NativeModule._cache = {};

	NativeModule.require = function(id) {
		if (id == 'native_module') {
			return NativeModule;
		}

		var cached = NativeModule.getCached(id);
		if (cached) {
			return cached.exports;
		}

		if (!NativeModule.exists(id)) {
			throw new Error('No such native module ' + id);
		}

		var nativeModule = new NativeModule(id);

		nativeModule.compile();
		nativeModule.cache();

		return nativeModule.exports;
	};

	NativeModule.getCached = function(id) {
		return NativeModule._cache[id];
	}

	NativeModule.exists = function(id) {
		return (id in NativeModule._source);
	}

	NativeModule.getSource = function(id) {
		return NativeModule._source[id];
	}

	NativeModule.wrap = function(script) {
		return NativeModule.wrapper[0] + script + NativeModule.wrapper[1];
	};

	NativeModule.wrapper = [
		'(function (exports, require, module, __filename, __dirname) { ',
		'\n});' ];

	NativeModule.prototype.compile = function() {
		var source = NativeModule.getSource(this.id);
		source = NativeModule.wrap(source);

		var fn = runInThisContext(source, this.filename, true);
		fn(this.exports, NativeModule.require, this, this.filename);
		this.loaded = true;
	};

	NativeModule.prototype.cache = function() {
		NativeModule._cache[this.id] = this;
	};

	startup();
});<|MERGE_RESOLUTION|>--- conflicted
+++ resolved
@@ -3,17 +3,13 @@
 
 	function startup() {
 		startup.globalVariables();
-<<<<<<< HEAD
-		NativeModule.require("events");
-=======
 		startup.runMain();
->>>>>>> 05846e87
 	}
 
 	startup.globalVariables = function() {
 		global.kroll = kroll;
 		global.Ti = global.Titanium = NativeModule.require('titanium');
-		//var Module = NativeModule.require('module');
+		global.Ti.Events = NativeModule.require("events");
 	};
 	
 	startup.runMain = function() {
