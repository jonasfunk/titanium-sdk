--- conflicted
+++ resolved
@@ -26,19 +26,6 @@
 		return node;
 	}
 
-	function get(node, name) {
-		var i = 0,
-			x,
-			uc;
-		while (i < vp.length) {
-			x = vp[i++];
-			x += x ? uc || (uc = string.capitalize(name)) : name;
-			if (x in node.style) {
-				return node.style[x];
-			}
-		}
-	}
-
 	return {
 		url: function(/*String|Blob*/url) {
 			if (url && url.declaredClass === "Ti.Blob") {
@@ -55,9 +42,6 @@
 						: "url(" + (require.cache(url) || _.getAbsolutePath(url)) + ")";
 		},
 
-<<<<<<< HEAD
-		get: get,
-=======
 		get: function get(node, name) {
 			var i = 0,
 				x,
@@ -70,7 +54,6 @@
 				}
 			}
 		},
->>>>>>> 2fc01fcc
 
 		set: set,
 		
