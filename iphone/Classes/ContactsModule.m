/**
 * Appcelerator Titanium Mobile
 * Copyright (c) 2009-2018 by Appcelerator, Inc. All Rights Reserved.
 * Licensed under the terms of the Apache Public License
 * Please see the LICENSE included with this distribution for details.
 */
#ifdef USE_TI_CONTACTS

#import "ContactsModule.h"
#import "TiContactsGroup.h"
#import "TiContactsPerson.h"
#import <AddressBookUI/AddressBookUI.h>
#import <TitaniumKit/TiApp.h>
#import <TitaniumKit/TiBase.h>

#define appleUndocumentedBirthdayProperty 999
#define appleUndocumentedToneProperty 16
#define appleUndocumentedRingToneIdentifier -1
#define appleUndocumentedRingVibrationIdentifier -101
#define appleUndocumentedTextToneIdentifier -2
#define appleUndocumentedTextVibrationIdentifier -102

static NSArray *contactKeysWithImage;
static NSArray *contactKeysWithoutImage;

@implementation ContactsModule

<<<<<<< HEAD
void CMExternalChangeCallback(ABAddressBookRef notifyAddressBook, CFDictionaryRef info, void *context)
{
  ContactsModule *theModule = (ContactsModule *)context;
  theModule->reloadAddressBook = YES;
  [theModule fireEvent:@"reload" withObject:nil];
}

=======
>>>>>>> 7d07eb6e
- (void)contactStoreDidChange:(NSNotification *)notification
{
  if ([self _hasListeners:@"reload"]) {
    [self fireEvent:@"reload" withObject:nil];
  }
}

<<<<<<< HEAD
// We'll force the address book to only be accessed on the main thread, for consistency.  Otherwise
// we could run into cross-thread memory issues.
- (ABAddressBookRef)addressBook
{
  if (![NSThread isMainThread]) {
    return NULL;
  }

  if (reloadAddressBook && (addressBook != NULL)) {
    [self releaseAddressBook];
    addressBook = NULL;
  }
  reloadAddressBook = NO;

  if (addressBook == NULL) {
    addressBook = ABAddressBookCreateWithOptions(NULL, NULL);
    if (addressBook == NULL) {
      DebugLog(@"[ERROR] Could not create an address book. Make sure you have gotten permission first.");
    } else {
      ABAddressBookRegisterExternalChangeCallback(addressBook, CMExternalChangeCallback, self);
    }
  }
  return addressBook;
}

=======
>>>>>>> 7d07eb6e
- (CNContactStore *)contactStore
{
  if (![NSThread isMainThread]) {
    return NULL;
  }

  if (reloadAddressBook && (contactStore != NULL)) {
    RELEASE_TO_NIL(contactStore);
    contactStore = NULL;
  }
  reloadAddressBook = NO;

  if (contactStore == NULL) {
    contactStore = [[CNContactStore alloc] init];
    if (contactStore == NULL) {
      DebugLog(@"[WARN] Could not create an address book. Make sure you have gotten permission first.");
    } else {
      NSNotificationCenter *nc = [NSNotificationCenter defaultCenter];
      [nc addObserver:self selector:@selector(contactStoreDidChange:) name:CNContactStoreDidChangeNotification object:nil];
    }
  }
  return contactStore;
}

- (void)startup
{
  [super startup];
  contactStore = NULL;
}

//used for fetch predicates.
+ (NSArray *)contactKeysWithImage
{
  if (contactKeysWithImage == nil) {
    contactKeysWithImage = [[NSArray alloc] initWithObjects:CNContactNamePrefixKey, CNContactGivenNameKey, CNContactMiddleNameKey, CNContactFamilyNameKey, CNContactPreviousFamilyNameKey, CNContactNameSuffixKey, CNContactNicknameKey, CNContactPhoneticGivenNameKey, CNContactPhoneticGivenNameKey, CNContactPhoneticMiddleNameKey, CNContactPhoneticFamilyNameKey, CNContactOrganizationNameKey, CNContactDepartmentNameKey, CNContactJobTitleKey, CNContactBirthdayKey, CNContactNonGregorianBirthdayKey, CNContactNoteKey, CNContactTypeKey, CNContactPhoneNumbersKey, CNContactEmailAddressesKey, CNContactPostalAddressesKey, CNContactDatesKey, CNContactUrlAddressesKey, CNContactRelationsKey, CNContactSocialProfilesKey, CNContactInstantMessageAddressesKey, CNContactImageDataKey, CNContactImageDataAvailableKey, CNContactThumbnailImageDataKey, nil];
  }
  return contactKeysWithImage;
}

//reserved for future use
+ (NSArray *)contactKeysWithoutImage
{
  if (contactKeysWithoutImage == nil) {
    contactKeysWithoutImage = [[NSArray alloc] initWithObjects:CNContactNamePrefixKey, CNContactGivenNameKey, CNContactMiddleNameKey, CNContactFamilyNameKey, CNContactPreviousFamilyNameKey, CNContactNameSuffixKey, CNContactNicknameKey, CNContactPhoneticGivenNameKey, CNContactPhoneticGivenNameKey, CNContactPhoneticMiddleNameKey, CNContactPhoneticFamilyNameKey, CNContactOrganizationNameKey, CNContactDepartmentNameKey, CNContactJobTitleKey, CNContactBirthdayKey, CNContactNonGregorianBirthdayKey, CNContactNoteKey, CNContactTypeKey, CNContactPhoneNumbersKey, CNContactEmailAddressesKey, CNContactPostalAddressesKey, CNContactDatesKey, CNContactUrlAddressesKey, CNContactRelationsKey, CNContactSocialProfilesKey, CNContactInstantMessageAddressesKey, nil];
  }
  return contactKeysWithoutImage;
}

- (void)dealloc
{
  RELEASE_TO_NIL(cancelCallback)
  RELEASE_TO_NIL(selectedPersonCallback)
  RELEASE_TO_NIL(selectedPropertyCallback)
  RELEASE_TO_NIL(contactKeysWithoutImage)
  RELEASE_TO_NIL(contactKeysWithImage)
  RELEASE_TO_NIL(contactStore)
  saveRequest = nil;
  RELEASE_TO_NIL(contactPicker)
      [[NSNotificationCenter defaultCenter] removeObserver:self
                                                      name:CNContactStoreDidChangeNotification
                                                    object:nil];
  [super dealloc];
}

- (NSString *)apiName
{
  return @"Ti.Contacts";
}

#pragma mark Public API

- (NSNumber *)hasContactsPermissions:(id)unused
{
  NSString *calendarPermission = [[NSBundle mainBundle] objectForInfoDictionaryKey:@"NSContactsUsageDescription"];

  if ([TiUtils isIOSVersionOrGreater:@"10.0"] && !calendarPermission) {
    NSLog(@"[ERROR] iOS 10 and later requires the key \"NSContactsUsageDescription\" inside the plist in your tiapp.xml when accessing the native contacts. Please add the key and re-run the application.");
  }

  return @([CNContactStore authorizationStatusForEntityType:CNEntityTypeContacts] == CNAuthorizationStatusAuthorized);
}

- (void)requestAuthorization:(id)args
{
  DEPRECATED_REPLACED(@"Contacts.requestAuthorization()", @"5.1.0", @"Contacts.requestContactsPermissions()");
  [self requestContactsPermissions:args];
}

- (void)requestContactsPermissions:(id)args
{
  ENSURE_SINGLE_ARG(args, KrollCallback);
  KrollCallback *callback = args;
  NSString *error = nil;
  int code = 0;
  BOOL doPrompt = NO;
<<<<<<< HEAD
  if ([TiUtils isIOS9OrGreater]) {
    CNAuthorizationStatus permissions = [CNContactStore authorizationStatusForEntityType:CNEntityTypeContacts];
    switch (permissions) {
    case CNAuthorizationStatusNotDetermined:
      doPrompt = YES;
      break;
    case CNAuthorizationStatusAuthorized:
      break;
    case CNAuthorizationStatusDenied:
      code = CNAuthorizationStatusDenied;
      error = NSLocalizedString(@"The user has denied access to the address book", nil);
      break;
    case CNAuthorizationStatusRestricted:
      code = CNAuthorizationStatusRestricted;
      error = NSLocalizedString(@"The user is unable to allow access to the address book", nil);
      break;
    default:
      break;
    }
    if (!doPrompt) {
      NSDictionary *propertiesDict = [TiUtils dictionaryWithCode:code message:error];
      NSArray *invocationArray = [[NSArray alloc] initWithObjects:&propertiesDict count:1];

      [callback call:invocationArray thisObject:self];
      [invocationArray release];
      return;
    }
    TiThreadPerformOnMainThread(^() {
      CNContactStore *ourContactStore = [self contactStore];
      [ourContactStore requestAccessForEntityType:CNEntityTypeContacts
                                completionHandler:^(BOOL granted, NSError *error) {
                                  NSString *errorMessage = granted ? nil : NSLocalizedString(@"The user has denied access to the address book", nil);
                                  NSDictionary *propertiesDict = [TiUtils dictionaryWithCode:[error code] message:errorMessage];
                                  KrollEvent *invocationEvent = [[KrollEvent alloc] initWithCallback:callback eventObject:propertiesDict thisObject:self];
                                  [[callback context] enqueue:invocationEvent];
                                  RELEASE_TO_NIL(invocationEvent);
                                }];
    },
        NO);
    return;
  }
=======
>>>>>>> 7d07eb6e

  CNAuthorizationStatus permissions = [CNContactStore authorizationStatusForEntityType:CNEntityTypeContacts];
  switch (permissions) {
  case CNAuthorizationStatusNotDetermined:
    doPrompt = YES;
    break;
  case CNAuthorizationStatusAuthorized:
    break;
<<<<<<< HEAD
  case kABAuthorizationStatusDenied:
    code = kABAuthorizationStatusDenied;
    error = NSLocalizedString(@"The user has denied access to the address book", nil);
    break;
  case kABAuthorizationStatusRestricted:
    code = kABAuthorizationStatusRestricted;
    error = NSLocalizedString(@"The user is unable to allow access to the address book", nil);
=======
  case CNAuthorizationStatusDenied:
    code = CNAuthorizationStatusDenied;
    error = @"The user has denied access to the address book";
    break;
  case CNAuthorizationStatusRestricted:
    code = CNAuthorizationStatusRestricted;
    error = @"The user is unable to allow access to the address book";
    break;
>>>>>>> 7d07eb6e
  default:
    break;
  }
  if (!doPrompt) {
    NSDictionary *propertiesDict = [TiUtils dictionaryWithCode:code message:error];
    NSArray *invocationArray = [[NSArray alloc] initWithObjects:&propertiesDict count:1];

    [callback call:invocationArray thisObject:self];
    [invocationArray release];
    return;
  }
  TiThreadPerformOnMainThread(^() {
    CNContactStore *ourContactStore = [self contactStore];
    [ourContactStore requestAccessForEntityType:CNEntityTypeContacts
                              completionHandler:^(BOOL granted, NSError *error) {
                                NSString *errorMessage = granted ? nil : @"The user has denied access to the address book";
                                NSDictionary *propertiesDict = [TiUtils dictionaryWithCode:[error code] message:errorMessage];
                                KrollEvent *invocationEvent = [[KrollEvent alloc] initWithCallback:callback eventObject:propertiesDict thisObject:self];
                                [[callback context] enqueue:invocationEvent];
                                RELEASE_TO_NIL(invocationEvent);
                              }];
  },
      NO);
}

- (NSNumber *)contactsAuthorization
{
  CNAuthorizationStatus result = [CNContactStore authorizationStatusForEntityType:CNEntityTypeContacts];
  return [NSNumber numberWithInt:result];
}

- (void)save:(id)unused
{
  ENSURE_UI_THREAD(save, unused)

  CNContactStore *ourContactStore = [self contactStore];
  if (ourContactStore == NULL) {
    return;
  }
  NSError *error = nil;
  if (saveRequest == nil) {
    DebugLog(@"Nothing to save");
    return;
  }
  if (![ourContactStore executeSaveRequest:saveRequest error:&error]) {
    [self throwException:[NSString stringWithFormat:@"Unable to save contact store: %@", [TiUtils messageFromError:error]]
               subreason:nil
                location:CODELOCATION];
  };
  RELEASE_TO_NIL(saveRequest);
}

- (void)revert:(id)unused
{
  ENSURE_UI_THREAD(revert, unused)
  DEPRECATED_REMOVED(@"Contacts.revert()", @"8.0.0", @"8.0.0. Re-fetch your contacts instead.");
}

- (void)showContacts:(id)args
{
  ENSURE_SINGLE_ARG(args, NSDictionary)
  ENSURE_UI_THREAD(showContacts, args);

  RELEASE_TO_NIL(cancelCallback)
  RELEASE_TO_NIL(selectedPersonCallback)
  RELEASE_TO_NIL(selectedPropertyCallback)
  RELEASE_TO_NIL(contactPicker)
  cancelCallback = [[args objectForKey:@"cancel"] retain];
  selectedPersonCallback = [[args objectForKey:@"selectedPerson"] retain];
  selectedPropertyCallback = [[args objectForKey:@"selectedProperty"] retain];

  contactPicker = [[CNContactPickerViewController alloc] init];
  [contactPicker setDelegate:self];
  if (selectedPropertyCallback == nil) {
    contactPicker.predicateForSelectionOfProperty = [NSPredicate predicateWithValue:NO];
  }

  if (selectedPersonCallback == nil) {
    contactPicker.predicateForSelectionOfContact = [NSPredicate predicateWithValue:NO];
  }
  animated = [TiUtils boolValue:@"animated" properties:args def:YES];

  NSArray *fields = [args objectForKey:@"fields"];
  ENSURE_TYPE_OR_NIL(fields, NSArray)

  if (fields != nil) {
    NSMutableArray *pickerFields = [NSMutableArray arrayWithCapacity:[fields count]];
    for (id field in fields) {
      id property = nil;
      if (property = [[[TiContactsPerson iOS9propertyKeys] allKeysForObject:field] objectAtIndex:0]) {
        [pickerFields addObject:property];
      }
    }
    [contactPicker setDisplayedPropertyKeys:pickerFields];
  }

  [[TiApp app] showModalController:contactPicker animated:animated];
}

- (TiContactsPerson *)getPersonByID:(id)arg
{
<<<<<<< HEAD
  ENSURE_SINGLE_ARG(arg, NSObject)

  if ([TiUtils isIOS9OrGreater]) {
    DEPRECATED_REPLACED(@"Contacts.getPersonByID", @"5.0.0", @"Contacts.getPersonByIdentifier");
    return nil;
  }

  __block ABRecordID recordId = [TiUtils intValue:arg];
  __block BOOL isValidId = NO;

  TiThreadPerformOnMainThread(^{
    ABAddressBookRef ourAddressBook = [self addressBook];
    if (ourAddressBook == NULL) {
      return;
    }
    ABRecordRef record = NULL;
    record = ABAddressBookGetPersonWithRecordID(ourAddressBook, recordId);
    if (record != NULL) {
      isValidId = YES;
    }
  },
      YES);

  if (isValidId) {
    return [[[TiContactsPerson alloc] _initWithPageContext:[self executionContext] recordId:recordId module:self] autorelease];
  }

  return NULL;
=======
  DebugLog(@"[WARN] The \"getPersonByID\" method has been removed for iOS 9 and greater.");
  return nil;
>>>>>>> 7d07eb6e
}

- (TiContactsGroup *)getGroupByID:(id)arg
{
<<<<<<< HEAD
  ENSURE_SINGLE_ARG(arg, NSObject)

  if ([TiUtils isIOS9OrGreater]) {
    DEPRECATED_REPLACED(@"Contacts.getGroupByID", @"5.0.0", @"Contacts.getGroupByIdentifier");
    return nil;
  }

  __block ABRecordID recordId = [TiUtils intValue:arg];
  __block BOOL isValidId = NO;

  TiThreadPerformOnMainThread(^{
    ABAddressBookRef ourAddressBook = [self addressBook];
    if (ourAddressBook == NULL) {
      return;
    }
    ABRecordRef record = NULL;
    record = ABAddressBookGetGroupWithRecordID(ourAddressBook, recordId);
    if (record != NULL) {
      isValidId = YES;
    }
  },
      YES);

  if (isValidId) {
    return [[[TiContactsGroup alloc] _initWithPageContext:[self executionContext] recordId:recordId module:self] autorelease];
  }

  return NULL;
=======
  DebugLog(@"[WARN] The \"getGroupByID\" method has been removed for iOS 9 and greater.");
  return nil;
>>>>>>> 7d07eb6e
}

- (TiContactsPerson *)getPersonByIdentifier:(id)arg
{
<<<<<<< HEAD
  // Backwards support for iOS 8: Use the deprecated API
  if (![TiUtils isIOS9OrGreater]) {
    return [self getPersonByID:arg];
  }

=======
>>>>>>> 7d07eb6e
  if (![NSThread isMainThread]) {
    __block id result;
    TiThreadPerformOnMainThread(^{
      result = [[self getPersonByIdentifier:arg] retain];
    },
        YES);
    return [result autorelease];
  }
  ENSURE_SINGLE_ARG(arg, NSString)
  CNContactStore *ourContactStore = [self contactStore];
  if (ourContactStore == NULL) {
    return nil;
  }
  NSError *error = nil;
  CNContact *contact = nil;
  contact = [ourContactStore unifiedContactWithIdentifier:arg keysToFetch:[ContactsModule contactKeysWithImage] error:&error];
  if (error) {
    return nil;
  }
  return [[[TiContactsPerson alloc] _initWithPageContext:[self executionContext]
                                               contactId:(CNMutableContact *)contact
                                                  module:self
                                                observer:self] autorelease];
}

- (TiContactsGroup *)getGroupByIdentifier:(id)arg
{
<<<<<<< HEAD
  // Backwards support for iOS 8: Use the deprecated API
  if (![TiUtils isIOS9OrGreater]) {
    return [self getGroupByID:arg];
  }

=======
>>>>>>> 7d07eb6e
  if (![NSThread isMainThread]) {
    __block id result;
    TiThreadPerformOnMainThread(^{
      result = [[self getGroupByIdentifier:arg] retain];
    },
        YES);
    return [result autorelease];
  }
  ENSURE_SINGLE_ARG(arg, NSString)
  CNContactStore *ourContactStore = [self contactStore];
  if (ourContactStore == NULL) {
    return nil;
  }
  NSError *error = nil;
  NSArray *groups = nil;
  groups = [ourContactStore groupsMatchingPredicate:[CNGroup predicateForGroupsWithIdentifiers:@[ arg ]] error:&error];
  if (!groups) {
    return nil;
  }
  if ([groups count] == 0) {
    return nil;
  }
  return [[[TiContactsGroup alloc] _initWithPageContext:[self executionContext] contactGroup:[groups objectAtIndex:0] module:self] autorelease];
}

- (NSArray *)getPeopleWithName:(id)arg
{
  ENSURE_SINGLE_ARG(arg, NSString)

  if (![NSThread isMainThread]) {
    __block id result;
    TiThreadPerformOnMainThread(^{
      result = [[self getPeopleWithName:arg] retain];
    },
        YES);
    return [result autorelease];
  }

  CNContactStore *ourContactStore = [self contactStore];
  if (ourContactStore == NULL) {
    return nil;
  }
  NSError *error = nil;
  NSArray *contacts = nil;
  //returns empty array or nil if there's an error
  contacts = [ourContactStore unifiedContactsMatchingPredicate:[CNContact predicateForContactsMatchingName:arg] keysToFetch:[ContactsModule contactKeysWithImage] error:&error];
  if (!contacts) {
    return nil;
  }
  if ([contacts count] == 0) {
    return @[];
  }
  NSMutableArray *people = [NSMutableArray arrayWithCapacity:[contacts count]];
  for (CNContact *personRef in contacts) {
    TiContactsPerson *person = [[[TiContactsPerson alloc] _initWithPageContext:[self executionContext]
                                                                     contactId:(CNMutableContact *)personRef
                                                                        module:self
                                                                      observer:self] autorelease];
    [people addObject:person];
  }
  return people;
}

- (NSArray *)getAllPeople:(id)unused
{
  if (![NSThread isMainThread]) {
    __block id result = nil;
    TiThreadPerformOnMainThread(^{
      result = [[self getAllPeople:unused] retain];
    },
        YES);
    return [result autorelease];
  }

<<<<<<< HEAD
  if ([TiUtils isIOS9OrGreater]) {
    CNContactStore *ourContactStore = [self contactStore];
    if (ourContactStore == NULL) {
      return nil;
    }
    NSError *error = nil;
    NSMutableArray *peopleRefs = nil;
    peopleRefs = [[NSMutableArray alloc] init];
    //this fetch request takes all information. Not advised to use this method if addressbook is huge. May result in performance issues.
    CNContactFetchRequest *fetchRequest = [[CNContactFetchRequest alloc] initWithKeysToFetch:[ContactsModule contactKeysWithImage]];
    BOOL success = [ourContactStore enumerateContactsWithFetchRequest:fetchRequest
                                                                error:&error
                                                           usingBlock:^(CNContact *__nonnull contact, BOOL *__nonnull stop) {
                                                             TiContactsPerson *person = [[[TiContactsPerson alloc] _initWithPageContext:[self executionContext] contactId:(CNMutableContact *)contact module:self observer:self] autorelease];
                                                             [peopleRefs addObject:person];
                                                           }];

    RELEASE_TO_NIL(fetchRequest)

    if (success) {
      NSArray *people = [NSArray arrayWithArray:peopleRefs];
      RELEASE_TO_NIL(peopleRefs)
      return people;
    } else {
      DebugLog(@"[ERROR] %@", [TiUtils messageFromError:error]);
      RELEASE_TO_NIL(peopleRefs)
      return nil;
    }
  }

  ABAddressBookRef ourAddressBook = [self addressBook];
  if (ourAddressBook == NULL) {
=======
  CNContactStore *ourContactStore = [self contactStore];
  if (ourContactStore == NULL) {
>>>>>>> 7d07eb6e
    return nil;
  }
  NSError *error = nil;
  NSMutableArray *peopleRefs = nil;
  peopleRefs = [[NSMutableArray alloc] init];
  //this fetch request takes all information. Not advised to use this method if addressbook is huge. May result in performance issues.
  CNContactFetchRequest *fetchRequest = [[CNContactFetchRequest alloc] initWithKeysToFetch:[ContactsModule contactKeysWithImage]];
  BOOL success = [ourContactStore enumerateContactsWithFetchRequest:fetchRequest
                                                              error:&error
                                                         usingBlock:^(CNContact *__nonnull contact, BOOL *__nonnull stop) {
                                                           TiContactsPerson *person = [[[TiContactsPerson alloc] _initWithPageContext:[self executionContext] contactId:(CNMutableContact *)contact module:self observer:self] autorelease];
                                                           [peopleRefs addObject:person];
                                                         }];

  RELEASE_TO_NIL(fetchRequest)

  if (success) {
    NSArray *people = [NSArray arrayWithArray:peopleRefs];
    RELEASE_TO_NIL(peopleRefs)
    return people;
  } else {
    DebugLog(@"%@", [TiUtils messageFromError:error]);
    RELEASE_TO_NIL(peopleRefs)
    return nil;
  }
}

- (NSArray *)getAllGroups:(id)unused
{
  if (![NSThread isMainThread]) {
    __block id result = nil;
    TiThreadPerformOnMainThread(^{
      result = [[self getAllGroups:unused] retain];
    },
        YES);
    return [result autorelease];
  }

  CNContactStore *ourContactStore = [self contactStore];
  if (ourContactStore == NULL) {
    return nil;
  }
  NSError *error = nil;
  NSArray *groupRefs = nil;
  groupRefs = [ourContactStore groupsMatchingPredicate:nil error:&error];
  if (groupRefs == nil) {
    return nil;
  }
  NSMutableArray *groups = [NSMutableArray arrayWithCapacity:[groupRefs count]];
  for (CNMutableGroup *thisGroup in groupRefs) {
    TiContactsGroup *group = [[[TiContactsGroup alloc] _initWithPageContext:[self executionContext] contactGroup:thisGroup module:self] autorelease];
    [groups addObject:group];
  }
  return groups;
}

- (TiContactsPerson *)createPerson:(id)arg
{
  ENSURE_SINGLE_ARG_OR_NIL(arg, NSDictionary)

  if (![NSThread isMainThread]) {
    __block id result = nil;
    TiThreadPerformOnMainThread(^{
      result = [[self createPerson:arg] retain];
    },
        YES);
    return [result autorelease];
  }

  CNContactStore *ourContactStore = [self contactStore];
  if (ourContactStore == NULL) {
    [self throwException:@"Cannot access address book"
               subreason:nil
                location:CODELOCATION];
    return nil;
  }
  if (saveRequest != nil) {
    [self throwException:@"Cannot create a new entry with unsaved changes"
               subreason:nil
                location:CODELOCATION];
    return nil;
  }
  NSError *error = nil;
  CNMutableContact *newContact = [[CNMutableContact alloc] init];
  // We dont set observer here because we dont want to be notified when props are being added to a newly created contact.
  TiContactsPerson *newPerson = [[[TiContactsPerson alloc] _initWithPageContext:[self executionContext]
                                                                      contactId:newContact
                                                                         module:self] autorelease];
  RELEASE_TO_NIL(newContact);
  [newPerson setValuesForKeysWithDictionary:arg];
  [newPerson updateiOS9ContactProperties];
  saveRequest = [newPerson getSaveRequestForAddition:[ourContactStore defaultContainerIdentifier]];
  [self save:nil];
  newPerson.observer = self;
  return newPerson;
}

- (void)removePerson:(id)arg
{
  ENSURE_SINGLE_ARG(arg, TiContactsPerson)
  ENSURE_UI_THREAD(removePerson, arg)

  TiContactsPerson *person = arg;
  saveRequest = nil;
  saveRequest = [person getSaveRequestForDeletion];

  return;
}

- (TiContactsGroup *)createGroup:(id)arg
{
  ENSURE_SINGLE_ARG_OR_NIL(arg, NSDictionary)

  if (![NSThread isMainThread]) {
    __block id result = nil;
    TiThreadPerformOnMainThread(^{
      result = [[self createGroup:arg] retain];
    },
        YES);
    return [result autorelease];
  }

  CNContactStore *ourContactStore = [self contactStore];

  if (ourContactStore == NULL) {
    [self throwException:@"Cannot access address book"
               subreason:nil
                location:CODELOCATION];
    return nil;
  }
  if (saveRequest != nil) {
    [self throwException:@"Cannot create a new entry with unsaved changes"
               subreason:nil
                location:CODELOCATION];
    return nil;
  }
  NSError *error = nil;
  CNMutableGroup *tempGroup = [[CNMutableGroup alloc] init];
  TiContactsGroup *newGroup = [[[TiContactsGroup alloc] _initWithPageContext:[self executionContext] contactGroup:tempGroup module:self] autorelease];
  RELEASE_TO_NIL(tempGroup);
  [newGroup setValuesForKeysWithDictionary:arg];
  saveRequest = [newGroup getSaveRequestForAddition:[ourContactStore defaultContainerIdentifier]];

  return newGroup;
}

- (void)removeGroup:(id)arg
{
  ENSURE_SINGLE_ARG(arg, TiContactsGroup)
  ENSURE_UI_THREAD(removeGroup, arg)

  TiContactsGroup *group = arg;
  saveRequest = nil;
  saveRequest = [group getSaveRequestForDeletion];
}

#pragma mark Properties

MAKE_SYSTEM_PROP(CONTACTS_KIND_PERSON, CNContactTypePerson);
MAKE_SYSTEM_PROP(CONTACTS_KIND_ORGANIZATION, CNContactTypeOrganization);

MAKE_SYSTEM_PROP(CONTACTS_SORT_FIRST_NAME, CNContactSortOrderGivenName);
MAKE_SYSTEM_PROP(CONTACTS_SORT_LAST_NAME, CNContactSortOrderFamilyName);

MAKE_SYSTEM_PROP(AUTHORIZATION_UNKNOWN, CNAuthorizationStatusNotDetermined);
MAKE_SYSTEM_PROP_DEPRECATED_REMOVED(AUTHORIZATION_RESTRICTED, 1, @"AUTHORIZATION_RESTRICTED", @"8.0.0", @"8.0.0");
MAKE_SYSTEM_PROP(AUTHORIZATION_DENIED, CNAuthorizationStatusDenied);
MAKE_SYSTEM_PROP(AUTHORIZATION_AUTHORIZED, CNAuthorizationStatusAuthorized);

<<<<<<< HEAD
#pragma mark ABPeoplePickerNavigationControllerDelegate (iOS < 9)

- (void)peoplePickerNavigationControllerDidCancel:(ABPeoplePickerNavigationController *)peoplePicker
{
  [[TiApp app] hideModalController:picker animated:animated];
  if (cancelCallback) {
    [self _fireEventToListener:@"cancel" withObject:nil listener:cancelCallback thisObject:nil];
  }
}

// Called after a person has been selected by the user
- (void)peoplePickerNavigationController:(ABPeoplePickerNavigationController *)peoplePicker didSelectPerson:(ABRecordRef)person
{
  if (selectedPersonCallback) {
    TiContactsPerson *personObject = nil;
    if (ABAddressBookGetAuthorizationStatus() != kABAuthorizationStatusAuthorized) {
      // In iOS 8 selected contact is returned without requiring user permission. But we cannot query metadata like recordId.
      personObject = [[[TiContactsPerson alloc] _initWithPageContext:[self executionContext] person:person module:self] autorelease];
    } else {
      // iOS7 and below or iOS8 with permission granted.
      ABRecordID id_ = ABRecordGetRecordID(person);
      personObject = [[[TiContactsPerson alloc] _initWithPageContext:[self executionContext] recordId:id_ module:self] autorelease];
    }
    [self _fireEventToListener:@"selectedPerson"
                    withObject:[NSDictionary dictionaryWithObject:personObject forKey:@"person"]
                      listener:selectedPersonCallback
                    thisObject:nil];
    [[TiApp app] hideModalController:picker animated:animated];
  }
}

// Called after a property has been selected by the user
- (void)peoplePickerNavigationController:(ABPeoplePickerNavigationController *)peoplePicker didSelectPerson:(ABRecordRef)person property:(ABPropertyID)property identifier:(ABMultiValueIdentifier)identifier
{
  if (selectedPropertyCallback) {
    ABRecordID id_ = ABRecordGetRecordID(person);
    TiContactsPerson *personObject = [[[TiContactsPerson alloc] _initWithPageContext:[self executionContext] recordId:id_ module:self] autorelease];
    NSString *propertyName = nil;
    id value = [NSNull null];
    id label = [NSNull null];

    //if statement to handle undocumented ring and text tone property from apple
    //only implemented in this method, since apple doesn't want people fooling around with these
    //null values are accompanied. Only inform app that user selected this property in the peoplePicker
    if (property == appleUndocumentedToneProperty) {
      if (identifier == appleUndocumentedRingToneIdentifier) {
        propertyName = @"ringTone";
      }
      if (identifier == appleUndocumentedRingVibrationIdentifier) {
        propertyName = @"ringVibration";
      }
      if (identifier == appleUndocumentedTextToneIdentifier) {
        propertyName = @"textTone";
      }
      if (identifier == appleUndocumentedTextVibrationIdentifier) {
        propertyName = @"textVibration";
      }
    } else if (identifier == kABMultiValueInvalidIdentifier) {
      propertyName = [[[TiContactsPerson contactProperties] allKeysForObject:[NSNumber numberWithInt:property]] objectAtIndex:0];

      // Contacts is poorly-designed enough that we should worry about receiving NULL values for properties which are actually assigned.
      CFTypeRef val = ABRecordCopyValue(person, property);
      if (val != NULL) {
        value = [[(id)val retain] autorelease]; // Force toll-free bridging & autorelease
        CFRelease(val);
      }
    } else {
      //birthdays for iOS8 is multivalue and NOT kABPersonBirthdayProperty only in DELEGATE, but undocumented in Apple
      if (property == appleUndocumentedBirthdayProperty) {
        CFTypeRef val = nil;
        if (identifier == 0) {
          propertyName = @"birthday";
          val = ABRecordCopyValue(person, kABPersonBirthdayProperty);
        } else {
          propertyName = @"alternateBirthday";
          val = ABRecordCopyValue(person, kABPersonAlternateBirthdayProperty);
        }
        if (val != NULL) {
          value = [[(id)val retain] autorelease]; // Force toll-free bridging & autorelease
          CFRelease(val);
        }
      } else {
        propertyName = [[[TiContactsPerson multiValueProperties] allKeysForObject:[NSNumber numberWithInt:property]] objectAtIndex:0];
        ABMultiValueRef multival = ABRecordCopyValue(person, property);
        CFIndex index = ABMultiValueGetIndexForIdentifier(multival, identifier);

        CFTypeRef val = ABMultiValueCopyValueAtIndex(multival, index);
        if (val != NULL) {
          value = [[(id)val retain] autorelease]; // Force toll-free bridging & autorelease
          CFRelease(val);
        }

        CFStringRef CFlabel = ABMultiValueCopyLabelAtIndex(multival, index);
        NSArray *labelKeys = [[TiContactsPerson multiValueLabels] allKeysForObject:(NSString *)CFlabel];
        if ([labelKeys count] > 0) {
          label = [NSString stringWithString:[labelKeys objectAtIndex:0]];
        } else {
          // Hack for Exchange and other 'cute' setups where there is no label associated with a multival property;
          // in this case, force it to be the property name.
          if (CFlabel != NULL) {
            label = [NSString stringWithString:(NSString *)CFlabel];
          }
          // There may also be cases where we get a property from the system that we can't handle, because it's undocumented or not in the map.
          else if (propertyName != nil) {
            label = [NSString stringWithString:propertyName];
          }
        }
        if (CFlabel != NULL) {
          CFRelease(CFlabel);
        }
        CFRelease(multival);
      }
    }

    NSDictionary *dict = [NSDictionary dictionaryWithObjectsAndKeys:personObject, @"person", propertyName, @"property", value, @"value", label, @"label", nil];
    [self _fireEventToListener:@"selectedProperty" withObject:dict listener:selectedPropertyCallback thisObject:nil];
    [[TiApp app] hideModalController:picker animated:animated];
  }
}

#pragma mark CNContactPickerDelegate (iOS 9+)

=======
#pragma mark CNContactPickerDelegate

>>>>>>> 7d07eb6e
- (void)contactPicker:(nonnull CNContactPickerViewController *)picker didSelectContact:(nonnull CNContact *)contact
{
  if (selectedPersonCallback) {
    TiContactsPerson *person = [[[TiContactsPerson alloc] _initWithPageContext:[self executionContext] contactId:(CNMutableContact *)contact module:self observer:self] autorelease];
    [self _fireEventToListener:@"selectedPerson"
                    withObject:[NSDictionary dictionaryWithObject:person forKey:@"person"]
                      listener:selectedPersonCallback
                    thisObject:nil];
    [[TiApp app] hideModalController:contactPicker animated:animated];
  }
}

- (void)contactPicker:(nonnull CNContactPickerViewController *)picker didSelectContactProperty:(nonnull CNContactProperty *)contactProperty
{
  if (selectedPropertyCallback) {
    TiContactsPerson *personObject = [[[TiContactsPerson alloc] _initWithPageContext:[self executionContext] contactId:(CNMutableContact *)contactProperty.contact module:self observer:self] autorelease];

    id value = contactProperty.value;
    id result = [NSNull null];
    NSString *property = [[TiContactsPerson iOS9propertyKeys] objectForKey:contactProperty.key];
    NSString *label = [[TiContactsPerson iOS9multiValueLabels] valueForKey:contactProperty.label];

    if ([value isKindOfClass:[NSString class]]) {
      result = value;
    }
    if ([value isKindOfClass:[NSDateComponents class]]) {
      //this part of the code is supposed to work for birthday and alternateBirthday
      //but iOS9 Beta is giving a null value for these properties in `value`, so only
      //processing `anniversary` and `other` here.
      //			if ([contactProperty.key isEqualToString:CNContactNonGregorianBirthdayKey]) {
      //				NSDateComponents *dateComps = (NSDateComponents*)value;
      //				result = [NSDictionary dictionaryWithObjectsAndKeys: dateComps.calendar.calendarIdentifier,@"calendarIdentifier",NUMLONG(dateComps.era),@"era",NUMLONG(dateComps.year),@"year",NUMLONG(dateComps.month),@"month",NUMLONG(dateComps.day),@"day",NUMBOOL(dateComps.isLeapMonth),@"isLeapMonth", nil];
      //			}
      //			else {
      NSDate *date = [[NSCalendar currentCalendar] dateFromComponents:value];
      result = [TiUtils UTCDateForDate:date];
      //			}
    }
    if ([value isKindOfClass:[CNPostalAddress class]]) {
      CNPostalAddress *address = value;
      NSDictionary *addressDict = [NSDictionary dictionaryWithObjectsAndKeys:address.street, @"Street",
                                                address.city, @"City",
                                                address.state, @"State",
                                                address.postalCode, @"PostalCode",
                                                address.country, @"Country",
                                                address.ISOCountryCode, @"CountryCode", nil];
      result = addressDict;
    }
    if ([value isKindOfClass:[CNSocialProfile class]]) {
      CNSocialProfile *profile = value;
      NSDictionary *profileDict = [NSDictionary dictionaryWithObjectsAndKeys:profile.service, @"service",
                                                profile.urlString, @"url",
                                                profile.userIdentifier, @"userIdentifier",
                                                profile.username, @"username", nil];
      result = profileDict;
    }
    if ([value isKindOfClass:[CNContactRelation class]]) {
      CNContactRelation *relation = value;
      result = relation.name;
    }
    if ([value isKindOfClass:[CNInstantMessageAddress class]]) {
      CNInstantMessageAddress *im = value;
      NSDictionary *imDict = [NSDictionary dictionaryWithObjectsAndKeys:im.service, @"service",
                                           im.username, @"username", nil];
      result = imDict;
    }
    if ([value isKindOfClass:[CNPhoneNumber class]]) {
      CNPhoneNumber *phoneNumber = value;
      result = phoneNumber.stringValue;
    }

    // iOS 9+ doesn't valuate birthdays. Watch this in case of changes.
    // Also contactProperty.identifier has an undocumented string "_systemCalendar" for gregorian calender.
    if ([contactProperty.key isEqualToString:@"birthdays"]) {
      if ([contactProperty.identifier isEqualToString:@"gregorian"] ||
          [contactProperty.identifier containsString:@"systemCalendar"]) {
        property = @"birthday";
        result = [personObject valueForUndefinedKey:property];
      } else {
        property = @"alternateBirthday";
        result = [personObject valueForUndefinedKey:property];
      }
    }

    NSDictionary *dict = [NSDictionary dictionaryWithObjectsAndKeys:personObject, @"person", property, @"property", result, @"value", label, @"label", nil];
    [self _fireEventToListener:@"selectedProperty" withObject:dict listener:selectedPropertyCallback thisObject:nil];
    [[TiApp app] hideModalController:contactPicker animated:animated];
    return NO;
  }
  return YES;
}

- (void)contactPickerDidCancel:(nonnull CNContactPickerViewController *)picker
{
  [[TiApp app] hideModalController:contactPicker animated:animated];
  if (cancelCallback) {
    [self _fireEventToListener:@"cancel" withObject:nil listener:cancelCallback thisObject:nil];
  }
}

- (void)contactViewController:(nonnull CNContactViewController *)viewController didCompleteWithContact:(nullable CNContact *)contact
{
  // Unused for nwo
}

#pragma mark - Ti.Contacts.PersonUpdateObserver

- (void)didUpdatePerson:(TiContactsPerson *)person
{
  saveRequest = saveRequest ? saveRequest : [CNSaveRequest new];
  [saveRequest updateContact:person.nativePerson];
}

@end

#endif<|MERGE_RESOLUTION|>--- conflicted
+++ resolved
@@ -25,16 +25,6 @@
 
 @implementation ContactsModule
 
-<<<<<<< HEAD
-void CMExternalChangeCallback(ABAddressBookRef notifyAddressBook, CFDictionaryRef info, void *context)
-{
-  ContactsModule *theModule = (ContactsModule *)context;
-  theModule->reloadAddressBook = YES;
-  [theModule fireEvent:@"reload" withObject:nil];
-}
-
-=======
->>>>>>> 7d07eb6e
 - (void)contactStoreDidChange:(NSNotification *)notification
 {
   if ([self _hasListeners:@"reload"]) {
@@ -42,34 +32,6 @@
   }
 }
 
-<<<<<<< HEAD
-// We'll force the address book to only be accessed on the main thread, for consistency.  Otherwise
-// we could run into cross-thread memory issues.
-- (ABAddressBookRef)addressBook
-{
-  if (![NSThread isMainThread]) {
-    return NULL;
-  }
-
-  if (reloadAddressBook && (addressBook != NULL)) {
-    [self releaseAddressBook];
-    addressBook = NULL;
-  }
-  reloadAddressBook = NO;
-
-  if (addressBook == NULL) {
-    addressBook = ABAddressBookCreateWithOptions(NULL, NULL);
-    if (addressBook == NULL) {
-      DebugLog(@"[ERROR] Could not create an address book. Make sure you have gotten permission first.");
-    } else {
-      ABAddressBookRegisterExternalChangeCallback(addressBook, CMExternalChangeCallback, self);
-    }
-  }
-  return addressBook;
-}
-
-=======
->>>>>>> 7d07eb6e
 - (CNContactStore *)contactStore
 {
   if (![NSThread isMainThread]) {
@@ -165,50 +127,6 @@
   NSString *error = nil;
   int code = 0;
   BOOL doPrompt = NO;
-<<<<<<< HEAD
-  if ([TiUtils isIOS9OrGreater]) {
-    CNAuthorizationStatus permissions = [CNContactStore authorizationStatusForEntityType:CNEntityTypeContacts];
-    switch (permissions) {
-    case CNAuthorizationStatusNotDetermined:
-      doPrompt = YES;
-      break;
-    case CNAuthorizationStatusAuthorized:
-      break;
-    case CNAuthorizationStatusDenied:
-      code = CNAuthorizationStatusDenied;
-      error = NSLocalizedString(@"The user has denied access to the address book", nil);
-      break;
-    case CNAuthorizationStatusRestricted:
-      code = CNAuthorizationStatusRestricted;
-      error = NSLocalizedString(@"The user is unable to allow access to the address book", nil);
-      break;
-    default:
-      break;
-    }
-    if (!doPrompt) {
-      NSDictionary *propertiesDict = [TiUtils dictionaryWithCode:code message:error];
-      NSArray *invocationArray = [[NSArray alloc] initWithObjects:&propertiesDict count:1];
-
-      [callback call:invocationArray thisObject:self];
-      [invocationArray release];
-      return;
-    }
-    TiThreadPerformOnMainThread(^() {
-      CNContactStore *ourContactStore = [self contactStore];
-      [ourContactStore requestAccessForEntityType:CNEntityTypeContacts
-                                completionHandler:^(BOOL granted, NSError *error) {
-                                  NSString *errorMessage = granted ? nil : NSLocalizedString(@"The user has denied access to the address book", nil);
-                                  NSDictionary *propertiesDict = [TiUtils dictionaryWithCode:[error code] message:errorMessage];
-                                  KrollEvent *invocationEvent = [[KrollEvent alloc] initWithCallback:callback eventObject:propertiesDict thisObject:self];
-                                  [[callback context] enqueue:invocationEvent];
-                                  RELEASE_TO_NIL(invocationEvent);
-                                }];
-    },
-        NO);
-    return;
-  }
-=======
->>>>>>> 7d07eb6e
 
   CNAuthorizationStatus permissions = [CNContactStore authorizationStatusForEntityType:CNEntityTypeContacts];
   switch (permissions) {
@@ -217,24 +135,14 @@
     break;
   case CNAuthorizationStatusAuthorized:
     break;
-<<<<<<< HEAD
-  case kABAuthorizationStatusDenied:
-    code = kABAuthorizationStatusDenied;
-    error = NSLocalizedString(@"The user has denied access to the address book", nil);
-    break;
-  case kABAuthorizationStatusRestricted:
-    code = kABAuthorizationStatusRestricted;
-    error = NSLocalizedString(@"The user is unable to allow access to the address book", nil);
-=======
   case CNAuthorizationStatusDenied:
     code = CNAuthorizationStatusDenied;
-    error = @"The user has denied access to the address book";
+    error = NSLocalizedString(@"The user has denied access to the address book", nil);
     break;
   case CNAuthorizationStatusRestricted:
     code = CNAuthorizationStatusRestricted;
-    error = @"The user is unable to allow access to the address book";
+    error = NSLocalizedString(@"The user is unable to allow access to the address book", nil);
     break;
->>>>>>> 7d07eb6e
   default:
     break;
   }
@@ -336,88 +244,18 @@
 
 - (TiContactsPerson *)getPersonByID:(id)arg
 {
-<<<<<<< HEAD
-  ENSURE_SINGLE_ARG(arg, NSObject)
-
-  if ([TiUtils isIOS9OrGreater]) {
-    DEPRECATED_REPLACED(@"Contacts.getPersonByID", @"5.0.0", @"Contacts.getPersonByIdentifier");
-    return nil;
-  }
-
-  __block ABRecordID recordId = [TiUtils intValue:arg];
-  __block BOOL isValidId = NO;
-
-  TiThreadPerformOnMainThread(^{
-    ABAddressBookRef ourAddressBook = [self addressBook];
-    if (ourAddressBook == NULL) {
-      return;
-    }
-    ABRecordRef record = NULL;
-    record = ABAddressBookGetPersonWithRecordID(ourAddressBook, recordId);
-    if (record != NULL) {
-      isValidId = YES;
-    }
-  },
-      YES);
-
-  if (isValidId) {
-    return [[[TiContactsPerson alloc] _initWithPageContext:[self executionContext] recordId:recordId module:self] autorelease];
-  }
-
-  return NULL;
-=======
   DebugLog(@"[WARN] The \"getPersonByID\" method has been removed for iOS 9 and greater.");
   return nil;
->>>>>>> 7d07eb6e
 }
 
 - (TiContactsGroup *)getGroupByID:(id)arg
 {
-<<<<<<< HEAD
-  ENSURE_SINGLE_ARG(arg, NSObject)
-
-  if ([TiUtils isIOS9OrGreater]) {
-    DEPRECATED_REPLACED(@"Contacts.getGroupByID", @"5.0.0", @"Contacts.getGroupByIdentifier");
-    return nil;
-  }
-
-  __block ABRecordID recordId = [TiUtils intValue:arg];
-  __block BOOL isValidId = NO;
-
-  TiThreadPerformOnMainThread(^{
-    ABAddressBookRef ourAddressBook = [self addressBook];
-    if (ourAddressBook == NULL) {
-      return;
-    }
-    ABRecordRef record = NULL;
-    record = ABAddressBookGetGroupWithRecordID(ourAddressBook, recordId);
-    if (record != NULL) {
-      isValidId = YES;
-    }
-  },
-      YES);
-
-  if (isValidId) {
-    return [[[TiContactsGroup alloc] _initWithPageContext:[self executionContext] recordId:recordId module:self] autorelease];
-  }
-
-  return NULL;
-=======
   DebugLog(@"[WARN] The \"getGroupByID\" method has been removed for iOS 9 and greater.");
   return nil;
->>>>>>> 7d07eb6e
 }
 
 - (TiContactsPerson *)getPersonByIdentifier:(id)arg
 {
-<<<<<<< HEAD
-  // Backwards support for iOS 8: Use the deprecated API
-  if (![TiUtils isIOS9OrGreater]) {
-    return [self getPersonByID:arg];
-  }
-
-=======
->>>>>>> 7d07eb6e
   if (![NSThread isMainThread]) {
     __block id result;
     TiThreadPerformOnMainThread(^{
@@ -445,14 +283,6 @@
 
 - (TiContactsGroup *)getGroupByIdentifier:(id)arg
 {
-<<<<<<< HEAD
-  // Backwards support for iOS 8: Use the deprecated API
-  if (![TiUtils isIOS9OrGreater]) {
-    return [self getGroupByID:arg];
-  }
-
-=======
->>>>>>> 7d07eb6e
   if (![NSThread isMainThread]) {
     __block id result;
     TiThreadPerformOnMainThread(^{
@@ -527,43 +357,8 @@
     return [result autorelease];
   }
 
-<<<<<<< HEAD
-  if ([TiUtils isIOS9OrGreater]) {
-    CNContactStore *ourContactStore = [self contactStore];
-    if (ourContactStore == NULL) {
-      return nil;
-    }
-    NSError *error = nil;
-    NSMutableArray *peopleRefs = nil;
-    peopleRefs = [[NSMutableArray alloc] init];
-    //this fetch request takes all information. Not advised to use this method if addressbook is huge. May result in performance issues.
-    CNContactFetchRequest *fetchRequest = [[CNContactFetchRequest alloc] initWithKeysToFetch:[ContactsModule contactKeysWithImage]];
-    BOOL success = [ourContactStore enumerateContactsWithFetchRequest:fetchRequest
-                                                                error:&error
-                                                           usingBlock:^(CNContact *__nonnull contact, BOOL *__nonnull stop) {
-                                                             TiContactsPerson *person = [[[TiContactsPerson alloc] _initWithPageContext:[self executionContext] contactId:(CNMutableContact *)contact module:self observer:self] autorelease];
-                                                             [peopleRefs addObject:person];
-                                                           }];
-
-    RELEASE_TO_NIL(fetchRequest)
-
-    if (success) {
-      NSArray *people = [NSArray arrayWithArray:peopleRefs];
-      RELEASE_TO_NIL(peopleRefs)
-      return people;
-    } else {
-      DebugLog(@"[ERROR] %@", [TiUtils messageFromError:error]);
-      RELEASE_TO_NIL(peopleRefs)
-      return nil;
-    }
-  }
-
-  ABAddressBookRef ourAddressBook = [self addressBook];
-  if (ourAddressBook == NULL) {
-=======
-  CNContactStore *ourContactStore = [self contactStore];
-  if (ourContactStore == NULL) {
->>>>>>> 7d07eb6e
+  CNContactStore *ourContactStore = [self contactStore];
+  if (ourContactStore == NULL) {
     return nil;
   }
   NSError *error = nil;
@@ -733,133 +528,8 @@
 MAKE_SYSTEM_PROP(AUTHORIZATION_DENIED, CNAuthorizationStatusDenied);
 MAKE_SYSTEM_PROP(AUTHORIZATION_AUTHORIZED, CNAuthorizationStatusAuthorized);
 
-<<<<<<< HEAD
-#pragma mark ABPeoplePickerNavigationControllerDelegate (iOS < 9)
-
-- (void)peoplePickerNavigationControllerDidCancel:(ABPeoplePickerNavigationController *)peoplePicker
-{
-  [[TiApp app] hideModalController:picker animated:animated];
-  if (cancelCallback) {
-    [self _fireEventToListener:@"cancel" withObject:nil listener:cancelCallback thisObject:nil];
-  }
-}
-
-// Called after a person has been selected by the user
-- (void)peoplePickerNavigationController:(ABPeoplePickerNavigationController *)peoplePicker didSelectPerson:(ABRecordRef)person
-{
-  if (selectedPersonCallback) {
-    TiContactsPerson *personObject = nil;
-    if (ABAddressBookGetAuthorizationStatus() != kABAuthorizationStatusAuthorized) {
-      // In iOS 8 selected contact is returned without requiring user permission. But we cannot query metadata like recordId.
-      personObject = [[[TiContactsPerson alloc] _initWithPageContext:[self executionContext] person:person module:self] autorelease];
-    } else {
-      // iOS7 and below or iOS8 with permission granted.
-      ABRecordID id_ = ABRecordGetRecordID(person);
-      personObject = [[[TiContactsPerson alloc] _initWithPageContext:[self executionContext] recordId:id_ module:self] autorelease];
-    }
-    [self _fireEventToListener:@"selectedPerson"
-                    withObject:[NSDictionary dictionaryWithObject:personObject forKey:@"person"]
-                      listener:selectedPersonCallback
-                    thisObject:nil];
-    [[TiApp app] hideModalController:picker animated:animated];
-  }
-}
-
-// Called after a property has been selected by the user
-- (void)peoplePickerNavigationController:(ABPeoplePickerNavigationController *)peoplePicker didSelectPerson:(ABRecordRef)person property:(ABPropertyID)property identifier:(ABMultiValueIdentifier)identifier
-{
-  if (selectedPropertyCallback) {
-    ABRecordID id_ = ABRecordGetRecordID(person);
-    TiContactsPerson *personObject = [[[TiContactsPerson alloc] _initWithPageContext:[self executionContext] recordId:id_ module:self] autorelease];
-    NSString *propertyName = nil;
-    id value = [NSNull null];
-    id label = [NSNull null];
-
-    //if statement to handle undocumented ring and text tone property from apple
-    //only implemented in this method, since apple doesn't want people fooling around with these
-    //null values are accompanied. Only inform app that user selected this property in the peoplePicker
-    if (property == appleUndocumentedToneProperty) {
-      if (identifier == appleUndocumentedRingToneIdentifier) {
-        propertyName = @"ringTone";
-      }
-      if (identifier == appleUndocumentedRingVibrationIdentifier) {
-        propertyName = @"ringVibration";
-      }
-      if (identifier == appleUndocumentedTextToneIdentifier) {
-        propertyName = @"textTone";
-      }
-      if (identifier == appleUndocumentedTextVibrationIdentifier) {
-        propertyName = @"textVibration";
-      }
-    } else if (identifier == kABMultiValueInvalidIdentifier) {
-      propertyName = [[[TiContactsPerson contactProperties] allKeysForObject:[NSNumber numberWithInt:property]] objectAtIndex:0];
-
-      // Contacts is poorly-designed enough that we should worry about receiving NULL values for properties which are actually assigned.
-      CFTypeRef val = ABRecordCopyValue(person, property);
-      if (val != NULL) {
-        value = [[(id)val retain] autorelease]; // Force toll-free bridging & autorelease
-        CFRelease(val);
-      }
-    } else {
-      //birthdays for iOS8 is multivalue and NOT kABPersonBirthdayProperty only in DELEGATE, but undocumented in Apple
-      if (property == appleUndocumentedBirthdayProperty) {
-        CFTypeRef val = nil;
-        if (identifier == 0) {
-          propertyName = @"birthday";
-          val = ABRecordCopyValue(person, kABPersonBirthdayProperty);
-        } else {
-          propertyName = @"alternateBirthday";
-          val = ABRecordCopyValue(person, kABPersonAlternateBirthdayProperty);
-        }
-        if (val != NULL) {
-          value = [[(id)val retain] autorelease]; // Force toll-free bridging & autorelease
-          CFRelease(val);
-        }
-      } else {
-        propertyName = [[[TiContactsPerson multiValueProperties] allKeysForObject:[NSNumber numberWithInt:property]] objectAtIndex:0];
-        ABMultiValueRef multival = ABRecordCopyValue(person, property);
-        CFIndex index = ABMultiValueGetIndexForIdentifier(multival, identifier);
-
-        CFTypeRef val = ABMultiValueCopyValueAtIndex(multival, index);
-        if (val != NULL) {
-          value = [[(id)val retain] autorelease]; // Force toll-free bridging & autorelease
-          CFRelease(val);
-        }
-
-        CFStringRef CFlabel = ABMultiValueCopyLabelAtIndex(multival, index);
-        NSArray *labelKeys = [[TiContactsPerson multiValueLabels] allKeysForObject:(NSString *)CFlabel];
-        if ([labelKeys count] > 0) {
-          label = [NSString stringWithString:[labelKeys objectAtIndex:0]];
-        } else {
-          // Hack for Exchange and other 'cute' setups where there is no label associated with a multival property;
-          // in this case, force it to be the property name.
-          if (CFlabel != NULL) {
-            label = [NSString stringWithString:(NSString *)CFlabel];
-          }
-          // There may also be cases where we get a property from the system that we can't handle, because it's undocumented or not in the map.
-          else if (propertyName != nil) {
-            label = [NSString stringWithString:propertyName];
-          }
-        }
-        if (CFlabel != NULL) {
-          CFRelease(CFlabel);
-        }
-        CFRelease(multival);
-      }
-    }
-
-    NSDictionary *dict = [NSDictionary dictionaryWithObjectsAndKeys:personObject, @"person", propertyName, @"property", value, @"value", label, @"label", nil];
-    [self _fireEventToListener:@"selectedProperty" withObject:dict listener:selectedPropertyCallback thisObject:nil];
-    [[TiApp app] hideModalController:picker animated:animated];
-  }
-}
-
-#pragma mark CNContactPickerDelegate (iOS 9+)
-
-=======
 #pragma mark CNContactPickerDelegate
 
->>>>>>> 7d07eb6e
 - (void)contactPicker:(nonnull CNContactPickerViewController *)picker didSelectContact:(nonnull CNContact *)contact
 {
   if (selectedPersonCallback) {
