--- conflicted
+++ resolved
@@ -104,14 +104,11 @@
 {
     [NSObject cancelPreviousPerformRequestsWithTarget:self selector:@selector(updateOptionDialogNow) object:nil];
     NSTimeInterval delay = [[UIApplication sharedApplication] statusBarOrientationAnimationDuration];
-<<<<<<< HEAD
-=======
     UIInterfaceOrientation nextOrientation = [[notification.userInfo objectForKey:UIApplicationStatusBarOrientationUserInfoKey] intValue];
     UIInterfaceOrientation currentOrientation = [UIApplication sharedApplication].statusBarOrientation;
     if (UIInterfaceOrientationIsPortrait(currentOrientation) == UIInterfaceOrientationIsPortrait(nextOrientation)) {
         ++accumulatedOrientationChanges; // double for a 180 degree orientation change
     }
->>>>>>> eecd8cca
     if (++accumulatedOrientationChanges > 1) {
         delay *= MIN(accumulatedOrientationChanges, 4);
     }
