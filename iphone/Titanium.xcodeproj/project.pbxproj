--- conflicted
+++ resolved
@@ -536,7 +536,7 @@
 		B45CA77E0F81565D00B80900 /* TitaniumHost.m */ = {isa = PBXFileReference; fileEncoding = 4; lastKnownFileType = sourcecode.c.objc; path = TitaniumHost.m; sourceTree = "<group>"; };
 		B4676CB40FB0E492009B81F4 /* AVFoundation.framework */ = {isa = PBXFileReference; lastKnownFileType = wrapper.framework; name = AVFoundation.framework; path = System/Library/Frameworks/AVFoundation.framework; sourceTree = SDKROOT; };
 		B4676CBE0FB0E4AE009B81F4 /* SystemConfiguration.framework */ = {isa = PBXFileReference; lastKnownFileType = wrapper.framework; name = SystemConfiguration.framework; path = System/Library/Frameworks/SystemConfiguration.framework; sourceTree = SDKROOT; };
-		B47A271E1035F040002146CD /* TestSpaz.app */ = {isa = PBXFileReference; explicitFileType = wrapper.application; includeInIndex = 0; path = TestSpaz.app; sourceTree = BUILT_PRODUCTS_DIR; };
+		B47A271E1035F040002146CD /* Titanium.app */ = {isa = PBXFileReference; explicitFileType = wrapper.application; includeInIndex = 0; path = Titanium.app; sourceTree = BUILT_PRODUCTS_DIR; };
 		B47B52D40FF1B2F400BD7229 /* ValueTableViewCell.h */ = {isa = PBXFileReference; fileEncoding = 4; lastKnownFileType = sourcecode.c.h; path = ValueTableViewCell.h; sourceTree = "<group>"; };
 		B47B52D50FF1B2F400BD7229 /* ValueTableViewCell.m */ = {isa = PBXFileReference; fileEncoding = 4; lastKnownFileType = sourcecode.c.objc; path = ValueTableViewCell.m; sourceTree = "<group>"; };
 		B481D3360FD4C45A00F0A961 /* song.mp3 */ = {isa = PBXFileReference; lastKnownFileType = audio.mp3; path = song.mp3; sourceTree = "<group>"; };
@@ -576,12 +576,8 @@
 		B4B9E4711003D52F004B8831 /* jquery.js */ = {isa = PBXFileReference; fileEncoding = 4; lastKnownFileType = sourcecode.javascript; path = jquery.js; sourceTree = "<group>"; };
 		B4BAC625109624C2005925EA /* AddressBook.framework */ = {isa = PBXFileReference; lastKnownFileType = wrapper.framework; name = AddressBook.framework; path = System/Library/Frameworks/AddressBook.framework; sourceTree = SDKROOT; };
 		B4BAC626109624C2005925EA /* AddressBookUI.framework */ = {isa = PBXFileReference; lastKnownFileType = wrapper.framework; name = AddressBookUI.framework; path = System/Library/Frameworks/AddressBookUI.framework; sourceTree = SDKROOT; };
-<<<<<<< HEAD
-		B4BAC64E1096250A005925EA /* MapKit.framework */ = {isa = PBXFileReference; explicitFileType = wrapper.framework; name = MapKit.framework; path = System/Library/Frameworks/MapKit.framework; sourceTree = SDKROOT; };
-=======
 		B4BAC64E1096250A005925EA /* MapKit.framework */ = {isa = PBXFileReference; lastKnownFileType = wrapper.framework; name = MapKit.framework; path = System/Library/Frameworks/MapKit.framework; sourceTree = SDKROOT; };
 		B4BF789C10B1F19900C7D46E /* facebook.html */ = {isa = PBXFileReference; fileEncoding = 4; lastKnownFileType = text.html; path = facebook.html; sourceTree = "<group>"; };
->>>>>>> 8610916f
 		B4C3F8B50FB3B11C0037F210 /* CoreLocation.framework */ = {isa = PBXFileReference; lastKnownFileType = wrapper.framework; name = CoreLocation.framework; path = System/Library/Frameworks/CoreLocation.framework; sourceTree = SDKROOT; };
 		B4C579C210A27F1E00198B82 /* ComplexTableViewCell.h */ = {isa = PBXFileReference; fileEncoding = 4; lastKnownFileType = sourcecode.c.h; path = ComplexTableViewCell.h; sourceTree = "<group>"; };
 		B4C579C310A27F1E00198B82 /* ComplexTableViewCell.m */ = {isa = PBXFileReference; fileEncoding = 4; lastKnownFileType = sourcecode.c.objc; path = ComplexTableViewCell.m; sourceTree = "<group>"; };
@@ -832,7 +828,7 @@
 			children = (
 				1D6058910D05DD3D006BFB54 /* Titanium.app */,
 				B41068A20FBB730F00310448 /* libTitanium.a */,
-				B47A271E1035F040002146CD /* TestSpaz.app */,
+				B47A271E1035F040002146CD /* Titanium.app */,
 				24C5ABF11061FA9D0063594B /* libNotification.a */,
 				24C5ABF91061FABE0063594B /* libAnalytics.a */,
 				24C5AC001061FAC80063594B /* libGesture.a */,
@@ -1855,7 +1851,7 @@
 			);
 			name = "Titanium-Spaz";
 			productName = Titanium;
-			productReference = B47A271E1035F040002146CD /* TestSpaz.app */;
+			productReference = B47A271E1035F040002146CD /* Titanium.app */;
 			productType = "com.apple.product-type.application";
 		};
 /* End PBXNativeTarget section */
