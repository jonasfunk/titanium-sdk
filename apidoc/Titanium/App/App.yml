---
name: Titanium.App
summary: The top level App module.  The App module is mainly used for accessing information about the application at runtime.
extends: Titanium.Module
since: "0.1"
methods:
  - name: getArguments
<<<<<<< HEAD
    summary: return the arguments passed to the application on startup as a dictionary
    platforms: [android, iphone, ipad]
=======
    description: return the arguments passed to the application on startup as a dictionary
    platforms: [iphone, ipad]
>>>>>>> 8f098ab6
    returns:
        type: Object
events:
  - name: proximity
    summary: fired when a proximity state changes
    properties:
      - name: state
        summary: the proximity state value
    platforms: [android, iphone, ipad]
  - name: resume
    summary: fired when an iOS application will enter the foreground due to iOS 4's multitasking.
        This does not include pauses due to notifications or calls. See
        [applicationWillEnterForeground](http://developer.apple.com/library/ios/#documentation/UIKit/Reference/UIApplication_Class/Reference/Reference.html#//apple_ref/doc/uid/TP40006728-CH3-SW108) for
        the exact behavior that triggers this event.
    platforms: [iphone, ipad]
  - name: resumed
    summary: fired when an iOS application will return to being the focus. This does include not
        only the events that trigger resume, but pauses due to notifications or calls. See
        [applicationDidBecomeActive](http://developer.apple.com/library/ios/documentation/UIKit/Reference/UIApplicationDelegate_Protocol/Reference/Reference.html#//apple_ref/doc/uid/TP40006786-CH3-SW10) for
        the exact behavior that triggers this event.
    platforms: [iphone, ipad]
  - name: pause
    summary: fired when an iOS application will stop being the focus. This does include not
        only the user leaving the application, but pauses due to notifications or calls. See
        [applicationWillResignActive](http://developer.apple.com/library/ios/documentation/UIKit/Reference/UIApplicationDelegate_Protocol/Reference/Reference.html#//apple_ref/doc/uid/TP40006786-CH3-SW10) for
        the exact behavior that triggers this event.
    platforms: [iphone, ipad]
properties:
  - name: copyright
    summary: the application's copyright
    type: String
    permission: read-only
  - name: description
    summary: the application's description
    type: String
    permission: read-only
  - name: guid
    summary: the application's globally unique id (this is system generated and consistent through all versions)
    type: String
    permission: read-only
  - name: id
    summary: the application's app id as specified in Titanium Developer or Titanium Studio
    type: String
    permission: read-only
  - name: idleTimerDisabled
    summary: property for controlling whether the phone screen will be locked on idle time. Can be set to true to disable the timer
    type: Boolean
    platforms: [iphone, ipad]
  - name: name
    summary: the application's name
    type: String
    permission: read-only
  - name: proximityDetection
    summary: a boolean to indicate whether proximity detection is enabled
    type: Boolean
    platforms: [iphone, ipad]
  - name: proximityState
    summary: the state of the device's proximity detector
    type: Number
    platforms: [iphone, ipad]
  - name: publisher
    summary: the application's publisher
    type: String
    permission: read-only
  - name: url
    summary: the application url
    type: String
    permission: read-only
  - name: version
    summary: the application's version
    type: String
    permission: read-only<|MERGE_RESOLUTION|>--- conflicted
+++ resolved
@@ -5,13 +5,8 @@
 since: "0.1"
 methods:
   - name: getArguments
-<<<<<<< HEAD
     summary: return the arguments passed to the application on startup as a dictionary
-    platforms: [android, iphone, ipad]
-=======
-    description: return the arguments passed to the application on startup as a dictionary
     platforms: [iphone, ipad]
->>>>>>> 8f098ab6
     returns:
         type: Object
 events:
