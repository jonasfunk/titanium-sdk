--- conflicted
+++ resolved
@@ -149,22 +149,18 @@
 	public void show(KrollDict options)
 	{
 		if (dialog == null) {
-<<<<<<< HEAD
 			processProperties(proxy.getProperties());
-=======
-			processProperties(proxy.getDynamicProperties());
 			builder.setOnCancelListener(new OnCancelListener() {
 				
 				@Override
 				public void onCancel(DialogInterface dlg) {
-					int cancelIndex = (proxy.hasDynamicValue("cancel")) ? TiConvert.toInt(proxy.getDynamicValue("cancel")) : -1;
+					int cancelIndex = (proxy.hasProperty("cancel")) ? TiConvert.toInt(proxy.getProperty("cancel")) : -1;
 					if (DBG) {
 						Log.d(LCAT, "onCancelListener called. Sending index: " + cancelIndex);
 					}
 					handleEvent(cancelIndex);
 				}
 			});
->>>>>>> dd481d4c
 			dialog = builder.create();
 		}
 		try {
@@ -184,12 +180,8 @@
 
 	public void handleEvent(int id)
 	{
-<<<<<<< HEAD
+		int cancelIndex = (proxy.hasProperty("cancel")) ? TiConvert.toInt(proxy.getProperty("cancel")) : -1;
 		KrollDict data = new KrollDict();
-=======
-		int cancelIndex = (proxy.hasDynamicValue("cancel")) ? TiConvert.toInt(proxy.getDynamicValue("cancel")) : -1;
-		TiDict data = new TiDict();
->>>>>>> dd481d4c
 		data.put("index", id);
 		data.put("cancel", id == cancelIndex);
 		proxy.fireEvent("click", data);
