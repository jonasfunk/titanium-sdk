--- conflicted
+++ resolved
@@ -42,7 +42,6 @@
 import android.content.pm.PackageManager;
 import android.content.pm.ResolveInfo;
 import android.database.Cursor;
-import android.graphics.Bitmap;
 import android.graphics.BitmapFactory;
 import android.hardware.Camera;
 import android.net.Uri;
@@ -235,34 +234,16 @@
 	
 							try {
 								if (fSuccessCallback != null) {
-									fSuccessCallback.callWithProperties(createDictForImage(imageUri.toString(), "image/jpeg"));
+									fSuccessCallback.call(createDictForImage(imageUri.toString(), "image/jpeg"));
 								}
 							} catch (OutOfMemoryError e) {
 								String msg = "Not enough memory to get image: " + e.getMessage();
 								Log.e(LCAT, msg);
 								if (fErrorCallback != null) {
-									fErrorCallback.callWithProperties(createErrorResponse(UNKNOWN_ERROR, msg));
+									fErrorCallback.call(createErrorResponse(UNKNOWN_ERROR, msg));
 								}
 							}
 						} else {
-<<<<<<< HEAD
-							values.put(Images.ImageColumns.BUCKET_ID, finalImageFile.getPath().toLowerCase().hashCode());
-							values.put(Images.ImageColumns.BUCKET_DISPLAY_NAME, finalImageFile.getName());
-						}
-						values.put("_data", finalImageFile.getAbsolutePath());
-
-						Uri imageUri = activity.getContentResolver().insert(Images.Media.EXTERNAL_CONTENT_URI, values);
-
-						try {
-							if (fSuccessCallback != null) {
-								fSuccessCallback.call(createDictForImage(imageUri.toString(), "image/jpeg"));
-							}
-						} catch (OutOfMemoryError e) {
-							String msg = "Not enough memory to get image: " + e.getMessage();
-							Log.e(LCAT, msg);
-							if (fErrorCallback != null) {
-								fErrorCallback.call(createErrorResponse(UNKNOWN_ERROR, msg));
-=======
 							// Get the content information about the saved image
 							String[] projection = {
 								Images.Media.TITLE,
@@ -358,15 +339,14 @@
 							
 							try {
 								if (fSuccessCallback != null) {
-									fSuccessCallback.callWithProperties(createDictForImage(localImageUrl, "image/jpeg"));
+									fSuccessCallback.call(createDictForImage(localImageUrl, "image/jpeg"));
 								}
 							} catch (OutOfMemoryError e) {
 								String msg = "Not enough memory to get image: " + e.getMessage();
 								Log.e(LCAT, msg);
 								if (fErrorCallback != null) {
-									fErrorCallback.callWithProperties(createErrorResponse(UNKNOWN_ERROR, msg));
+									fErrorCallback.call(createErrorResponse(UNKNOWN_ERROR, msg));
 								}
->>>>>>> 7df967e4
 							}
 						}
 					}
