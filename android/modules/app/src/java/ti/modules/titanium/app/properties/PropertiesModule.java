/**
 * Appcelerator Titanium Mobile
 * Copyright (c) 2009-2012 by Appcelerator, Inc. All Rights Reserved.
 * Licensed under the terms of the Apache Public License
 * Please see the LICENSE included with this distribution for details.
 */
package ti.modules.titanium.app.properties;

import org.appcelerator.kroll.KrollModule;
import org.appcelerator.kroll.annotations.Kroll;
import org.appcelerator.titanium.TiApplication;
import org.appcelerator.titanium.TiContext;
import org.appcelerator.titanium.TiProperties;

import ti.modules.titanium.app.AppModule;

@Kroll.module(parentModule=AppModule.class)
public class PropertiesModule extends KrollModule {

	private TiProperties appProperties;

	public PropertiesModule()
	{
		super();

		appProperties = TiApplication.getInstance().getAppProperties();
	}

	public PropertiesModule(TiContext tiContext)
	{
		this();
	}

	@Kroll.method
	public boolean getBool(String key)
	{
		return appProperties.getBool(key, false);
	}

	@Kroll.method
	public double getDouble(String key)
	{
		return appProperties.getDouble(key, 0D);
	}

	@Kroll.method
	public int getInt(String key)
	{
		return appProperties.getInt(key, 0);
	}

	@Kroll.method
	public String getString(String key)
	{
		return appProperties.getString(key, null);
	}

	@Kroll.method
	public boolean hasProperty(String key)
	{
		return appProperties.hasProperty(key);
	}

	@Kroll.method
	public String[] listProperties()
	{
		return appProperties.listProperties();
	}

	@Kroll.method
	public void removeProperty(String key)
	{
		appProperties.removeProperty(key);
	}

	//Convenience method for pulling raw values
	public Object getPreferenceValue(String key)
	{
		return appProperties.getPreference().getAll().get(key);
	}
	
	@Kroll.method
	public void setBool(String key, boolean value)
	{
<<<<<<< HEAD
		Object boolValue = getPreferenceValue(key);
		if (boolValue == null || !boolValue.equals(value)) {
			appProperties.setBool(key, value);
			fireEvent(TiC.EVENT_CHANGE, null);
		}
		
=======
		appProperties.setBool(key, value);
>>>>>>> 278b1201
	}

	@Kroll.method
	public void setDouble(String key, double value)
	{
<<<<<<< HEAD
		Object doubleValue = getPreferenceValue(key);
		//Since there is no double type in SharedPreferences, we store doubles as strings, i.e "10.0"
		//so we need to convert before comparing.
		if (doubleValue == null || !doubleValue.equals(String.valueOf(value))) {
			appProperties.setDouble(key, value);
			fireEvent(TiC.EVENT_CHANGE, null);
		}
=======
		appProperties.setDouble(key, value);
>>>>>>> 278b1201
	}

	@Kroll.method
	public void setInt(String key, int value)
	{
<<<<<<< HEAD
		Object intValue = getPreferenceValue(key);
		if (intValue == null || !intValue.equals(value)) {
			appProperties.setInt(key, value);
			fireEvent(TiC.EVENT_CHANGE, null);
		}
=======
		appProperties.setInt(key, value);
>>>>>>> 278b1201
	}

	@Kroll.method
	public void setString(String key, String value)
	{
<<<<<<< HEAD
		Object stringValue = getPreferenceValue(key);
		if (stringValue == null || !stringValue.equals(value)) {
			appProperties.setString(key, value);
			fireEvent(TiC.EVENT_CHANGE, null);
		}
	}
	
=======
		appProperties.setString(key, value);
	}
>>>>>>> 278b1201
}<|MERGE_RESOLUTION|>--- conflicted
+++ resolved
@@ -82,22 +82,18 @@
 	@Kroll.method
 	public void setBool(String key, boolean value)
 	{
-<<<<<<< HEAD
 		Object boolValue = getPreferenceValue(key);
 		if (boolValue == null || !boolValue.equals(value)) {
 			appProperties.setBool(key, value);
 			fireEvent(TiC.EVENT_CHANGE, null);
 		}
 		
-=======
-		appProperties.setBool(key, value);
->>>>>>> 278b1201
+
 	}
 
 	@Kroll.method
 	public void setDouble(String key, double value)
 	{
-<<<<<<< HEAD
 		Object doubleValue = getPreferenceValue(key);
 		//Since there is no double type in SharedPreferences, we store doubles as strings, i.e "10.0"
 		//so we need to convert before comparing.
@@ -105,38 +101,28 @@
 			appProperties.setDouble(key, value);
 			fireEvent(TiC.EVENT_CHANGE, null);
 		}
-=======
-		appProperties.setDouble(key, value);
->>>>>>> 278b1201
+
 	}
 
 	@Kroll.method
 	public void setInt(String key, int value)
 	{
-<<<<<<< HEAD
 		Object intValue = getPreferenceValue(key);
 		if (intValue == null || !intValue.equals(value)) {
 			appProperties.setInt(key, value);
 			fireEvent(TiC.EVENT_CHANGE, null);
 		}
-=======
-		appProperties.setInt(key, value);
->>>>>>> 278b1201
+
 	}
 
 	@Kroll.method
 	public void setString(String key, String value)
 	{
-<<<<<<< HEAD
 		Object stringValue = getPreferenceValue(key);
 		if (stringValue == null || !stringValue.equals(value)) {
 			appProperties.setString(key, value);
 			fireEvent(TiC.EVENT_CHANGE, null);
 		}
 	}
-	
-=======
-		appProperties.setString(key, value);
-	}
->>>>>>> 278b1201
+
 }