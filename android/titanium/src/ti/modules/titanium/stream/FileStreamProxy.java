/**
 * Appcelerator Titanium Mobile
 * Copyright (c) 2009-2011 by Appcelerator, Inc. All Rights Reserved.
 * Licensed under the terms of the Apache Public License
 * Please see the LICENSE included with this distribution for details.
 */

package ti.modules.titanium.stream;

import java.io.IOException;

import org.appcelerator.kroll.KrollProxy;
import org.appcelerator.kroll.annotations.Kroll;
import org.appcelerator.titanium.TiFileProxy;
import org.appcelerator.titanium.io.TiStream;
import org.appcelerator.titanium.util.Log;
import org.appcelerator.titanium.util.TiConfig;
import org.appcelerator.titanium.util.TiStreamHelper;

import ti.modules.titanium.BufferProxy;


@Kroll.proxy
public class FileStreamProxy extends KrollProxy implements TiStream
{
	private static final String LCAT = "FileStream";
	private static final boolean DBG = TiConfig.LOGD;

	private TiFileProxy fileProxy;
	private boolean isOpen = false;


	public FileStreamProxy(TiFileProxy fileProxy)
	{
<<<<<<< HEAD
		super();
=======
>>>>>>> d11637a8
		this.fileProxy = fileProxy;
		isOpen = true;
	}


	// TiStream interface methods
	@Kroll.method
	public int read(Object args[]) throws IOException
	{
		if (!isOpen) {
			throw new IOException("Unable to read from file, not open");
		}

		BufferProxy bufferProxy = null;
		int offset = 0;
		int length = 0;

		if(args.length == 1 || args.length == 3) {
			if(args.length > 0) {
				if(args[0] instanceof BufferProxy) {
					bufferProxy = (BufferProxy) args[0];
					length = bufferProxy.getLength();

				} else {
					throw new IllegalArgumentException("Invalid buffer argument");
				}
			}

			if(args.length == 3) {
				if(args[1] instanceof Integer) {
					offset = ((Integer)args[1]).intValue();

				} else if(args[1] instanceof Double) {
					offset = ((Double)args[1]).intValue();

				} else {
					throw new IllegalArgumentException("Invalid offset argument");
				}

				if(args[2] instanceof Integer) {
					length = ((Integer)args[2]).intValue();

				} else if(args[2] instanceof Double) {
					length = ((Double)args[2]).intValue();

				} else {
					throw new IllegalArgumentException("Invalid length argument");
				}
			}

		} else {
			throw new IllegalArgumentException("Invalid number of arguments");
		}

		try {
			return TiStreamHelper.read(fileProxy.getBaseFile().getExistingInputStream(), bufferProxy, offset, length);

		} catch (IOException e) {
			Log.e(LCAT, "Unable to read from file, IO error", e);
			throw new IOException("Unable to read from file, IO error");
		}
	}

	@Kroll.method
	public int write(Object args[]) throws IOException
	{
		if (!isOpen) {
			throw new IOException("Unable to write to file, not open");
		}

		BufferProxy bufferProxy = null;
		int offset = 0;
		int length = 0;

		if(args.length == 1 || args.length == 3) {
			if(args.length > 0) {
				if(args[0] instanceof BufferProxy) {
					bufferProxy = (BufferProxy) args[0];
					length = bufferProxy.getLength();

				} else {
					throw new IllegalArgumentException("Invalid buffer argument");
				}
			}

			if(args.length == 3) {
				if(args[1] instanceof Integer) {
					offset = ((Integer)args[1]).intValue();

				} else if(args[1] instanceof Double) {
					offset = ((Double)args[1]).intValue();

				} else {
					throw new IllegalArgumentException("Invalid offset argument");
				}

				if(args[2] instanceof Integer) {
					length = ((Integer)args[2]).intValue();

				} else if(args[2] instanceof Double) {
					length = ((Double)args[2]).intValue();

				} else {
					throw new IllegalArgumentException("Invalid length argument");
				}
			}

		} else {
			throw new IllegalArgumentException("Invalid number of arguments");
		}

		try {
			return TiStreamHelper.write(fileProxy.getBaseFile().getExistingOutputStream(), bufferProxy, offset, length);

		} catch (IOException e) {
			Log.e(LCAT, "Unable to write to file, IO error", e);
			throw new IOException("Unable to write to file, IO error");
		}
	}

	@Kroll.method
	public boolean isWritable()
	{
		return (fileProxy.getBaseFile().isOpen() && fileProxy.getBaseFile().isWriteable());
	}

	@Kroll.method
	public boolean isReadable()
	{
		return fileProxy.getBaseFile().isOpen();
	}

	@Kroll.method
	public void close() throws IOException
	{
		fileProxy.getBaseFile().close();
		isOpen = false;
	}
}
<|MERGE_RESOLUTION|>--- conflicted
+++ resolved
@@ -32,10 +32,6 @@
 
 	public FileStreamProxy(TiFileProxy fileProxy)
 	{
-<<<<<<< HEAD
-		super();
-=======
->>>>>>> d11637a8
 		this.fileProxy = fileProxy;
 		isOpen = true;
 	}
