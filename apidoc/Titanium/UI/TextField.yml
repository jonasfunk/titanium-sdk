--- conflicted
+++ resolved
@@ -1,16 +1,11 @@
 ---
 name: Titanium.UI.TextField
-<<<<<<< HEAD
 summary: A single line text field. 
 description: Use the <Titanium.UI.createTextField> method to create a text field.
-=======
-summary: A single-line text field created with <Titanium.UI.createTextField>.
->>>>>>> 06202807
 extends: Titanium.UI.View
 since: "0.8"
 methods:
   - name: blur
-<<<<<<< HEAD
     summary: Forces the field to lose focus.
   - name: focus
     summary: Forces the field to gain focus.
@@ -41,7 +36,8 @@
 properties:
   - name: autocapitalization
     summary: Determines how text is capitalized during typing. 
-    description: Specify one of the following constants from <Titanium.UI>: 
+    description: |
+        Specify one of the following constants from <Titanium.UI>: 
         [TEXT_AUTOCAPITALIZATION_NONE](Titanium.UI.TEXT_AUTOCAPITALIZATION_NONE), 
         [TEXT_AUTOCAPITALIZATION_WORDS](Titanium.UI.TEXT_AUTOCAPITALIZATION_WORDS), 
         [TEXT_AUTOCAPITALIZATION_SENTENCES](Titanium.UI.TEXT_AUTOCAPITALIZATION_SENTENCES), or 
@@ -53,7 +49,8 @@
     type: Number
   - name: clearButtonMode
     summary: When to display the clear button. 
-    description: Specify one of the following  <Titanium.UI> constants: 
+    description: |
+        Specify one of the following  <Titanium.UI> constants: 
         [INPUT_BUTTONMODE_ALWAYS](Titanium.UI.INPUT_BUTTONMODE_ALWAYS), 
         [INPUT_BUTTONMODE_NEVER](Titanium.UI.INPUT_BUTTONMODE_NEVER), 
         [INPUT_BUTTONMODE_ONBLUR](Titanium.UI.INPUT_BUTTONMODE_ONBLUR), or 
@@ -74,183 +71,57 @@
     type: String
   - name: keyboardToolbar
     summary: Array of toolbar button objects to be used when the keyboard is displayed.
-=======
-    summary: force the field to lose focus
-  - name: focus
-    summary: force the field to gain focus
-  - name: hasText
-    summary: return boolean (true) if the field has text
-events:
-  - name: blur
-    summary: fired when the field loses focus
-    platforms: [android, iphone, ipad]
-    properties:
-      - name: value
-        summary: the value of the field upon blur
-      - name: y
-        summary: the y point of the event, in receiving view coordinates
-      - name: x
-        summary: the x point of the event in receiving view coordiantes
-      - name: globalPoint
-        summary: a dictionary with properties x and y describing the point of the event in screen coordinates
-        platforms: [iphone, ipad]
-        deprecated:
-            since: "1.8.0"
-  - name: change
-    summary: fired when the field value changes
-    platforms: [android, iphone, ipad]
-    properties:
-      - name: value
-        summary: the value of the field upon change
-      - name: y
-        summary: the y point of the event, in receiving view coordinates
-      - name: x
-        summary: the x point of the event in receiving view coordiantes
-      - name: globalPoint
-        summary: a dictionary with properties x and y describing the point of the event in screen coordinates
-        platforms: [iphone, ipad]
-        deprecated:
-            since: "1.8.0"
-  - name: focus
-    summary: fired when the field gains focus
-    platforms: [android, iphone, ipad]
-    properties:
-      - name: value
-        summary: the value of the field upon focus
-      - name: y
-        summary: the y point of the event, in receiving view coordinates
-      - name: x
-        summary: the x point of the event in receiving view coordiantes
-      - name: globalPoint
-        summary: a dictionary with properties x and y describing the point of the event in screen coordinates
-        platforms: [iphone, ipad]
-        deprecated:
-            since: "1.8.0"
-  - name: return
-    summary: fired when the field return key is pressed on the keyboard
-    platforms: [android, iphone, ipad]
-    properties:
-      - name: y
-        summary: the y point of the event, in receiving view coordinates
-      - name: globalPoint
-        summary: a dictionary with properties x and y describing the point of the event in screen coordinates
-        platforms: [iphone, ipad]
-        deprecated:
-            since: "1.8.0"
-      - name: x
-        summary: the x point of the event in receiving view coordiantes
-properties:
-  - name: autocapitalization
-    summary: The auto-capitalization behavior of the field.
-    description: One of <Titanium.UI.TEXT_AUTOCAPITALIZATION_NONE>, <Titanium.UI.TEXT_AUTOCAPITALIZATION_WORDS>, <Titanium.UI.TEXT_AUTOCAPITALIZATION_SENTENCES>, or <Titanium.UI.TEXT_AUTOCAPITALIZATION_ALL> to indicate how the field should be capitalized during typing.
-    type: Number
-  - name: borderStyle
-    summary: the border style constant for the field
-    type: Number
-  - name: clearButtonMode
-    summary: the mode constant for how to handle displaying the clear button
-    type: Number
-    platforms: [android, iphone, ipad]
-  - name: clearOnEdit
-    summary: boolean that indicates if the value of the field is cleared upon editing
-    type: Boolean
-  - name: editable
-    summary: boolean indicating if the field is editable
-    type: Boolean
-  - name: enabled
-    summary: boolean indicating the enabled state of the field
-    type: Boolean
-  - name: hintText
-    summary: the hint text to display when the field is unfocused
-    type: String
-  - name: keyboardToolbar
-    summary: array of toolbar button objects to be used when the keyboard is displayed
->>>>>>> 06202807
     type: Array<Object>
     platforms: [iphone, ipad]
   - name: keyboardToolbarColor
-<<<<<<< HEAD
     summary: Color of the keyboard toolbar.
-=======
-    summary: the color of the keyboard toolbar
->>>>>>> 06202807
     type: String
     platforms: [iphone, ipad]
   - name: keyboardToolbarHeight
-<<<<<<< HEAD
     summary: Height of the keyboard toolbar.
-=======
-    summary: the height of the keyboard toolbar
->>>>>>> 06202807
     type: Number
     platforms: [iphone, ipad]
   - name: leftButton
-<<<<<<< HEAD
     summary: Left button view. Using an object other than a [Button](Titanium.UI.Button) may have unpredictable results.
-=======
-    summary: the left button view
->>>>>>> 06202807
     type: Object
     platforms: [iphone, ipad]
   - name: leftButtonMode
-<<<<<<< HEAD
     summary: When to display the left button view. 
-    description: Specify one of the following  <Titanium.UI> constants: 
+    description: |
+        Specify one of the following  <Titanium.UI> constants: 
         [INPUT_BUTTONMODE_ALWAYS](Titanium.UI.INPUT_BUTTONMODE_ALWAYS), 
         [INPUT_BUTTONMODE_NEVER](Titanium.UI.INPUT_BUTTONMODE_NEVER), 
         [INPUT_BUTTONMODE_ONBLUR](Titanium.UI.INPUT_BUTTONMODE_ONBLUR), or 
         [INPUT_BUTTONMODE_ONFOCUS](Titanium.UI.INPUT_BUTTONMODE_ONFOCUS).
-=======
-    summary: the mode of the left button view
->>>>>>> 06202807
     type: Number
     platforms: [iphone, ipad]
   - name: leftButtonPadding
-<<<<<<< HEAD
     summary: Padding between the left button and the edge of the field.
     type: Number
     platforms: [android, iphone, ipad]
   - name: minimumFontSize
     summary: Minimum size of the font when the font is sized based on the contents.  Enables font scaling to fit.
-=======
-    summary: the left padding of the space between the button and the edge of the field
-    type: Number
-    platforms: [android, iphone, ipad]
-  - name: minimumFontSize
-    summary: the minimum size of the font when the font is sized based on the contents.  Enables font scaling to fit
->>>>>>> 06202807
     type: Number
     platforms: [iphone, ipad]
   - name: paddingLeft
-<<<<<<< HEAD
     summary: Left padding of the text field.
     type: Number
   - name: paddingRight
     summary: Right padding of the text field.
-=======
-    summary: the left padding of the text field
-    type: Number
-  - name: paddingRight
-    summary: the right padding of the text field
->>>>>>> 06202807
     type: Number
   - name: passwordMask
     summary: Set to `true` to hide entered characters. 
-    description: Note: on iOS, `passwordMask` *must* be specified when the text field is created.
+    description: |
+        Note: on iOS, `passwordMask` *must* be specified when the text field is created.
     type: Boolean
     default: false
   - name: rightButton
-<<<<<<< HEAD
     summary: Right button view. 
     description: Using an object other than a [Button](Titanium.UI.Button) may have 
         unpredictable results.
-=======
-    summary: the right button view
->>>>>>> 06202807
     type: Object
     platforms: [iphone, ipad]
   - name: rightButtonMode
-<<<<<<< HEAD
     summary: When to display the right button view. 
     description: |
         Specify one of the following  <Titanium.UI> constants: 
@@ -258,28 +129,21 @@
         [INPUT_BUTTONMODE_NEVER](Titanium.UI.INPUT_BUTTONMODE_NEVER), 
         [INPUT_BUTTONMODE_ONBLUR](Titanium.UI.INPUT_BUTTONMODE_ONBLUR), or 
         [INPUT_BUTTONMODE_ONFOCUS](Titanium.UI.INPUT_BUTTONMODE_ONFOCUS).
-=======
-    summary: the mode of the right button view
->>>>>>> 06202807
     type: Number
     platforms: [iphone, ipad]
   - name: rightButtonPadding
-<<<<<<< HEAD
     summary: Padding between the right button and the edge of the field.
-=======
-    summary: the right padding of the space between the button and the edge of the field
->>>>>>> 06202807
     type: Number
     platforms: [iphone, ipad]
   - name: suppressReturn
-<<<<<<< HEAD
     summary: Should the return key should be suppressed during entry?
     type: Boolean
   - name: value
     summary: Value of the field.
     type: String
   - name: verticalAlign
-    summary: Vertical alignment for the text field, specified using a string ('top', 
+    summary: |
+        Vertical alignment for the text field, specified using a string ('top', 
         'center', 'bottom') or one of the vertical alignment constants from <Titanium.UI>: 
         [TEXT_VERTICAL_ALIGNMENT_BOTTOM](Titanium.UI.TEXT_VERTICAL_ALIGNMENT_BOTTOM), 
         [TEXT_VERTICAL_ALIGNMENT_CENTER](Titanium.UI.TEXT_VERTICAL_ALIGNMENT_CENTER), or 
@@ -293,27 +157,6 @@
     default: -1
     type: Number
     platforms: [iphone]
-=======
-    summary: boolean to indicate if the return key should be suppressed during entry
-    type: Boolean
-  - name: value
-    summary: value of the field
-    type: String
-  - name: verticalAlign
-    summary: the constant or string value for the fields vertical alignment.
-    type: [Number,String]
-  - name: maxLength
-    summary: the maximum length of text field input.
-    description: Any attempt to input text beyond this length (including pasting a string larger than maxLength) will not edit the field's contents. A value of -1 indicates unlimited length.
-    default: -1
-    type: Number
-    platforms: [iphone]
-description: |
-    On iPhone, the borderStyle can be set with a constant from [Titanium.UI](Titanium.UI).
-    
-    Both Text Areas and Text Fields can control the buttons displayed in a button bar above the keyboard when it's visible.  See custom keyboard toolbar example.
-
->>>>>>> 06202807
 examples:
   - title: Basic Text Field with rounded border
     example: |
@@ -329,7 +172,8 @@
             });
   - title: Text Area with Custom Keyboard Toolbar
     example: |
-        Both Text Areas and Text Fields can control the buttons displayed in a button bar above the keyboard when it's visible.
+        Both Text Areas and Text Fields can control the buttons displayed in a button bar 
+        above the keyboard when it's visible.
     
         Example using a custom keyboard toolbar:
     
@@ -343,22 +187,4 @@
         	    keyboardToolbar:[flexSpace,camera, flexSpace,tf,flexSpace, send,flexSpace],
         	    keyboardToolbarColor: '#999',	
         	    keyboardToolbarHeight: 40,
-            });
-        
-        
-  - title: Custom keyboard toolbar
-    example: |
-        
-        Example of setting a custom keyboard toolbar:
-        
-            var textfield = Titanium.UI.createTextField({
-                color:'#336699',
-                value:'Focus to see keyboard w/ toolbar',
-                height:35,
-                width:300,
-                top:10,
-                borderStyle:Titanium.UI.INPUT_BORDERSTYLE_ROUNDED,
-                keyboardToolbar:[flexSpace,camera, flexSpace,tf,flexSpace, send,flexSpace],
-                keyboardToolbarColor: '#999',	
-                keyboardToolbarHeight: 40,
             });