--- conflicted
+++ resolved
@@ -478,10 +478,6 @@
 		}
 	}
 	
-<<<<<<< HEAD
-	
-=======
->>>>>>> f178d21b
 	public static ColorFilter createColorFilterForOpacity(float opacity) {
 		// 5x4 identity color matrix + fade the alpha to achieve opacity
 		float[] matrix = {
@@ -506,8 +502,6 @@
 	public static void setPaintOpacity(Paint paint, float opacity) {
 		paint.setColorFilter(createColorFilterForOpacity(opacity));
 	}
-<<<<<<< HEAD
-=======
 
 	public static void requestSoftInputChange(TiProxy proxy, View view) 
 	{
@@ -538,5 +532,4 @@
 			}
 		}
 	}
->>>>>>> f178d21b
 }