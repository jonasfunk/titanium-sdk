/**
 * Appcelerator Titanium Mobile
 * Copyright (c) 2009-2010 by Appcelerator, Inc. All Rights Reserved.
 * Licensed under the terms of the Apache Public License
 * Please see the LICENSE included with this distribution for details.
 */
package ti.modules.titanium.ui;

import org.appcelerator.kroll.KrollDict;
import org.appcelerator.kroll.KrollProxy;
import org.appcelerator.kroll.annotations.Kroll;
import org.appcelerator.titanium.TiContext;
<<<<<<< HEAD
=======
import org.appcelerator.titanium.TiDict;
>>>>>>> 287d341c
import org.appcelerator.titanium.proxy.TiViewProxy;
import org.appcelerator.titanium.view.TiUIView;

import ti.modules.titanium.ui.widget.TiUILabel;
import android.app.Activity;

@Kroll.proxy(creatableInModule=UIModule.class)
public class LabelProxy extends TiViewProxy
{
<<<<<<< HEAD
	private boolean clickable = false;
	public LabelProxy(TiContext tiContext)
	{
		super(tiContext);
		eventManager.addOnEventChangeListener(this);
=======
	public LabelProxy(TiContext tiContext, Object[] args)
	{
		super(tiContext, args);
>>>>>>> 287d341c
	}

	@Override
	protected KrollDict getLangConversionTable() {
		KrollDict table = new KrollDict();
		table.put("text","textid");
		return table;
	}

	@Override
	public TiUIView createView(Activity activity)
	{
		TiUILabel label = new TiUILabel(this);
		return label;
	}
<<<<<<< HEAD
	
	@Override
	public void eventListenerAdded(String eventName, int count, KrollProxy proxy) {
		super.eventListenerAdded(eventName, count, proxy);
		
		if (eventName.equals("click") && proxy.equals(this)) {
			if (peekView() != null) {
				((TiUILabel)getView(getTiContext().getActivity())).setClickable(true);
			}
		}
	}
	
	@Override
	public void eventListenerRemoved(String eventName, int count, KrollProxy proxy) {
		super.eventListenerRemoved(eventName, count, proxy);
		
		if (eventName.equals("click") && count == 0 && proxy.equals(this)) {
			if (peekView() != null) {
				((TiUILabel)getView(getTiContext().getActivity())).setClickable(false);
			}
		}
	}
	
	public void setClickable(boolean clickable) {
		this.clickable = clickable;
		if (peekView() != null) {
			TiUILabel label = (TiUILabel)getView(getTiContext().getActivity());
			if (label != null) {
				label.setClickable(clickable);
			}
		}
	}
=======
>>>>>>> 287d341c
}<|MERGE_RESOLUTION|>--- conflicted
+++ resolved
@@ -7,13 +7,8 @@
 package ti.modules.titanium.ui;
 
 import org.appcelerator.kroll.KrollDict;
-import org.appcelerator.kroll.KrollProxy;
 import org.appcelerator.kroll.annotations.Kroll;
 import org.appcelerator.titanium.TiContext;
-<<<<<<< HEAD
-=======
-import org.appcelerator.titanium.TiDict;
->>>>>>> 287d341c
 import org.appcelerator.titanium.proxy.TiViewProxy;
 import org.appcelerator.titanium.view.TiUIView;
 
@@ -23,17 +18,9 @@
 @Kroll.proxy(creatableInModule=UIModule.class)
 public class LabelProxy extends TiViewProxy
 {
-<<<<<<< HEAD
-	private boolean clickable = false;
 	public LabelProxy(TiContext tiContext)
 	{
 		super(tiContext);
-		eventManager.addOnEventChangeListener(this);
-=======
-	public LabelProxy(TiContext tiContext, Object[] args)
-	{
-		super(tiContext, args);
->>>>>>> 287d341c
 	}
 
 	@Override
@@ -49,39 +36,4 @@
 		TiUILabel label = new TiUILabel(this);
 		return label;
 	}
-<<<<<<< HEAD
-	
-	@Override
-	public void eventListenerAdded(String eventName, int count, KrollProxy proxy) {
-		super.eventListenerAdded(eventName, count, proxy);
-		
-		if (eventName.equals("click") && proxy.equals(this)) {
-			if (peekView() != null) {
-				((TiUILabel)getView(getTiContext().getActivity())).setClickable(true);
-			}
-		}
-	}
-	
-	@Override
-	public void eventListenerRemoved(String eventName, int count, KrollProxy proxy) {
-		super.eventListenerRemoved(eventName, count, proxy);
-		
-		if (eventName.equals("click") && count == 0 && proxy.equals(this)) {
-			if (peekView() != null) {
-				((TiUILabel)getView(getTiContext().getActivity())).setClickable(false);
-			}
-		}
-	}
-	
-	public void setClickable(boolean clickable) {
-		this.clickable = clickable;
-		if (peekView() != null) {
-			TiUILabel label = (TiUILabel)getView(getTiContext().getActivity());
-			if (label != null) {
-				label.setClickable(clickable);
-			}
-		}
-	}
-=======
->>>>>>> 287d341c
 }