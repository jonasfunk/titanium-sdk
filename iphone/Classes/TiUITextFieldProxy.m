--- conflicted
+++ resolved
@@ -41,28 +41,11 @@
 DEFINE_DEF_INT_PROP(appearance,UIKeyboardAppearanceDefault);
 DEFINE_DEF_INT_PROP(autocapitalization,UITextAutocapitalizationTypeNone);
 DEFINE_DEF_INT_PROP(maxLength,-1);
-<<<<<<< HEAD
-	
+
 -(NSString*)apiName
 {
     return @"Ti.UI.TextField";
 }
-
-
--(void)setSelection:(id)arg withObject:(id)property
-{
-    NSInteger start = [TiUtils intValue:arg def: -1];
-    NSInteger end = [TiUtils intValue:property def:-1];
-    UITextField* textField = [ (TiUITextField *) [self view] textWidgetView];
-    NSInteger textLength = [ [textField text] length];
-    if ((start < 0) || (start > textLength) || (end < 0) || (end > textLength)) {
-        DebugLog(@"Invalid range for text selection. Ignoring.");
-        return;
-    }
-    TiThreadPerformOnMainThread(^{[(TiUITextField *)[self view] setSelectionFrom:arg to:property];}, NO);
-}
-=======
->>>>>>> af157dda
 
 @end
 
