---
name: Titanium.UI.TabGroup
summary: A tabbed group of windows.
description: |
    The Tab Group allows you to manage a tabbed UI of one or more windows. 
    Use the <Titanium.UI.createTabGroup> method to create a tab group.

    A tab group can contain one or more [Tab](Titanium.UI.Tab) objects, each of which 
    has an associated tab button and a stack of windows. The user can switch between
    tabs by tapping a tab button. 

    You can add tabs to the group using [addTab](Titanium.UI.TabGroup.addTab),
    and switch active tabs by calling 
    [setActiveTab](Titanium.UI.TabGroup.setActiveTab). 
    
    #### Platform Implementation Notes
    When using a tab group, note the following differences between platforms: 
    
    On Android, tabs cannot be removed from the tab group once added, and the 
    tabs cannot be reordered. 
    
    On iOS, tabs can be removed, and the user may (optionally) 
    be allowed to reorder tabs.

    On iOS and Mobile Web, it is also possible to add tabs by updating the 
    [tabs](Titanium.UI.TabGroup.tabs) property, and to switch active tabs by setting 
    the [active](Titanium.UI.Tab.active) property on one of the tabs to `true`. Since 
    these mechanisms are platform-specific, it is recommended that you use `addTab` 
    and `setActiveTab` instead.
    
    If you use the iOS/Mobile Web-specific mechanisms, it is possible to add multiple active tabs 
    to a tab group. In this case, the result of which tab is initially selected is 
    undefined.
extends: Titanium.UI.View
since: "0.9"
methods:
  - name: addTab
    summary: Adds a tab to the tab group.
    parameters:
      - name: tab
        summary: Tab to add.
        type: Titanium.UI.Tab
  - name: close
    summary: Closes the tab group and removes it from the UI.
  - name: open
    summary: Opens the tab group and makes it visible.
  - name: removeTab
    summary: Removes a tab from the tab group.
    platforms: [iphone,ipad,mobileweb]
    parameters:
      - name: tab
        summary: Tab to remove.
        type: Titanium.UI.Tab
  - name: setActiveTab
    summary: Selects the currently active tab in a tab group.
    parameters:
      - name: indexOrObject
        summary: Tab object to switch to, or the index of the tab object to switch to. 
        type: [Number,Titanium.UI.Tab]
  - name: getTabs
    summary: Returns an array of tab objects that are managed by the tab group.
    returns: 
        type: Array<Titanium.UI.Tab>
events:
  - name: blur
    summary: Fired when the tab group loses focus.
    properties:
      - name: index
        summary: Index of the current active tab.
        type: Number
      - name: previousIndex
        summary: Index of the previous active tab.
        type: Number
      - name: tab
        summary: Active tab.
        type: Titanium.UI.Tab
      - name: previousTab
        summary: Previous active tab.
        type: Titanium.UI.Tab
  - name: close
    summary: Fired when the tab group is closed.
  - name: focus
    summary: Fired when the tab group gains focus.
    properties:
      - name: index
        summary: Index of the current active tab.
        type: Number
      - name: previousIndex
        summary: Index of the previous active tab.
        type: Number
      - name: tab
        summary: Active tab.
        type: Titanium.UI.Tab
      - name: previousTab
        summary: Previous active tab.
        type: Titanium.UI.Tab
  - name: open
    summary: fired when the tab group is opened
properties:
  - name: activeTab
    summary: Active tab.
    type: Titanium.UI.Tab
  - name: allowUserCustomization
    summary: Set to `true` to allow the user to reorder tabs in the tab group, `false` to prevent reordering. When customization is enabled, the user can reorder tabs using the **Edit**  button on the **More** tab.
    platforms: [iphone,ipad]
    type: Boolean
  - name: barColor
    summary: Default navigation bar color (typically for the **More** tab).
    type: String
    platforms: [iphone,ipad]
  - name: editButtonTitle
    summary: Title for the edit button on the **More** tab.
    platforms: [iphone,ipad]
    type: String
  - name: tabs
    summary: |
        Array of tab objects that are managed by the tab group. This property is not supported across all platforms: use [getTabs](Titanium.UI.TabGroup.getTabs) instead.
    type: Array<Titanium.UI.Tab>
    platforms: [iphone,ipad]
  - name: windowSoftInputMode
    summary: |
        Determines how the tab group is treated when a soft input method (such as a virtual keyboard) is displayed. One of [SOFT_INPUT_ADJUST_PAN](Titanium.UI.Android.SOFT_INPUT_ADJUST_PAN), [SOFT_INPUT_ADJUST_RESIZE](Titanium.UI.Android.SOFT_INPUT_ADJUST_RESIZE), or [SOFT_INPUT_ADJUST_UNSPECIFIED](Ti.UI.Android.SOFT_INPUT_ADJUST_UNSPECIFIED). For more information see the Android API Reference: [Window.setSoftInputMode](http://developer.android.com/reference/android/view/Window.html#setSoftInputMode(int)).
    type: Number
    platforms: [android]
<<<<<<< HEAD
    availability: creation
=======
    availabilty: creation
  - name: tabsBackgroundColor
    summary: The default background color for tabs. If [backgroundColor](Titanium.UI.Tab.backgroundColor) is explicitly set on an individual tab, that value takes precidence.
    type: String
    platforms: [android, mobileweb]
  - name: tabsBackgroundImage
    summary: The default background image for tabs. If [backgroundImage](Titanium.UI.Tab.backgroundImage) is explicitly set on an individual tab, that value takes precidence.
    type: String
    since: "1.9.0"
    platforms: [android, mobileweb]
  - name: tabsBackgroundDisabledColor
    summary: The default background disabled color for tabs. If [backgroundDisabledColor](Titanium.UI.Tab.backgroundDisabledColor) is explicitly set on an individual tab, that value takes precidence.
    type: String
    since: "1.9.0"
    platforms: [android, mobileweb]
  - name: tabsBackgroundDisabledImage
    summary: The default background disabled image for tabs. If [backgroundDisabledImage](Titanium.UI.Tab.backgroundDisabledImage) is explicitly set on an individual tab, that value takes precidence.
    type: String
    since: "1.9.0"
    platforms: [android, mobileweb]
  - name: tabsBackgroundFocusedColor
    summary: The default background focused color for tabs. If [backgroundFocusedColor](Titanium.UI.Tab.backgroundFocusedColor) is explicitly set on an individual tab, that value takes precidence.
    type: String
    since: "1.9.0"
    platforms: [android, mobileweb]
  - name: tabsBackgroundFocusedImage
    summary: The default background focused image for tabs. If [backgroundFocusedImage](Titanium.UI.Tab.backgroundFocusedImage) is explicitly set on an individual tab, that value takes precidence.
    type: String
    since: "1.9.0"
    platforms: [android, mobileweb]
  - name: tabsBackgroundSelectedColor
    summary: The default background selected color for tabs. If [backgroundSelectedColor](Titanium.UI.Tab.backgroundSelectedColor) is explicitly set on an individual tab, that value takes precidence.
    type: String
    since: "1.9.0"
    platforms: [android, mobileweb]
  - name: tabsBackgroundSelectedImage
    summary: The default background selected image for tabs. If [backgroundSelectedImage](Titanium.UI.Tab.backgroundSelectedImage) is explicitly set on an individual tab, that value takes precidence.
    type: String
    since: "1.9.0"
    platforms: [android, mobileweb]
  - name: activeTabBackgroundColor
    summary: The default background color for the active tab. If [backgroundColor](Titanium.UI.Tab.backgroundColor) is explicitly set on an individual tab, that value takes precidence.
    type: String
    since: "1.9.0"
    platforms: [android, mobileweb]
  - name: activeTabBackgroundImage
    summary: The default background image for the active tab. If [backgroundImage](Titanium.UI.Tab.backgroundImage) is explicitly set on an individual tab, that value takes precidence.
    type: String
    since: "1.9.0"
    platforms: [android, mobileweb]
  - name: activeTabBackgroundDisabledColor
    summary: The default background disabled color for the active tab. If [backgroundDisabledColor](Titanium.UI.Tab.backgroundDisabledColor) is explicitly set on an individual tab, that value takes precidence.
    type: String
    since: "1.9.0"
    platforms: [android, mobileweb]
  - name: activeTabBackgroundDisabledImage
    summary: The default background disabled image for the active tab. If [backgroundDisabledImage](Titanium.UI.Tab.backgroundDisabledImage) is explicitly set on an individual tab, that value takes precidence.
    type: String
    since: "1.9.0"
    platforms: [android, mobileweb]
  - name: activeTabBackgroundFocusedColor
    summary: The default background focused color for the active tab. If [backgroundFocusedColor](Titanium.UI.Tab.backgroundFocusedColor) is explicitly set on an individual tab, that value takes precidence.
    type: String
    since: "1.9.0"
    platforms: [android, mobileweb]
  - name: activeTabBackgroundFocusedImage
    summary: The default background focused image for the active tab. If [backgroundFocusedImage](Titanium.UI.Tab.backgroundFocusedImage) is explicitly set on an individual tab, that value takes precidence.
    type: String
    since: "1.9.0"
    platforms: [android, mobileweb]
  - name: activeTabBackgroundSelectedColor
    summary: The default background selected color for the active tab. If [backgroundSelectedColor](Titanium.UI.Tab.backgroundSelectedColor) is explicitly set on an individual tab, that value takes precidence.
    type: String
    since: "1.9.0"
    platforms: [android, mobileweb]
  - name: activeTabBackgroundSelectedImage
    summary: The default background selected image for the active tab. If [backgroundSelectedImage](Titanium.UI.Tab.backgroundSelectedImage) is explicitly set on an individual tab, that value takes precidence.
    type: String
    since: "1.9.0"
    platforms: [android, mobileweb]
  - name: tabDividerColor
    summary: The color of the divider between tabs
    type: String
    since: "1.9.0"
    platforms: [android, mobileweb]
  - name: tabDividerWidth
    summary: The width of the divider between tabs.
    description: |
        This width is relative to the tabgroup's parent. Can be either a float value or 
        a dimension string (for example, '50%' or 'auto').
    type: [Number,String]
    since: "1.9.0"
    platforms: [android, mobileweb]
  - name: tabHeight
    summary: The height of the tabs.
    description: |
        This height is relative to the tabgroup's parent. Can be either a float value or 
        a dimension string (for example, '50%' or 'auto').
    type: [Number,String]
    since: "1.9.0"
    platforms: [mobileweb]
>>>>>>> e38ecb68
<|MERGE_RESOLUTION|>--- conflicted
+++ resolved
@@ -122,10 +122,7 @@
         Determines how the tab group is treated when a soft input method (such as a virtual keyboard) is displayed. One of [SOFT_INPUT_ADJUST_PAN](Titanium.UI.Android.SOFT_INPUT_ADJUST_PAN), [SOFT_INPUT_ADJUST_RESIZE](Titanium.UI.Android.SOFT_INPUT_ADJUST_RESIZE), or [SOFT_INPUT_ADJUST_UNSPECIFIED](Ti.UI.Android.SOFT_INPUT_ADJUST_UNSPECIFIED). For more information see the Android API Reference: [Window.setSoftInputMode](http://developer.android.com/reference/android/view/Window.html#setSoftInputMode(int)).
     type: Number
     platforms: [android]
-<<<<<<< HEAD
     availability: creation
-=======
-    availabilty: creation
   - name: tabsBackgroundColor
     summary: The default background color for tabs. If [backgroundColor](Titanium.UI.Tab.backgroundColor) is explicitly set on an individual tab, that value takes precidence.
     type: String
@@ -225,5 +222,4 @@
         a dimension string (for example, '50%' or 'auto').
     type: [Number,String]
     since: "1.9.0"
-    platforms: [mobileweb]
->>>>>>> e38ecb68
+    platforms: [mobileweb]