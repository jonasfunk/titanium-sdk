--- conflicted
+++ resolved
@@ -236,16 +236,6 @@
 var Properties = require("properties");
 Properties.bootstrap(Titanium);
 
-// Finally, sandbox and bind the top level Titanium object
-function SandboxTitanium() {}
-SandboxTitanium.prototype = Titanium;
-
-var sandboxTi = new SandboxTitanium();
-Titanium.bindInvocationAPIs(sandboxTi, Titanium.sourceUrl);
-
-<<<<<<< HEAD
-module.exports = sandboxTi;
-=======
 // Do not serialize the parent view. Doing so will result
 // in a circular reference loop.
 Titanium.TiView.prototype.toJSON = function () {
@@ -264,5 +254,11 @@
 	return serialized;
 }
 
-module.exports = Titanium;
->>>>>>> abf09135
+// Finally, sandbox and bind the top level Titanium object
+function SandboxTitanium() {}
+SandboxTitanium.prototype = Titanium;
+
+var sandboxTi = new SandboxTitanium();
+Titanium.bindInvocationAPIs(sandboxTi, Titanium.sourceUrl);
+
+module.exports = sandboxTi;