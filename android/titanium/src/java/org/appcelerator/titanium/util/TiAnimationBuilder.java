--- conflicted
+++ resolved
@@ -146,15 +146,9 @@
 			Object centerPoint = options.get(TiC.PROPERTY_CENTER);
 			if (centerPoint instanceof HashMap) {
 				HashMap center = (HashMap) centerPoint;
-<<<<<<< HEAD
-				centerX = TiConvert.toInt(center, TiC.PROPERTY_X);
-				centerY = TiConvert.toInt(center, TiC.PROPERTY_Y);
-
-=======
 				centerX = TiConvert.toString(center, TiC.PROPERTY_X);
 				centerY = TiConvert.toString(center, TiC.PROPERTY_Y);
-				
->>>>>>> a2733b97
+
 			} else {
 				Log.e(LCAT, "Invalid argument type for center property. Ignoring");
 			}
@@ -232,19 +226,13 @@
 	{
 		this.view = view;
 		this.viewProxy = viewProxy;
-<<<<<<< HEAD
 
 		AnimationSet as = new AnimationSet(false);
 		AnimationListener animationListener = new AnimationListener();
 		if (callback != null || animationProxy != null) {
 			as.setAnimationListener(animationListener);
 		}
-=======
 		TiUIView tiView = viewProxy.peekView();
-
-		AnimationSet as = new AnimationSet(false);
-		AnimationListener animationListener = new AnimationListener();
->>>>>>> a2733b97
 
 		if (toOpacity != null) {
 			if (viewProxy.hasProperty(TiC.PROPERTY_OPACITY)) {
@@ -360,42 +348,10 @@
 				parentView = (View) parent;
 			}
 
-<<<<<<< HEAD
 			TiCompositeLayout.computePosition(parentView, optionLeft, optionCenterX, optionRight, w, 0, parentWidth,
 				horizontal);
 			TiCompositeLayout.computePosition(parentView, optionTop, optionCenterY, optionBottom, h, 0, parentHeight,
 				vertical);
-=======
-			//TODO: center
-			TiCompositeLayout.computePosition(parentView, optionLeft, optionCenterX, optionRight, w, 0, parentWidth, horizontal);
-			TiCompositeLayout.computePosition(parentView, optionTop, optionCenterY, optionBottom, h, 0, parentHeight, vertical);
-
-			// Determine where the view has been animated to already (if at all), because it's from that
-			// point where we'll want to animate now, rather than from the "true", non-animated position.
-			// Android has no built-in way of telling us the location to where the view has already been animated,
-			// so we have to look it up from a cache we keep maintain ourselves directly on the tiView.
-			int previousXDelta = 0, previousYDelta = 0;
-			int newXDelta = horizontal[0] - x;
-			int newYDelta = vertical[0] - y;
-			if (tiView != null) {
-				Point currentTranslation = tiView.getAnimatedXYTranslationValues();
-				if (currentTranslation != null) {
-					previousXDelta = currentTranslation.x;
-					previousYDelta = currentTranslation.y;
-				}
-			}
-
-			Animation animation = new TranslateAnimation(Animation.ABSOLUTE, previousXDelta, Animation.ABSOLUTE, newXDelta,
-				Animation.ABSOLUTE, previousYDelta, Animation.ABSOLUTE, newYDelta);
-			animation.setFillEnabled(true);
-			animation.setFillAfter(true);
-
-			// Remember where we're going to, since there is no native way to look it up later.
-			// We don't need to remember it if we're autoreversing, however.
-			if (tiView != null && (autoreverse == null || !autoreverse.booleanValue())) {
-				tiView.setAnimatedXYTranslationValues(new Point(newXDelta, newYDelta));
-			}
->>>>>>> a2733b97
 
 			Animation animation = new TranslateAnimation(Animation.ABSOLUTE, 0, Animation.ABSOLUTE,
 				horizontal[0]-x, Animation.ABSOLUTE, 0, Animation.ABSOLUTE, vertical[0]-y);
@@ -418,12 +374,8 @@
 		}
 
 		if (tdm == null && (width != null || height != null)) {
-<<<<<<< HEAD
-			int toWidth = width == null ? w : width;
-			int toHeight = height == null ? h : height;
-=======
 			TiDimension optionWidth, optionHeight;
-			// we need to setup a custom animation for this, is there a better way?
+
 			if (width != null) {
 				optionWidth = new TiDimension(width, TiDimension.TYPE_WIDTH);
 			} else {
@@ -440,17 +392,11 @@
 
 			int toWidth = optionWidth.getAsPixels(view);
 			int toHeight = optionHeight.getAsPixels(view);
->>>>>>> a2733b97
+
 			SizeAnimation sizeAnimation = new SizeAnimation(view, w, h, toWidth, toHeight);
 
 			if (duration != null) {
 				sizeAnimation.setDuration(duration.longValue());
-			}
-
-			// Also wipe out any saved x,y deltas from Translate animation above,
-			// since this size animation is going to reset the layout completely.
-			if (tiView != null) {
-				tiView.setAnimatedXYTranslationValues(new Point(0, 0));
 			}
 
 			sizeAnimation.setInterpolator(new LinearInterpolator());
@@ -465,7 +411,6 @@
 			relayoutChild = (autoreverse == null || !autoreverse.booleanValue());
 		}
 
-<<<<<<< HEAD
 		// Set duration, repeatMode and fillAfter only after adding children.
 		// The values are pushed down to the child animations.
 		as.setFillAfter(true);
@@ -484,10 +429,6 @@
 		// not also set on the child animations.
 		if (delay != null) {
 			as.setStartOffset(delay.longValue());
-=======
-		if (callback != null || animationProxy != null) {
-			as.setAnimationListener(animationListener);
->>>>>>> a2733b97
 		}
 
 		return as;
