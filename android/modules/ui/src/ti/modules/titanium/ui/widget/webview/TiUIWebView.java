--- conflicted
+++ resolved
@@ -190,14 +190,10 @@
 		if (d.containsKey(TiC.PROPERTY_PLUGIN_STATE)) {
 			setPluginState(TiConvert.toInt(d, TiC.PROPERTY_PLUGIN_STATE));
 		}
-<<<<<<< HEAD
-
-=======
 		
 		if(d.containsKey(TiC.PROPERTY_ENABLE_ZOOM_CONTROLS)) {
 			setEnableZoomControls(TiConvert.toBoolean(d,TiC.PROPERTY_ENABLE_ZOOM_CONTROLS));
 		}
->>>>>>> 8169a91b
 	}
 
 	@Override
