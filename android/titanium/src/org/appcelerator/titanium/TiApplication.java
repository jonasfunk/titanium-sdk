--- conflicted
+++ resolved
@@ -21,13 +21,11 @@
 import java.util.List;
 import java.util.Properties;
 
-<<<<<<< HEAD
 import org.appcelerator.kroll.KrollDict;
 import org.appcelerator.kroll.KrollInvocation;
 import org.appcelerator.kroll.KrollModule;
 import org.appcelerator.kroll.KrollProxy;
-=======
->>>>>>> d9689998
+
 import org.appcelerator.titanium.analytics.TiAnalyticsEvent;
 import org.appcelerator.titanium.analytics.TiAnalyticsEventFactory;
 import org.appcelerator.titanium.analytics.TiAnalyticsModel;
@@ -360,20 +358,12 @@
 		return appInfo;
 	}
 	
-<<<<<<< HEAD
 	public KrollDict getStylesheet(String basename, Collection<String> classes, String objectId) {
 		if (stylesheet != null) {
 			Log.d(LCAT, "delegating to TiStylesheet for style properties");
 			return stylesheet.getStylesheet(objectId, classes, density, basename);
 		}
 		return new KrollDict();
-=======
-	public TiDict getStylesheet(String basename, Collection<String> classes, String objectId) {
-	    if (stylesheet!=null) {
-        	return stylesheet.getStylesheet(objectId,classes,density,basename);
-	    }
-	    return new TiDict();
->>>>>>> d9689998
 	}
 
 	public void registerProxy(KrollProxy proxy) {
