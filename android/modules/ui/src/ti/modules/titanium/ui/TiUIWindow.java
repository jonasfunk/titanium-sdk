/**
 * Appcelerator Titanium Mobile
 * Copyright (c) 2009-2010 by Appcelerator, Inc. All Rights Reserved.
 * Licensed under the terms of the Apache Public License
 * Please see the LICENSE included with this distribution for details.
 */
package ti.modules.titanium.ui;

import java.io.IOException;
import java.lang.ref.WeakReference;
import java.net.URI;
import java.net.URISyntaxException;
import java.util.concurrent.atomic.AtomicInteger;

import org.appcelerator.kroll.KrollDict;
import org.appcelerator.kroll.KrollProxy;
import org.appcelerator.titanium.TiActivity;
import org.appcelerator.titanium.TiContext;
<<<<<<< HEAD
import org.appcelerator.titanium.kroll.KrollBridge;
=======
import org.appcelerator.titanium.TiDict;
import org.appcelerator.titanium.TiModalActivity;
import org.appcelerator.titanium.TiProxy;
>>>>>>> 7df967e4
import org.appcelerator.titanium.proxy.TiViewProxy;
import org.appcelerator.titanium.proxy.TiWindowProxy;
import org.appcelerator.titanium.util.Log;
import org.appcelerator.titanium.util.TiConfig;
import org.appcelerator.titanium.util.TiConvert;
import org.appcelerator.titanium.util.TiFileHelper;
import org.appcelerator.titanium.util.TiFileHelper2;
import org.appcelerator.titanium.util.TiPropertyResolver;
import org.appcelerator.titanium.util.TiUIHelper;
import org.appcelerator.titanium.view.ITiWindowHandler;
import org.appcelerator.titanium.view.TiCompositeLayout;
import org.appcelerator.titanium.view.TiUIView;

import android.app.Activity;
import android.content.Intent;
import android.graphics.drawable.ColorDrawable;
import android.graphics.drawable.Drawable;
import android.os.Handler;
import android.os.Message;
import android.os.Messenger;
import android.os.RemoteException;
import android.view.View;
import android.view.Window;
import android.view.View.OnFocusChangeListener;
import android.view.ViewGroup.LayoutParams;

public class TiUIWindow extends TiUIView
	implements Handler.Callback
{
	private static final String LCAT = "TiUIWindow";
	private static final boolean DBG = TiConfig.LOGD;

	private static final int WINDOW_ZINDEX = Integer.MAX_VALUE - 2; // Arbitrary number;
	private static final int MSG_ACTIVITY_CREATED = 1000;
	private static final int MSG_POST_OPEN = 1001;
	private static final int MSG_BOOTED = 1002;

	private static final int MSG_ANIMATE = 100;

	private static final String[] NEW_ACTIVITY_REQUIRED_KEYS = { "fullscreen", "navBarHidden", "modal", "windowSoftInputMode"};

	protected String activityKey;
	protected Activity windowActivity;
	protected TiCompositeLayout liteWindow;

	protected boolean lightWeight;
	protected boolean animate;
	protected Handler handler;

	protected Messenger messenger;
	protected int messageId;

	protected int lastWidth;
	protected int lastHeight;
	private WeakReference<TiContext> createdContext;

	private static AtomicInteger idGenerator;

	public TiUIWindow(TiViewProxy proxy, KrollDict options, Messenger messenger, int messageId)
	{
		super(proxy);

		animate = true;
		
		//proxy.setModelListener(this);
		if (idGenerator == null) {
			idGenerator = new AtomicInteger(0);
		}
		this.messenger = messenger;
		this.messageId = messageId;
		this.handler = new Handler(this);

		this.lastWidth = LayoutParams.FILL_PARENT;
		this.lastHeight = LayoutParams.FILL_PARENT;

		KrollDict props = proxy.getProperties();
		TiPropertyResolver resolver = new TiPropertyResolver(options, props);
		boolean newActivity = requiresNewActivity(resolver);
		if (!newActivity && options != null && options.containsKey("tabOpen")) {
			newActivity = TiConvert.toBoolean(options,"tabOpen");
		}

		boolean vertical = isVerticalLayout(resolver);

		if (newActivity)
		{
			lightWeight = false;
			Activity activity = proxy.getTiContext().getActivity();
			Intent intent = createIntent(activity, options);
			KrollDict d = resolver.findProperty("animated");
			if (d != null) {
				if (d.containsKey("animated")) {
					animate = TiConvert.toBoolean(d, "animated");
				}
			}
			if (!animate) {
				intent.addFlags(65536); // Intent.FLAG_ACTIVITY_NO_ANIMATION not available in API 4
				intent.putExtra("animate", false);
				activity.startActivity(intent);
				TiUIHelper.overridePendingTransition(activity);
			} else {
				activity.startActivity(intent);
			}
		} else {
			lightWeight = true;
			liteWindow = new TiCompositeLayout(proxy.getContext(), vertical);
			layoutParams.autoFillsHeight = true;
			layoutParams.autoFillsWidth = true;

			setNativeView(liteWindow);
			proxy.setModelListener(this);
			handlePostOpen();
		}
		
		resolver.release();
		resolver = null;
	}

	public TiUIWindow(TiViewProxy proxy, Activity activity)
	{
		super(proxy);

		if (idGenerator == null) {
			idGenerator = new AtomicInteger(0);
		}

		windowActivity = activity;
		lightWeight = false;

		this.handler = new Handler(this);

		handlePostOpen();
	}

	protected void bindContextSpecific(TiContext context) {
		KrollBridge bridge = (KrollBridge) context.getJSContext();
		bridge.bindContextSpecific("UI", "currentWindow", proxy);
		
		if (proxy instanceof TiWindowProxy && ((TiWindowProxy) proxy).getTabProxy() != null) {
			bridge.bindContextSpecific("UI", "currentTabGroup", ((TiWindowProxy) proxy).getTabGroupProxy());
			bridge.bindContextSpecific("UI", "currentTab", ((TiWindowProxy) proxy).getTabProxy());
		}
	}
	
	protected void handlePostOpen() {
		//TODO unique key per window, params for intent
		activityKey = "window$" + idGenerator.incrementAndGet();
		KrollDict props = proxy.getProperties();

		getLayout().setClickable(true);
		registerForTouch(getLayout());
		getLayout().setOnFocusChangeListener(new OnFocusChangeListener() {
			public void onFocusChange(View view, boolean hasFocus) {
				proxy.fireEvent(hasFocus ? "focus" : "blur", new KrollDict());
			}
		});

		// if url, create a new context.
		if (props.containsKey("url")) {

			String url = props.getString("url");
			String baseUrl = proxy.getTiContext().getBaseUrl();

			if (DBG) {
				Log.e(LCAT, "BASEURL: " + baseUrl);
				if (url != null) {
					Log.e(LCAT, "RELURL: " + url);
				}
			}

			try {
				URI uri = new URI(url);
				String scheme = uri.getScheme();
				if (scheme == null) {
					String path = uri.getPath();
					String fname = null;
					int lastIndex = path.lastIndexOf("/");
					if (lastIndex > 0) {
						fname = path.substring(lastIndex+1);
						path = path.substring(0, lastIndex);
					} else {
						fname = path;
						path = null;
					}

					if (url.startsWith("/")) {
						baseUrl = "app:/" + path;
						url = TiFileHelper2.joinSegments(baseUrl,fname);
					} else if (path == null && fname != null) {
						url = TiFileHelper2.joinSegments(baseUrl, fname);
					} else if (path.startsWith("../")) {
						String[] right = path.split("/");
						String[] left = null;
						if (baseUrl.contains("://")) {
							if (baseUrl.equals("app://"))
							{
								left = new String[] {};
							}
							else
							{
								int idx = baseUrl.indexOf("://");
								left = baseUrl.substring(idx+3).split("/");
							}
						} else {
							left = baseUrl.split("/");
						}

						int rIndex = 0;
						int lIndex = left.length;

						while(right[rIndex].equals("..")) {
							lIndex--;
							rIndex++;
						}
						String sep = "";
						StringBuilder sb = new StringBuilder();
						for (int i = 0; i < lIndex; i++) {
							sb.append(sep).append(left[i]);
							sep = "/";
						}
						for (int i = rIndex; i < right.length; i++) {
							sb.append(sep).append(right[i]);
							sep = "/";
						}
						baseUrl = sb.toString();
						if (!baseUrl.endsWith("/")) {
							baseUrl = baseUrl + "/";
						}
						baseUrl = "app://" + baseUrl;
						url = TiFileHelper2.joinSegments(baseUrl,fname);
					} else {
						baseUrl = "app://" + path;
						url = TiFileHelper2.joinSegments(baseUrl,fname);
					}
				} else if (scheme == "app") {
					baseUrl = url;
				} else {
					throw new IllegalArgumentException("Scheme not implemented for " + url);
				}
			} catch (URISyntaxException e) {
				Log.w(LCAT, "Error parsing url: " + e.getMessage(), e);
			}

			if (DBG) {
				Log.i(LCAT, "Window has URL: " + url);
			}
			
			TiContext tiContext = null;
			if (lightWeight) {
				tiContext = TiContext.createTiContext(proxy.getTiContext().getActivity(), baseUrl);
			} else {
				tiContext = TiContext.createTiContext(windowActivity, baseUrl);
			}
			bindContextSpecific(tiContext);

			final TiContext ftiContext = tiContext;
			final String furl = url;

			new Thread(new Runnable(){

				@Override
				public void run() {
					try {
						createdContext = new WeakReference<TiContext>(proxy.switchContext(ftiContext));
						if (!lightWeight && windowActivity instanceof TiActivity) {
							TiActivity tiActivity = (TiActivity)windowActivity;
							tiActivity.setCreatedContext(createdContext.get());
							tiActivity.setWindowProxy((TiWindowProxy)proxy);
						}
						Messenger m = new Messenger(handler);
						ftiContext.evalFile(furl, m, MSG_BOOTED);
					} catch (IOException e) {
						Log.e(LCAT, "Error opening URL: " + furl, e);
					}
				}}).start();
		} else if (!lightWeight) {
			TiContext tiContext = TiContext.createTiContext(windowActivity, proxy.getTiContext().getBaseUrl());
			createdContext = new WeakReference<TiContext>(proxy.switchContext(tiContext));
			if (windowActivity instanceof TiActivity) {
				TiActivity tiActivity = (TiActivity)windowActivity;
				tiActivity.setCreatedContext(createdContext.get());
				tiActivity.setWindowProxy((TiWindowProxy)proxy);
			}
			handleBooted();
		} else {
			handleBooted();
		}
	}

	protected void handleBooted() {
		if (messenger != null) {
			Message msg = Message.obtain();
			msg.what = messageId;
			try {
				messenger.send(msg);
			} catch (RemoteException e) {
				Log.e(LCAT, "Unable to send message: " + e.getMessage(), e);
			} finally {
				messenger = null;
			}
		}
		if (lightWeight) {
			ITiWindowHandler windowHandler = proxy.getTiContext().getTiApp().getWindowHandler();
			if (windowHandler != null) {
				TiCompositeLayout.LayoutParams params = getLayoutParams();
				params.optionZIndex = WINDOW_ZINDEX;
				windowHandler.addWindow(liteWindow, params);
			}
			handler.obtainMessage(MSG_ANIMATE).sendToTarget();
		} else if (windowActivity != null && windowActivity instanceof TiActivity) {
			((TiActivity) windowActivity).fireInitialFocus(); 
		}
	}
	public void close(KrollDict options) 
	{
		KrollDict data = new KrollDict();
		data.put("source", proxy);
		proxy.fireEvent("close", data);

		KrollDict props = proxy.getProperties();
		TiPropertyResolver resolver = new TiPropertyResolver(options, props);
		props = resolver.findProperty("animated");
		boolean animateOnClose = animate;
		if (props != null && props.containsKey("animated")) {
			animateOnClose = props.getBoolean("animated");
		}

		boolean revertToCreatedContext = false;
		if (createdContext != null && createdContext.get() != null) {
			revertToCreatedContext = true;
			createdContext.get().dispatchEvent("close", data, proxy);
			createdContext.clear();
		}
		if (!lightWeight) {
			if (windowActivity != null) {
				if (!animateOnClose) {
					windowActivity.finish();
					TiUIHelper.overridePendingTransition(windowActivity);
				} else {
					windowActivity.finish();					
				}
				windowActivity = null;
			}
		} else {
			if (liteWindow != null) {
				ITiWindowHandler windowHandler = proxy.getTiContext().getTiApp().getWindowHandler();
				if (windowHandler != null) {
					windowHandler.removeWindow(liteWindow);
				}
				liteWindow.removeAllViews();
				liteWindow = null;
			}
		}
		if (revertToCreatedContext) {
			if (proxy instanceof TiWindowProxy) {
				((TiWindowProxy)proxy).switchToCreatingContext();
			}
		}
	}
	@Override
	public boolean handleMessage(Message msg)
	{
		switch (msg.what) {
			case MSG_ACTIVITY_CREATED :
				if (DBG) {
					Log.w(LCAT, "Received Activity creation message");
				}
				windowActivity = (Activity) msg.obj;
				proxy.setModelListener(this);

				handler.sendEmptyMessage(MSG_POST_OPEN);
				return true;
			case MSG_ANIMATE : {
				animate();
				return true;
			}
			case MSG_POST_OPEN : {
				try
				{
					handlePostOpen();
				}
				catch(Exception ex)
				{
					Log.e(LCAT,"Exception in handlePostOpen: "+ex,ex);
				}
				return true;
			}
			case MSG_BOOTED :
			{
				if (DBG) {
					Log.i(LCAT, "Received booted notification");
				}
				handleBooted();
				return true;
			}
		}
		return false;
	}

	@Override
	public View getNativeView() {

		View v = super.getNativeView();

		if (!lightWeight) {
			v = getLayout();
		}

		return v;
	}

	public View getLayout() {
		View layout = nativeView;
		if (!lightWeight) {
			TiActivity tia = (TiActivity) windowActivity;
			if (tia == null) {
				return null;
			}
			layout = tia.getLayout();
		}
		return layout;
	}

	private void handleBackgroundColor(KrollDict d)
	{
		if (proxy.getProperty("backgroundColor") != null) {
			Integer bgColor = TiConvert.toColor(d, "backgroundColor");
			Drawable cd = new ColorDrawable(bgColor);
			if (lightWeight) {
				nativeView.setBackgroundDrawable(cd);
			} else {
				Window w = windowActivity.getWindow();
				w.setBackgroundDrawable(cd);
			}
		} else {
			Log.w(LCAT, "Unable to set opacity w/o a backgroundColor");
		}
	}

	@Override
	public void processProperties(KrollDict d)
	{
		// Prefer image to color.
		if (d.containsKey("backgroundImage")) {
			String path = proxy.getTiContext().resolveUrl(null, TiConvert.toString(d, "backgroundImage"));
			TiFileHelper tfh = new TiFileHelper(proxy.getContext().getApplicationContext());
			Drawable bd = tfh.loadDrawable(proxy.getTiContext(), path, false);
			if (bd != null) {
				if (!lightWeight) {
					windowActivity.getWindow().setBackgroundDrawable(bd);
				} else {
					nativeView.setBackgroundDrawable(bd);
				}
			}
		} else if (d.containsKey("backgroundColor")) {
			ColorDrawable bgColor = TiConvert.toColorDrawable(d, "backgroundColor");
			if (!lightWeight) {
				windowActivity.getWindow().setBackgroundDrawable(bgColor);
			} else {
				nativeView.setBackgroundDrawable(bgColor);
			}
		} else if (d.containsKey("title")) {
			String title = TiConvert.toString(d,"title");
			proxy.getTiContext().getActivity().setTitle(title);
		}

		// Don't allow default processing.
		d.remove("backgroundImage");
		d.remove("backgroundColor");

		super.processProperties(d);
	}

	@Override
	public void propertyChanged(String key, Object oldValue, Object newValue, KrollProxy proxy)
	{
		if (key.equals("backgroundImage")) {
			if (newValue != null) {
				String path = proxy.getTiContext().resolveUrl(null, TiConvert.toString(newValue));
				TiFileHelper tfh = new TiFileHelper(proxy.getTiContext().getTiApp());
				Drawable bd = tfh.loadDrawable(proxy.getTiContext(), path, false);
				if (bd != null) {
					if (!lightWeight) {
						windowActivity.getWindow().setBackgroundDrawable(bd);
					} else {
						nativeView.setBackgroundDrawable(bd);
					}
				}
			} else {
				handleBackgroundColor(proxy.getProperties());
			}
		} else if (key.equals("backgroundColor")) {
			KrollDict d = proxy.getProperties();
			handleBackgroundColor(d);
		} else if (key.equals("width") || key.equals("height")) {
			Window w = proxy.getTiContext().getActivity().getWindow();
			int width = lastWidth;
			int height = lastHeight;

			if (key.equals("width")) {
				if (newValue != null) {
					width = TiConvert.toInt(newValue);
				} else {
					width = LayoutParams.FILL_PARENT;
				}
			}
			if (key.equals("height")) {
				if (newValue != null) {
					height = TiConvert.toInt(newValue);
				} else {
					height = LayoutParams.FILL_PARENT;
				}
			}
			w.setLayout(width, height);

			lastWidth = width;
			lastHeight = height;
		} else if (key.equals("title")) {
			String title = TiConvert.toString(newValue);
			proxy.getTiContext().getActivity().setTitle(title);
		} else if (key.equals("layout")) {
			if (!lightWeight) {
				boolean vertical = TiConvert.toString(newValue).equals("vertical");
				TiCompositeLayout layout = null;
				if (windowActivity instanceof TiActivity) {
					layout = ((TiActivity)windowActivity).getLayout();
				} else if (windowActivity instanceof TiTabActivity) {
					layout = ((TiTabActivity)windowActivity).getLayout();
				}
				if (layout != null) {
					layout.setVerticalLayout(vertical);
				}
			}
		} else {
			super.propertyChanged(key, oldValue, newValue, proxy);
		}
	}

	protected boolean requiresNewActivity(TiPropertyResolver resolver)
	{
		return resolver.hasAnyOf(NEW_ACTIVITY_REQUIRED_KEYS);
	}

	protected boolean isVerticalLayout(TiPropertyResolver resolver)
	{
		boolean vertical = false;
		KrollDict d = resolver.findProperty("layout");
		if (d != null) {
			vertical = TiConvert.toString(d, "layout").equals("vertical");
		}
		return vertical;
	}

	protected Intent createIntent(Activity activity, KrollDict options)
	{
		TiPropertyResolver resolver = new TiPropertyResolver(options, proxy.getProperties());

		Intent intent = new Intent(activity, TiActivity.class);

		KrollDict props = resolver.findProperty("fullscreen");
		if (props != null && props.containsKey("fullscreen")) {
			intent.putExtra("fullscreen", TiConvert.toBoolean(props, "fullscreen"));
		}
		props = resolver.findProperty("navBarHidden");
		if (props != null && props.containsKey("navBarHidden")) {
			intent.putExtra("navBarHidden", TiConvert.toBoolean(props, "navBarHidden"));
		}
		props = resolver.findProperty("modal");
		if (props != null && props.containsKey("modal")) {
			intent.setClass(activity, TiModalActivity.class);
			intent.putExtra("modal", TiConvert.toBoolean(props, "modal"));
		}
		props = resolver.findProperty("url");
		if (props != null && props.containsKey("url")) {
			intent.putExtra("url", TiConvert.toString(props, "url"));
		}
		props = resolver.findProperty("layout");
		if (props != null && props.containsKey("layout")) {
			intent.putExtra("vertical", TiConvert.toString(props, "layout").equals("vertical"));
		}
		props = resolver.findProperty("windowSoftInputMode");
		if (props != null && props.containsKey("windowSoftInputMode")) {
			intent.putExtra("windowSoftInputMode", TiConvert.toInt(props, "windowSoftInputMode"));
		}

		boolean finishRoot = false;
		props = resolver.findProperty("exitOnClose");
		if (props != null && props.containsKey("exitOnClose")) {
			finishRoot = TiConvert.toBoolean(props, "exitOnClose");
		}
		resolver.release();
		resolver = null;

		intent.putExtra("finishRoot", finishRoot);
		Messenger messenger = new Messenger(handler);
		intent.putExtra("messenger", messenger);
		intent.putExtra("messageId", MSG_ACTIVITY_CREATED);

		return intent;
	}
<<<<<<< HEAD
	
=======

>>>>>>> 7df967e4
	@Override
	public void setOpacity(float opacity) {
		View view = null;
		if (!lightWeight) {
			view = windowActivity.getWindow().getDecorView();
		} else {
			view = nativeView;
		}
<<<<<<< HEAD
		
		super.setOpacity(view, opacity);
	}
=======
		super.setOpacity(view, opacity);
	}

	@Override
	public void release()
	{
		super.release();
		if (liteWindow != null) {
			liteWindow.removeAllViews();
			liteWindow = null;
		}
		messenger = null;
		handler = null;
		windowActivity = null;
	}
>>>>>>> 7df967e4
}<|MERGE_RESOLUTION|>--- conflicted
+++ resolved
@@ -16,13 +16,8 @@
 import org.appcelerator.kroll.KrollProxy;
 import org.appcelerator.titanium.TiActivity;
 import org.appcelerator.titanium.TiContext;
-<<<<<<< HEAD
+import org.appcelerator.titanium.TiModalActivity;
 import org.appcelerator.titanium.kroll.KrollBridge;
-=======
-import org.appcelerator.titanium.TiDict;
-import org.appcelerator.titanium.TiModalActivity;
-import org.appcelerator.titanium.TiProxy;
->>>>>>> 7df967e4
 import org.appcelerator.titanium.proxy.TiViewProxy;
 import org.appcelerator.titanium.proxy.TiWindowProxy;
 import org.appcelerator.titanium.util.Log;
@@ -45,9 +40,9 @@
 import android.os.Messenger;
 import android.os.RemoteException;
 import android.view.View;
-import android.view.Window;
 import android.view.View.OnFocusChangeListener;
 import android.view.ViewGroup.LayoutParams;
+import android.view.Window;
 
 public class TiUIWindow extends TiUIView
 	implements Handler.Callback
@@ -623,11 +618,7 @@
 
 		return intent;
 	}
-<<<<<<< HEAD
 	
-=======
-
->>>>>>> 7df967e4
 	@Override
 	public void setOpacity(float opacity) {
 		View view = null;
@@ -636,11 +627,7 @@
 		} else {
 			view = nativeView;
 		}
-<<<<<<< HEAD
 		
-		super.setOpacity(view, opacity);
-	}
-=======
 		super.setOpacity(view, opacity);
 	}
 
@@ -656,5 +643,4 @@
 		handler = null;
 		windowActivity = null;
 	}
->>>>>>> 7df967e4
 }