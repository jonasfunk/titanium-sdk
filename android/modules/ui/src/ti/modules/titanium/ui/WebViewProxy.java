/**
 * Appcelerator Titanium Mobile
 * Copyright (c) 2009-2011 by Appcelerator, Inc. All Rights Reserved.
 * Licensed under the terms of the Apache Public License
 * Please see the LICENSE included with this distribution for details.
 */
package ti.modules.titanium.ui;

import org.appcelerator.kroll.annotations.Kroll;
import org.appcelerator.titanium.TiC;
import org.appcelerator.titanium.TiContext;
import org.appcelerator.titanium.util.TiConvert;
import org.appcelerator.titanium.view.TiUIView;

import ti.modules.titanium.ui.widget.webview.TiUIWebView;
import android.app.Activity;
import android.os.Handler;
import android.os.Message;

@Kroll.proxy(creatableInModule=UIModule.class)
@Kroll.dynamicApis(properties = {
	TiC.PROPERTY_DATA,
	TiC.PROPERTY_HTML,
	TiC.PROPERTY_SCALES_PAGE_TO_FIT,
	TiC.PROPERTY_URL
})
public class WebViewProxy extends ViewProxy
	implements Handler.Callback
{

	private static final int MSG_FIRST_ID = ViewProxy.MSG_LAST_ID + 1;

	private static final int MSG_GO_BACK = MSG_FIRST_ID + 101;
	private static final int MSG_GO_FORWARD = MSG_FIRST_ID + 102;
	private static final int MSG_RELOAD = MSG_FIRST_ID + 103;
	private static final int MSG_STOP_LOADING = MSG_FIRST_ID + 104;
<<<<<<< HEAD
	private static String fusername;
	private static String fpassword;
	
=======

>>>>>>> 45459bd8
	protected static final int MSG_LAST_ID = MSG_FIRST_ID + 999;

	public WebViewProxy(TiContext context) {
		super(context);
	}

	@Override
	public TiUIView createView(Activity activity)
	{
		TiUIWebView webView = new TiUIWebView(this);
		webView.focus();
		return webView;
	}

	public TiUIWebView getWebView()
	{
		return (TiUIWebView)getView(getTiContext().getActivity());
	}

	@Kroll.method
<<<<<<< HEAD
	public Object evalJS(String code) {
		if (getTiContext().isUIThread() && peekView() != null) {
			return getWebView().getJSValue(code);
		} else {
			return sendBlockingUiMessage(MSG_EVAL_JS, code);
		}
	}

	@Override
	public boolean handleMessage(Message msg) {
		if (peekView() != null) {
			switch (msg.what) {
			case MSG_EVAL_JS:
				AsyncResult result = (AsyncResult) msg.obj;
				String value = getWebView()
						.getJSValue((String) result.getArg());
				result.setResult(value);
				return true;
=======
	public Object evalJS(String code)
	{
		return getWebView().getJSValue(code);
	}

	@Override
	public boolean handleMessage(Message msg)
	{
		switch (msg.what) {
>>>>>>> 45459bd8
			case MSG_GO_BACK:
				getWebView().goBack();
				return true;
			case MSG_GO_FORWARD:
				getWebView().goForward();
				return true;
			case MSG_RELOAD:
				getWebView().reload();
				return true;
			case MSG_STOP_LOADING:
				getWebView().stopLoading();
				return true;
			}
		}
		return super.handleMessage(msg);
	}

	@Kroll.method
	public void setBasicAuthentication(String username, String password)
	{
		if (peekView() == null) {
			// if the view is null, we cache the username/password
			fusername = username;
			fpassword = password;
			return;
		}
		clearBasicAuthentication();
		getWebView().setBasicAuthentication(username, password);
	}

	@Kroll.method
<<<<<<< HEAD
	public boolean canGoBack() {
		if (peekView() != null) {
			return getWebView().canGoBack();
		}
		return false;
=======
	public boolean canGoBack()
	{
		return getWebView().canGoBack();
>>>>>>> 45459bd8
	}

	@Kroll.method
<<<<<<< HEAD
	public boolean canGoForward() 
	{
		if (peekView() != null) {
			return getWebView().canGoForward();
		}
		return false;
=======
	public boolean canGoForward()
	{
		return getWebView().canGoForward();
>>>>>>> 45459bd8
	}
	
	@Kroll.method
	public void goBack()
	{
		getUIHandler().sendEmptyMessage(MSG_GO_BACK);
	}

	@Kroll.method
	public void goForward()
	{
		getUIHandler().sendEmptyMessage(MSG_GO_FORWARD);
	}

	@Kroll.method
	public void reload()
	{
		getUIHandler().sendEmptyMessage(MSG_RELOAD);
	}

	@Kroll.method
	public void stopLoading()
	{
		getUIHandler().sendEmptyMessage(MSG_STOP_LOADING);
	}

	@Kroll.method @Kroll.getProperty
	public int getPluginState()
	{
		int pluginState = TiUIWebView.PLUGIN_STATE_OFF;

		if (hasProperty(TiC.PROPERTY_PLUGIN_STATE)) {
			pluginState = TiConvert.toInt(getProperty(TiC.PROPERTY_PLUGIN_STATE));
		}

		return pluginState;
	}

	@Kroll.method @Kroll.setProperty
	public void setPluginState(int pluginState)
	{
		switch(pluginState) {
			case TiUIWebView.PLUGIN_STATE_OFF :
			case TiUIWebView.PLUGIN_STATE_ON :
			case TiUIWebView.PLUGIN_STATE_ON_DEMAND :
				setProperty(TiC.PROPERTY_PLUGIN_STATE, pluginState, true);
				break;
			default:
				setProperty(TiC.PROPERTY_PLUGIN_STATE, TiUIWebView.PLUGIN_STATE_OFF, true);
		}
	}

	@Kroll.method
	public void pause() 
	{
		if (peekView() != null) {
			getWebView().pauseWebView();
		}
	}

	@Kroll.method
	public void resume()
	{
		if (peekView() != null) {
			getWebView().resumeWebView();
		}
	}

	@Kroll.method(runOnUiThread=true) @Kroll.setProperty(runOnUiThread=true)
	public void setEnableZoomControls(boolean enabled)
	{
		setProperty(TiC.PROPERTY_ENABLE_ZOOM_CONTROLS, enabled, true);
	}

	@Kroll.method @Kroll.getProperty
	public boolean getEnableZoomControls()
	{
		boolean enabled = true;

		if(hasProperty(TiC.PROPERTY_ENABLE_ZOOM_CONTROLS)) {
			enabled = TiConvert.toBoolean(getProperty(TiC.PROPERTY_ENABLE_ZOOM_CONTROLS));
		}
		return enabled;
	}

	@Override
	public void releaseViews()
	{
		// See Lighthouse #1936 - we can't allow the releasing
		// of the view because Android's WebViewCoreThread seems
		// to refer back to it in GC and freak out (crash the app)
		// if it's not there.
		// So we're just overriding and not calling super.
	}

<<<<<<< HEAD
	public void clearBasicAuthentication()
	{
		fusername = null;
		fpassword = null;
	}
	
	public String getBasicAuthenticationUserName()
	{
		return fusername;
	}
	
	public String getBasicAuthenticationPassword()
	{
		return fpassword;
	}

=======
>>>>>>> 45459bd8
}<|MERGE_RESOLUTION|>--- conflicted
+++ resolved
@@ -34,13 +34,7 @@
 	private static final int MSG_GO_FORWARD = MSG_FIRST_ID + 102;
 	private static final int MSG_RELOAD = MSG_FIRST_ID + 103;
 	private static final int MSG_STOP_LOADING = MSG_FIRST_ID + 104;
-<<<<<<< HEAD
-	private static String fusername;
-	private static String fpassword;
-	
-=======
-
->>>>>>> 45459bd8
+
 	protected static final int MSG_LAST_ID = MSG_FIRST_ID + 999;
 
 	public WebViewProxy(TiContext context) {
@@ -61,26 +55,6 @@
 	}
 
 	@Kroll.method
-<<<<<<< HEAD
-	public Object evalJS(String code) {
-		if (getTiContext().isUIThread() && peekView() != null) {
-			return getWebView().getJSValue(code);
-		} else {
-			return sendBlockingUiMessage(MSG_EVAL_JS, code);
-		}
-	}
-
-	@Override
-	public boolean handleMessage(Message msg) {
-		if (peekView() != null) {
-			switch (msg.what) {
-			case MSG_EVAL_JS:
-				AsyncResult result = (AsyncResult) msg.obj;
-				String value = getWebView()
-						.getJSValue((String) result.getArg());
-				result.setResult(value);
-				return true;
-=======
 	public Object evalJS(String code)
 	{
 		return getWebView().getJSValue(code);
@@ -90,7 +64,6 @@
 	public boolean handleMessage(Message msg)
 	{
 		switch (msg.what) {
->>>>>>> 45459bd8
 			case MSG_GO_BACK:
 				getWebView().goBack();
 				return true;
@@ -122,32 +95,20 @@
 	}
 
 	@Kroll.method
-<<<<<<< HEAD
 	public boolean canGoBack() {
 		if (peekView() != null) {
 			return getWebView().canGoBack();
 		}
 		return false;
-=======
-	public boolean canGoBack()
-	{
-		return getWebView().canGoBack();
->>>>>>> 45459bd8
-	}
-
-	@Kroll.method
-<<<<<<< HEAD
+	}
+
+	@Kroll.method
 	public boolean canGoForward() 
 	{
 		if (peekView() != null) {
 			return getWebView().canGoForward();
 		}
 		return false;
-=======
-	public boolean canGoForward()
-	{
-		return getWebView().canGoForward();
->>>>>>> 45459bd8
 	}
 	
 	@Kroll.method
@@ -243,7 +204,6 @@
 		// So we're just overriding and not calling super.
 	}
 
-<<<<<<< HEAD
 	public void clearBasicAuthentication()
 	{
 		fusername = null;
@@ -260,6 +220,4 @@
 		return fpassword;
 	}
 
-=======
->>>>>>> 45459bd8
 }