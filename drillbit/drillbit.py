--- conflicted
+++ resolved
@@ -172,11 +172,8 @@
 	# This isn't set internally until stage() is set, but by then it's too
 	# late for module resolving
 	app.stage_dir = stage_dir
-<<<<<<< HEAD
-=======
 	if platform.system() == 'Darwin':
 		app.stage_dir += '.app'
->>>>>>> 637c3090
 
 	# We need this to resolve our custom modules
 	app.env.components_dir = app.get_contents_dir()
@@ -184,13 +181,8 @@
 	app_modules_dir = os.path.join(app.get_contents_dir(), 'modules')
 	if os.path.exists(app_modules_dir):
 		shutil.rmtree(app_modules_dir)
-<<<<<<< HEAD
-	else:
-		os.makedirs(os.path.basename(app_modules_dir))
-=======
 	elif not os.path.exists(app.get_contents_dir()):
 		os.makedirs(app.get_contents_dir())
->>>>>>> 637c3090
 
 	print 'Copying modules to %s' % app_modules_dir
 	shutil.copytree(os.path.join(drillbit_dir, 'modules'), app_modules_dir)
