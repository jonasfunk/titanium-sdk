/**
 * Appcelerator Titanium Mobile
 * Copyright (c) 2009-2011 by Appcelerator, Inc. All Rights Reserved.
 * Licensed under the terms of the Apache Public License
 * Please see the LICENSE included with this distribution for details.
 */

#import "ApplicationDefaults.h"


@implementation ApplicationDefaults
<<<<<<< HEAD
+ (NSMutableDictionary *) copyDefaults{
    return NULL;
}
=======

+(NSMutableDictionary*)copyDefaults
{
    return nil;
}

>>>>>>> 5155b025
@end<|MERGE_RESOLUTION|>--- conflicted
+++ resolved
@@ -9,16 +9,8 @@
 
 
 @implementation ApplicationDefaults
-<<<<<<< HEAD
-+ (NSMutableDictionary *) copyDefaults{
-    return NULL;
-}
-=======
 
 +(NSMutableDictionary*)copyDefaults
 {
     return nil;
 }
-
->>>>>>> 5155b025
-@end