---
name: Titanium.Media
summary: The top-level Media module.
description: |
    The Media module is used to access the device's media-related functionality, such
    as using the device's camera and photo gallery, playing media files, or recording
    audio or video.

    For examples of using the Media APIs, refer to the
    [Working with Media APIs guide](http://docs.appcelerator.com/titanium/latest/#!/guide/Working_with_Media_APIs)
    in addition to the other media submodule API documentation.
extends: Titanium.Module
since: "0.1"
methods:
  - name: beep
    summary: Plays a device beep notification.
    platforms: [iphone, ipad]
  - name: hideCamera
    summary: Hides the device camera UI. 
    description: |
        Must be called after calling `showCamera` and only when `autohide` is set to `false`. 
        This method causes the media capture UI to be hidden.
    platforms: [iphone, ipad, android]
    since:
        android: "3.2.0"
  - name: hideMusicLibrary
    summary: Hides the music library.  
    description: |
        Must be called after calling [openMusicLibrary](Titanium.Media.openMusicLibrary) 
        and only when `autohide` is set to `false`.
    platforms: [iphone, ipad]
  - name: isMediaTypeSupported
    summary: Returns `true` if the source supports the specified media type.
    description: |
        You can query whether a given media type is supported by the device's
        camera (`source` == 'camera') or photo library (`source` == 'photo').  

        An additional value, `photogallery` can be  used to query the media 
        supported by the device's camera roll or saved image album, which is a 
        subset of the iOS photo library. However, when calling 
        [openPhotoGallery](Titanium.Media.openPhotoGallery) on iOS, the entire 
        library is displayed, and there is currently no way to restrict the 
        gallery to show only the camera roll/saved images album. 
    returns:
        type: Boolean
    parameters:
      - name: source
        summary: |
            Media source specified as a string: `camera` for Camera or `photo` for Photo Library.
        type: String
      - name: type
        summary: Media type to check, either `MEDIA_TYPE_PHOTO` or `MEDIA_TYPE_VIDEO`.
        type: String
    platforms: [iphone, ipad]
  - name: openMusicLibrary
    summary: Shows the music library and allows the user to select one or more tracks.
    description: |
        If `autohide` is set to `false`, you must hide the library explicitly using 
        [hideMusicLibrary](Titanium.Media.hideMusicLibrary).
    platforms: [iphone, ipad]
    parameters:
      - name: options
        summary: A dictionary of options as described in <MusicLibraryOptionsType>.
        type: MusicLibraryOptionsType
  - name: openPhotoGallery
    summary: Opens the photo gallery image picker.
    description: |
        To use this method on Tizen, you must include the following privileges 
        in the `tiapp.xml` file of your Titanium application: 

        * `http://tizen.org/privilege/application.launch`
        * `http://tizen.org/privilege/filesystem.read`
        
    platforms: [iphone, ipad, android, tizen]
    parameters:
      - name: options
        summary: Photo gallery options as described in <PhotoGalleryOptionsType>.
        type: PhotoGalleryOptionsType
  - name: previewImage
    summary: Displays the given image.
    platforms: [android]
    parameters:
      - name: options
        summary: Dictionary containing the image and callback functions.
        type: Dictionary<PreviewImageOptions>
  - name: saveToPhotoGallery
    summary: Saves media to the device's photo gallery / camera roll.
    description: |
        This operation is asynchronous. The caller can supply callbacks to be triggered when the
        save operation completes.

        Media can be passed as either a `Blob` object or a `File` object. If the `media` argument
        is not one of these types, an error is generated.

        Note that when passing a file (or a blob created from a file), the file name must 
        have the appropriate extension for the data--for example, `image.jpg` or `video1.mov` work,
        but `video1.tmp` does not. Currently, the `.mp4` extension is not supported, but MP4
        files may be imported by saving them with the `.mov` extension.

        To use this method on Tizen, you must include the following privileges 
        in the `tiapp.xml` file of your Titanium application: 

        * `http://tizen.org/privilege/application.launch`
        * `http://tizen.org/privilege/filesystem.read`
        * `http://tizen.org/privilege/filesystem.write`
        
    platforms: [iphone, ipad, tizen]
    parameters:
      - name: media
        summary: Media to save to the camera roll or media gallery. 
        type: [Titanium.Blob, Titanium.Filesystem.File]
      - name: callbacks
        summary: |
            Pass a dictionary with the following supported keys: `success` a function that 
            will be called when the save succeeds, and `error` a function that will be 
            called upon receiving an error.
        type: Object
  - name: showCamera
    summary: Shows the camera.
    description: |
        By default, the native camera controls are displayed. To add your own camera controls,
        you can add an overlay view by setting the `overlay` property on the `options` argument.

        #### iOS Platform Notes

        To suppress the default controls, set `showControls` and `autohide` to `false`.

        If the `showControls` option is `false`, you must control the camera explicitly, using
        the [takePicture](Titanium.Media.takePicture) and [hideCamera](Titanium.Media.hideCamera) 
        methods.

        #### Android Platform Notes

        To suppress the default controls, set `autohide` to `false` and then set the
        `overlay` property to a view that contains a control (such as a button) to
        take the photo. You must then control the camera explicitly, using
        the [takePicture](Titanium.Media.takePicture) and [hideCamera](Titanium.Media.hideCamera)
        methods.
        
        #### Tizen Platform Notes
        
        To use this method on Tizen, you must include the following privilege
        in the `tiapp.xml` file of your Titanium application: 

        * `http://tizen.org/privilege/application.launch`
        
    platforms: [iphone, ipad, android, tizen, blackberry]
    parameters:
      - name: options
        summary: A dictionary of camera options as described in <CameraOptionsType>.
        type: CameraOptionsType
  - name: queryMusicLibrary
    summary: Searches the music library for items matching the specified search predicates.
    platforms: [iphone, ipad]
    parameters:
      - name: query
        summary: The query object to extract information from.
        type: MediaQueryType
    returns:
        type: Array<Titanium.Media.Item>
  - name: startMicrophoneMonitor
    summary: Starts monitoring the microphone sound level.
    platforms: [iphone, ipad]
  - name: stopMicrophoneMonitor
    summary: Stops monitoring the microphone sound level.
    platforms: [iphone, ipad]
  - name: takePicture
    summary: Uses the device camera to capture a photo. 
    description: |
        Must be called after calling `showCamera` and only when `autohide` is set to `false`. 

        This method causes the media capture device to capture a photo and call the 
        `success` callback.
    platforms: [iphone, ipad, android]
  - name: takeScreenshot
    summary: Takes a screen shot of the visible UI on the device.
    description: |
       This method is asynchronous. The screenshot is returned in the callback argument.
       The callback argument's `media` property contains the screenshot image as a 
       [Blob](Titanium.Blob) object.
    parameters:
      - name: callback
        summary: Function to call upon capture. 
        type: Callback<ScreenshotResult>
    platforms: [iphone, ipad, android, tizen]
  - name: vibrate
    summary: Makes the device vibrate.
    description: |
        On Android, Mobile Web and Tizen, a `pattern` argument can be provided to specify a
        vibration pattern.

        The `pattern` is an array of Number values.  Each number in the array is 
        interpreted as a duration in milliseconds. The first number is the *delay* 
        before the pattern starts, and the remaining numbers are interpreted as 
        alternating periods of on and off times. For example, the following pattern:

        [ 0, 500, 100, 500, 100, 500 ] 

        Would cause the vibration to start immediately (delay = 0), and perform three
        long vibrations (500 ms) separated by short pauses (100ms).
        
        On Mobile Web and Tizen, calling `vibrate` without a `pattern` will stop the vibration.
    parameters: 
      - name: pattern
        summary: Array of values identifying a vibrate pattern (only used on Android).
        optional: true
        type: Array<Number>
    platforms: [iphone, ipad, android, mobileweb, tizen]
events:
  - name: linechange
    summary: Fired when an audio line type change is detected.
    platforms: [iphone, ipad]
  - name: recordinginput
    summary: Fired when the availablity of recording input changes.
    properties:
      - name: available
        summary: Indicates whether the recording device is available.
        type: Boolean
    platforms: [iphone, ipad]
  - name: volume
    summary: Fired when the volume output changes.
    properties:
      - name: volume
        summary: New volume level in dB.
        type: Number
    platforms: [iphone, ipad]
properties:
  - name: AUDIO_FILEFORMAT_3GP2
    summary: Audio file format 3GPP2.
    type: Number
    permission: read-only
    platforms: [iphone, ipad]
  - name: AUDIO_FILEFORMAT_3GPP
    summary: Audio file format 3GPP.
    type: Number
    permission: read-only
    platforms: [iphone, ipad]
  - name: AUDIO_FILEFORMAT_AIFF
    summary: Audio file format Audio Interchange File Format (AIFF).
    type: Number
    permission: read-only
    platforms: [iphone, ipad]
  - name: AUDIO_FILEFORMAT_AMR
    summary: Audio file format Adaptive Multi-Rate (AMR).
    type: Number
    permission: read-only
    platforms: [iphone, ipad]
  - name: AUDIO_FILEFORMAT_CAF
    summary: Audio file format Apple Compressed Audio Format (CAF).
    type: Number
    permission: read-only
    platforms: [iphone, ipad]
  - name: AUDIO_FILEFORMAT_MP3
    summary: Audio file format MP3.
    type: Number
    permission: read-only
    platforms: [iphone, ipad]
  - name: AUDIO_FILEFORMAT_MP4
    summary: Audio file format MP4.
    type: Number
    permission: read-only
    platforms: [iphone, ipad]
  - name: AUDIO_FILEFORMAT_MP4A
    summary: Audio file format MP4A.
    type: Number
    permission: read-only
    platforms: [iphone, ipad]
  - name: AUDIO_FILEFORMAT_WAVE
    summary: Audio file format WAVE.
    type: Number
    permission: read-only
    platforms: [iphone, ipad]
  - name: AUDIO_FORMAT_AAC
    summary: Audio format MPEG4 AAC encoding.
    type: Number
    permission: read-only
    platforms: [iphone, ipad]
  - name: AUDIO_FORMAT_ALAW
    summary: Audio format 8-bit aLaw encoding.
    type: Number
    permission: read-only
    platforms: [iphone, ipad]
  - name: AUDIO_FORMAT_APPLE_LOSSLESS
    summary: Audio format Apple lossless encoding.
    type: Number
    permission: read-only
    platforms: [iphone, ipad]
  - name: AUDIO_FORMAT_ILBC
    summary: Audio format iLBC encoding.
    type: Number
    permission: read-only
    platforms: [iphone, ipad]
  - name: AUDIO_FORMAT_IMA4
    summary: Audio format Apple IMA4 encoding.
    type: Number
    permission: read-only
    platforms: [iphone, ipad]
  - name: AUDIO_FORMAT_LINEAR_PCM
    summary: Audio format 16-bit, linear PCM encoding.
    type: Number
    permission: read-only
    platforms: [iphone, ipad]
  - name: AUDIO_FORMAT_ULAW
    summary: Audio format 8-bit muLaw encoding.
    type: Number
    permission: read-only
    platforms: [iphone, ipad]
  - name: AUDIO_HEADPHONES
    summary: Line-type constant for headphones.
    type: Number
    permission: read-only
    platforms: [iphone, ipad]
  - name: AUDIO_HEADPHONES_AND_MIC
    summary: Line-type constant for headphones and microphone.
    type: Number
    permission: read-only
    platforms: [iphone, ipad]
  - name: AUDIO_HEADSET_INOUT
    summary: Line-type constant for headset in/out.
    type: Number
    permission: read-only
    platforms: [iphone, ipad]
  - name: AUDIO_LINEOUT
    summary: Line-type constant for line-out.
    type: Number
    permission: read-only
    platforms: [iphone, ipad]
  - name: AUDIO_MICROPHONE
    summary: Line-type constant for microphone.
    type: Number
    permission: read-only
    platforms: [iphone, ipad]
  - name: AUDIO_MUTED
    summary: Line-type constant indicated mute switch is on.
    type: Number
    permission: read-only
    platforms: [iphone, ipad]
  - name: AUDIO_RECEIVER_AND_MIC
    summary: Line-type constant indicating receiver and microphone.
    type: Number
    permission: read-only
    platforms: [iphone, ipad]
  - name: AUDIO_SESSION_MODE_AMBIENT
    summary: For long-duration sounds such as rain, car engine noise, and so on. 
    description: |
        Also used for for 'play along' style applications, such a virtual piano that a 
        user plays over iPod audio.
        
        See also: [AUDIO_SESSION_MODE_SOLO_AMBIENT](Titanium.Media.AUDIO_SESSION_MODE_SOLO_AMBIENT).
    type: Number
    permission: read-only
    platforms: [iphone, ipad]
  - name: AUDIO_SESSION_MODE_PLAYBACK
    summary: Session mode for playing recorded music or other sounds that are central to the successful use of your application. 
    description: |
        When using this mode, your application audio continues with the Ring/Silent switch set 
        to silent or when the screen locks. This property normally disallows mixing iPod audio 
        with application audio.
    type: Number
    permission: read-only
    platforms: [iphone, ipad]
  - name: AUDIO_SESSION_MODE_PLAY_AND_RECORD
    summary: Session mode for recording (input) and playback (output) of audio, such as for a VOIP (voice over IP) application. 
    description: |
        This category is appropriate for simultaneous recording and playback, and also for 
        applications that record and play back but not simultaneously. If you want to ensure 
        that sounds such as Messages alerts do not play while your application is recording, 
        use  <Titanium.Media.AUDIO_SESSION_MODE_RECORD> instead. This category normally 
        disallows mixing iPod audio with application audio.
    type: Number
    permission: read-only
    platforms: [iphone, ipad]
  - name: AUDIO_SESSION_MODE_RECORD
    summary: Session mode for recording audio; it silences playback audio.
    type: Number
    permission: read-only
    platforms: [iphone, ipad]
  - name: AUDIO_SESSION_MODE_SOLO_AMBIENT
    summary: Session mode for long-duration sounds such as rain, car engine noise, and so on. 
    description: |
        When you use this category, audio from built-in applications, such as the iPod, 
        is silenced. Your audio is silenced when the Ring/Silent switch is set to `silent` 
        or when the screen locks.

        To use long-duration sounds without silencing built-in applications, 
        see [AUDIO_SESSION_MODE_AMBIENT](Titanium.Media.AUDIO_SESSION_MODE_AMBIENT).
    type: Number
    permission: read-only
    platforms: [iphone, ipad]
  - name: AUDIO_SPEAKER
    summary: Line-type constant for speaker output.
    type: Number
    permission: read-only
    platforms: [iphone, ipad]
  - name: AUDIO_UNAVAILABLE
    summary: Line-type constant indicating that audio is unavailable.
    type: Number
    permission: read-only
    platforms: [iphone, ipad]
  - name: AUDIO_UNKNOWN
    summary: Line-type constant indicating that line-type is unknown or not determined.
    type: Number
    permission: read-only
    platforms: [iphone, ipad]
  - name: CAMERA_FRONT
    summary: Constant specifying the front camera.
    type: Number
    permission: read-only
    platforms: [iphone, ipad, android]
    since:
<<<<<<< HEAD
        iphone: "3.2.0"
        ipad: "3.2.0"
=======
>>>>>>> ddc02d6b
        android: "3.2.0"
  - name: CAMERA_REAR
    summary: Constant indicating the rear camera.
    type: Number
    permission: read-only
    platforms: [iphone, ipad, android]
    since:
<<<<<<< HEAD
        iphone: "3.2.0"
        ipad: "3.2.0"
=======
>>>>>>> ddc02d6b
        android: "3.2.0"
  - name: DEVICE_BUSY
    summary: Constant for media device busy error.
    type: Number
    permission: read-only
    exclude-platforms: [blackberry]
  - name: MEDIA_TYPE_PHOTO
    summary: Media type constant for photo media.
    type: String
    permission: read-only
  - name: MEDIA_TYPE_VIDEO
    summary: Media type constant for video media.
    type: String
    permission: read-only
    exclude-platforms: [blackberry]
  - name: MUSIC_MEDIA_TYPE_ALL
    summary: Music library media containing any type of content.
    type: Number
    permission: read-only
    platforms: [iphone, ipad]
  - name: MUSIC_MEDIA_TYPE_ANY_AUDIO
    summary: Music library media containing any type of audio content.
    type: Number
    permission: read-only
    platforms: [iphone, ipad]
  - name: MUSIC_MEDIA_TYPE_AUDIOBOOK
    summary: Music library media containing audiobook content.
    type: Number
    permission: read-only
    platforms: [iphone, ipad]
  - name: MUSIC_MEDIA_TYPE_MUSIC
    summary: Music library media containing music content.
    type: Number
    permission: read-only
    platforms: [iphone, ipad]
  - name: MUSIC_MEDIA_TYPE_PODCAST
    summary: Music library media containing podcast content.
    type: Number
    permission: read-only
    platforms: [iphone, ipad]
  - name: MUSIC_MEDIA_GROUP_TITLE
    summary: Constant for grouping query results by title.
    value: 0
    type: Number
    permission: read-only
    platforms: [iphone, ipad]
  - name: MUSIC_MEDIA_GROUP_ALBUM
    summary: Constant for grouping query results by album.
    value: 1
    type: Number
    permission: read-only
    platforms: [iphone, ipad]
  - name: MUSIC_MEDIA_GROUP_ARTIST
    summary: Constant for grouping query results by artist.
    platforms: [iphone, ipad]
    value: 2
    type: Number
    permission: read-only
    platforms: [iphone, ipad]
  - name: MUSIC_MEDIA_GROUP_ALBUM_ARTIST
    summary: Constant for grouping query results by album and artist.
    value: 3
    type: Number
    permission: read-only
    platforms: [iphone, ipad]
  - name: MUSIC_MEDIA_GROUP_COMPOSER
    summary: Constant for grouping query results by composer.
    value: 4
    type: Number
    permission: read-only
    platforms: [iphone, ipad]
  - name: MUSIC_MEDIA_GROUP_GENRE
    summary: Constant for grouping query results by genre.
    value: 5
    type: Number
    permission: read-only
    platforms: [iphone, ipad]
  - name: MUSIC_MEDIA_GROUP_PLAYLIST
    summary: Constant for grouping query results by playlist.
    value: 6
    type: Number    
    permission: read-only
    platforms: [iphone, ipad]
  - name: MUSIC_MEDIA_GROUP_PODCAST_TITLE
    platforms: [iphone, ipad]
    summary: Constant for grouping query results by podcast title.
    value: 7
    type: Number
    permission: read-only
    platforms: [iphone, ipad]
  - name: MUSIC_PLAYER_REPEAT_ALL
    summary: Constant for "Repeat All" setting.
    type: Number
    permission: read-only
    platforms: [iphone, ipad]
  - name: MUSIC_PLAYER_REPEAT_DEFAULT
    summary: Constant for user's default repeat setting.
    type: Number
    permission: read-only
    platforms: [iphone, ipad]
  - name: MUSIC_PLAYER_REPEAT_NONE
    summary: Constant for "No Repeat" setting.
    type: Number
    permission: read-only
    platforms: [iphone, ipad]
  - name: MUSIC_PLAYER_REPEAT_ONE
    summary: Constant for "Repeat one item" setting.
    type: Number
    permission: read-only
    platforms: [iphone, ipad]
  - name: MUSIC_PLAYER_SHUFFLE_ALBUMS
    summary: Constant for shuffling complete albums setting.
    type: Number
    permission: read-only
    platforms: [iphone, ipad]
  - name: MUSIC_PLAYER_SHUFFLE_DEFAULT
    summary: Constant for user's default shuffle setting.
    type: Number
    permission: read-only
    platforms: [iphone, ipad]
  - name: MUSIC_PLAYER_SHUFFLE_NONE
    summary: Constant for "no shuffle" setting.
    type: Number
    permission: read-only
    platforms: [iphone, ipad]
  - name: MUSIC_PLAYER_SHUFFLE_SONGS
    summary: Constant for shuffling songs setting.
    type: Number
    permission: read-only
    platforms: [iphone, ipad]
  - name: MUSIC_PLAYER_STATE_INTERRUPTED
    summary: Constant for interrupted state.
    type: Number
    permission: read-only
    platforms: [iphone, ipad]
  - name: MUSIC_PLAYER_STATE_PAUSED
    summary: Constant for paused state.
    type: Number
    permission: read-only
    platforms: [iphone, ipad]
  - name: MUSIC_PLAYER_STATE_PLAYING
    summary: Constant for playing state.
    type: Number
    permission: read-only
    platforms: [iphone, ipad]
  - name: MUSIC_PLAYER_STATE_SEEK_BACKWARD
    summary: Constant for backward seek state.
    type: Number
    permission: read-only
    platforms: [iphone, ipad]
  - name: MUSIC_PLAYER_STATE_SEEK_FORWARD
    summary: Constant for forward seek state.
    type: Number
    permission: read-only
    platforms: [iphone, ipad]
  - name: MUSIC_PLAYER_STATE_STOPPED
    summary: Constant for stopped state.
    type: Number
    permission: read-only
    platforms: [iphone, ipad]
  - name: NO_CAMERA
    summary: Constant for media no camera error.
    type: Number
    permission: read-only
    exclude-platforms: [blackberry]
  - name: NO_VIDEO
    summary: Constant for media no video error.
    type: Number
    permission: read-only
    exclude-platforms: [blackberry]
  - name: QUALITY_HIGH
    summary: Media type constant for high-quality video recording. 
    description: |
        Recorded files are suitable for on-device playback and for wired transfer to the 
        Desktop using Image Capture; they are likely to be too large for transfer using Wi-Fi.
    type: Number
    permission: read-only
    platforms: [iphone, ipad]
  - name: QUALITY_LOW
    summary: Media type constant for low-quality video recording. 
    description: |
        Recorded files can usually be transferred over the cellular network.
    type: Number
    permission: read-only
    platforms: [iphone, ipad]
  - name: QUALITY_MEDIUM
    summary: Media type constant for medium-quality video recording. 
    description: |
        Recorded files can usually be transferred using Wi-Fi. This is the default video 
        quality setting.
    type: Number
    permission: read-only
    platforms: [iphone, ipad]
  - name: UNKNOWN_ERROR
    summary: Constant for unknown media error.
    type: Number
    permission: read-only
    exclude-platforms: [blackberry]
  - name: VIDEO_CONTROL_DEFAULT
    summary: Constant for default video controls.
    description: |
        Used in conjunction with the
        [mediaControlStyle](Titanium.Media.VideoPlayer.mediaControlStyle) property 
        of <Titanium.Media.VideoPlayer>.
    type: Number
    permission: read-only
    exclude-platforms: [blackberry]
  - name: VIDEO_CONTROL_EMBEDDED
    summary: Constant for video controls for an embedded view. 
    description: |
        Used in conjunction with the
        [mediaControlStyle](Titanium.Media.VideoPlayer.mediaControlStyle) property 
        of <Titanium.Media.VideoPlayer>.

        On Android, this constant has the same effect as VIDEO_CONTROL_DEFAULT. Video controls may
        only be shown or hidden. 
    type: Number
    permission: read-only
    platforms: [android, iphone, ipad]
  - name: VIDEO_CONTROL_FULLSCREEN
    summary: Constant for fullscreen video controls. 
    description: |
        Used in conjunction with the
        [mediaControlStyle](Titanium.Media.VideoPlayer.mediaControlStyle) property 
        of <Titanium.Media.VideoPlayer>.

        On iOS, use VIDEO_CONTROL_FULLSCREEN when creating a video player that occupies the entire 
        screen, that is, the parent window should be a fullscreen window 
        ([fullscreen](Titanium.UI.Window.fullscreen) set to `true`) and the video player should 
        occupy the entirety of the parent window.

        If the user clicks the **Done** button in the fullscreen control bar, the video player 
        pauses playback and generates a [complete](Titanium.Media.VideoPlayer.complete) event. 

        Note that if you create a video player that does *not* occupy the entire screen, and later 
        switch to fullscreen mode, the video controls are switched automatically. That is, if 
        `mediaControlStyle` is set to VIDEO_CONTROL_DEFAULT or VIDEO_CONTROL_EMBEDDED, it is 
        automatically switched to the fullscreen controls when the player enters fullscreen mode. 
        This is true whether the user initiates the mode switch by clicking the fullscreen button
        in the embedded controls, or if you programmatically switch to full screen mode (by setting 
        the `fullscreen` property to true). 

        On Android, this constant has the same effect as VIDEO_CONTROL_DEFAULT. Video controls may 
        only be shown or hidden.  
    type: Number
    permission: read-only
    platforms: [android, iphone, ipad]
  - name: VIDEO_CONTROL_HIDDEN
    summary: Constant for video controls hidden.
    description: |
        Used in conjunction with the
        [mediaControlStyle](Titanium.Media.VideoPlayer.mediaControlStyle) property 
        of <Titanium.Media.VideoPlayer>.
    type: Number
    permission: read-only
    platforms: [android, iphone, ipad]
  - name: VIDEO_CONTROL_NONE
    summary: Constant for no video controls. 
    description: |
        Used in conjunction with the
        [mediaControlStyle](Titanium.Media.VideoPlayer.mediaControlStyle) property 
        of <Titanium.Media.VideoPlayer>.
    type: Number
    permission: read-only
    exclude-platforms: [blackberry]
  - name: VIDEO_CONTROL_VOLUME_ONLY
    deprecated:
        since: "1.8.0"
        notes: Use <Titanium.Media.VIDEO_CONTROL_EMBEDDED> instead.
    summary: Constant for video controls volume only.
    type: Number
    permission: read-only
    platforms: [iphone, ipad]
  - name: VIDEO_FINISH_REASON_PLAYBACK_ENDED
    summary: Video playback ended normally.
    type: Number
    permission: read-only
    platforms: [android, iphone, ipad]
  - name: VIDEO_FINISH_REASON_PLAYBACK_ERROR
    summary: Video playback ended abnormally.
    type: Number
    permission: read-only
    platforms: [android, iphone, ipad]
  - name: VIDEO_FINISH_REASON_USER_EXITED
    summary: Video playback ended by user action (such as clicking the `Done` button).
    type: Number
    permission: read-only
    platforms: [android, iphone, ipad]
  - name: VIDEO_LOAD_STATE_PLAYABLE
    summary: Current media is playable.
    type: Number
    permission: read-only
    platforms: [android, iphone, ipad, mobileweb, tizen]
  - name: VIDEO_LOAD_STATE_PLAYTHROUGH_OK
    summary: Playback will be automatically started in this state when `autoplay` is true.
    type: Number
    permission: read-only
    platforms: [android, iphone, ipad, mobileweb, tizen]
  - name: VIDEO_LOAD_STATE_STALLED
    summary: Playback will be automatically paused in this state, if started.
    type: Number
    permission: read-only
    platforms: [android, iphone, ipad, mobileweb, tizen]
  - name: VIDEO_LOAD_STATE_UNKNOWN
    summary: Current load state is not known.
    type: Number
    permission: read-only
    platforms: [android, iphone, ipad, mobileweb, tizen]
  - name: VIDEO_MEDIA_TYPE_AUDIO
    summary: A audio type of media in the movie returned by <Titanium.Media.VideoPlayer> `mediaTypes` property.
    type: Number
    permission: read-only
    platforms: [iphone, ipad]
  - name: VIDEO_MEDIA_TYPE_NONE
    summary: An unknown type of media in the movie returned by <Titanium.Media.VideoPlayer> `mediaTypes` property.
    type: Number
    permission: read-only
    platforms: [iphone, ipad]
  - name: VIDEO_MEDIA_TYPE_VIDEO
    summary: A video type of media in the movie returned by <Titanium.Media.VideoPlayer> `mediaTypes` property.
    type: Number
    permission: read-only
    platforms: [iphone, ipad]
  - name: VIDEO_PLAYBACK_STATE_INTERRUPTED
    summary: Video playback has been interrupted.
    type: Number
    permission: read-only
    platforms: [android, iphone, ipad]
  - name: VIDEO_PLAYBACK_STATE_PAUSED
    summary: Video playback is paused.
    type: Number
    permission: read-only
    platforms: [android, iphone, ipad, mobileweb, tizen]
  - name: VIDEO_PLAYBACK_STATE_PLAYING
    summary: Video is being played.
    type: Number
    permission: read-only
    platforms: [android, iphone, ipad, mobileweb, tizen]
  - name: VIDEO_PLAYBACK_STATE_SEEKING_BACKWARD
    summary: Video playback is rewinding.
    type: Number
    permission: read-only
    platforms: [android, iphone, ipad]
  - name: VIDEO_PLAYBACK_STATE_SEEKING_FORWARD
    summary: Video playback is seeking forward.
    type: Number
    permission: read-only
    platforms: [android, iphone, ipad]
  - name: VIDEO_PLAYBACK_STATE_STOPPED
    summary: Video playback is stopped.
    type: Number
    permission: read-only
    platforms: [android, iphone, ipad, mobileweb, tizen]
  - name: VIDEO_REPEAT_MODE_NONE
    summary: Constant for disabling repeat on video playback.
    type: Number
    permission: read-only
    platforms: [iphone, ipad, mobileweb, tizen]
  - name: VIDEO_REPEAT_MODE_ONE
    summary: Constant for repeating one video (i.e., the one video will repeat constantly) during playback.
    type: Number
    permission: read-only
    platforms: [iphone, ipad, mobileweb, tizen]
  - name: VIDEO_SCALING_ASPECT_FILL
    summary: Scale video to fill the screen, clipping edges if necessary.
    description: |
        Video is scaled until the video fills the entire screen. Content at the edges 
        of the larger of the two dimensions is clipped so that the other dimension fits the 
        screen exactly. The aspect ratio of the movie is preserved.
    type: Number
    permission: read-only
    platforms: [android, iphone, ipad]
  - name: VIDEO_SCALING_ASPECT_FIT
    summary: Scale video to fit the screen, letterboxing if necessary.
    description: |
        Video is scaled until the larger dimension fits on the screen exactly. In the 
        other dimension, the region between the edge of the movie and the edge of the screen 
        is filled with a black bar. The aspect ratio of the movie is preserved.
    type: Number
    permission: read-only
    exclude-platforms: [blackberry]
  - name: VIDEO_SCALING_MODE_FILL
    summary: Video is scaled until both dimensions fit the screen exactly, stretching if necessary.
    description: |
        The aspect ratio of the video is not preserved.
    type: Number
    permission: read-only
    platforms: [android, iphone, ipad]
  - name: VIDEO_SCALING_NONE
    summary: Video scaling is disabled.
    type: Number
    permission: read-only
    exclude-platforms: [blackberry]
  - name: VIDEO_SOURCE_TYPE_FILE
    summary: Video source type is a file. 
    description: Related to the `sourceType` property of <Titanium.Media.VideoPlayer>.
    type: Number
    permission: read-only
    platforms: [iphone, ipad]
  - name: VIDEO_SOURCE_TYPE_STREAMING
    summary: Video source type is a remote stream. 
    description: Related to the `sourceType` property of <Titanium.Media.VideoPlayer>
    type: Number
    permission: read-only
    platforms: [iphone, ipad]
  - name: VIDEO_SOURCE_TYPE_UNKNOWN
    summary: Video source type is unknown. 
    description: Related to the `sourceType` property of <Titanium.Media.VideoPlayer>
    type: Number
    permission: read-only
    platforms: [iphone, ipad]
  - name: VIDEO_TIME_OPTION_EXACT
    summary: Use the exact time.
    type: Number
    permission: read-only
    platforms: [iphone, ipad]
  - name: VIDEO_TIME_OPTION_NEAREST_KEYFRAME
    summary: Use the closest keyframe in the time.
    type: Number
    permission: read-only
    platforms: [iphone, ipad]
  - name: appMusicPlayer
    summary: An instance of <Titanium.Media.MusicPlayer> representing the app-specific music player.
    type: Titanium.Media.MusicPlayer
    platforms: [iphone, ipad]
    permission: read-only
  - name: audioLineType
    summary: Returns the line type constant for the current line type.
    type: Number
    platforms: [iphone, ipad]
    permission: read-only
  - name: audioPlaying
    summary: Returns `true` if the device is playing audio.
    type: Boolean
    platforms: [iphone, ipad]
    permission: read-only
  - name: audioSessionMode
    summary: A constant for the audio session mode to be used.
    description: |
        Set to one of the `AUDIO_SESSION` constants defined in <Titanium.Media>.

        Must be set while the audio session is inactive (no sounds are playing, no listeners 
        for audio properties on the Media module, but the iPod may be active).
    type: Number
    platforms: [iphone, ipad]
  - name: availableCameras
    summary: Array indicating which cameras are available, `CAMERA_FRONT`, `CAMERA_REAR` or both.
    type: Array<Number>
    platforms: [iphone, ipad, android]
    since:
<<<<<<< HEAD
        iphone: "3.2.0"
        ipad: "3.2.0"
=======
>>>>>>> ddc02d6b
        android: "3.2.0"
    permission: read-only
  - name: availableCameraMediaTypes
    summary: Array of media type constants supported for the camera.
    type: Array<Object>
    platforms: [iphone, ipad]
  - name: availablePhotoGalleryMediaTypes
    summary: Array of media type constants supported for saving to the device's camera roll or saved images album.
    type: Array<Object>
    platforms: [iphone, ipad]
  - name: availablePhotoMediaTypes
    summary: Array of media type constants supported for the photo library.
    type: Array<Object>
    platforms: [iphone, ipad]
  - name: averageMicrophonePower
    summary: Current average microphone level in dB or -1 if microphone monitoring is disabled.
    description: |
        See [startMicrophoneMonitor](Titanium.Media.startMicrophoneMonitor), 
        [stopMicrophoneMonitor](Titanium.Media.stopMicrophoneMonitor).
    type: Number
    platforms: [iphone, ipad]
  - name: canRecord
    summary: |
        `true` if the device has a recording input device available.
    type: Boolean
    platforms: [iphone, ipad]
    permission: read-only
  - name: isCameraSupported
    summary: |
        `true` if the device has camera support.
    type: Boolean
    platforms: [iphone, ipad, android, tizen]
    permission: read-only
  - name: peakMicrophonePower
    summary: Current microphone level peak power in dB or -1 if microphone monitoring is disabled.
    description: |
        See [startMicrophoneMonitor](Titanium.Media.startMicrophoneMonitor), 
        [stopMicrophoneMonitor](Titanium.Media.stopMicrophoneMonitor).
    type: Number
    platforms: [iphone, ipad]
    permission: read-only
  - name: systemMusicPlayer
    summary: An instance of <Titanium.Media.MusicPlayer> representing the system-wide music player.
    type: Titanium.Media.MusicPlayer
    platforms: [iphone, ipad]
    permission: read-only
  - name: volume
    summary: Current volume of the playback device.
    type: Number
    platforms: [iphone, ipad]
    permission: read-only

# Pseudo-type for showMusicLibrary argument
---
name: MusicLibraryOptionsType
summary: Simple object for specifying options to [openMusicLibrary](Titanium.Media.openMusicLibrary).
platforms: [iphone, ipad]
properties:
  - name: success
    summary: Function to call when the music library selection is made.
    type: Callback<MusicLibraryResponseType>
  - name:  error 
    summary: Function to call upon receiving an error. 
    type: Callback<FailureResponse>
  - name: cancel
    summary: Function to call if the user presses the cancel button.
    type: Callback<FailureResponse>
  - name: autohide
    summary: Specifies that the library should be hidden automatically after media selection is completed.
    type: Boolean
    default: true
  - name: animated 
    summary: Boolean if the dialog should be animated when showing and hiding.
    type: Boolean
    default: true
  - name: mediaTypes
    summary: An array of media type constants defining selectable media.
    description: |
        Specify one or more of the see `MUSIC_MEDIA_TYPE` constants from <Titanium.Media>. To
        specify multiple types, either pass an array of values, or pass a 
        single value that represents the bitwise-OR of the desired media types. For example,
        the following values are equivalent:

            mediaTypes: [Titanium.Media.MUSIC_MEDIA_TYPE_MUSIC, Titanium.Media.MUSIC_MEDIA_TYPE_PODCAST] 

        Or:

            mediaTypes: Titanium.Media.MUSIC_MEDIA_TYPE_MUSIC|Titanium.Media.MUSIC_MEDIA_TYPE_PODCAST
    type: [Number, Array<Number>]
    default: All available types.
  - name: allowMultipleSelections 
    summary: Set to `true` to allow the user to select multiple items from the library.
    type: Boolean
    default: false

---
name: MusicLibraryResponseType
summary: |
    Simple object passed to the [openMusicLibrary](Titanium.Media.openMusicLibrary)
    `success` callback function.
properties:
  - name: representative
    summary: A single representative of the selected items.
    type: Titanium.Media.Item
  - name: items
    summary: A list of all the items chosen by the user.
    type: Array<Titanium.Media.Item>
  - name: types
    summary: |
        Media types in this collection, represented as the bitwise OR of the media type
        values for all media types represented in `items`.
    type: Number
   
# Pseudo-type for queryMediaLibrary argument
---
name: MediaQueryType
summary: A specifier for a media library query. By default, filters
    perform an exact match.
platforms: [iphone, ipad]
since: "1.8"
properties:
  - name: grouping
    summary: A constant that specifies the ordering of the result array.
        One of the `MUSIC_MEDIA_GROUP_*` constants specified on the
        <Titanium.Media> module.
    type: Number
  - name: mediaType
    summary: The media type to filter on. Value should be one of the
        `MUSIC_MEDIA_TYPE_` constants on <Titanium.Media>.
    type: [MediaQueryInfoType, Number]
  - name: title
    summary: The title to filter on. Value should be a String.
    type: [MediaQueryInfoType, String]
  - name: albumTitle
    summary: The album title to filter on. Value should be a String.
    type: [MediaQueryInfoType, String]
  - name: artist
    summary: The artist to filter on. Value should be a String.
    type: [MediaQueryInfoType, String]
  - name: albumArtist
    summary: The album artist to filter on. Value should be a String.
    type: [MediaQueryInfoType, String]
  - name: genre
    summary: The genre to filter on. Value should be a String.
    type: [MediaQueryInfoType, String]
  - name: composer
    summary: The composer to filter on. Value should be a String.
    type: [MediaQueryInfoType, String]
  - name: isCompilation
    summary: Filter by whether or not the item is a compilation.
        Value should be a Boolean.
    type: [MediaQueryInfoType, Boolean]
    
# Pseudo-type for query arguments
---
name: MediaQueryInfoType
summary: A full query descriptor for a filtering predicate.
platforms: [iphone, ipad]
since: "1.8"
properties:
  - name: value
    summary: The value for the given predicate. See the descriptions
        in <MediaQueryType> for information about which properties
        require which values.
    type: [Number, String, Boolean]
  - name: exact
    summary: Whether or not the predicate is for an exact match.  The
        default is `true`.
    type: Boolean
    
# Camera options pseudo-type
---
name: CameraOptionsType
summary: Simple object for specifying options to [showCamera](Titanium.Media.showCamera).
properties:
  - name: success 
    summary: Function to call when the camera is closed after a successful capture/selection.
    type: Callback<CameraMediaItemType>
  - name: error 
    summary: Function to call upon receiving an error.
    type: Callback<FailureResponse>
  - name: cancel 
    summary: Function to call if the user presses the cancel button.
    type: Callback<FailureResponse>
  - name: autohide 
    summary: Specifies if the camera should be hidden automatically after the media capture is completed.
    type: Boolean
    default: true
    platforms: [iphone, ipad, android]
    since: {android: "3.2.0"}
    description: |
        On Android, this property is considered only if `overlay` is also set. When an
        overlay is not set, the default Android Camera Activity is used, which is only
        capable of reporting back the results of one taken photo, making `autohide`
        meaningless in that context.
  - name: animated 
    summary: Specifies if the dialog should be animated upon showing and hiding.
    type: Boolean
    default: true
    platforms: [iphone, ipad]
  - name: saveToPhotoGallery
    summary: Specifies if the media should be saved to the photo gallery upon successful capture.
    type: Boolean
    default: false
  - name: allowEditing
    summary: Specifies if the media should be editable after capture/selection.
    type: Boolean
    platforms: [iphone, ipad]
    default: false
  - name: mediaTypes 
    summary: |
        Array of media type constants to allow: `MEDIA_TYPE_PHOTO` or `MEDIA_TYPE_VIDEO`.
    type: Array<String>
    default: Both photo and video allowed.
    platforms: [iphone, ipad]
  - name: videoMaximumDuration
    summary: Maximum duration (in milliseconds) to allow video capture before completing.
    type: Number
    platforms: [iphone, ipad]
  - name: videoQuality 
    summary: Constant to indicate the video quality during capture. 
    type: Number
    platforms: [iphone, ipad]
  - name: showControls 
    summary: Indicates if the built-in camera controls should be displayed.
    type: Boolean
    default: true
    platforms: [iphone, ipad]
  - name: overlay 
    summary: View to added as an overlay to the camera UI (on top).
    description: |
        On iOS, the overlay view is usually used in conjunction with `showControls: false`.
        The `transform` property can be used to scale and position the camera preview inside
        the overlay view.
    type: Titanium.UI.View
    default: no overlay view
  - name: transform
    summary: Transformation matrix to apply to the camera or photogallery view.
    description: |
        Can be used to size and position the camera or photogallery view behind an overlay view. 
    type: Titanium.UI.2DMatrix
    default: identity matrix
    platforms: [iphone, ipad]
  - name: inPopOver
    summary: Show the camera in a popover.
    description: |
        Use `inPopOver: true` on iPad to display the camera view in a popover.
    type: Boolean
    default: false
    platforms: [ipad]
  - name: popoverView 
    summary: View to position the camera or photo gallery popover on top of.
    description: |
        This property is only used if the camera is displayed in a 
        popover (`inPopOver` is `true`).
    type: Titanium.UI.View
    platforms: [ipad]
  - name: arrowDirection
    summary: Controls the type of arrow and position of the popover.
    description: |
        Specify one of the `POPOVER_ARROW_DIRECTION` constants from <Titanium.UI.iPad>.

        This property is only used if the camera is displayed in a 
        popover (`inPopOver` is `true`).
    type: Number
    platforms: [ipad]

# Photo Gallery options pseudo-type. Much like the camera one.
---
name: PhotoGalleryOptionsType
summary: |
    Simple object for specifying options to 
    [openPhotoGallery](Titanium.Media.openPhotoGallery).
properties:
  - name: success 
    summary: Function to call when the photogallery is closed after a successful selection.
    type: Callback<CameraMediaItemType>
  - name: error 
    summary: Function to call upon receiving an error.
    type: Callback<FailureResponse>
  - name: cancel 
    summary: Function to call if the user presses the cancel button.
    type: Callback<FailureResponse>
  - name: autohide 
    summary: Specifies if the photo gallery should be hidden automatically after the media
        selection is completed.
    type: Boolean
    default: true
    platforms: [iphone, ipad]
  - name: animated 
    summary: Specifies if the dialog should be animated upon showing and hiding.
    type: Boolean
    default: true
    platforms: [iphone, ipad]
  - name: allowEditing
    summary: Specifies if the media should be editable after capture/selection.
    type: Boolean
    platforms: [iphone, ipad]
  - name: mediaTypes 
    summary: |
        Array of media type constants to allow: `MEDIA_TYPE_PHOTO` or `MEDIA_TYPE_VIDEO`.
    type: Array<String>
    default: Both photo and video allowed.
    platforms: [iphone, ipad]
  - name: popoverView 
    summary: View to position the photo gallery popover on top of.
    type: Titanium.UI.View
    platforms: [ipad]
  - name: arrowDirection
    summary: Controls the type of arrow and position of the popover.
    description: |
        Specify one of the `POPOVER_ARROW_DIRECTION` constants from <Titanium.UI.iPad>.
    type: Number
    platforms: [ipad]

---
name: CameraMediaItemType
summary: A media object from the camera or photo gallery.
extends: SuccessResponse
properties:
  - name: media
    summary: The media object, as a [Blob](Titanium.Blob).
    type: Titanium.Blob
  - name: mediaType
    summary: The type of media, either `MEDIA_TYPE_PHOTO` or `MEDIA_TYPE_VIDEO` defined in <Titanium.Media>.
    type: String
  - name: cropRect
    summary: Simple object defining the user's selected crop rectangle, or `null` if the user has not edited the photo.
    type: CropRectType
  - name: success
    summary: Indicates if the operation succeeded. Returns `true`.
    description: Returns `true`.
    type: Boolean
    since: "3.1.0"
  - name: error
    summary: Error message, if any returned.
    description: Will be undefined.
    type: String
    since: "3.1.0"
  - name: code
    summary: Error code. Returns 0.
    description: Error code will be 0.
    type: Number
    since: "3.1.0"

# Arguably we might need a global Rect pseudotype. For now, define locally
---
name: CropRectType
summary: Simple object for describing the crop rectangle for an image.
properties: 
  - name: x
    summary: X coordinate of the crop rectangle's upper-left corner.
    type: Number
  - name: y
    summary: Y coordinate of the crop rectangle's upper-left corner.
    type: Number
  - name: width
    summary: Width of the crop rectangle, in pixels.
    type: Number
  - name: height
    summary: Height of the crop rectangle, in pixels.
    type: Number
---
name: PreviewImageOptions
summary: Options passed to <Titanium.Media.previewImage>.
platforms: [android]
properties:
  - name: image
    summary: The image to preview. Must be a blob based on a file, such as from <Titanium.Filesystem.File.read>.
    type: Titanium.Blob
    accessors: false
  - name: success
    summary: Function to be called back if the preview succeeds. No info is passed.
    type: Callback<Object>
    accessors: false
  - name: error
    summary: Function called back if the preview fails. Check the `message` property of passed back parameter.
    type: Callback<PreviewImageError>
    accessors: false
---
name: PreviewImageError
summary: The parameter passed to the `error` callback of <PreviewImageOptions>.
platforms: [android]
extends: FailureResponse
properties:
  - name: message
    summary: Description of the error.
    type: String
    accessors: false
    deprecated:
        since: "3.1.0"
  - name: code
    summary: Error code, if applicable. See <Titanium.Media> constants such as [DEVICE_BUSY](Titanium.Media.DEVICE_BUSY).
    type: Number
    accessors: false
  - name: success
    summary: Indicates if the operation succeeded. Returns `false`.
    description: Returns `false`.
    type: Boolean
    since: "3.1.0"
  - name: error
    summary: Error message, if any returned.
    description: May be undefined.
    type: String
    since: "3.1.0"
---
name: ScreenshotResult
summary: The parameter passed to the <Titanium.Media.takeScreenshot> callback.
platforms: [iphone, ipad, android, tizen]
properties:
  - name: media
    summary: The screenshot image.
    type: Titanium.Blob
    accessors: false<|MERGE_RESOLUTION|>--- conflicted
+++ resolved
@@ -408,11 +408,6 @@
     permission: read-only
     platforms: [iphone, ipad, android]
     since:
-<<<<<<< HEAD
-        iphone: "3.2.0"
-        ipad: "3.2.0"
-=======
->>>>>>> ddc02d6b
         android: "3.2.0"
   - name: CAMERA_REAR
     summary: Constant indicating the rear camera.
@@ -420,11 +415,6 @@
     permission: read-only
     platforms: [iphone, ipad, android]
     since:
-<<<<<<< HEAD
-        iphone: "3.2.0"
-        ipad: "3.2.0"
-=======
->>>>>>> ddc02d6b
         android: "3.2.0"
   - name: DEVICE_BUSY
     summary: Constant for media device busy error.
@@ -875,11 +865,6 @@
     type: Array<Number>
     platforms: [iphone, ipad, android]
     since:
-<<<<<<< HEAD
-        iphone: "3.2.0"
-        ipad: "3.2.0"
-=======
->>>>>>> ddc02d6b
         android: "3.2.0"
     permission: read-only
   - name: availableCameraMediaTypes
