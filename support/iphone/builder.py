#!/usr/bin/env python
# -*- coding: utf-8 -*-
#
# Build and Launch iPhone Application in Simulator or install
# the application on the device via iTunes
# 

import os, sys, uuid, subprocess, shutil, signal, string, traceback, imp
import platform, time, re, run, glob, codecs, hashlib, datetime, plistlib
from compiler import Compiler
from projector import Projector
from xml.dom.minidom import parseString
from os.path import join, splitext, split, exists

# the template_dir is the path where this file lives on disk
template_dir = os.path.abspath(os.path.dirname(sys._getframe(0).f_code.co_filename))

# add the parent and the common directory so we can load libraries from those paths too
sys.path.append(os.path.join(template_dir,'../'))
sys.path.append(os.path.join(template_dir,'../common'))
sys.path.append(os.path.join(template_dir, '../module'))
script_ok = False

from tiapp import *
from css import csscompiler
import localecompiler
from module import ModuleDetector
from tools import *

ignoreFiles = ['.gitignore', '.cvsignore']
ignoreDirs = ['.git','.svn', 'CVS']

# need this so unicode works
sys.stdout = codecs.getwriter('utf-8')(sys.stdout)

def version_sort(a,b):
	x = float(a[0:3]) # ignore more than 2 places
	y = float(b[0:3]) # ignore more than 2 places
	if x > y:
		return -1
	if x < y:
		return 1
	return 0

# this will return the version of the iOS SDK that we have installed
def check_iphone_sdk(s):
	found = []
	output = run.run(["xcodebuild","-showsdks"],True,False)
	#print output
	if output:
		for line in output.split("\n"):
			if line[0:1] == '\t':
				line = line.strip()
				i = line.find('-sdk')
				if i < 0: continue
				type = line[0:i]
				cmd = line[i+5:]
				if cmd.find("iphoneos")==0:
					ver = cmd[8:]
					found.append(ver)
	# The sanity check doesn't have to be as thorough as prereq.
	if s in found:
		return s
	# Sanity check failed. Let's find something close.
	return sorted(found,version_sort)[0]

def dequote(s):
	if s[0:1] == '"':
		return s[1:-1]
	return s

# force kill the simulator if running
def kill_simulator():
	run.run(['/usr/bin/killall',"iPhone Simulator"],True)

def write_project_property(f,prop,val):
	existing_val = read_project_property(f,prop)
	if existing_val!=val:
		fx = open(f,'w')
		fx.write("%s=%s\n"%(prop,val))
		fx.close()
			
def read_project_property(f,prop):
	if os.path.exists(f):
		contents = open(f).read()
		for line in contents.splitlines(False):
			(k,v) = line.split("=")
			if k == prop:
				return v
	return None

def read_project_appid(f):
	return read_project_property(f,'TI_APPID')
	
def read_project_version(f):
	return read_project_property(f,'TI_VERSION')
			
def infoplist_has_appid(f,appid):
	if os.path.exists(f):
		contents = codecs.open(f,encoding='utf-8').read()
		return contents.find(appid)>0
	return False
		
def copy_module_resources(source, target, copy_all=False, force=False):
	if not os.path.exists(os.path.expanduser(target)):
		os.makedirs(os.path.expanduser(target))
	for root, dirs, files in os.walk(source):
		for name in ignoreDirs:
			if name in dirs:
				dirs.remove(name)	# don't visit ignored directories			  
		for file in files:
			if copy_all==False and splitext(file)[-1] in ('.html', '.js', '.css', '.a', '.m', '.c', '.cpp', '.h', '.mm'):
				continue
			if file in ignoreFiles:
				continue
			from_ = os.path.join(root, file)			  
			to_ = os.path.expanduser(from_.replace(source, target, 1))
			to_directory = os.path.expanduser(split(to_)[0])
			if not exists(to_directory):
				os.makedirs(to_directory)
			# only copy if different filesize or doesn't exist
			if not os.path.exists(to_) or os.path.getsize(from_)!=os.path.getsize(to_) or force:
				if os.path.exists(to_): os.remove(to_)
				shutil.copyfile(from_, to_)

# WARNING: This could be a time bomb waiting to happen, because it mangles
# the app bundle name for NO REASON.  Or... does it?
def make_app_name(s):
	r = re.compile('[0-9a-zA-Z_]')
	buf = ''
	for i in s:
		if i=='-':
			buf+='_'
			continue
		if r.match(i)!=None:
			buf+=i
	# if name starts with number, we simply append a k to it
	if re.match('^[0-9]+',buf):
		buf = 'k%s' % buf
	return buf

def getText(nodelist):
	rc = ""
	for node in nodelist:
		if node.nodeType == node.TEXT_NODE:
			rc+=node.data
		elif node.nodeType == node.ELEMENT_NODE:
			rc+=getText(node.childNodes)
	return rc

def make_map(dict):
	props = {}
	curkey = None

	for i in dict.childNodes:
		if i.nodeType == 1:
			if i.nodeName == 'key':
				curkey = str(getText(i.childNodes)).strip()
			elif i.nodeName == 'dict':
				props[curkey] = make_map(i)
				curkey = None
			elif i.nodeName == 'array':
				s = i.getElementsByTagName('string')
				if len(s):
					txt = ''
					for t in s:
						txt+=getText(t.childNodes)
					props[curkey]=txt
				else:
					props[curkey]=None
				curkey = None
			else:
				if i.childNodes.length > 0:
					props[curkey] = getText(i.childNodes)
				else:
					props[curkey] = i.nodeName
				curkey = None

	return props

def dump_resources_listing(rootdir,out):
	out.write("\nFile listing for %s\n\n" % rootdir)
	total = 0
	for root, subFolders, files in os.walk(rootdir):
		for file in files:
			p = os.path.join(root,file)
			s = os.path.getsize(p)
			total+=s
			s = "[%.0f]" % s
			p = p[len(rootdir)+1:]
			if p.startswith('build/android'): continue
			out.write("  %s %s\n" % (string.ljust(p,120),string.ljust(s,8)))
	out.write("-" * 130)
	out.write("\nTotal files: %.1f MB\n" % ((total/1024)/1024))
	out.write("\n")

def dump_infoplist(infoplist,out):
	plist = codecs.open(infoplist, encoding='utf-8').read()
	out.write("Contents of Info.plist\n\n")
	out.write(plist)
	out.write("\n")
	out.write("=" * 130)
	out.write("\n\n")
		
def read_provisioning_profile(f,o):
	f = open(f,'rb').read()
	b = f.index('<?xml')
	e = f.index('</plist>')
	xml_content = f[b:e+8]
	o.write("Reading provisioning profile:\n\n%s\n" % xml_content)
	dom = parseString(xml_content)
	dict = dom.getElementsByTagName('dict')[0]
	props = make_map(dict)
	return props

def get_aps_env(provisioning_profile):
	entitlements = provisioning_profile['Entitlements']
	if entitlements.has_key('aps-environment'):
		return entitlements['aps-environment']
	return None
	
def get_task_allow(provisioning_profile):
	entitlements = provisioning_profile['Entitlements']
	return entitlements['get-task-allow']
	
def get_app_prefix(provisioning_profile):
	appid_prefix = provisioning_profile['ApplicationIdentifierPrefix']
	return appid_prefix
	
def get_profile_uuid(provisioning_profile):
	return provisioning_profile['UUID']
	
def generate_customized_entitlements(provisioning_profile,appid,uuid,command,out):
	
	get_task_value = get_task_allow(provisioning_profile)
	aps_env = get_aps_env(provisioning_profile)
	
	buffer = """<?xml version="1.0" encoding="UTF-8"?> 	
<!DOCTYPE plist PUBLIC "-//Apple//DTD PLIST 1.0//EN" "http://www.apple.com/DTDs/PropertyList-1.0.dtd">
<plist version="1.0">
	<dict>
"""		
	
	app_prefix = None
	
	if command=='distribute':
		app_prefix = get_app_prefix(provisioning_profile)
		out.write("Using app_prefix = %s\n\n" % (app_prefix))
		buffer+="""
		<key>application-identifier</key>
		<string>%s.%s</string>
		""" % (app_prefix,appid)
	
	buffer+="<key>get-task-allow</key>\n		<%s/>" % get_task_value
	
	if aps_env!=None:
		buffer+="\n<key>aps-environment</key>\n		<string>%s</string>" % aps_env
	
	if command=='distribute':
		buffer+="""
		<key>keychain-access-groups</key>
		<array>
			<string>%s.%s</string>
		</array>
		""" % (app_prefix,appid)

	buffer+="""
	</dict>
</plist>"""
	
	return buffer

def xcode_version():
	output = run.run(['xcodebuild','-version'],True,False)
	if output:
		versionLine = output.split('\n')[0]
		return float(versionLine.split(' ')[1].rpartition('.')[0])

def distribute_xc3(uuid, provisioning_profile, name, log):
	# starting in 4.0, apple now requires submission through XCode
	# this code mimics what xcode does on its own to package the 
	# application for the app uploader process
	log.write("Creating distribution for xcode3...\n");
	archive_uuid = str(uuid.uuid4()).upper()
	archive_dir = os.path.join(os.path.expanduser("~/Library/MobileDevice/Archived Applications"),archive_uuid)
	archive_app_dir = os.path.join(archive_dir,"%s.app" % name)
	archive_appdsym_dir = os.path.join(archive_dir,"%s.app.dSYM" % name)
	os.makedirs(archive_app_dir)
	os.makedirs(archive_appdsym_dir)
	
	os.system('ditto "%s.app" "%s"' % (name,archive_app_dir))
	os.system('ditto "%s.app.dSYM" "%s"' % (name,archive_appdsym_dir))
	
	archive_plist = os.path.join(archive_dir,'ArchiveInfo.plist')
	log.write("Writing archive plist to: %s\n\n" % archive_plist)
	
	profile_uuid = get_profile_uuid(provisioning_profile)
	
	os.system("/usr/bin/plutil -convert xml1 -o \"%s\" \"%s\"" % (os.path.join(archive_dir,'Info.xml.plist'),os.path.join(archive_app_dir,'Info.plist')))
	p = plistlib.readPlist(os.path.join(archive_dir,'Info.xml.plist'))
	archive_metadata = {
		'CFBundleIdentifier':p['CFBundleIdentifier'],
		'CFBundleVersion':p['CFBundleVersion'],
		'XCApplicationFilename':'%s.app' %name,
		'XCApplicationName':name,
		'XCArchivedDate': time.time() - 978307200.0,
		'XCArchiveUUID':archive_uuid,
		'XCInfoPlist' : p,
		'XCProfileUUID': profile_uuid
	}
	log.write("%s\n\n" % archive_metadata)
	plistlib.writePlist(archive_metadata,archive_plist)
	os.remove(os.path.join(archive_dir,'Info.xml.plist'))	

def distribute_xc4(name, icon, log):
	# Locations of bundle, app binary, dsym info
	log.write("Creating distribution for xcode4...\n");	
	timestamp = datetime.datetime.now()
	date = timestamp.date().isoformat()
	time = timestamp.time().strftime('%H-%M-%S')
	archive_name = os.path.join(date,'%s_%s' % (name, time))
	archive_bundle = os.path.join(os.path.expanduser("~/Library/Developer/Xcode/Archives"),"%s.xcarchive" % archive_name)
	archive_app = os.path.join(archive_bundle,"Products","Applications","%s.app" % name)
	archive_dsym = os.path.join(archive_bundle,"dSYM")
	
	# create directories
	if not os.access(archive_bundle, os.F_OK): os.makedirs(archive_bundle)
	if not os.access(archive_app, os.F_OK): os.makedirs(archive_app)
	if not os.access(archive_dsym, os.F_OK): os.makedirs(archive_dsym)

	# copy app bundles into the approps. places
	os.system('ditto "%s.app" "%s"' % (name,archive_app))
	os.system('ditto "%s.app.dSYM" "%s"' % (name,archive_dsym))
	
	# plist processing time - this is the biggest difference from XC3.
	archive_info_plist = os.path.join(archive_bundle,'Info.plist')
	log.write("Writing archive plist to: %s\n\n" % archive_info_plist)
	
	# load existing plist values so that we can use them in generating the archive
	# plist
	os.system('/usr/bin/plutil -convert xml1 -o "%s" "%s"' % (os.path.join(archive_bundle,'Info.xml.plist'),os.path.join(archive_app,'Info.plist')))
	project_info_plist = plistlib.readPlist(os.path.join(archive_bundle,'Info.xml.plist'))
	appbundle = "Applications/%s.app" % name
	# NOTE: We chop off the end '.' of 'CFBundleVersion' to provide the 'short' version
	archive_info = {
		'ApplicationProperties' : {
			'ApplicationPath' : appbundle,
			'CFBundleIdentifier' : project_info_plist['CFBundleIdentifier'],
			'CFBundleShortVersionString' : project_info_plist['CFBundleVersion'].rsplit('.',1)[0],
			'IconPaths' : [os.path.join(appbundle,icon), os.path.join(appbundle,icon)]
		},
		'ArchiveVersion' : float(1),
		'CreationDate' : datetime.datetime.utcnow(),
		'Name' : name,
		'SchemeName' : name
	}
	
	# write out the archive plist and clean up
	log.write("%s\n\n" % archive_info)
	plistlib.writePlist(archive_info,archive_info_plist)
	os.remove(os.path.join(archive_bundle,'Info.xml.plist'))
	
	# Workaround for dumb xcode4 bug that doesn't update the organizer unless
	# files are touched in a very specific manner
	temp = os.path.join(os.path.expanduser("~/Library/Developer/Xcode/Archives"),"temp")
	os.rename(archive_bundle,temp)
	os.rename(temp,archive_bundle)

#
# this script is invoked from our tooling but you can run from command line too if 
# you know the arguments
#
# the current pattern is <command> [arguments]
#
# where the arguments are dependent on the command being passed
#	
def main(args):
	global script_ok
	argc = len(args)
	if argc < 2 or argc==2 and (args[1]=='--help' or args[1]=='-h'):
		print "%s <command> <version> <project_dir> <appid> <name> [options]" % os.path.basename(args[0])
		print
		print "available commands: "
		print
		print "  install       install the app to itunes for testing on iphone"
		print "  simulator     build and run on the iphone simulator"
		print "  distribute    build final distribution bundle"
		print "  xcode         build from within xcode"
		print "  run           build and run app from project folder"
	
		sys.exit(1)

	print "[INFO] One moment, building ..."
	sys.stdout.flush()
	start_time = time.time()
	command = args[1].decode("utf-8")
	
	target = 'Debug'
	deploytype = 'development'
	devicefamily = 'iphone'
	debug = False
	simulator = False
	xcode_build = False
	force_xcode = False
	simtype = devicefamily

	# when you run from xcode, we'll pass xcode as the command and the 
	# xcode script will simply pass some additional args as well as xcode
	# will add some additional useful stuff to the ENVIRONMENT and we pull
	# those values out here
	if command == 'xcode':
		xcode_build = True
		src_root = os.environ['SOURCE_ROOT']
		project_dir = os.path.abspath(os.path.join(src_root,'../','../'))
		name = os.environ['PROJECT_NAME']
		target = os.environ['CONFIGURATION']
		appid = os.environ['TI_APPID']
		arch = os.environ['CURRENT_ARCH']
		sdk_name = os.environ['SDK_NAME']
		iphone_version = sdk_name.replace('iphoneos','').replace('iphonesimulator','')
		# SUPPORTED_DEVICE_FAMILIES 1 or 2 or both
		# TARGETED_DEVICE_FAMILY 1 or 2
		target_device = os.environ['TARGETED_DEVICE_FAMILY']
		if target_device == '1':
			devicefamily = 'iphone'
		elif target_device == '2':
			devicefamily = 'ipad'
		elif target_device == '1,2':
			devicefamily = 'universal'
		if arch == 'i386': 
			# simulator always indicates simulator
			deploytype = 'development'
		else:
			# if arch!=i386 indicates a build for device
			if target=='Debug':
				# non-simulator + debug build indicates test on device
				deploytype = 'test'
			else:
				# non-simulator + release build indicates package for distribution
				deploytype = 'production'
		compiler = Compiler(project_dir,appid,name,deploytype,xcode_build,devicefamily,iphone_version)
		script_ok = True
		sys.exit(0)
	else:
		# the run command is when you run from titanium using the run command
		# and it will run the project in the current directory immediately in the simulator
		# from the command line
		if command == 'run':
			if argc < 3:
				print "Usage: %s run <project_dir> [ios_version]" % os.path.basename(args[0])
				sys.exit(1)
			if argc == 3:
				iphone_version = check_iphone_sdk('4.0')
			else:
				iphone_version = dequote(args[3].decode("utf-8"))
			project_dir = os.path.expanduser(dequote(args[2].decode("utf-8")))
			iphonesim = os.path.abspath(os.path.join(template_dir,'iphonesim'))
			iphone_dir = os.path.abspath(os.path.join(project_dir,'build','iphone'))
			tiapp_xml = os.path.join(project_dir,'tiapp.xml')
			ti = TiAppXML(tiapp_xml)
			appid = ti.properties['id']
			name = ti.properties['name']
			command = 'simulator' # switch it so that the rest of the stuff works
		else:
			iphone_version = dequote(args[2].decode("utf-8"))
			iphonesim = os.path.abspath(os.path.join(template_dir,'iphonesim'))
			project_dir = os.path.expanduser(dequote(args[3].decode("utf-8")))
			appid = dequote(args[4].decode("utf-8"))
			name = dequote(args[5].decode("utf-8"))
			tiapp_xml = os.path.join(project_dir,'tiapp.xml')
			ti = TiAppXML(tiapp_xml)
			
		app_name = make_app_name(name)
		iphone_dir = os.path.abspath(os.path.join(project_dir,'build','iphone'))
		project_xcconfig = os.path.join(iphone_dir,'project.xcconfig')
		target = 'Release'
		ostype = 'os'
		version_file = None
		log_id = None
		provisioning_profile = None
		debughost = None
		debugport = None
		
		# starting in 1.4, you don't need to actually keep the build/iphone directory
		# if we don't find it, we'll just simply re-generate it
		if not os.path.exists(iphone_dir):
			from iphone import IPhone
			print "[INFO] Detected missing project but that's OK. re-creating it..."
			iphone_creator = IPhone(name,appid)
			iphone_creator.create(iphone_dir,True)
			sys.stdout.flush()
			
		# we use different arguments dependent on the command
		# pluck those out here
		if command == 'distribute':
			iphone_version = check_iphone_sdk(iphone_version)
			link_version = iphone_version
			appuuid = dequote(args[6].decode("utf-8"))
			dist_name = dequote(args[7].decode("utf-8"))
			output_dir = os.path.expanduser(dequote(args[8].decode("utf-8")))
			if argc > 9:
				devicefamily = dequote(args[9].decode("utf-8"))
			print "[INFO] Switching to production mode for distribution"
			deploytype = 'production'
		elif command == 'simulator':
			link_version = check_iphone_sdk(iphone_version)
			deploytype = 'development'
			debug = True
			simulator = True
			target = 'Debug'
			ostype = 'simulator'
			if argc > 6:
				devicefamily = dequote(args[6].decode("utf-8"))
			if argc > 7:
				simtype = dequote(args[7].decode("utf-8"))
			else:
				# 'universal' helpfully translates into iPhone here... just in case.
				simtype = devicefamily
			if argc > 8:
				# this is host:port from the debugger
				debughost = dequote(args[8].decode("utf-8"))
				if debughost=='':
					debughost = None
					debugport = None
				else:
					debughost,debugport = debughost.split(":")
		elif command == 'install':
			iphone_version = check_iphone_sdk(iphone_version)
			link_version = iphone_version
			appuuid = dequote(args[6].decode("utf-8"))
			dist_name = dequote(args[7].decode("utf-8"))
			if argc > 8:
				devicefamily = dequote(args[8].decode("utf-8"))
			if argc > 9:
				# this is host:port from the debugger
				debughost = dequote(args[9].decode("utf-8"))
				if debughost=='':
					debughost=None
					debugport=None
				else:
					debughost,debugport = debughost.split(":")
			target = 'Debug'
			deploytype = 'test'
		
		# setup up the useful directories we need in the script
		build_out_dir = os.path.abspath(os.path.join(iphone_dir,'build'))
		build_dir = os.path.abspath(os.path.join(build_out_dir,'%s-iphone%s'%(target,ostype)))
		app_dir = os.path.abspath(os.path.join(build_dir,name+'.app'))
		binary = os.path.join(app_dir,name)
		sdk_version = os.path.basename(os.path.abspath(os.path.join(template_dir,'../')))
		iphone_resources_dir = os.path.join(iphone_dir,'Resources')
		version_file = os.path.join(iphone_resources_dir,'.version')
		force_rebuild = read_project_version(project_xcconfig)!=sdk_version or not os.path.exists(version_file)
		infoplist = os.path.join(iphone_dir,'Info.plist')
		githash = None
		custom_fonts = []

		# if we're not running in the simulator we want to clean out the build directory
		if command!='simulator' and os.path.exists(build_out_dir):
			shutil.rmtree(build_out_dir)
		if not os.path.exists(build_out_dir): 
			os.makedirs(build_out_dir)
		# write out the build log, useful for debugging
		o = codecs.open(os.path.join(build_out_dir,'build.log'),'w',encoding='utf-8')
		def log(msg):
			print msg
			o.write(msg)
		try:
			buildtime = datetime.datetime.now()
			o.write("%s\n" % ("="*80))
			o.write("Appcelerator Titanium Diagnostics Build Log\n")
			o.write("The contents of this file are useful to send to Appcelerator Support if\n")
			o.write("reporting an issue to help us understand your environment, build settings\n")
			o.write("and aid in debugging. Please attach this log to any issue that you report.\n")
			o.write("%s\n\n" % ("="*80))
			o.write("Starting build at %s\n\n" % buildtime.strftime("%m/%d/%y %H:%M"))
			
			# write out the build versions info
			versions_txt = read_config(os.path.join(template_dir,'..','version.txt'))
			o.write("Build details:\n\n")
			for key in versions_txt:
				o.write("   %s=%s\n" % (key,versions_txt[key]))
			o.write("\n\n")
			
			if versions_txt.has_key('githash'): 
				githash = versions_txt['githash']
				
			o.write("Script arguments:\n")
			for arg in args:
				o.write(unicode("   %s\n" % arg, 'utf-8'))
			o.write("\n")
			o.write("Building from: %s\n" % template_dir)
			o.write("Platform: %s\n\n" % platform.version())

			# print out path to debug
			xcode_path=run.run(["/usr/bin/xcode-select","-print-path"],True,False)
			if xcode_path:
				o.write("Xcode path is: %s\n" % xcode_path)
			else:
				o.write("Xcode path undetermined\n")

			# find the module directory relative to the root of the SDK	
			titanium_dir = os.path.abspath(os.path.join(template_dir,'..','..','..','..'))
			tp_module_dir = os.path.abspath(os.path.join(titanium_dir,'modules','iphone'))
			force_destroy_build = command!='simulator'

			detector = ModuleDetector(project_dir)
			missing_modules, modules = detector.find_app_modules(ti, 'iphone')
			module_lib_search_path, module_asset_dirs = locate_modules(modules, project_dir, app_dir, log)
			
<<<<<<< HEAD
			for search_path in module_lib_search_path:
				if os.path.commonprefix([project_dir, search_path]) != project_dir:
					force_xcode = True
					break
	
			print "[INFO] Titanium SDK version: %s" % sdk_version
=======
			# search for modules that the project is using
			# and make sure we add them to the compile
			for module in modules:
				module_id = module.manifest.moduleid.lower()
				module_version = module.manifest.version
				module_lib_name = ('lib%s.a' % module_id).lower()
				# check first in the local project
				local_module_lib = os.path.join(project_dir, 'modules', 'iphone', module_lib_name)
				local = False
				if os.path.exists(local_module_lib):
					module_lib_search_path.append([module_lib_name, local_module_lib])
					local = True
					log("[INFO] Detected third-party module: %s" % (local_module_lib))
				else:
					if module.lib is None:
						module_lib_path = module.get_resource(module_lib_name)
						log("[ERROR] Third-party module: %s/%s missing library at %s" % (module_id, module_version, module_lib_path))
						sys.exit(1)
					module_lib_search_path.append([module_lib_name, os.path.abspath(module.lib).rsplit('/',1)[0]])
					log("[INFO] Detected third-party module: %s/%s" % (module_id, module_version))
				force_xcode = True

				if not local:
					# copy module resources
					img_dir = module.get_resource('assets', 'images')
					if os.path.exists(img_dir):
						dest_img_dir = os.path.join(app_dir, 'modules', module_id, 'images')
						if not os.path.exists(dest_img_dir):
							os.makedirs(dest_img_dir)
						module_asset_dirs.append([img_dir, dest_img_dir])

					# copy in any module assets
					module_assets_dir = module.get_resource('assets')
					if os.path.exists(module_assets_dir): 
						module_dir = os.path.join(app_dir, 'modules', module_id)
						module_asset_dirs.append([module_assets_dir, module_dir])

			full_version = sdk_version
			if 'version' in versions_txt:
				full_version = versions_txt['version']
				if 'timestamp' in versions_txt or 'githash' in versions_txt:
					full_version += ' ('
					if 'timestamp' in versions_txt:
						full_version += '%s' % versions_txt['timestamp']
					if 'githash' in versions_txt:
						full_version += ' %s' % versions_txt['githash']
					full_version += ')'

			print "[INFO] Titanium SDK version: %s" % full_version
>>>>>>> 821f7fc0
			print "[INFO] iPhone Device family: %s" % devicefamily
			print "[INFO] iPhone SDK version: %s" % iphone_version
			
			if simulator:
				print "[INFO] iPhone simulated device: %s" % simtype
				# during simulator we need to copy in standard built-in module files
				# since we might not run the compiler on subsequent launches
				for module_name in ('facebook','ui'):
					img_dir = os.path.join(template_dir,'modules',module_name,'images')
					dest_img_dir = os.path.join(app_dir,'modules',module_name,'images')
					if not os.path.exists(dest_img_dir):
						os.makedirs(dest_img_dir)
					module_asset_dirs.append([img_dir,dest_img_dir])

				# when in simulator since we point to the resources directory, we need
				# to explicitly copy over any files
				ird = os.path.join(project_dir,'Resources','iphone')
				if os.path.exists(ird): 
					module_asset_dirs.append([ird,app_dir])
				
				for ext in ('ttf','otf'):
					for f in glob.glob('%s/*.%s' % (os.path.join(project_dir,'Resources'),ext)):
						custom_fonts.append(f)
					

			if not simulator:
				version = ti.properties['version']
				# we want to make sure in debug mode the version always changes
				version = "%s.%d" % (version,time.time())
				ti.properties['version']=version
				pp = os.path.expanduser("~/Library/MobileDevice/Provisioning Profiles/%s.mobileprovision" % appuuid)
				provisioning_profile = read_provisioning_profile(pp,o)
	
			create_info_plist(ti, template_dir, project_dir, infoplist)

			applogo = None
			clean_build = False

			# check to see if the appid is different (or not specified) - we need to re-generate
			if read_project_appid(project_xcconfig)!=appid or not infoplist_has_appid(infoplist,appid):
				clean_build = True
				force_xcode = True


			new_lib_hash = None
			lib_hash = None	
			existing_git_hash = None

			# this code simply tries and detect if we're building a different
			# version of the project (or same version but built from different git hash)
			# and if so, make sure we force rebuild so to propograte any code changes in
			# source code (either upgrade or downgrade)
			if os.path.exists(app_dir):
				if os.path.exists(version_file):
					line = open(version_file).read().strip()
					lines = line.split(",")
					v = lines[0]
					log_id = lines[1]
					if len(lines) > 2:
						lib_hash = lines[2]
						existing_git_hash = lines[3]
					if lib_hash==None:
						force_rebuild = True
					else:
						if template_dir==v and force_rebuild==False:
							force_rebuild = False
						else:
							log_id = None
				else:
					force_rebuild = True

			else:
				force_rebuild = True

			o.write("\ngithash=%s, existing_git_hash=%s\n" %(githash,existing_git_hash))
				
			if githash!=existing_git_hash:
				force_rebuild = True

			# we want to read the md5 of the libTiCore.a library since it must match
			# the current one we're building and if not, we need to force a rebuild since
			# that means we've copied in a different version of the library and we need
			# to rebuild clean to avoid linking errors
			source_lib=os.path.join(template_dir,'libTiCore.a')
			fd = open(source_lib,'rb')
			m = hashlib.md5()
			m.update(fd.read(1024)) # just read 1K, it's binary
			new_lib_hash = m.hexdigest()
			fd.close()
			
			if new_lib_hash!=lib_hash:
				force_rebuild=True
				o.write("forcing rebuild since libhash (%s) not matching (%s)\n" % (lib_hash,new_lib_hash))

			lib_hash=new_lib_hash

			# when we force rebuild, we need to re-compile and re-copy source, libs etc
			if force_rebuild:
				o.write("Performing full rebuild\n")
				print "[INFO] Performing full rebuild. This will take a little bit. Hold tight..."
				sys.stdout.flush()
				project = Projector(name,sdk_version,template_dir,project_dir,appid)
				project.create(template_dir,iphone_dir)	
				force_xcode = True
				if os.path.exists(app_dir): shutil.rmtree(app_dir)
				# we have to re-copy if we have a custom version
				create_info_plist(ti, template_dir, project_dir, infoplist)
				# since compiler will generate the module dependencies, we need to 
				# attempt to compile to get it correct for the first time.
				compiler = Compiler(project_dir,appid,name,deploytype,xcode_build,devicefamily,iphone_version,True)
			else:
				contents="TI_VERSION=%s\n"% sdk_version
				contents+="TI_SDK_DIR=%s\n" % template_dir.replace(sdk_version,'$(TI_VERSION)')
				contents+="TI_APPID=%s\n" % appid
				contents+="OTHER_LDFLAGS[sdk=iphoneos*]=$(inherited) -weak_framework iAd\n"
				contents+="OTHER_LDFLAGS[sdk=iphonesimulator*]=$(inherited) -weak_framework iAd\n"
				contents+="#include \"module\"\n"
				xcconfig = open(project_xcconfig,'w+')
				xccontents = xcconfig.read()
				if contents!=xccontents:
					o.write("writing contents of %s:\n\n%s\n" % (project_xcconfig,contents))
					o.write("old contents\n\n%s\n" % (xccontents))
					xcconfig.write(contents)
					xcconfig.close()
				else:
					o.write("Skipping writing contents of xcconfig %s\n" % project_xcconfig)

			# write out any modules into the xcode project
			# this must be done after project create above or this will be overriden
			link_modules(module_lib_search_path, name, iphone_dir)

			cwd = os.getcwd()

			# check to see if the symlink exists and that it points to the
			# right version of the library
			libticore = os.path.join(template_dir,'libTiCore.a')
			make_link = True
			symlink = os.path.join(iphone_dir,'lib','libTiCore.a')
			if os.path.islink(symlink):
				path = os.path.realpath(symlink)
				if path.find(sdk_version) > 0:
					make_link = False
			if make_link:
				libdir = os.path.join(iphone_dir,'lib')
				if not os.path.exists(libdir): os.makedirs(libdir)
				os.chdir(libdir)
				# a broken link will not return true on os.path.exists
				# so we need to use brute force
				try:
					os.unlink("libTiCore.a")
				except:
					pass
				try:
					os.symlink(libticore,"libTiCore.a")
				except:
					pass
				os.chdir(cwd)

			# if the lib doesn't exist, force a rebuild since it's a new build
			if not os.path.exists(os.path.join(iphone_dir,'lib','libtiverify.a')):
				shutil.copy(os.path.join(template_dir,'libtiverify.a'),os.path.join(iphone_dir,'lib','libtiverify.a'))

			if not os.path.exists(os.path.join(iphone_dir,'lib','libti_ios_debugger.a')):
				shutil.copy(os.path.join(template_dir,'libti_ios_debugger.a'),os.path.join(iphone_dir,'lib','libti_ios_debugger.a'))

			# compile JSS files
			cssc = csscompiler.CSSCompiler(os.path.join(project_dir,'Resources'),devicefamily,appid)
			app_stylesheet = os.path.join(iphone_dir,'Resources','stylesheet.plist')
			asf = codecs.open(app_stylesheet,'w','utf-8')
			asf.write(cssc.code)
			asf.close()

			# compile debugger file
			debug_plist = os.path.join(iphone_dir,'Resources','debugger.plist')
			
			# Force an xcodebuild if the debugger.plist has changed
			force_xcode = write_debugger_plist(debughost, debugport, template_dir, debug_plist)

			if command!='simulator':
				# compile plist into binary format so it's faster to load
				# we can be slow on simulator
				os.system("/usr/bin/plutil -convert binary1 \"%s\"" % app_stylesheet)
			
			o.write("Generated the following stylecode code:\n\n")
			o.write(cssc.code)
			o.write("\n")

			# generate the Info.plist file with the appropriate device family
			if devicefamily!=None:
				applogo = ti.generate_infoplist(infoplist,appid,devicefamily,project_dir,iphone_version)
			else:
				applogo = ti.generate_infoplist(infoplist,appid,'iphone',project_dir,iphone_version)
				
			# attempt to load any compiler plugins
			if len(ti.properties['plugins']) > 0:
				local_compiler_dir = os.path.abspath(os.path.join(project_dir,'plugins'))
				tp_compiler_dir = os.path.abspath(os.path.join(titanium_dir,'plugins'))
				if not os.path.exists(tp_compiler_dir) and not os.path.exists(local_compiler_dir):
					o.write("+ Missing plugins directory at %s\n" % tp_compiler_dir)
					print "[ERROR] Build Failed (Missing plugins directory). Please see output for more details"
					sys.stdout.flush()
					sys.exit(1)
				compiler_config = {
					'platform':'ios',
					'devicefamily':devicefamily,
					'simtype':simtype,
					'tiapp':ti,
					'project_dir':project_dir,
					'titanium_dir':titanium_dir,
					'appid':appid,
					'iphone_version':iphone_version,
					'template_dir':template_dir,
					'project_name':name,
					'command':command,
					'deploytype':deploytype,
					'build_dir':build_dir,
					'app_name':app_name,
					'app_dir':app_dir,
					'iphone_dir':iphone_dir
				}
				for plugin in ti.properties['plugins']:
					local_plugin_file = os.path.join(local_compiler_dir,plugin['name'],'plugin.py')
					plugin_file = os.path.join(tp_compiler_dir,plugin['name'],plugin['version'],'plugin.py')
					if not os.path.exists(local_plugin_file) and not os.path.exists(plugin_file):
						o.write("+ Missing plugin at %s (checked %s also)\n" % (plugin_file,local_plugin_file))
						print "[ERROR] Build Failed (Missing plugin for %s). Please see output for more details" % plugin['name']
						sys.stdout.flush()
						sys.exit(1)
					o.write("+ Detected plugin: %s/%s\n" % (plugin['name'],plugin['version']))
					print "[INFO] Detected compiler plugin: %s/%s" % (plugin['name'],plugin['version'])
					code_path = plugin_file
					if os.path.exists(local_plugin_file):	
						code_path = local_plugin_file
					o.write("+ Loading compiler plugin at %s\n" % code_path)
					compiler_config['plugin']=plugin
					fin = open(code_path, 'rb')
					m = hashlib.md5()
					m.update(open(code_path,'rb').read()) 
					code_hash = m.hexdigest()
					p = imp.load_source(code_hash, code_path, fin)
					p.compile(compiler_config)
					fin.close()
					
			try:		
				os.chdir(iphone_dir)

				# we always target backwards to 3.1 even when we use a later
				# version iOS SDK. this ensures our code will run on old devices
				# no matter which SDK we compile with
				deploy_target = "IPHONEOS_DEPLOYMENT_TARGET=3.1"
				device_target = 'TARGETED_DEVICE_FAMILY=1'  # this is non-sensical, but you can't pass empty string

				# clean means we need to nuke the build 
				if clean_build or force_destroy_build: 
					print "[INFO] Performing clean build"
					o.write("Performing clean build...\n")
					if os.path.exists(app_dir):
						shutil.rmtree(app_dir)

				if not os.path.exists(app_dir): os.makedirs(app_dir)

				# compile localization files
				# Using app_name here will cause the locale to be put in the WRONG bundle!!
				localecompiler.LocaleCompiler(name,project_dir,devicefamily,deploytype).compile()
				
				# copy any module resources
				if len(module_asset_dirs)>0:
					for e in module_asset_dirs:
						copy_module_resources(e[0],e[1],True)
				
				# copy any custom fonts in (only runs in simulator)
				# since we need to make them live in the bundle in simulator
				if len(custom_fonts)>0:
					for f in custom_fonts:
						print "[INFO] Detected custom font: %s" % os.path.basename(f)
						shutil.copy(f,app_dir)

				# dump out project file info
				if command!='simulator':
					dump_resources_listing(project_dir,o)
					dump_infoplist(infoplist,o)

				install_logo(ti, applogo, project_dir, template_dir, app_dir)
				install_defaults(project_dir, template_dir, iphone_resources_dir)

				extra_args = None

				if devicefamily!=None:
					# Meet the minimum requirements for ipad when necessary
					if devicefamily == 'ipad' or devicefamily == 'universal':
						device_target="TARGETED_DEVICE_FAMILY=2"
						# iPad requires at a minimum 3.2 (not 3.1 default)
						if devicefamily == 'ipad':
							deploy_target = "IPHONEOS_DEPLOYMENT_TARGET=3.2"
						# NOTE: this is very important to run on device -- i dunno why
						# xcode warns that 3.2 needs only armv7, but if we don't pass in 
						# armv6 we get crashes on device
						extra_args = ["VALID_ARCHS=armv6 armv7 i386"]
					# Additionally, if we're universal, change the device family target
					if devicefamily == 'universal':
						device_target="TARGETED_DEVICE_FAMILY=1,2"

				kroll_coverage = ""
				if ti.has_app_property("ti.ios.enablecoverage"):
					enable_coverage = ti.to_bool(ti.get_app_property("ti.ios.enablecoverage"))
					if enable_coverage:
						kroll_coverage = "KROLL_COVERAGE=1"

				def execute_xcode(sdk,extras,print_output=True):

					config = name
					if devicefamily=='ipad':
						config = "%s-iPad" % config
					if devicefamily=='universal':
						config = "%s-universal" % config

					# these are the arguments for running a command line xcode build
					args = ["xcodebuild","-target",config,"-configuration",target,"-sdk",sdk]
					if extras!=None and len(extras)>0: 
						args += extras
					args += [deploy_target,device_target]
					if extra_args!=None and len(extra_args)>0:
						args += extra_args

					o.write("Starting Xcode compile with the following arguments:\n\n")
					for arg in args: o.write("    %s\n" % arg)
					o.write("\napp_id = %s\n" % appid)
					o.write("\n\n")
					o.flush()

					if print_output:
						print "[DEBUG] compile checkpoint: %0.2f seconds" % (time.time()-start_time)
						print "[INFO] Executing XCode build..."
						print "[BEGIN_VERBOSE] Executing XCode Compiler  <span>[toggle output]</span>"

					output = run.run(args,False,False,o)

					if print_output:
						print output
						print "[END_VERBOSE]"
						sys.stdout.flush()

					# Output already written by run.run
					#o.write(output)

					# check to make sure the user doesn't have a custom build location 
					# configured in Xcode which currently causes issues with titanium
					idx = output.find("TARGET_BUILD_DIR ")
					if idx > 0:
						endidx = output.find("\n",idx)
						if endidx > 0:
							target_build_dir = dequote(output[idx+17:endidx].strip())
							if target_build_dir!=build_dir:
								o.write("+ TARGET_BUILD_DIR = %s\n" % target_build_dir)
								print "[ERROR] Your TARGET_BUILD_DIR is incorrectly set. Most likely you have configured in Xcode a customized build location. Titanium does not currently support this configuration."
								print "[ERROR] Expected dir %s, was: %s" % (build_dir,target_build_dir)
								sys.stdout.flush()
								sys.exit(1)

					# look for build error
					if output.find("** BUILD FAILED **")!=-1 or output.find("ld returned 1")!=-1 or output.find("The following build commands failed:")!=-1:
						o.write("+ Detected build failure\n")
						print "[ERROR] Build Failed. Please see output for more details"
						sys.stdout.flush()
						sys.exit(1)

					o.write("+ Looking for application binary at %s\n" % binary)

					# make sure binary exists
					if not os.path.exists(binary):
						o.write("+ Missing application binary at %s\n" % binary)
						print "[ERROR] Build Failed (Missing app at %s). Please see output for more details" % binary
						sys.stdout.flush()
						sys.exit(1)

					# look for a code signing error
					error = re.findall(r'Code Sign error:(.*)',output)
					if len(error) > 0:
						o.write("+ Detected code sign error: %s\n" % error[0])
						print "[ERROR] Code sign error: %s" % error[0].strip()
						sys.stdout.flush()
						sys.exit(1)

				# build the final release distribution
				args = []

				if command!='simulator':		
					# allow the project to have its own custom entitlements
					custom_entitlements = os.path.join(project_dir,"Entitlements.plist")
					entitlements_contents = None
					if os.path.exists(custom_entitlements):
						entitlements_contents = open(custom_entitlements).read()
						o.write("Found custom entitlements: %s\n" % custom_entitlements)
					else:
						# attempt to customize it by reading prov profile
						entitlements_contents = generate_customized_entitlements(provisioning_profile,appid,appuuid,command,o)
					o.write("Generated the following entitlements:\n\n%s\n\n" % entitlements_contents)
					f=open(os.path.join(iphone_resources_dir,'Entitlements.plist'),'w+')
					f.write(entitlements_contents)
					f.close()
					args+=["CODE_SIGN_ENTITLEMENTS=Resources/Entitlements.plist"]

				# only build if force rebuild (different version) or 
				# the app hasn't yet been built initially
				if ti.properties['guid']!=log_id or force_xcode:
					log_id = ti.properties['guid']
					f = open(version_file,'w+')
					f.write("%s,%s,%s,%s" % (template_dir,log_id,lib_hash,githash))
					f.close()

# ----- BEGIN RUNS FOR SPECIFIC COMMANDS -----

				# this is a simulator build
				if command == 'simulator':
					debugstr = ''
					if debughost:
						debugstr = 'DEBUGGER_ENABLED=1'
					
					if force_rebuild or force_xcode or not os.path.exists(binary):
						execute_xcode("iphonesimulator%s" % link_version,["GCC_PREPROCESSOR_DEFINITIONS=__LOG__ID__=%s DEPLOYTYPE=development TI_DEVELOPMENT=1 DEBUG=1 TI_VERSION=%s %s %s" % (log_id,sdk_version,debugstr,kroll_coverage)],False)

					# first make sure it's not running
					kill_simulator()

					o.write("Finishing build\n")

					# sometimes the simulator doesn't remove old log files
					# in which case we get our logging jacked - we need to remove
					# them before running the simulator
					def cleanup_app_logfiles():
						print "[DEBUG] finding old log files"
						sys.stdout.flush()
						# on OSX Snow Leopard, we can use spotlight for faster searching of log files
						results = run.run(['mdfind',
								'-onlyin',
								os.path.expanduser('~/Library/Application Support/iPhone Simulator/%s'%iphone_version),
								'-name',
								'%s.log'%log_id],True)
						if results == None: # probably not Snow Leopard
							def find_all_log_files(folder, fname):
								results = []
								for root, dirs, files in os.walk(os.path.expanduser(folder)):
									for file in files:
										if fname==file:
											fullpath = os.path.join(root, file)
											results.append(fullpath)
								return results
							for f in find_all_log_files("~/Library/Application Support/iPhone Simulator/%s"%iphone_version,'%s.log' % log_id):
								print "[DEBUG] removing old log file: %s" % f
								sys.stdout.flush()
								os.remove(f)
						else:
							for i in results.splitlines(False):
								print "[DEBUG] removing old log file: %s" % i
								os.remove(i)	

					cleanup_app_logfiles()

					sim = None

					# this handler will simply catch when the simulator exits
					# so we can exit this script
					def handler(signum, frame):
						global script_ok
						print "[INFO] Simulator is exiting"
						sys.stdout.flush()
						if not log == None:
							try:
								os.system("kill -2 %s" % str(log.pid))
							except:
								pass
						if not sim == None and signum!=3:
							try:
								os.system("kill -3 %s" % str(sim.pid))
							except:
								pass

						kill_simulator()
						script_ok = True
						sys.exit(0)

					# make sure we're going to stop this script whenever 
					# the simulator exits
					signal.signal(signal.SIGHUP, handler)
					signal.signal(signal.SIGINT, handler)
					signal.signal(signal.SIGQUIT, handler)
					signal.signal(signal.SIGABRT, handler)
					signal.signal(signal.SIGTERM, handler)

					print "[INFO] Launching application in Simulator"

					sys.stdout.flush()
					sys.stderr.flush()

					# set the DYLD_FRAMEWORK_PATH environment variable for the following Popen iphonesim command
					# this allows the XCode developer folder to be arbitrarily named
					xcodeselectpath = os.popen("/usr/bin/xcode-select -print-path").readline().rstrip('\n')
					iphoneprivateframeworkspath = xcodeselectpath + '/Platforms/iPhoneSimulator.platform/Developer/Library/PrivateFrameworks'
					os.putenv('DYLD_FRAMEWORK_PATH', iphoneprivateframeworkspath)

					# launch the simulator
					if devicefamily==None:
						sim = subprocess.Popen("\"%s\" launch \"%s\" %s iphone" % (iphonesim,app_dir,iphone_version),shell=True)
					else:
						sim = subprocess.Popen("\"%s\" launch \"%s\" %s %s" % (iphonesim,app_dir,iphone_version,simtype),shell=True)

					# activate the simulator window - we use a OSA script to 
					# cause the simulator window to come into the foreground (otherwise
					# it will be behind Titanium Developer window)
					ass = os.path.join(template_dir,'iphone_sim_activate.scpt')
					cmd = "osascript \"%s\" 2>/dev/null" % ass
					os.system(cmd)

					end_time = time.time()-start_time

					print "[INFO] Launched application in Simulator (%0.2f seconds)" % end_time
					sys.stdout.flush()
					sys.stderr.flush()

					# give the simulator a bit to get started and up and running before 
					# starting the logger
					time.sleep(2)

					logger = os.path.realpath(os.path.join(template_dir,'logger.py'))

					# start the logger tail process. this will simply read the output
					# from the logs and stream them back to Titanium Developer on the console
					log = subprocess.Popen([
					  	logger,
						str(log_id)+'.log',
						iphone_version
					])	

					# wait (blocking this script) until the simulator exits	
					try:
						os.waitpid(sim.pid,0)
					except SystemExit:
						# If the user terminates the app here, it's via a
						# soft kill of some kind (i.e. like what TiDev does)
						# and so we should suppress the usual error message.
						# Fixes #2086
						pass

					print "[INFO] Application has exited from Simulator"

					# in this case, the user has exited the simulator itself
					# and not clicked Stop Emulator from within Developer so we kill
					# our tail log process but let simulator keep running
					if not log == None:
						try:
							os.system("kill -2 %s" % str(log.pid))
						except:
							pass

					script_ok = True
					
				###########################################################################	
				# END OF SIMULATOR COMMAND	
				###########################################################################	
				
				
				#
				# this command is run for installing an app on device
				#
				elif command == 'install':

					debugstr = ''
					if debughost:
						debugstr = 'DEBUGGER_ENABLED=1'
						
					args += [
						"GCC_PREPROCESSOR_DEFINITIONS=DEPLOYTYPE=test TI_TEST=1 %s %s" % (debugstr, kroll_coverage),
						"PROVISIONING_PROFILE=%s" % appuuid,
						"CODE_SIGN_IDENTITY=iPhone Developer: %s" % dist_name,
						"DEPLOYMENT_POSTPROCESSING=YES"
					]
					execute_xcode("iphoneos%s" % iphone_version,args,False)

					print "[INFO] Installing application in iTunes ... one moment"
					sys.stdout.flush()

					if os.path.exists("/Developer/Platforms/iPhoneOS.platform/Developer/usr/bin/PackageApplication"):
						o.write("+ Preparing to run /Developer/Platforms/iPhoneOS.platform/Developer/usr/bin/PackageApplication\n")
						output = run.run(["/Developer/Platforms/iPhoneOS.platform/Developer/usr/bin/PackageApplication",app_dir],True)
						o.write("+ Finished running /Developer/Platforms/iPhoneOS.platform/Developer/usr/bin/PackageApplication\n")
						if output: o.write(output)

					# for install, launch itunes with the app
					ipa = os.path.join(os.path.dirname(app_dir),"%s.ipa" % name)
					o.write("+ IPA file should be at %s\n" % ipa);

					# it appears that sometimes this command above fails on certain installs
					# or is missing. let's just open if we have it otherwise, open the app 
					# directory
					if not os.path.exists(ipa):
						# just open the app dir itself
						o.write("+ IPA didn't exist at %s\n" % ipa)
						o.write("+ Will try and open %s\n" % app_dir)
						ipa = app_dir

					# to force iTunes to install our app, we simply open the IPA
					# file in itunes
					cmd = "open -b com.apple.itunes \"%s\"" % ipa
					o.write("+ Executing the command: %s\n" % cmd)
					os.system(cmd)
					o.write("+ After executing the command: %s\n" % cmd)

					# now run our applescript to tell itunes to sync to get
					# the application on the phone
					ass = os.path.join(template_dir,'itunes_sync.scpt')
					cmd = "osascript \"%s\"" % ass
					o.write("+ Executing the command: %s\n" % cmd)
					os.system(cmd)
					o.write("+ After executing the command: %s\n" % cmd)

					print "[INFO] iTunes sync initiated"

					o.write("Finishing build\n")
					sys.stdout.flush()
					script_ok = True
					
				###########################################################################	
				# END OF INSTALL COMMAND	
				###########################################################################	

				#
				# this command is run for packaging an app for distribution
				#
				elif command == 'distribute':

					deploytype = "production"

					args += [
						"GCC_PREPROCESSOR_DEFINITIONS=DEPLOYTYPE=%s TI_PRODUCTION=1" % deploytype,
						"PROVISIONING_PROFILE=%s" % appuuid,
						"CODE_SIGN_IDENTITY=iPhone Distribution: %s" % dist_name,
						"DEPLOYMENT_POSTPROCESSING=YES"
					]
					execute_xcode("iphoneos%s" % iphone_version,args,False)

					# switch to app_bundle for zip
					os.chdir(build_dir)
					if xcode_version() >= 4.0:
						distribute_xc4(name, applogo, o)
					else:
						distribute_xc3(uuid, provisioning_profile, name, o)

					# open xcode + organizer after packaging
					# Have to force the right xcode open...
					xc_path = os.path.join(run.run(['xcode-select','-print-path'],True,False).rstrip(),'Applications','Xcode.app')
					o.write("Launching xcode: %s\n" % xc_path)
					os.system('open -a %s' % xc_path)
					
					ass = os.path.join(template_dir,'xcode_organizer.scpt')
					cmd = "osascript \"%s\"" % ass
					os.system(cmd)
					
					o.write("Finishing build\n")
					script_ok = True

				###########################################################################	
				# END OF DISTRIBUTE COMMAND	
				###########################################################################	

			finally:
				os.chdir(cwd)
		except:
			print "[ERROR] Error: %s" % traceback.format_exc()
			if not script_ok:
				o.write("\nException detected in script:\n")
				traceback.print_exc(file=o)
				o.close()
				sys.exit(1)
			else:
				o.close()

if __name__ == "__main__":
	main(sys.argv)
	sys.exit(0)<|MERGE_RESOLUTION|>--- conflicted
+++ resolved
@@ -607,15 +607,7 @@
 			detector = ModuleDetector(project_dir)
 			missing_modules, modules = detector.find_app_modules(ti, 'iphone')
 			module_lib_search_path, module_asset_dirs = locate_modules(modules, project_dir, app_dir, log)
-			
-<<<<<<< HEAD
-			for search_path in module_lib_search_path:
-				if os.path.commonprefix([project_dir, search_path]) != project_dir:
-					force_xcode = True
-					break
-	
-			print "[INFO] Titanium SDK version: %s" % sdk_version
-=======
+
 			# search for modules that the project is using
 			# and make sure we add them to the compile
 			for module in modules:
@@ -665,7 +657,6 @@
 					full_version += ')'
 
 			print "[INFO] Titanium SDK version: %s" % full_version
->>>>>>> 821f7fc0
 			print "[INFO] iPhone Device family: %s" % devicefamily
 			print "[INFO] iPhone SDK version: %s" % iphone_version
 			
