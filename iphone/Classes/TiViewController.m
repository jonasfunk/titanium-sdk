/**
 * Appcelerator Titanium Mobile
 * Copyright (c) 2009-2010 by Appcelerator, Inc. All Rights Reserved.
 * Licensed under the terms of the Apache Public License
 * Please see the LICENSE included with this distribution for details.
 */

#import "TiViewController.h"


@implementation TiViewController


-(id)initWithViewProxy:(TiViewProxy*)proxy_
{
	if (self = [super init])
	{
		proxy = proxy_;
	}
	return self;
}

-(TiViewProxy*)proxy
{
	return proxy;
}

-(UIView*)view
{
	return [proxy view];
}

<<<<<<< HEAD
- (void)viewDidUnload
{
	[proxy detachView];
}

- (void)viewWillAppear:(BOOL)animated;    // Called when the view is about to made visible. Default does nothing
{
	NSLog(@"[DEBUG] %@, %@ -> %X",CODELOCATION,self,proxy);
}
- (void)viewDidAppear:(BOOL)animated;     // Called when the view has been fully transitioned onto the screen. Default does nothing
{
	NSLog(@"[DEBUG] %@, %@ -> %X",CODELOCATION,self,proxy);
}
- (void)viewWillDisappear:(BOOL)animated; // Called when the view is dismissed, covered or otherwise hidden. Default does nothing
{
	NSLog(@"[DEBUG] %@, %@ -> %X",CODELOCATION,self,proxy);
}
- (void)viewDidDisappear:(BOOL)animated;  // Called after the view was dismissed, covered or otherwise hidden. Default does nothing
{
	NSLog(@"[DEBUG] %@, %@ -> %X",CODELOCATION,self,proxy);
}

#ifdef IPAD
- (BOOL)shouldAutorotateToInterfaceOrientation:(UIInterfaceOrientation)interfaceOrientation
{
	// must return YES on ipad for all orientations
	return YES;
}
#endif
=======
>>>>>>> 0eb54853


@end<|MERGE_RESOLUTION|>--- conflicted
+++ resolved
@@ -30,27 +30,9 @@
 	return [proxy view];
 }
 
-<<<<<<< HEAD
 - (void)viewDidUnload
 {
 	[proxy detachView];
-}
-
-- (void)viewWillAppear:(BOOL)animated;    // Called when the view is about to made visible. Default does nothing
-{
-	NSLog(@"[DEBUG] %@, %@ -> %X",CODELOCATION,self,proxy);
-}
-- (void)viewDidAppear:(BOOL)animated;     // Called when the view has been fully transitioned onto the screen. Default does nothing
-{
-	NSLog(@"[DEBUG] %@, %@ -> %X",CODELOCATION,self,proxy);
-}
-- (void)viewWillDisappear:(BOOL)animated; // Called when the view is dismissed, covered or otherwise hidden. Default does nothing
-{
-	NSLog(@"[DEBUG] %@, %@ -> %X",CODELOCATION,self,proxy);
-}
-- (void)viewDidDisappear:(BOOL)animated;  // Called after the view was dismissed, covered or otherwise hidden. Default does nothing
-{
-	NSLog(@"[DEBUG] %@, %@ -> %X",CODELOCATION,self,proxy);
 }
 
 #ifdef IPAD
@@ -60,8 +42,6 @@
 	return YES;
 }
 #endif
-=======
->>>>>>> 0eb54853
 
 
 @end