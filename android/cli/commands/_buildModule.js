/**
* Android module build command.
*
* @module cli/_buildModule
*
* @copyright
* Copyright (c) 2014 by Appcelerator, Inc. All Rights Reserved.
*
* @license
* Licensed under the terms of the Apache Public License
* Please see the LICENSE included with this distribution for details.
*/

var AdmZip = require('adm-zip'),
	androidDetect = require('../lib/detect').detect,
	appc = require('node-appc'),
	archiver = require('archiver'),
	async = require('async'),
	Builder = require('../lib/base-builder'),
	crypto = require('crypto'),
	ejs = require('ejs'),
	fs = require('fs'),
	jsanalyze = require('node-titanium-sdk/lib/jsanalyze'),
	markdown = require('markdown').markdown,
	path = require('path'),
	temp = require('temp'),
	util = require('util'),
	wrench = require('wrench'),
	spawn = require('child_process').spawn,
	SymbolLoader = require('appc-aar-tools').SymbolLoader,
	SymbolWriter = require('appc-aar-tools').SymbolWriter,

	__ = appc.i18n(__dirname).__,
	version = appc.version;

function AndroidModuleBuilder() {
	Builder.apply(this, arguments);

	this.minSupportedApiLevel = parseInt(this.packageJson.minSDKVersion);
	this.minTargetApiLevel = parseInt(version.parseMin(this.packageJson.vendorDependencies['android sdk']));
	this.maxSupportedApiLevel = parseInt(version.parseMax(this.packageJson.vendorDependencies['android sdk']));
}

util.inherits(AndroidModuleBuilder, Builder);

AndroidModuleBuilder.prototype.validate = function validate(logger, config, cli) {
	Builder.prototype.config.apply(this, arguments);
	Builder.prototype.validate.apply(this, arguments);

	return function (finished) {
		this.projectDir = cli.argv['project-dir'];
		this.buildOnly = cli.argv['build-only'];

		this.cli = cli;
		this.logger = logger;

		this.manifest = this.cli.manifest;

		// detect android environment
		androidDetect(config, { packageJson: this.packageJson }, function (androidInfo) {
			this.androidInfo = androidInfo;

			if (!this.androidInfo.ndk.path) {
				logger.error(__('Unable to find a suitable installed Android NDK.') + '\n');
				process.exit(1);
			}

			var targetSDKMap = {};
			Object.keys(this.androidInfo.targets).forEach(function (id) {
				var t = this.androidInfo.targets[id];
				if (t.type == 'platform') {
					targetSDKMap[t.id.replace('android-', '')] = t;
				}
			}, this);

			// if no target sdk, then default to most recent supported/installed
			if (!this.targetSDK) {
				var levels = Object.keys(targetSDKMap).sort(),
					i = levels.length - 1;

				for (; i >= 0; i--) {
					if (levels[i] >= this.minSupportedApiLevel && levels[i] <= this.maxSupportedApiLevel) {
						this.targetSDK = levels[i];
						break;
					}
				}

				if (!this.targetSDK) {
					logger.error(__('Unable to find a suitable installed Android SDK that is >=%s and <=%s', this.minSupportedApiLevel, this.maxSupportedApiLevel) + '\n');
					process.exit(1);
				}
			}

			// check that we have this target sdk installed
			this.androidTargetSDK = targetSDKMap[this.targetSDK];

			if (!this.androidTargetSDK) {
				logger.error(__('Target Android SDK %s is not installed', this.targetSDK) + '\n');

				var sdks = Object.keys(targetSDKMap).filter(function (ver) {
					return ver > this.minSupportedApiLevel;
				}.bind(this)).sort().filter(function (s) { return s >= this.minSDK; }, this);

				if (sdks.length) {
					logger.log(__('To target Android SDK %s, you first must install it using the Android SDK manager.', String(this.targetSDK).cyan) + '\n');
					logger.log(
						appc.string.wrap(
							__('Alternatively, you can set the %s in the %s section of the tiapp.xml to one of the following installed Android target SDKs: %s', '<uses-sdk>'.cyan, '<android> <manifest>'.cyan, sdks.join(', ').cyan),
							config.get('cli.width', 100)
						)
					);
					logger.log();
					logger.log('<ti:app xmlns:ti="http://ti.appcelerator.org">'.grey);
					logger.log('    <android>'.grey);
					logger.log('        <manifest>'.grey);
					logger.log(('            <uses-sdk '
						+ (this.minSDK ? 'android:minSdkVersion="' + this.minSDK + '" ' : '')
						+ 'android:targetSdkVersion="' + sdks[0] + '" '
						+ (this.maxSDK ? 'android:maxSdkVersion="' + this.maxSDK + '" ' : '')
						+ '/>').magenta);
					logger.log('        </manifest>'.grey);
					logger.log('    </android>'.grey);
					logger.log('</ti:app>'.grey);
					logger.log();
				} else {
					logger.log(__('To target Android SDK %s, you first must install it using the Android SDK manager', String(this.targetSDK).cyan) + '\n');
				}
				process.exit(1);
			}

			if (!this.androidTargetSDK.androidJar) {
				logger.error(__('Target Android SDK %s is missing "android.jar"', this.targetSDK) + '\n');
				process.exit(1);
			}

			if (this.targetSDK < this.minSDK) {
				logger.error(__('Target Android SDK version must be %s or newer', this.minSDK) + '\n');
				process.exit(1);
			}

			if (this.maxSDK && this.maxSDK < this.targetSDK) {
				logger.error(__('Maximum Android SDK version must be greater than or equal to the target SDK %s, but is currently set to %s', this.targetSDK, this.maxSDK) + '\n');
				process.exit(1);
			}

			if (this.maxSupportedApiLevel && this.targetSDK > this.maxSupportedApiLevel) {
				// print warning that version this.targetSDK is not tested
				logger.warn(__('Building with Android SDK %s which hasn\'t been tested against Titanium SDK %s', (''+this.targetSDK).cyan, this.titaniumSdkVersion));
			}

			// get the javac params
			this.javacMaxMemory = cli.timodule.properties['android.javac.maxmemory'] && cli.timodule.properties['android.javac.maxmemory'].value || config.get('android.javac.maxMemory', '256M');
			this.javacSource = cli.timodule.properties['android.javac.source'] && cli.timodule.properties['android.javac.source'].value || config.get('android.javac.source', '1.6');
			this.javacTarget = cli.timodule.properties['android.javac.target'] && cli.timodule.properties['android.javac.target'].value || config.get('android.javac.target', '1.6');
			this.dxMaxMemory = cli.timodule.properties['android.dx.maxmemory'] && cli.timodule.properties['android.dx.maxmemory'].value || config.get('android.dx.maxMemory', '1024M');

			// detect java development kit
			appc.jdk.detect(config, null, function (jdkInfo) {
				if (!jdkInfo.version) {
					logger.error(__('Unable to locate the Java Development Kit') + '\n');
					logger.log(__('You can specify the location by setting the %s environment variable.', 'JAVA_HOME'.cyan) + '\n');
					process.exit(1);
				}

				if (!version.satisfies(jdkInfo.version, this.packageJson.vendorDependencies.java)) {
					logger.error(__('JDK version %s detected, but only version %s is supported', jdkInfo.version, this.packageJson.vendorDependencies.java) + '\n');
					process.exit(1);
				}

				this.jdkInfo = jdkInfo;

				finished();
			}.bind(this));
		}.bind(this));
	}.bind(this);
};

AndroidModuleBuilder.prototype.run = function run(logger, config, cli, finished) {
	Builder.prototype.run.apply(this, arguments);

	appc.async.series(this, [
		function (next) {
			cli.emit('build.module.pre.construct', this, next);
		},

		'doAnalytics',
		'initialize',
		'loginfo',

		function (next) {
			cli.emit('build.module.pre.compile', this, next);
		},

<<<<<<< HEAD
		'replaceBundledSupportLibraries',
=======
		'processResources',
>>>>>>> 5974d82e
		'compileAidlFiles',
		'compileModuleJavaSrc',
		'generateRuntimeBindings',
		'generateV8Bindings',
		'compileJsClosure',
		'compileJS',
		'jsToC',
		'verifyBuildArch',
		'ndkBuild',
		'ndkLocalBuild',
		'compileAllFinal',
		'verifyBuildArch',
		'packageZip',
		'runModule',

		function (next) {
			cli.emit('build.module.post.compile', this, next);
		}
	], function (err) {
		cli.emit('build.module.finalize', this, function () {
			finished(err);
		});
	});

};

AndroidModuleBuilder.prototype.dirWalker = function dirWalker(currentPath, callback) {
	fs.readdirSync(currentPath).forEach(function (name, i, arr) {
		var currentFile = path.join(currentPath, name);
		if (fs.statSync(currentFile).isDirectory()) {
			this.dirWalker(currentFile, callback);
		} else {
			callback(currentFile, name, i, arr);
		}
	}, this);
};

AndroidModuleBuilder.prototype.doAnalytics = function doAnalytics(next) {
	var cli = this.cli,
		manifest = this.manifest,
		eventName = 'android.' + cli.argv.type;

	cli.addAnalyticsEvent(eventName, {
		dir: cli.argv['project-dir'],
		name: manifest.name,
		publisher: manifest.author,
		appid: manifest.moduleid,
		description: manifest.description,
		type: cli.argv.type,
		guid: manifest.guid,
		version: manifest.version,
		copyright: manifest.copyright,
		date: (new Date()).toDateString()
	});

	next();
};

AndroidModuleBuilder.prototype.initialize = function initialize(next) {
	this.tiSymbols = {};
	this.metaData = [];
	this.documentation = [];
	this.classPaths = {};
	this.classPaths[this.androidTargetSDK.androidJar] = 1;
	this.manifestFile = path.join(this.projectDir, 'manifest');

	['lib', 'modules', ''].forEach(function (folder) {
		var jarDir = path.join(this.platformPath, folder);

		fs.existsSync(jarDir) && fs.readdirSync(jarDir).forEach(function (name) {
			var file = path.join(jarDir, name);
			if (/\.jar$/.test(name) && fs.existsSync(file)) {
				this.classPaths[file] = 1;
			}
		}, this);
	}, this);

	this.dependencyJsonFile = path.join(this.platformPath, 'dependency.json');
	this.templatesDir = path.join(this.platformPath, 'templates', 'build');
	this.moduleIdSubDir = this.manifest.moduleid.split('.').join(path.sep);

	['assets', 'documentation', 'example', 'platform', 'Resources'].forEach(function (folder) {
		var dirName = folder.toLowerCase() + 'Dir';
		this[dirName] = path.join(this.projectDir, folder);
		if (!fs.existsSync(this[dirName])) {
			this[dirName] = path.join(this.projectDir, '..', folder);
		}
	}, this);

	this.hooksDir = path.join(this.projectDir, 'hooks');
	this.sharedHooksDir = path.resolve(this.projectDir, '..', 'hooks');

	this.timoduleXmlFile = path.join(this.projectDir, 'timodule.xml');
	this.licenseFile = path.join(this.projectDir, 'LICENSE');
	if (!fs.existsSync(this.licenseFile)) {
		this.licenseFile = path.join(this.projectDir, '..', 'LICENSE');
	}
	this.localJinDir = path.join(this.projectDir, 'jni');
	this.javaSrcDir = path.join(this.projectDir, 'src');
	this.distDir = path.join(this.projectDir, 'dist');
	this.buildDir = path.join(this.projectDir, 'build');
	this.libsDir = path.join(this.projectDir, 'libs');
	this.projLibDir = path.join(this.projectDir, 'lib');

	this.buildClassesDir = path.join(this.buildDir, 'classes');
	this.buildClassesGenDir = path.join(this.buildClassesDir, 'org', 'appcelerator', 'titanium', 'gen');
	this.buildGenDir = path.join(this.buildDir, 'generated');
	this.buildIntermediatesDir = path.join(this.buildDir, 'intermediates');

	this.buildGenJsDir = path.join(this.buildGenDir, 'js');
	this.buildGenJniDir = path.join(this.buildGenDir, 'jni');
	this.buildGenLibsDir = path.join(this.buildGenDir, 'libs');
	this.buildGenJniLocalDir = path.join(this.buildGenDir, 'jni-local');
	this.buildGenJavaDir = path.join(this.buildGenDir, 'java');
	this.buildGenJsonDir = path.join(this.buildGenDir, 'json');
	this.buildGenRDir = path.join(this.buildGenDir, 'r');

	this.buildGenAssetJavaFile = path.join(this.buildGenJavaDir, this.moduleIdSubDir, 'AssetCryptImpl.java');

	this.buildJsonSubDir = path.join('org', 'appcelerator', 'titanium' ,'bindings');
	this.buildGenJsonFile = path.join(this.buildGenJsonDir, this.buildJsonSubDir, this.manifest.name + '.json');
	this.metaDataFile = path.join(this.buildGenJsonDir, 'metadata.json');

	// Original templates under this.titaniumSdkPath/module/android/generated
	this.moduleGenTemplateDir = path.join(this.platformPath, 'templates', 'module', 'generated');
	this.jsTemplateFile = path.join(this.moduleGenTemplateDir, 'bootstrap.js.ejs');
	this.gperfTemplateFile = path.join(this.moduleGenTemplateDir, 'bootstrap.gperf.ejs');
	this.javaTemplateFile = path.join(this.moduleGenTemplateDir, '{{ModuleIdAsIdentifier}}Bootstrap.java.ejs');
	this.cppTemplateFile = path.join(this.moduleGenTemplateDir, '{{ModuleIdAsIdentifier}}Bootstrap.cpp.ejs');
	this.btJsToCppTemplateFile = path.join(this.moduleGenTemplateDir, 'BootstrapJS.cpp.ejs');
	this.androidMkTemplateFile = path.join(this.moduleGenTemplateDir, 'Android.mk.ejs');
	this.applicationMkTemplateFile = path.join(this.moduleGenTemplateDir, 'Application.mk.ejs');
	this.commonJsSourceTemplateFile = path.join(this.moduleGenTemplateDir,'CommonJsSourceProvider.java.ejs');
	this.assetCryptImplTemplateFile = path.join(this.moduleGenTemplateDir,'AssetCryptImpl.java.ejs');

	this.moduleJarName = this.manifest.name + '.jar';
	this.moduleJarFile = path.join(this.distDir, this.moduleJarName);

	// Add additional jar files in module lib folder to this.classPaths
	fs.existsSync(this.projLibDir) && fs.readdirSync(this.projLibDir).forEach(function (name) {
		var file = path.join(this.projLibDir, name);
		if (/\.jar$/.test(name) && fs.existsSync(file)) {
			this.classPaths[file] = 1;
		}
	}, this);

	next();
};

AndroidModuleBuilder.prototype.loginfo = function loginfo() {
	this.logger.info(__('javac Max Memory: %s', this.javacMaxMemory));
	this.logger.info(__('javac Source: %s', this.javacSource));
	this.logger.info(__('javac Target: %s', this.javacTarget));
	this.logger.info(__('dx Max Memory: %s', this.dxMaxMemory));

	this.logger.info(__('buildBinClassesDir: %s', this.buildClassesDir.cyan));
	this.logger.info(__('Assets Dir: %s', this.assetsDir.cyan));
	this.logger.info(__('Documentation Dir: %s', this.documentationDir.cyan));
	this.logger.info(__('Example Dir: %s', this.exampleDir.cyan));
	this.logger.info(__('Platform Dir: %s', this.platformDir.cyan));
	this.logger.info(__('Resources Dir: %s', this.resourcesDir.cyan));
};

/**
<<<<<<< HEAD
 * Replaces any .jar file in the Class Path that comes bundled with our SDK
 * with a user provided one if available.
 *
 * We need to do this in this in an extra step because by the time our bundled
 * Support Libraries will be added, we haven't parsed any other Android
 * Libraries yet.
 *
 * @param {Function} next Callback function
 */
AndroidModuleBuilder.prototype.replaceBundledSupportLibraries = function replaceBundledSupportLibraries(next) {
	Object.keys(this.classPaths).forEach(function(libraryPathAndFilename) {
		if (this.isExternalAndroidLibraryAvailable(libraryPathAndFilename)) {
			logger.debug('Excluding library ' + libraryPathAndFilename.cyan);
			delete builder.classPaths[libraryPathAndFilename];
		}
	}, this);
=======
 * Processes resources for this module.
 *
 * This step will generate R classes for this module, our core modules and any
 * bundled AAR files.
 *
 * @param {Function} next Function to call once the resource processing is complete
 */
AndroidModuleBuilder.prototype.processResources = function processResources(next) {
	var bundlesPath = path.join(this.buildIntermediatesDir, 'bundles');
	var mergedResPath = path.join(this.buildIntermediatesDir, 'res/merged');
	var extraPackages = [];
	var merge = function (src, dest) {
		fs.readdirSync(src).forEach(function (filename) {
			var from = path.join(src, filename),
				to = path.join(dest, filename);
			if (fs.existsSync(from)) {
				if (fs.statSync(from).isDirectory()) {
					merge(from, to);
				} else if (path.extname(filename) === '.xml') {
					this.writeXmlFile(from, to);
				} else {
					appc.fs.copyFileSync(from, to, { logger: this.logger.debug });
				}
			}
		}, this);
	}.bind(this);

	this.logger.info(__('Processing Android module resources and assets'));
	var tasks = [
		/**
		 * Merges all resources from custom module, its bundled AAR files and our core
		 * modules.
		 *
		 * @param {Function} cb Function to call once all resources were merged
		 */
		function mergeResources(cb) {
			this.logger.info(__('Merging resources'));

			if (fs.existsSync(mergedResPath)) {
				wrench.rmdirSyncRecursive(mergedResPath);
				wrench.mkdirSyncRecursive(mergedResPath);
			}

			appc.async.series(this, [
				/**
				 * Merges the resources from core modules into the build intermediates folder.
				 *
				 * Prior to supporting Android Archives we would manually extract .aar files
				 * and zip up their resources as a .res.zip and save their package name to a
				 * .respackage file to recreate the R class from that. Until we add support
				 * for Android Archives in core modules we need to do this special step to
				 * handle their resources.
				 *
				 * @param {Function} callback Function to call once the resources merging is complete
				 */
				function mergeCoreModuleResource(callback) {
					var resArchives = [];
					var modulesPath = path.join(this.platformPath, 'modules');
					var explodedModuleResPath = path.join(this.buildIntermediatesDir, 'res/timodules');
					fs.readdirSync(modulesPath).forEach(function (file) {
						if (path.extname(file) !== '.jar') {
							return;
						}
						var resArchivePathAndFilename = path.join(modulesPath, file.replace(/\.jar$/, '.res.zip'));
						var respackagePathAndFilename = path.join(modulesPath, file.replace(/\.jar$/, '.respackage'));
						if (fs.existsSync(resArchivePathAndFilename) && fs.existsSync(respackagePathAndFilename)) {
							extraPackages.push(fs.readFileSync(respackagePathAndFilename).toString().split('\n').shift().trim());
							resArchives.push(resArchivePathAndFilename);
						}
					}, this);

					if (resArchives.length === 0) {
						return callback();
					}

					if (!fs.existsSync(explodedModuleResPath)) {
						wrench.mkdirSyncRecursive(explodedModuleResPath);
					}
					async.eachSeries(resArchives, function(resArchivePathAndFilename, done) {
						this.logger.trace(__('Processing module resources: %s', resArchivePathAndFilename.cyan));
						var explodedPath = path.join(explodedModuleResPath, path.basename(resArchivePathAndFilename, '.res.zip'));
						var coreModuleResPath = path.join(explodedPath, 'res');
						// The core modules should hardly ever change, so a simple check for the
						// already exploded archive dir will suffice for subsequent builds.
						if (fs.existsSync(explodedPath)) {
							merge(coreModuleResPath, mergedResPath);
							return done();
						}

						this.logger.info(__('Extracting module resources: %s', resArchivePathAndFilename.cyan));
						appc.zip.unzip(resArchivePathAndFilename, explodedPath, {}, function (err) {
							if (err) {
								this.logger.error(__('Failed to extract module resource zip: %s', resArchivePathAndFilename.cyan) + '\n');
								return done(err);
							}

							merge(coreModuleResPath, mergedResPath);
							done();
						}.bind(this));
					}.bind(this), callback);
				},

				/**
				 * Merge all resource from Android Archives that are bundled with the module
				 * we are about to build.
				 *
				 * @param {Function} callback Function to call once the resource merging is complete
				 */
				function mergeAarResources(callback) {
					this.logger.trace(__('Processing Android Library resources'));

					if (this.androidLibraries.length === 0) {
						this.logger.trace(__('No exploded Android Archives found, skipping!'));
						return callback();
					}

					this.androidLibraries.forEach(function(libraryInfo) {
						this.logger.trace(__('Processing resources for package: %s', libraryInfo.packageName));
						var libraryResPath = path.join(libraryInfo.explodedPath, 'res');
						merge(libraryResPath, mergedResPath);
					}, this);
					callback();
				},

				/**
				 * Merges all resources that are placed under the platform/android/res
				 * folder.
				 *
				 * @param {Function} callback Function to call once the resource merging is complete
				 */
				function mergeModuleResources(callback) {
					this.logger.trace(__('Processing native module resources'));
					var moduleResPath = path.join(this.platformDir, 'android/res');
					if (!fs.existsSync(moduleResPath)) {
						this.logger.trace(__('No native module resources found, skipping!'));
						return callback();
					}
					merge(moduleResPath, mergedResPath);
					callback();
				}
			], cb);
		},

		/**
		 * Generates a basic Android Manifest for use with AAPT.
		 *
		 * We need this dummy manifest because our modules do not provide a manifest
		 * on their own and AAPT requires a manifest file.
		 *
		 * @param {Function} cb Function to call once the Android Manifest file was created
		 */
		function generateAaptFriendlyManifest(cb) {
			var manifestTemplatePathAndFilename = path.join(this.moduleGenTemplateDir, 'AndroidManifest.xml.ejs');
			var manifestOutputPathAndFilename = path.join(this.buildIntermediatesDir, 'manifests/aapt/AndroidManifest.xml');
			if (!fs.existsSync(path.dirname(manifestOutputPathAndFilename))) {
				wrench.mkdirSyncRecursive(path.dirname(manifestOutputPathAndFilename));
			}
			var manifestContent = ejs.render(fs.readFileSync(manifestTemplatePathAndFilename).toString(), {
				MODULE_ID: this.manifest.moduleid
			});
			fs.writeFile(manifestOutputPathAndFilename, manifestContent, cb);
		},

		/**
		 * Generates the R class for this module via the AAPT command line tool
		 *
		 * We use the --extra-packages options to also generate the R class for our
		 * core modules because they currently do not provide a R.txt from which we
		 * could regenerated the R class from. This results in duplicate symbols and
		 * can be removed once we add support for .aar files in core modules.
		 *
		 * @param {Function} cb Function to call once the R class was created
		 */
		function generateModuleRClassFile(cb) {
			this.logger.trace('Generating R.java for module: ' + this.manifest.moduleid);
			if (!fs.existsSync(this.buildGenRDir)) {
				wrench.mkdirSyncRecursive(this.buildGenRDir);
			}

			if (!fs.existsSync(bundlesPath)) {
				wrench.mkdirSyncRecursive(bundlesPath);
			}
			var aaptBin = this.androidInfo.sdk.executables.aapt;
			var aaptOptions = [
				'package',
				'-f',
				'-I', this.androidTargetSDK.androidJar,
				'-M', path.join(this.buildIntermediatesDir, 'manifests/aapt/AndroidManifest.xml'),
				'-S', mergedResPath,
				'-m',
				'-J', this.buildGenRDir,
				'--custom-package', this.manifest.moduleid,
				'--non-constant-id',
				'-0', 'apk',
				'--output-text-symbols', bundlesPath,
				'--no-version-vectors'
			];
			if (extraPackages.length > 0) {
				aaptOptions.push('--extra-packages', extraPackages.join(':'));
			}
			this.logger.debug('Running AAPT command: ' + aaptBin + ' ' + aaptOptions.join(' '));
			appc.subprocess.run(aaptBin, aaptOptions, {}, function (code, out, err) {
				if (code) {
					this.logger.debug(out);
					this.logger.error(err);
					this.logger.error(__('Failed to generate R class'));
					process.exit(1);
				}

				cb();
			}.bind(this));
		},

		/**
		 * Generates R classes for any bundled AAR files
		 *
		 * This uses the symbol info in a R.txt file that is mandatory in every
		 * Android Archive to regenerate the R.java for each Android Library.
		 *
		 * It does so by reading the generated R.txt from the previous AAPT command,
		 * which contains all symbols from our merged resources. It will then read
		 * the symbols from the Android Library, replace every symbol value with the
		 * value from the merged symbol table and then write the updated R.java to
		 * disk.
		 *
		 * @param {Function} cb Function to call once the R classes were generated
		 */
		function generateRForLibraries(cb) {
			var symbolOutputPathAndFilename = path.join(bundlesPath, 'R.txt');
			var fullSymbolValues = null;
			this.androidLibraries.forEach(function (libraryInfo) {
				var librarySymbolFile = path.join(libraryInfo.explodedPath, 'R.txt');
				if (!fs.existsSync(librarySymbolFile)) {
					return;
				}

				if (fullSymbolValues === null) {
					fullSymbolValues = new SymbolLoader(symbolOutputPathAndFilename);
					fullSymbolValues.load();
				}

				var librarySymbols = new SymbolLoader(librarySymbolFile);
				librarySymbols.load();

				this.logger.trace('Generating R.java for library: ' + libraryInfo.packageName);
				var symbolWriter = new SymbolWriter(this.buildGenRDir, libraryInfo.packageName, fullSymbolValues);
				symbolWriter.addSymbolsToWrite(librarySymbols);
				symbolWriter.write();
			}.bind(this));

			cb();
		}
	];

	appc.async.series(this, tasks, next);
>>>>>>> 5974d82e
};

AndroidModuleBuilder.prototype.compileAidlFiles = function compileAidlFiles(next) {
	this.logger.log(__('Generating java files from the .aidl files'));

	if (!this.androidTargetSDK.aidl) {
		this.logger.info(__('Android SDK %s missing framework aidl, skipping', this.androidTargetSDK['api-level']));
		return next();
	}

	var aidlRegExp = /\.aidl$/,
		aidlFiles = (function scan(dir) {
			var f = [];
			fs.readdirSync(dir).forEach(function (name) {
				var file = path.join(dir, name);
				if (fs.existsSync(file)) {
					if (fs.statSync(file).isDirectory()) {
						f = f.concat(scan(file));
					} else if (aidlRegExp.test(name)) {
						f.push(file);
					}
				}
			});
			return f;
	}(this.javaSrcDir));

	if (!aidlFiles.length) {
		this.logger.info(__('No aidl files to compile'));
		return next();
	}

	appc.async.series(this, aidlFiles.map(function (file) {
		return function (callback) {
			this.logger.info(__('Compiling aidl file: %s', file));

			var aidlHook = this.cli.createHook('build.android.aidl', this, function (exe, args, opts, done) {
					this.logger.info('Running aidl: %s', (exe + ' "' + args.join('" "') + '"').cyan);
					appc.subprocess.run(exe, args, opts, done);
				});

			aidlHook(
				this.androidInfo.sdk.executables.aidl,
				['-p' + this.androidTargetSDK.aidl, '-I' + this.javaSrcDir, file],
				{},
				callback
			);
		};
	}), next);
};

AndroidModuleBuilder.prototype.compileModuleJavaSrc = function (next) {
	this.logger.log(__('Compiling Module Java source files'));

	var classpath = this.classPaths,
		javaSourcesFile = path.join(this.projectDir, 'java-sources.txt'),
		javaFiles = [];

	this.dirWalker(this.javaSrcDir, function (file) {
		if (path.extname(file) === '.java') {
			javaFiles.push(file);
		}
	}.bind(this));

	this.dirWalker(this.buildGenRDir, function (file) {
		if (path.extname(file) === '.java') {
			javaFiles.push(file);
		}
	}.bind(this));

	fs.writeFileSync(javaSourcesFile, '"' + javaFiles.join('"\n"').replace(/\\/g, '/') + '"');

	// Remove these folders and re-create them
	// 	build/class
	// 	build/generated/json
	// 	build/generated/jni
	// 	dist/
	[this.buildClassesDir, this.buildGenJsonDir, this.buildGenJniDir, this.distDir].forEach(function (dir) {
		if (fs.existsSync(dir)) {
			wrench.rmdirSyncRecursive(dir);
		}
		wrench.mkdirSyncRecursive(dir);
	}, this);

	var javacHook = this.cli.createHook('build.android.javac', this, function (exe, args, opts, done) {
		this.logger.info(__('Building Java source files: %s', (exe + ' "' + args.join('" "') + '"').cyan));
		appc.subprocess.run(exe, args, opts, function (code, out, err) {
			if (code) {
				this.logger.error(__('Failed to compile Java source files:'));
				this.logger.error();
				err.trim().split('\n').forEach(this.logger.error);
				this.logger.log();
				process.exit(1);
			}
			done();
		}.bind(this));
	});

	javacHook(
		this.jdkInfo.executables.javac,
		[
			'-J-Xmx' + this.javacMaxMemory,
			'-encoding', 'utf8',
			'-classpath', Object.keys(classpath).join(process.platform == 'win32' ? ';' : ':'),
			'-d', this.buildClassesDir,
			'-target', this.javacTarget,
			'-g',
			'-source', this.javacSource,
			'@' + javaSourcesFile,

			'-processor', 'org.appcelerator.kroll.annotations.generator.KrollJSONGenerator',
			'-s', this.buildGenJsonDir,
			'-Akroll.jsonFile='+ this.manifest.name +'.json',
			'-Akroll.jsonPackage=org.appcelerator.titanium.bindings'
		],
		{},
		next
	);
};

/*
	Uses the KrollBindingGenerator stand-alone java program to create
	the binding layer and bootstraps for the module.
	(see https://github.com/appcelerator/titanium_mobile/blob/master/android/kroll-apt/src/java/org/appcelerator/kroll/annotations/generator/KrollBindingGenerator.java.)

	It takes the JSON file created in compileModuleJavaSrc and, using the metadata therein,
	produces .cpp and .h files (for V8) down in build/generated/jni.
*/
AndroidModuleBuilder.prototype.generateRuntimeBindings = function (next) {
	this.logger.log(__('Generating runtime bindings'));

	var classpath = this.classPaths;

	var javaHook = this.cli.createHook('build.android.java', this, function (exe, args, opts, done) {
		this.logger.info(__('Generate v8 bindings: %s', (exe + ' "' + args.join('" "') + '"').cyan));
			appc.subprocess.run(exe, args, opts, function (code, out, err) {
				if (code) {
					this.logger.error(__('Failed to compile Java source files:'));
					this.logger.error();
					err.trim().split('\n').forEach(this.logger.error);
					this.logger.log();
					process.exit(1);
				}
				done();
			}.bind(this));
		});

	javaHook(
		this.jdkInfo.executables.java,
		[
			'-classpath', Object.keys(classpath).join(process.platform == 'win32' ? ';' : ':'),
			'org.appcelerator.kroll.annotations.generator.KrollBindingGenerator',

			// output directory
			this.buildGenJniDir,

			// isModule
			'true',

			// module id
			this.manifest.moduleid,

			// binding json
			this.buildGenJsonFile
		],
		{},
		next
	);
};

/*
	Produce :
		[ModuleName]Bootstrap.java,
		[ModuleName]Bootstrap.cpp,
		bootstrap.js,
		KrollGeneratedBindings.gperf.

*/
AndroidModuleBuilder.prototype.generateV8Bindings = function (next) {
	this.logger.info(__('Producing [ModuleName]Bootstrap files using %s', this.buildGenJsonFile));

	var bindingJson = JSON.parse(fs.readFileSync(this.buildGenJsonFile)),
		moduleClassName = Object.keys(bindingJson.modules)[0];
		moduleName = bindingJson.modules[moduleClassName]['apiName'],
		moduleNamespace = this.manifest.moduleid.toLowerCase(),
		modulesWithCreate = [],
		apiTree = {},
		initTable = [],
		headers = '',
		globalsJS = '',
		invocationJS = '',
		fileNamePrefix = moduleName.charAt(0).toUpperCase() + moduleName.substring(1);

	var Kroll_DEFAULT = 'org.appcelerator.kroll.annotations.Kroll.DEFAULT',
		JS_DEPENDENCY = '// Ensure <%- name %> is initialized\n var dep<%- index %> = module.<%- name %>;\n',
		JS_LAZY_GET = '<%- decl %> lazyGet(this, \"<%- className %>\", \"<%- api %>\", \"<%- namespace %>\");\n',
		JS_GETTER = '\"<%- child %>\": {\nget: function() {\n',
		JS_CLOSE_GETTER = '},\nconfigurable: true\n},\n',
		JS_DEFINE_PROPERTIES = 'Object.defineProperties(<%- varname %>, {\n<%- properties %>\n});\n',
		JS_CREATE = '<%- name %>.constructor.prototype.create<%- type %> = function() {\nreturn new <%- name %><%- accessor %>(arguments);\n}\n',
		JS_DEFINE_TOP_LEVEL = 'global.<%- name %> = function() {\nreturn <%- namespace %>.<%- mapping %>.apply(<%- namespace %>, arguments);\n}\n',
		JS_INVOCATION_API = 'addInvocationAPI(module, \"<%- moduleNamespace %>\", \"<%- namespace %>\", \"<%- api %>\");';

	function getParentModuleClass(proxyMap) {
		var name,
			proxyAttrs = proxyMap['proxyAttrs'];

		if (proxyAttrs['creatableInModule'] && (proxyAttrs['creatableInModule'] != Kroll_DEFAULT)) {
			name = proxyAttrs['creatableInModule'];
		} else if (proxyAttrs['parentModule'] && (proxyAttrs['parentModule'] != Kroll_DEFAULT)) {
			name = proxyAttrs['parentModule'];
		}

		return name;
	}

	function getFullApiName(proxyMap) {
		var fullApiName = proxyMap['proxyAttrs']['name'],
			parentModuleClass = getParentModuleClass(proxyMap);

		while (parentModuleClass) {
			var parent = bindingJson.proxies[parentModuleClass],
				parentName = parent['proxyAttrs']['name'];

			fullApiName = parentName + "." + fullApiName;
			parentModuleClass = getParentModuleClass(parent);
		}

		return fullApiName;
	}

	function processNode(node, namespace, indent) {
		var js = '',
			childJS = '',
			apiName = namespace.split("."),
			varName,
			prototypeName,
			decl,
			childAPIs = Object.keys(node),
			className = node['_className'],
			proxyMap = bindingJson['proxies'][className],
			isModule = proxyMap['isModule'],
			invocationAPIs = [],
			hasInvocationAPIs,
			needsReturn;

		// ignore _dependencies and _className in the childAPIs count
		var hasChildren = childAPIs.filter(function (api) {
				return (['_className', '_dependencies'].indexOf(api) === -1);
			}).length > 0;

		var hasCreateProxies = (isModule && ('createProxies' in bindingJson['modules'][className]));

		if (('_dependencies' in node) && (node['_dependencies'].length) > 0) {
			node['_dependencies'].forEach(function(dependency, index) {
				js += ejs.render(JS_DEPENDENCY, { "name": dependency, "index": index });
			});
		}

		if (apiName == '') {
			varName = 'module';
			namespace = moduleName;
			apiName = moduleName;
			decl = '';
		} else {
			apiName = apiName[apiName.length-1];
			varName = apiName
		}

		if (hasCreateProxies) {
			if (!(apiName in modulesWithCreate)) {
				modulesWithCreate.push(namespace);
			}
		}

		if ('methods' in proxyMap) {
			Object.keys(proxyMap.methods).forEach(function (method) {
				var methodMap = proxyMap.methods[method];
				if (methodMap.hasInvocation) {
					invocationAPIs.push(methodMap);
				}
			});
		}

		if ('dynamicProperties' in proxyMap) {
			Object.keys(proxyMap.dynamicProperties).forEach(function (dp) {
				var dpMap = proxyMap.dynamicProperties[dp];
				if (dpMap.getHasInvocation) {
					invocationAPIs.push({ 'apiName': dpMap.getMethodName });
				}

				if (dpMap.setHasInvocation) {
					invocationAPIs.push({ 'apiName': dpMap.setHasInvocation });
				}
			});
		}

		hasInvocationAPIs = invocationAPIs.length > 0;
		needsReturn = hasChildren || hasCreateProxies || hasInvocationAPIs || true;

		if (namespace != moduleName) {
			decl = 'var ' + varName + ' = ';
			if (!needsReturn) {
				decl = 'return';
			}

			js += ejs.render(JS_LAZY_GET, { 'decl': decl, 'className': className, 'api': apiName, 'namespace': namespace });
		}

		childAPIs.forEach(function (childAPI) {
			if (['_className', '_dependencies'].indexOf(childAPI) === -1) {
				var childNamespace = namespace + '.' + childAPI;
				if (namespace === moduleName) {
					childNamespace = childAPI;
				}

				childJS += ejs.render(JS_GETTER , { 'varname': varName, 'child': childAPI });
				childJS += processNode(node[childAPI], childNamespace, indent + 1);
				childJS += JS_CLOSE_GETTER;
			}
		});

		if (hasChildren) {
			js += '\tif (!(\"__propertiesDefined__\" in '+ varName +')) {';
			js += ejs.render(JS_DEFINE_PROPERTIES, { 'varname': varName, 'properties': childJS });
		}

		if (isModule) {
			prototypeName = varName;
		} else {
			prototypeName = varName + '.prototype';
		}

		if (hasCreateProxies) {
			var createProxies = bindingJson.modules[className].createProxies;
			createProxies.forEach(function (create) {
				accessor = '[\"'+create.name+'\"]';
				invocationAPIs.push({ 'apiName': 'create'+create.name })
				js += ejs.render(JS_CREATE, {'name': varName, 'type': create.name, 'accessor': accessor });
			});
		}

		if (hasChildren) {
			js += '}\n';
			js += varName+'.__propertiesDefined__ = true;\n';
		}

		if ('topLevelMethods' in proxyMap) {
			Object.keys(proxyMap.topLevelMethods).forEach(function (method) {
				var ns = namespace.indexOf('Titanium') != 0 ? 'Ti.'+namespace : namespace,
					topLevelNames = proxyMap.topLevelMethods[method];

					topLevelNames.forEach(function (name) {
						globalsJS += ejs.render(JS_DEFINE_TOP_LEVEL, {'name': name, 'mapping': method, 'namespace': ns});
					});

			});
		}

		invocationAPIs.forEach(function (api) {
			invocationJS += ejs.render(JS_INVOCATION_API, { 'moduleNamespace': moduleName, 'namespace': namespace, 'api': api['apiName'] });
		});

		if (needsReturn) {
			js += 'return ' + varName + ';\n';
		}

		return js;
	} // end processNode

	var tasks = [
		function (cb) {
			Object.keys(bindingJson.proxies).forEach(function (proxy) {
				var fullApi = getFullApiName(bindingJson.proxies[proxy]),
					tree = apiTree,
					apiNames = fullApi.split(".");

				// apiTree
				apiNames.forEach(function (api) {

					if (api != moduleName && !(api in tree)) {
						tree[api] = {
							'_dependencies': []
						};
						tree = tree[api];
					}
				});
				tree['_className'] = proxy;

				// initTable
				var namespaces = fullApi.split('.').slice(0, -1).map(function (s) {
					return s.toLowerCase();
				});

				if (namespaces.indexOf(moduleNamespace) == -1) {
					namespaces.unshift(moduleNamespace.split('.').join('::'));
				}

				var namespace = namespaces.join('::');
				var className = bindingJson.proxies[proxy]['proxyClassName'];
				// If the class name doesn't have the module namespace, prepend it
				if (className.indexOf(namespace) !== 0) {
					className = namespace + '::' + className;
				}
				headers += '#include \"'+ proxy +'.h\"\n';
				var initFunction = '::' + className + '::bindProxy';
				var disposeFunction = '::' + className + '::dispose';

				initTable.unshift([proxy, initFunction, disposeFunction].join(',').toString());

			}, this);

			cb();
		},

		function (cb) {
			var bootstrapJS = processNode(apiTree, '', 0);

			var bootstrapContext = {
				'globalsJS': globalsJS,
				'invocationJS': invocationJS,
				'bootstrapJS': bootstrapJS,
				'modulesWithCreate': modulesWithCreate,
				'moduleClass': apiTree['_className'],
				'moduleName': moduleName
			};

			var gperfContext = {
				'headers': headers,
				'bindings': initTable.join('\n'),
				'moduleName': fileNamePrefix
			}

			fs.writeFileSync(
				path.join(this.buildGenDir, 'bootstrap.js'),
				ejs.render(fs.readFileSync(this.jsTemplateFile).toString(), bootstrapContext)
			);

			fs.writeFileSync(
				path.join(this.buildGenDir, 'KrollGeneratedBindings.gperf'),
				ejs.render(fs.readFileSync(this.gperfTemplateFile).toString(), gperfContext)
			);

			// clean any old 'KrollGeneratedBindings.cpp'
			var krollGeneratedBindingsCpp = path.join(this.buildGenDir, 'KrollGeneratedBindings.cpp');
			fs.existsSync(krollGeneratedBindingsCpp) && fs.unlinkSync(krollGeneratedBindingsCpp);

			cb();
		},

		function (cb) {

			var nativeContext = {
				'moduleId': this.manifest.moduleid,
				'className': fileNamePrefix,
				'jniPackage': this.manifest.moduleid.replace(/\./g, '_')
			}

			var boostrapPathJava = path.join(this.buildGenJavaDir, this.moduleIdSubDir);
			fs.existsSync(boostrapPathJava) || wrench.mkdirSyncRecursive(boostrapPathJava);

			fs.writeFileSync(
				path.join(boostrapPathJava, fileNamePrefix + 'Bootstrap.java'),
				ejs.render(fs.readFileSync(this.javaTemplateFile).toString(), nativeContext)
			);


			fs.writeFileSync(
				path.join(this.buildGenDir, fileNamePrefix + 'Bootstrap.cpp'),
				ejs.render(fs.readFileSync(this.cppTemplateFile).toString(), nativeContext)
			);

			cb();
		}
	];

	appc.async.series(this, tasks, next);
};

AndroidModuleBuilder.prototype.compileJsClosure = function (next) {
	var jsFilesToEncrypt = this.jsFilesToEncrypt = [];

	this.dirWalker(this.assetsDir, function (file) {
		if (path.extname(file) === '.js') {
			jsFilesToEncrypt.push(path.relative(this.assetsDir, file));
		}
	}.bind(this));

	if (!jsFilesToEncrypt.length) {
		// nothing to encrypt, continue
		return next();
	}

	// Set commonjs: true in manifest!
	if (!this.manifest.commonjs) {
		var manifestContents = fs.readFileSync(this.manifestFile).toString(),
			found = false,
			replaceCommonjsValue = function(match, offset, string) {
				found = true;
				return 'commonjs: true';
			};
		manifestContents = manifestContents.replace(/^commonjs:\s*.+$/mg, replaceCommonjsValue);
		if (!found) {
			manifestContents = manifestContents.trim() + '\ncommonjs: true\n';
		}
		fs.writeFileSync(this.manifestFile, manifestContents);
		this.manifest.commonjs = true;
		this.logger.info(__('Manifest re-written to set commonjs value'));
	}

	this.logger.info(__('Generating v8 bindings'));

	var dependsMap =  JSON.parse(fs.readFileSync(this.dependencyJsonFile));
	Array.prototype.push.apply(this.metaData,dependsMap.required);

	Object.keys(dependsMap.dependencies).forEach(function (key) {
		dependsMap.dependencies[key].forEach(function (item) {
			if (this.metaData.indexOf(item) == -1) {
				this.metaData.push(item);
			}
		}, this);
	}, this);

	// Compiling JS
	var closureCompileHook = this.cli.createHook('build.android.java', this, function (exe, args, opts, done) {
			this.logger.info(__('Generate v8 bindings: %s', (exe + ' "' + args.join('" "') + '"').cyan));
			appc.subprocess.run(exe, args, opts, function (code, out, err) {
				if (code) {
					this.logger.error(__('Failed to compile Java source files:'));
					this.logger.error();
					err.trim().split('\n').forEach(this.logger.error);
					this.logger.log();
					process.exit(1);
				}

				fs.existsSync(this.metaDataFile) && fs.unlinkSync(this.metaDataFile);
				fs.writeFileSync(this.metaDataFile, JSON.stringify({ "exports": this.metaData }));

				done();
			}.bind(this));
		}),
		closureJarFile = path.join(this.platformPath, 'lib', 'closure-compiler.jar');

	jsFilesToEncrypt.forEach(function (file) {

		var outputDir = path.dirname(path.join(this.buildGenJsDir, file)),
			filePath = path.join(this.assetsDir, file);

		fs.existsSync(outputDir) || wrench.mkdirSyncRecursive(outputDir);

		var r = jsanalyze.analyzeJsFile(filePath, { minify: true });
		this.tiSymbols[file] = r.symbols;

		r.symbols.forEach(function (item) {
			if (this.metaData.indexOf(item) == -1) {
				this.metaData.push(item);
			}
		}, this);

		closureCompileHook(
			this.jdkInfo.executables.java,
			[
				'-jar', closureJarFile,
				'--js', filePath,
				'--js_output_file', path.join(this.buildGenJsDir, file),
				'--jscomp_off=internetExplorerChecks'
			],
			{},
			next
		);

	}, this);

};

/*
	If JavaScript files are found in the assets/ directory,
	then they get encrypted and placed into a Java class file just like we do for
	JS files in production mode when compiling a normal Titanium Android project.
	In this way, module developers can use these native module projects as a
	means of creating CommonJS modules which are distributed in an encrypted form.

*/
AndroidModuleBuilder.prototype.compileJS = function (next) {

	if (!this.jsFilesToEncrypt.length) {
		// nothing to encrypt, continue
		return next();
	}

	this.logger.log(__('Encrypting JS files in assets/ dir'));

	var titaniumPrep = 'titanium_prep';
	if (process.platform == 'darwin') {
		titaniumPrep += '.macos';
	} else if (process.platform == 'win32') {
		titaniumPrep += '.win32.exe';
	} else if (process.platform == 'linux') {
		titaniumPrep += '.linux' + (process.arch == 'x64' ? '64' : '32');
	}

	// Packing compiled JavaScript files
	var titaniumPrepHook = this.cli.createHook('build.android.titaniumprep', this, function (exe, args, opts, done) {
			this.logger.info(__('Encrypting JavaScript files: %s', (exe + ' "' + args.slice(1).join('" "') + '"').cyan));
			appc.subprocess.run(exe, args, opts, function (code, out, err) {

				if (code) {
					return done({
						code: code,
						msg: err.trim()
					});
				}

				fs.existsSync(this.buildGenAssetJavaFile) && fs.unlinkSync(this.buildGenAssetJavaFile);

				// write the encrypted JS bytes to the generated Java file
				fs.writeFileSync(
					this.buildGenAssetJavaFile,
					ejs.render(fs.readFileSync(this.assetCryptImplTemplateFile).toString(), {
						appid: this.manifest.moduleid,
						encryptedAssets: out
					})
				);

				fs.writeFileSync(
					path.join(this.buildGenJavaDir, 'CommonJsSourceProvider.java'),
					ejs.render(fs.readFileSync(this.commonJsSourceTemplateFile).toString(), { moduleid: this.manifest.moduleid })
				);

				done();
			}.bind(this));
		}.bind(this)),
		args = [ this.manifest.guid, this.manifest.moduleid, this.buildGenJsDir ].concat(this.jsFilesToEncrypt),
		opts = {
			env: appc.util.mix({}, process.env, {
				// we force the JAVA_HOME so that titaniumprep doesn't complain
				'JAVA_HOME': this.jdkInfo.home
			})
		},
		fatal = function fatal(err) {
			this.logger.error(__('Failed to encrypt JavaScript files'));
			err.msg.split('\n').forEach(this.logger.error);
			this.logger.log();
			process.exit(1);
		}.bind(this);

	titaniumPrepHook(
		path.join(this.platformPath, titaniumPrep),
		args.slice(0),
		opts,
		function (err) {
			if (!err) {
				return next();
			}

			if (process.platform != 'win32') {
				fatal(err);
			}

			// windows 64-bit failed, try again using 32-bit
			this.logger.debug(__('32-bit titanium prep failed, trying again using 64-bit'));
			titaniumPrep = 'titanium_prep.win64.exe';
			titaniumPrepHook(
				path.join(this.platformPath, titaniumPrep),
				args,
				opts,
				function (err) {
					if (err) {
						fatal(err);
					}
					next();
				}
			);
		}.bind(this)
	);
};

/*
	Convert JavaScript source code into C-style char arrays.
	It is used for embedded JavaScript code in the V8 library.
*/
AndroidModuleBuilder.prototype.jsToC = function (next) {
	this.logger.log(__('Generating BootstrapJS.cpp from bootstrap.js'));

	var fileName = 'bootstrap.js',
		jsBootstrapFile = path.join(this.buildGenDir, fileName),
		result = [];

	if (fs.existsSync(jsBootstrapFile)) {

		var str = new Buffer(fs.readFileSync(jsBootstrapFile));

		[].forEach.call(str, function (char) {
			result.push(char);
		});

		result.push('0');
	}

	fs.writeFileSync(
		path.join(this.buildGenDir, 'BootstrapJS.cpp'),
		ejs.render(fs.readFileSync(this.btJsToCppTemplateFile).toString(), {
			id: 'bootstrap',
			data: result.join(', ')
		})
	);

	next();
};

/*
	Runs the stock Android NDK ndk-build command after setting up the
	appropriate environment for it.
	It copies the template Application.mk to build/generated,
	the template Android.mk to build/generated/jni and
	replaces the tokens therein with correct values
*/
AndroidModuleBuilder.prototype.ndkBuild = function (next) {
	this.logger.info(__('Running the Android NDK ndk-build'));

	var tasks = [
		function (cb) {
			fs.writeFileSync(
				path.join(this.buildGenJniDir, 'Android.mk'),
				ejs.render(fs.readFileSync(this.androidMkTemplateFile).toString(), {
					MODULE_ID: this.manifest.moduleid
				})
			);

			fs.writeFileSync(
				path.join(this.buildGenDir, 'Application.mk'),
				ejs.render(fs.readFileSync(this.applicationMkTemplateFile).toString(), {
					MODULE_ID: this.manifest.moduleid,
					ARCHITECTURES: this.manifest.architectures
				})
			);

			cb();
		},

		function (cb) {
			var args = [
				'TI_MOBILE_SDK='+this.titaniumSdkPath,
				'NDK_PROJECT_PATH='+this.buildGenDir,
				'NDK_APPLICATION_MK='+path.join(this.buildGenDir, 'Application.mk'),
				'PYTHON=python',
				'V=0'
			];

			this.logger.debug(__('Running: %s', (this.androidInfo.ndk.executables.ndkbuild + ' ' + args.join(' ')).cyan));

			appc.subprocess.run(
				this.androidInfo.ndk.executables.ndkbuild,
				args,
				{ cwd: this.buildGenDir },
				function (code, out, err) {
					if (code) {
						this.logger.error(__('Failed to run ndk-build'));
						this.logger.error();
						err.trim().split('\n').forEach(this.logger.error);
						this.logger.log();
						process.exit(1);
					}

					this.dirWalker(this.buildGenLibsDir, function (file) {
						if (path.extname(file) == '.so' && file.indexOf('libstlport_shared.so') == -1 && file.indexOf('libc++_shared.so') == -1) {

							var relativeName = path.relative(this.buildGenLibsDir, file),
								targetDir = path.join(this.libsDir, path.dirname(relativeName));

							fs.existsSync(targetDir) || wrench.mkdirSyncRecursive(targetDir);

							fs.writeFileSync(
								path.join(targetDir, path.basename(file)),
								fs.readFileSync(file)
							);
						}

					}.bind(this));

					cb();
				}.bind(this)
			);
		}
	];

	appc.async.series(this, tasks, next);
};

AndroidModuleBuilder.prototype.ndkLocalBuild = function (next) {
	if (!fs.existsSync(this.localJinDir)) {
		return next();
	}

	this.logger.info(__('Running the stock Android NDK ndk-build on local ndk build...'));

	var localJniGenDir = path.join(this.buildGenJniLocalDir, 'jni'),
		localJniGenLibs = path.join(this.buildGenJniLocalDir, 'libs');

	wrench.mkdirSyncRecursive(this.buildGenJniLocalDir);
	fs.writeFileSync(
		path.join(this.buildGenJniLocalDir, 'Application.mk'),
		fs.readFileSync(path.join(this.buildGenDir, 'Application.mk'))
	);

	wrench.mkdirSyncRecursive(localJniGenDir);

	this.dirWalker(this.localJinDir, function (file) {
		fs.writeFileSync(
			path.join(localJniGenDir, path.relative(this.localJinDir, file)),
			fs.readFileSync(file)
		)
	}.bind(this));

	// Start NDK build process
	var args = [
		'TI_MOBILE_SDK='+this.titaniumSdkPath,
		'NDK_PROJECT_PATH='+this.buildGenJniLocalDir,
		'NDK_APPLICATION_MK='+path.join(this.buildGenJniLocalDir, 'Application.mk'),
		'V=0'
	];

	this.logger.debug(__('Running: %s', (this.androidInfo.ndk.executables.ndkbuild + ' ' + args.join(' ')).cyan));

	appc.subprocess.run(
		this.androidInfo.ndk.executables.ndkbuild,
		args,
		{ cwd: this.buildGenJniLocalDir },
		function (code, out, err) {
			if (code) {
				this.logger.error(__('Failed to run ndk-build'));
				this.logger.error();
				err.trim().split('\n').forEach(this.logger.error);
				this.logger.log();
				process.exit(1);
			}

			this.dirWalker(localJniGenLibs, function (file) {
				if (path.extname(file) == '.so') {
					var relativeName = path.relative(localJniGenLibs, file),
						targetDir = path.join(this.libsDir, path.dirname(relativeName));

					fs.existsSync(targetDir) || wrench.mkdirSyncRecursive(targetDir);

					fs.writeFileSync(
						path.join(targetDir, path.basename(file)),
						fs.readFileSync(file)
					);

				}
			}.bind(this));

			next();
		}.bind(this)
	);
};

AndroidModuleBuilder.prototype.compileAllFinal = function (next) {
	this.logger.log(__('Compiling all java source files generated'));

	var javaSourcesFile = path.join(this.projectDir, 'java-sources.txt'),
		javaFiles = [],
		javacHook = this.cli.createHook('build.android.javac', this, function (exe, args, opts, done) {
		this.logger.info(__('Building Java source files: %s', (exe + ' "' + args.join('" "') + '"').cyan));
		appc.subprocess.run(exe, args, opts, function (code, out, err) {
			if (code) {
				this.logger.error(__('Failed to compile Java source files:'));
				this.logger.error();
				err.trim().split('\n').forEach(this.logger.error);
				this.logger.log();
				process.exit(1);
			}

			done();
		}.bind(this));
	});

	this.dirWalker(this.javaSrcDir, function (file) {
		if (path.extname(file) === '.java') {
			javaFiles.push(file);
		}
	}.bind(this));

	this.dirWalker(this.buildGenDir, function (file) {
		if (path.extname(file) === '.java') {
			javaFiles.push(file);
		}
	}.bind(this));

	fs.existsSync(javaSourcesFile) && fs.unlinkSync(javaSourcesFile);
	fs.writeFileSync(javaSourcesFile, '"' + javaFiles.join('"\n"').replace(/\\/g, '/') + '"');

	wrench.copyDirSyncRecursive(this.buildGenJsonDir, this.buildClassesDir, { forceDelete: true });

	javacHook(
		this.jdkInfo.executables.javac,
		[
			'-J-Xmx' + this.javacMaxMemory,
			'-encoding', 'utf8',
			'-d', this.buildClassesDir,
			'-classpath', Object.keys(this.classPaths).join(process.platform == 'win32' ? ';' : ':'),
			'-target', this.javacTarget,
			'-g',
			'-source', this.javacSource,
			'@' + javaSourcesFile
		],
		{},
		function () {
			// remove gen, prevent duplicate entry error
			if (fs.existsSync(this.buildClassesGenDir)) {
				wrench.rmdirSyncRecursive(this.buildClassesGenDir);
			}
			next();
		}.bind(this)
	);

};

AndroidModuleBuilder.prototype.verifyBuildArch = function (next) {
	this.logger.info(__('Verifying build architectures'));

	var buildArchs = [],
		manifestArchs = this.manifest['architectures'].split(' '),
		buildDiff = [];

	if (!fs.existsSync(this.libsDir)) {
		this.logger.info('No native compiled libraries found, assume architectures are sane');
		return next();
	}

	buildArchs = fs.readdirSync(this.libsDir);
	buildDiff = manifestArchs.filter(function (i) { return buildArchs.indexOf(i) < 0; });

	if (manifestArchs.indexOf('armeabi') > -1) {
		this.logger.error(__('Architecture \'armeabi\' is not supported by Titanium SDK %s', this.titaniumSdkVersion));
		this.logger.error(__('Please remove this architecture from the manifest.'));
		process.exit(1);
	}
	if (buildArchs.length < manifestArchs.length || buildDiff.length > 0) {
		this.logger.error(__('There is discrepancy between the architectures specified in module manifest and compiled binary.'));
		this.logger.error(__('Architectures in manifest: %s', manifestArchs));
		this.logger.error(__('Compiled binary architectures: %s', buildArchs));
		this.logger.error(__('Please update manifest to match module binary architectures.'));

		process.exit(1);
	}

	this.logger.info('Build architectures are sane');
	next();
};

AndroidModuleBuilder.prototype.packageZip = function (next) {
	this.logger.info(__('Packaging the module'));

	fs.existsSync(this.distDir) || wrench.rmdirSyncRecursive(this.distDir);
	wrench.mkdirSyncRecursive(this.distDir);

	var tasks = [
		function (cb) {
			// Generate documentation
			if (fs.existsSync(this.documentationDir)) {
				var files = fs.readdirSync(this.documentationDir);
				for (var i in files) {
					var file = files[i],
						currentFile = path.join(this.documentationDir, file);
					if (fs.statSync(currentFile).isFile()) {
						var obj = {},
							contents = fs.readFileSync(currentFile).toString();

						obj[file] = markdown.toHTML(contents);
						this.documentation.push(obj);
					}
				}
			}

			cb();
		},

		/**
		 * Generates the module jar file.
		 *
		 * To be able to filter what's being added to the jar we create the archive
		 * manually instead of using jar command line.
		 *
		 * Currently we only filter R.class files, those will be regenerated in the
		 * final App build.
		 *
		 * @param {Function} cb Function to call once the .jar file was generated
		 */
		function generateModuleJar(cb) {
			var moduleJarStream = fs.createWriteStream(this.moduleJarFile);
			var moduleJarArchive = archiver('zip', {
			    store: true
			});
			moduleJarStream.on('close', cb);
			moduleJarArchive.on('error', cb);
			moduleJarArchive.pipe(moduleJarStream);

			var excludeRegex = /.*\/R\.class$|.*\/R\$(.*)\.class$/i;

			var assetsParentDir = path.join(this.assetsDir, '..');
			this.dirWalker(this.assetsDir, function (file) {
				if (path.extname(file) != '.js' && path.basename(file) != 'README') {
					moduleJarArchive.append(fs.createReadStream(file), {name: path.relative(assetsParentDir, file)});
				}
			}.bind(this));

			this.dirWalker(this.buildClassesDir, function (file) {
				if (!excludeRegex.test(file)) {
					moduleJarArchive.append(fs.createReadStream(file), {name: path.relative(this.buildClassesDir, file)});
				}
			}.bind(this));

			moduleJarArchive.finalize();
		},

		function (cb) {
			// Package zip
			var dest = archiver('zip', {
					forceUTC: true
				}),
				zipStream,
				origConsoleError = console.error,
				id = this.manifest.moduleid.toLowerCase(),
				zipName = [this.manifest.moduleid, '-android-', this.manifest.version, '.zip'].join(''),
				moduleZipPath = path.join(this.distDir, zipName),
				moduleFolder = path.join('modules', 'android', this.manifest.moduleid, this.manifest.version),
				manifestArchs = this.manifest['architectures'].split(' ');

			this.moduleZipPath = moduleZipPath;

			// since the archiver library didn't set max listeners, we squelch all error output
			console.error = function () {};

			try {
				// if the zip file is there, remove it
				fs.existsSync(moduleZipPath) && fs.unlinkSync(moduleZipPath);
				zipStream = fs.createWriteStream(moduleZipPath);
				zipStream.on('close', function() {
					console.error = origConsoleError;
					cb();
				});
				dest.catchEarlyExitAttached = true; // silence exceptions
				dest.pipe(zipStream);

				this.logger.info(__('Creating module zip'));

				// 1. documentation folder
				var mdRegExp = /\.md$/;
				(function walk(dir, parent) {
					if (!fs.existsSync(dir)) return;

					fs.readdirSync(dir).forEach(function (name) {
						var file = path.join(dir, name);
						if (!fs.existsSync(file)) return;
						if (fs.statSync(file).isDirectory()) {
							return walk(file, path.join(parent, name));
						}

						var contents = fs.readFileSync(file).toString();

						if (mdRegExp.test(name)) {
							contents = markdown.toHTML(contents);
							name = name.replace(/\.md$/, '.html');
						}

						dest.append(contents, { name: path.join(parent, name) });
					});
				}(this.documentationDir, path.join(moduleFolder, 'documentation')));

				// 2. example folder
				this.dirWalker(this.exampleDir, function (file) {
					dest.append(fs.createReadStream(file), { name: path.join(moduleFolder, 'example', path.relative(this.exampleDir, file)) });
				}.bind(this));

				// 3. platform folder
				if (fs.existsSync(this.platformDir)) {
					this.dirWalker(this.platformDir, function (file) {
						dest.append(fs.createReadStream(file), { name: path.join(moduleFolder, 'platform', path.relative(this.platformDir, file)) });
					}.bind(this));
				}

				// 4. hooks folder
				var hookFiles = {};
				if (fs.existsSync(this.hooksDir)) {
					this.dirWalker(this.hooksDir, function (file) {
						var relFile = path.relative(this.hooksDir, file);
						hookFiles[relFile] = 1;
						dest.append(fs.createReadStream(file), { name: path.join(moduleFolder, 'hooks', relFile) });
					}.bind(this));
				}
				if (fs.existsSync(this.sharedHooksDir)) {
					this.dirWalker(this.sharedHooksDir, function (file) {
						var relFile = path.relative(this.sharedHooksDir, file);
						if (!hookFiles[relFile]) {
							dest.append(fs.createReadStream(file), { name: path.join(moduleFolder, 'hooks', relFile) });
						}
					}.bind(this));
				}

				// 5. Resources folder
				if (fs.existsSync(this.resourcesDir)) {
					this.dirWalker(this.resourcesDir, function (file, name) {
						if (name !== 'README.md') {
							dest.append(fs.createReadStream(file), { name: path.join(moduleFolder, 'Resources', path.relative(this.resourcesDir, file)) });
						}
					}.bind(this));
				}

				// 6. assets folder, not including js files
				this.dirWalker(this.assetsDir, function (file) {
					if (path.extname(file) !== '.js' && path.basename(file) !== 'README') {
						dest.append(fs.createReadStream(file), { name: path.join(moduleFolder, 'assets', path.relative(this.assetsDir, file)) });
					}
				}.bind(this));

				// 7. libs folder, only architectures defined in manifest
				if (fs.existsSync(this.libsDir)) {
					this.dirWalker(this.libsDir, function (file) {
						var archLib = path.relative(this.libsDir, file).split(path.sep),
							arch = archLib.length ? archLib[0] : undefined;
						if (arch && manifestArchs.indexOf(arch) > -1) {
							dest.append(fs.createReadStream(file), { name: path.join(moduleFolder, 'libs', path.relative(this.libsDir, file)) });
						}
					}.bind(this));
				}

				if (fs.existsSync(this.projLibDir)) {
					this.dirWalker(this.projLibDir, function (file) {
						var libraryExtension = path.extname(file);
						if (libraryExtension === '.jar' || libraryExtension === '.aar') {
							dest.append(fs.createReadStream(file), { name: path.join(moduleFolder, 'lib', path.relative(this.projLibDir, file)) });
						}
					}.bind(this));
				}

				dest.append(fs.createReadStream(this.licenseFile), { name: path.join(moduleFolder,'LICENSE') });
				dest.append(fs.createReadStream(this.manifestFile), { name: path.join(moduleFolder,'manifest') });
				dest.append(fs.createReadStream(this.moduleJarFile), { name: path.join(moduleFolder, this.moduleJarName) });
				dest.append(fs.createReadStream(this.timoduleXmlFile), { name: path.join(moduleFolder,'timodule.xml') });
				if (fs.existsSync(this.metaDataFile)) {
					dest.append(fs.createReadStream(this.metaDataFile), { name: path.join(moduleFolder,'metadata.json') });
				}

				this.logger.info(__('Writing module zip: %s', moduleZipPath));
				dest.finalize();
			} catch (ex) {
				console.error = origConsoleError;
				throw ex;
			}
		}

	];

	appc.async.series(this, tasks, next);

};

AndroidModuleBuilder.prototype.runModule = function (next) {
	if (this.buildOnly) {
		return next();
	}

	var tmpName,
		tmpDir = temp.path('ti-android-module-build-'),
		tmpProjectDir;

	function checkLine(line, logger) {
		var re = new RegExp(
			'(?:\u001b\\[\\d+m)?\\[?(' +
			logger.getLevels().join('|') +
			')\\]?\s*(?:\u001b\\[\\d+m)?(.*)', 'i'
		);

		if (line) {
			var m = line.match(re);
			if (m) {
				logger[m[1].toLowerCase()](m[2].trim());
			} else {
				logger.debug(line);
			}
		}
	}

	function runTiCommand(cmd, args, logger, callback) {
		// when calling a Windows batch file, we need to escape ampersands in the command
		if (process.platform == 'win32' && /\.bat$/.test(cmd)) {
			args.unshift('/S', '/C', cmd.replace(/\&/g, '^&'));
			cmd = 'cmd.exe';
		}

		var child = spawn(cmd, args);

		child.stdout.on('data', function (data) {
			data.toString().split('\n').forEach(function (line) {
				checkLine(line, logger);
			});
		});

		child.stderr.on('data', function (data) {
			data.toString().split('\n').forEach(function (line) {
				checkLine(line, logger);
			});
		});

		child.on('close', function (code) {
			if (code) {
				logger.error(__('Failed to run ti %s', args[0]));
				logger.log();
				process.exit(1);
			}

			callback();
		});
	}

	var tasks = [

		function (cb) {
			// 1. create temp dir
			wrench.mkdirSyncRecursive(tmpDir);

			// 2. create temp proj
			this.logger.debug(__('Staging module project at %s', tmpDir.cyan));

			runTiCommand(
				'ti',
				[
					'create',
					'--id', this.manifest.moduleid,
					'-n', this.manifest.name,
					'-t', 'app',
					'-u', 'localhost',
					'-d', tmpDir,
					'-p', 'android',
					'--force'
				],
				this.logger,
				cb
			);
		},

		function (cb) {

			tmpProjectDir = path.join(tmpDir, this.manifest.name);
			this.logger.debug(__('Created example project %s', tmpProjectDir.cyan));

			// 3. patch tiapp.xml with module id
			var data = fs.readFileSync(path.join(tmpProjectDir, 'tiapp.xml')).toString();
			var result = data.replace(/<modules>/g, '<modules>\n\t\t<module platform="android">' + this.manifest.moduleid + '</module>');
			fs.writeFileSync(path.join(tmpProjectDir, 'tiapp.xml'), result);

			// 4. copy files in example to Resource
			appc.fs.copyDirSyncRecursive(
				this.exampleDir,
				path.join(tmpProjectDir, 'Resources'),
				{
					preserve: true,
					logger: this.logger.debug
				}
			);

			// 5. unzip module to the tmp dir
			var zip = new AdmZip(this.moduleZipPath);
			zip.extractAllTo(tmpProjectDir, true);

			cb();
		},

		function (cb) {
			// 6. run the app
			this.logger.debug(__('Running example project...', tmpDir.cyan));

			runTiCommand(
				'ti',
				[
					'build',
					'-p', 'android',
					'-d', tmpProjectDir
				],
				this.logger,
				cb
			);
		}
	];

	appc.async.series(this, tasks, next);
};

// create the builder instance and expose the public api
(function (androidModuleBuilder) {
	exports.config   = androidModuleBuilder.config.bind(androidModuleBuilder);
	exports.validate = androidModuleBuilder.validate.bind(androidModuleBuilder);
	exports.run      = androidModuleBuilder.run.bind(androidModuleBuilder);
}(new AndroidModuleBuilder(module)));<|MERGE_RESOLUTION|>--- conflicted
+++ resolved
@@ -191,11 +191,8 @@
 			cli.emit('build.module.pre.compile', this, next);
 		},
 
-<<<<<<< HEAD
 		'replaceBundledSupportLibraries',
-=======
 		'processResources',
->>>>>>> 5974d82e
 		'compileAidlFiles',
 		'compileModuleJavaSrc',
 		'generateRuntimeBindings',
@@ -360,7 +357,6 @@
 };
 
 /**
-<<<<<<< HEAD
  * Replaces any .jar file in the Class Path that comes bundled with our SDK
  * with a user provided one if available.
  *
@@ -377,7 +373,9 @@
 			delete builder.classPaths[libraryPathAndFilename];
 		}
 	}, this);
-=======
+};
+
+/**
  * Processes resources for this module.
  *
  * This step will generate R classes for this module, our core modules and any
@@ -633,7 +631,6 @@
 	];
 
 	appc.async.series(this, tasks, next);
->>>>>>> 5974d82e
 };
 
 AndroidModuleBuilder.prototype.compileAidlFiles = function compileAidlFiles(next) {
