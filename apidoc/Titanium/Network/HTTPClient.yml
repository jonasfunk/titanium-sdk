--- conflicted
+++ resolved
@@ -263,19 +263,12 @@
   - name: onerror
     summary: Function to be called upon a error response.
     description: |
-<<<<<<< HEAD
-        Must be set before calling `open`. 
-        
-    type: Callback<FailureResponse>
-    
-=======
         Must be set before calling `open`.
 
         The callback's argument is an object with a single property, `error`, containing the error
         string.
-    type: Callback<Object>
-
->>>>>>> 653f3459
+    type: Callback<FailureResponse>
+
   - name: onload
     summary: Function to be called upon a successful response.
     description: |
@@ -283,13 +276,8 @@
 
         To access response data and headers, access the `HTTPClient` object itself (accessible as
         `this` during the callback, or the `source` property of the callback event).
-<<<<<<< HEAD
     type: Callback<SuccessResponse>
     
-=======
-    type: Callback<Object>
-
->>>>>>> 653f3459
   - name: onreadystatechange
     summary: |
         Function to be called for each [readyState](Titanium.Network.HTTPClient.readyState) change.
