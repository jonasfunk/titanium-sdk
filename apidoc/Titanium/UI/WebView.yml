--- conflicted
+++ resolved
@@ -94,6 +94,7 @@
               
           setHtml('<html><body>Hello, <a href="/documentation">Titanium</a>!</body></html>',
                   {baseURL:'http://developer.appcelerator.com/'});
+    platforms: [android, iphone, ipad, mobileweb, tizen]
     parameters:
 
       - name: html
@@ -395,8 +396,8 @@
     default: Titanium.UI.Android.OVER_SCROLL_ALWAYS
     platforms: [android]
     since: "3.1.0"
-<<<<<<< HEAD
- 
+    exclude-platforms: [blackberry]
+    
   - name: cacheMode
     summary: Determines how a cache is used in this web view.
     description: |
@@ -406,9 +407,6 @@
     default: <Titanium.UI.Android.WEBVIEW_LOAD_DEFAULT>
     platforms: [android]
     since: "3.2.0"
-=======
-    exclude-platforms: [blackberry]
->>>>>>> f6b996e8
 
   - name: pluginState
     summary: Determines how to treat content that requires plugins in this web view.
