--- conflicted
+++ resolved
@@ -358,23 +358,12 @@
 	{
 		switch (type) {
 			case TYPE_FILE:
-<<<<<<< HEAD
-			try {
-				return ((TiBaseFile)data).getInputStream();
-			} catch (Exception e) {
-				Log.e(TAG, e.getMessage(), e);
-				return null;
-			}
-			case TYPE_STREAM_BASE64:
-				return (InputStream)data;
-=======
 				try {
 					return ((TiBaseFile) data).getInputStream();
-				} catch (IOException e) {
+				} catch (Exception e) {
 					Log.e(TAG, e.getMessage(), e);
 					return null;
 				}
->>>>>>> 46fbb17d
 			default:
 				return new ByteArrayInputStream(getBytes());
 		}
