#!groovy
library 'pipeline-library'

// Keep logs/reports/etc of last 30 builds, only keep build artifacts of last 3 builds
properties([buildDiscarder(logRotator(numToKeepStr: '30', artifactNumToKeepStr: '3'))])

// Some branch flags to alter behavior
def isPR = env.CHANGE_ID || false // CHANGE_ID is set if this is a PR. (We used to look whether branch name started with PR-, which would not be true for a branch from origin filed as PR)
def MAINLINE_BRANCH_REGEXP = /master|next|\d_\d_(X|\d)/ // a branch is considered mainline if 'master' or like: 6_2_X, 7_0_X, 6_2_1
def isMainlineBranch = (env.BRANCH_NAME ==~ MAINLINE_BRANCH_REGEXP)

// These values could be changed manually on PRs/branches, but be careful we don't merge the changes in. We want this to be the default behavior for now!
// target branch of test suite to test with
def runDanger = isPR // run Danger.JS if it's a PR by default. (should we also run on origin branches that aren't mainline?)
def publishToS3 = isMainlineBranch // publish zips to S3 if on mainline branch, by default
def testOnDevices = isMainlineBranch // run tests on devices

// Variables we can change
def nodeVersion = '10.17.0' // NOTE that changing this requires we set up the desired version on jenkins master first!
def npmVersion = 'latest' // We can change this without any changes to Jenkins. 5.7.1 is minimum to use 'npm ci'

// Variables which we assign and share between nodes
// Don't modify these yourself, these are generated during the build
def gitCommit = ''
def basename = ''
def vtag = ''

@NonCPS
def hasAPIDocChanges() {
	// https://javadoc.jenkins-ci.org/hudson/scm/ChangeLogSet.html
    def changeLogSets = currentBuild.changeSets
    for (int i = 0; i < changeLogSets.size(); i++) {
        def entries = changeLogSets[i].items
        for (int j = 0; j < entries.size(); j++) {
            def entry = entries[j]
			if (entry.msg.contains('[skip ci]')) {
				echo "skipping commit: ${entry.msg}"
				continue; // skip this commit
			}
			// echo "checking commit: ${entry.msg}"
            def paths = entry.affectedPaths
			for (int k = 0; k < paths.size(); k++) {
				def path = paths[k]
				if (path.startsWith('apidoc/')) {
					return true
				}
			}
        }
    }
	return false
}

def getBuiltSDK() {
	// Unarchive the osx build of the SDK (as a zip)
	sh 'rm -rf osx.zip' // delete osx.zip file if it already exists
	unarchive mapping: ['dist/mobilesdk-*-osx.zip': 'osx.zip'] // grab the osx zip from our current build
	return sh(returnStdout: true, script: 'ls osx.zip/dist/mobilesdk-*-osx.zip').trim()
}

def gatherAndroidCrashReports() {
	// gather crash reports/tombstones for Android
	timeout(5) {
		sh label: 'gather crash reports/tombstones for Android', returnStatus: true, script: './tests/adb-all.sh pull /data/tombstones'
		archiveArtifacts allowEmptyArchive: true, artifacts: 'tombstones/'
		sh returnStatus: true, script: 'rm -rf tombstones/'
		// wipe tombstones and re-build dir with proper permissions/ownership on emulator
		sh returnStatus: true, script: './tests/adb-all.sh shell rm -rf /data/tombstones'
		sh returnStatus: true, script: './tests/adb-all.sh shell mkdir -m 771 /data/tombstones'
		sh returnStatus: true, script: './tests/adb-all.sh shell chown system:system /data/tombstones'
	}
}

def androidUnitTests(nodeVersion, npmVersion, testOnDevices) {
	return {
		def labels = 'git && osx && android-emulator && android-sdk' // FIXME get working on windows/linux!
		if (testOnDevices) {
			labels += ' && macos-rocket' // run main branch tests on devices, use node with devices connected
		}

		node(labels) {
			// TODO: Do a shallow checkout rather than stash/unstash?
			unstash 'mocha-tests'
			try {
				nodejs(nodeJSInstallationName: "node ${nodeVersion}") {
					ensureNPM(npmVersion)
					sh 'npm ci'
					def zipName = getBuiltSDK()
					sh label: 'Install SDK', script: "npm run deploy -- ${zipName} --select" // installs the sdk
					try {
						timeout(30) {
							// Forcibly remove value for specific build tools version to use (set by module builds)
							sh returnStatus: true, script: 'ti config android.buildTools.selectedVersion --remove'
							// run main branch tests on devices
							if (testOnDevices) {
								sh label: 'Run Test Suite on device(s)', script: "npm run test:integration -- android -T device -C all"
							// run PR tests on emulator
							} else {
								sh label: 'Run Test Suite on emulator', script: "npm run test:integration -- android -T emulator -D test -C android-30-playstore-x86"
							}
						} // timeout
					} catch (e) {
						archiveArtifacts 'tmp/mocha/build/build_*.log' // save build log if build failed
						gatherAndroidCrashReports()
						throw e
					} finally {
						try {
							// Kill the app and emulators!
							timeout(5) {
								sh returnStatus: true, script: './tests/adb-all.sh shell am force-stop com.appcelerator.testApp.testing'
								sh returnStatus: true, script: './tests/adb-all.sh uninstall com.appcelerator.testApp.testing'
							}
							killAndroidEmulators()
						} finally {
							sh 'npm run clean:sdks' // remove non-GA sdks
							sh 'npm run clean:modules' // remove modules
						}
					} // try/catch/finally
					// save the junit reports as artifacts explicitly so danger.js can use them later
					stash includes: 'junit.*.xml', name: 'test-report-android'
					junit 'junit.*.xml'
					archiveArtifacts allowEmptyArchive: true, artifacts: 'tests/diffs/,tests/generated/'
				} // nodejs
			} finally {
				deleteDir()
			}
		} // node
	}
}

def macosUnitTests(nodeVersion, npmVersion) {
	return {
		node('git && osx && xcode-12 && osx-10.15') {
			// TODO: Do a shallow checkout rather than stash/unstash?
			unstash 'mocha-tests'
			try {
				nodejs(nodeJSInstallationName: "node ${nodeVersion}") {
					ensureNPM(npmVersion)
					sh 'npm ci'
					def zipName = getBuiltSDK()
					sh label: 'Install SDK', script: "npm run deploy -- ${zipName} --select" // installs the sdk
					try {
						timeout(20) {
							sh label: 'Run Test Suite on macOS', script: 'npm run test:integration -- ios -T macos'
						}
					} catch (e) {
						gatherIOSCrashReports('mocha') // app name is mocha
						throw e
					} finally {
						sh 'npm run clean:sdks' // remove non-GA sdks
						sh 'npm run clean:modules' // remove modules
					}
					// save the junit reports as artifacts explicitly so danger.js can use them later
					stash includes: 'junit.ios.macos.xml', name: "test-report-ios-macos"
					junit 'junit.ios.macos.xml'
					// Save any diffed images
					archiveArtifacts allowEmptyArchive: true, artifacts: 'tests/diffs/'
				} // nodejs
			} finally {
				deleteDir()
			}
		}
	}
}

def iosUnitTests(deviceFamily, nodeVersion, npmVersion, testOnDevices) {
	return {
		def labels = 'git && osx'
<<<<<<< HEAD
		// if (testOnDevices && deviceFamily == 'iphone') {
		// 	labels += ' && macos-darwin' // run main branch tests on devices, use node with devices connected
		// } else {
			labels += '&& xcode-12' // Use xcode-12 to make use of ios 14 APIs
		// }
=======
		if (testOnDevices && deviceFamily == 'iphone') {
			labels += ' && macos-darwin' // run main branch tests on devices, use node with devices connected
		} else {
			labels += '&& xcode-12' // Use xcode-12 to make use of ios 14 APIs
		}
>>>>>>> 59b43665
		node(labels) {
			// TODO: Do a shallow checkout rather than stash/unstash?
			unstash 'mocha-tests'
			try {
				nodejs(nodeJSInstallationName: "node ${nodeVersion}") {
					ensureNPM(npmVersion)
					sh 'npm ci'
					def zipName = getBuiltSDK()
					sh label: 'Install SDK', script: "npm run deploy -- ${zipName} --select" // installs the sdk
					try {
						timeout(40) {
<<<<<<< HEAD
							// if (testOnDevices && deviceFamily == 'iphone') {
							// 	sh label: 'Run Test Suite on device(s)', script: "npm run test:integration -- ios -F ${deviceFamily} -T device -C all"
							// } else { // run PR tests on simulator
								sh label: 'Run Test Suite on simulator', script: "npm run test:integration -- ios -F ${deviceFamily}"
							// }
=======
							if (testOnDevices && deviceFamily == 'iphone') {
								sh label: 'Run Test Suite on device(s)', script: "npm run test:integration -- ios -F ${deviceFamily} -T device -C all"
							} else { // run PR tests on simulator
								sh label: 'Run Test Suite on simulator', script: "npm run test:integration -- ios -F ${deviceFamily}"
							}
>>>>>>> 59b43665
						}
					} catch (e) {
						archiveArtifacts 'tmp/mocha/build/build_*.log' // save build log if build failed
						gatherIOSCrashReports('mocha') // app name is mocha
						throw e
					} finally {
						sh 'npm run clean:sdks' // remove non-GA sdks
						sh 'npm run clean:modules' // remove modules
					}
					// save the junit reports as artifacts explicitly so danger.js can use them later
					stash includes: 'junit.ios.*.xml', name: "test-report-ios-${deviceFamily}"
					junit 'junit.ios.*.xml'
					// Save any diffed images
					archiveArtifacts allowEmptyArchive: true, artifacts: 'tests/diffs/'
				} // nodejs
			} finally {
				deleteDir()
			}
		}
	}
}

def cliUnitTests(nodeVersion, npmVersion) {
	return {
		node('git && osx') { // ToDo: refactor to try and run across mac, linux, and windows?
			unstash 'cli-unit-tests'
			nodejs(nodeJSInstallationName: "node ${nodeVersion}") {
				ensureNPM(npmVersion)
				sh 'npm ci'
				try {
					sh 'npm run test:cli'
				} finally {
					if (fileExists('coverage/cobertura-coverage.xml')) {
						step([$class: 'CoberturaPublisher', autoUpdateHealth: false, autoUpdateStability: false, coberturaReportFile: 'coverage/cobertura-coverage.xml', failUnhealthy: false, failUnstable: false, maxNumberOfBuilds: 0, onlyStable: false, sourceEncoding: 'ASCII', zoomCoverageChart: false])
					}
					stash includes: 'junit.cli.report.xml', name: 'test-report-cli'
					junit 'junit.cli.report.xml'
				}
			}
		}
	}
}

// Wrap in timestamper
timestamps {
	try {
		node('git && android-sdk && android-ndk && ant && gperf && osx && xcode-12 && osx-10.15') {
			stage('Checkout') {
				// Update our shared reference repo for all branches/PRs
				dir('..') {
					if (fileExists('titanium_mobile.git')) {
						dir('titanium_mobile.git') {
							sh 'git gc'
							sh 'git remote update -p' // update the clone
							sh 'git prune' // prune to avoid "warning: There are too many unreachable loose objects"
						}
					} else {
						sh 'git clone --mirror git@github.com:appcelerator/titanium_mobile.git' // create a mirror
					}
				}

				// checkout scm
				// Hack for JENKINS-37658 - see https://support.cloudbees.com/hc/en-us/articles/226122247-How-to-Customize-Checkout-for-Pipeline-Multibranch
				checkout([
					$class: 'GitSCM',
					branches: scm.branches,
					extensions: scm.extensions + [
						[$class: 'WipeWorkspace'],
						[$class: 'CloneOption', honorRefspec: true, noTags: true, reference: "${pwd()}/../titanium_mobile.git", shallow: true, depth: 30, timeout: 30]],
					userRemoteConfigs: scm.userRemoteConfigs
				])
				// FIXME: Workaround for missing env.GIT_COMMIT: http://stackoverflow.com/questions/36304208/jenkins-workflow-checkout-accessing-branch-name-and-git-commit
				gitCommit = sh(returnStdout: true, script: 'git rev-parse HEAD').trim()
			}

			nodejs(nodeJSInstallationName: "node ${nodeVersion}") {

				stage('Lint') {
					ensureNPM(npmVersion)

					// Install dependencies
					timeout(5) {
						sh 'npm ci'
					}
					// Run npm test, but record output in a file and check for failure of command by checking output
					if (fileExists('npm_test.log')) {
						sh 'rm -rf npm_test.log'
					}
					// forcibly grab and set correct value for android sdk path by grabbing from node we're actually building on (using env.ANDROID_SDK will pick up master node's env value!)
					def androidSDK = env.ANDROID_SDK
					withEnv(['ANDROID_SDK=']) {
					    try {
							androidSDK = sh(returnStdout: true, script: 'printenv ANDROID_SDK').trim()
						} catch (e) {
							// squash, env var not set at OS-level
						}
					}
					def npmTestResult = sh(returnStatus: true, script: "ANDROID_SDK_ROOT=${androidSDK} npm test &> npm_test.log")
					recordIssues(tools: [checkStyle(pattern: 'android/**/build/reports/checkstyle/checkJavaStyle.xml')])
					if (runDanger) { // Stash files for danger.js later
						stash includes: 'package.json,package-lock.json,dangerfile.js,.eslintignore,.eslintrc,npm_test.log,android/**/*.java', name: 'danger'
					}
					stash includes: 'package.json,package-lock.json,android/cli/**,iphone/cli/**,build/**', name: 'cli-unit-tests'
					stash includes: 'package.json,package-lock.json,tests/**,build/**', name: 'mocha-tests'
					// was it a failure?
					if (npmTestResult != 0) {
						error readFile('npm_test.log')
					} else if (env.BRANCH_NAME.equals('master') && hasAPIDocChanges()) {
						// if we have a master branch build of SDK with updated apidocs, trigger a new doc site build
						build job: 'docs/doctools/docs', wait: false
					}
				}

				stage('Build') {
					// Normal build, pull out the version
					def version = sh(returnStdout: true, script: 'sed -n \'s/^ *"version": *"//p\' package.json | tr -d \'"\' | tr -d \',\'').trim()
					echo "VERSION:         ${version}"
					// Create a timestamp
					def timestamp = sh(returnStdout: true, script: 'date +\'%Y%m%d%H%M%S\'').trim()
					echo "TIMESTAMP:       ${timestamp}"
					vtag = "${version}.v${timestamp}"
					echo "VTAG:            ${vtag}"
					basename = "dist/mobilesdk-${vtag}"
					echo "BASENAME:        ${basename}"

					ansiColor('xterm') {
						timeout(15) {
							def buildCommand = "npm run clean -- --android-ndk ${env.ANDROID_NDK_R21D}"
							if (isMainlineBranch) {
								buildCommand += ' --all'
							}
							sh label: 'clean', script: buildCommand
						} // timeout
						timeout(15) {
							def buildCommand = "npm run build -- --android-ndk ${env.ANDROID_NDK_R21D}"
							if (isMainlineBranch) {
								buildCommand += ' --all'
							}
							try {
								sh label: 'build', script: buildCommand
							} finally {
								recordIssues(tools: [clang(), java()])
							}
						} // timeout
						timeout(25) {
							def packageCommand = "npm run package -- --version-tag ${vtag}"
							if (isMainlineBranch) {
								// on mainline builds, build for all 3 host OSes
								packageCommand += ' --all'
							} else {
								// On PRs, just build android and ios for macOS
								packageCommand += ' android ios'
							}
							sh label: 'package', script: packageCommand
						} // timeout
					} // ansiColor

					archiveArtifacts artifacts: "${basename}-*.zip"
					stash includes: 'dist/parity.html', name: 'parity'
				} // end 'Build' stage
			} // nodeJs
		} // end node for checkout/build

		// Run unit tests in parallel for android/iOS
		stage('Test') {
			parallel(
				'android unit tests': androidUnitTests(nodeVersion, npmVersion, testOnDevices),
				'iPhone unit tests': iosUnitTests('iphone', nodeVersion, npmVersion, testOnDevices),
				'iPad unit tests': iosUnitTests('ipad', nodeVersion, npmVersion, testOnDevices),
				'macOS unit tests': macosUnitTests(nodeVersion, npmVersion),
				'cli unit tests': cliUnitTests(nodeVersion, npmVersion),
				failFast: false
			)
		}

		stage('Deploy') {
			if (publishToS3) {
				// Now allocate a node for uploading artifacts to s3 and in Jenkins
				node('(osx || linux) && !axway-internal && curl') {
					def indexJson = []
					if (fileExists('index.json')) {
						sh 'rm -f index.json'
					}
					try {
						sh "curl -O http://builds.appcelerator.com.s3.amazonaws.com/mobile/${env.BRANCH_NAME}/index.json"
					} catch (err) {
						// ignore? Not able to grab the index.json, so assume it means it's a new branch
					}
					if (fileExists('index.json')) {
						def contents = readFile('index.json')
						if (!contents.startsWith('<?xml')) { // May be an 'Access denied' xml file/response
							indexJson = jsonParse(contents)
						} else {
							// we get access denied if it doesn't exist! Let's treat that as us needing to add branch to branches.json listing
							try {
								sh 'curl -O http://builds.appcelerator.com.s3.amazonaws.com/mobile/branches.json'
								if (fileExists('branches.json')) {
									def branchesJSONContents = readFile('branches.json')
									if (!branchesJSONContents.startsWith('<?xml')) { // May be an 'Access denied' xml file/response
										def branchesJSON = jsonParse(branchesJSONContents)
										if (!(branchesJSON['branches'].contains(env.BRANCH_NAME))) {
											// Update the branches.json on S3
											echo 'updating mobile/branches.json to include new branch...'
											branchesJSON['branches'] << env.BRANCH_NAME
											writeFile file: 'branches.json', text: new groovy.json.JsonBuilder(branchesJSON).toPrettyString()
											step([
												$class: 'S3BucketPublisher',
												consoleLogLevel: 'INFO',
												entries: [[
													bucket: 'builds.appcelerator.com/mobile',
													gzipFiles: false,
													selectedRegion: 'us-east-1',
													sourceFile: 'branches.json',
													uploadFromSlave: true,
													userMetadata: []
												]],
												profileName: 'builds.appcelerator.com',
												pluginFailureResultConstraint: 'FAILURE',
												userMetadata: []])
										}
									}
								}
							} catch (err) {
								// ignore? Not able to grab the branches.json, what should we assume? In 99.9% of the cases, it's not a new build
							}
						}
					}

					// unarchive zips
					sh 'rm -rf dist/'
					unarchive mapping: ['dist/': '.']
					// Have to use Java-style loop for now: https://issues.jenkins-ci.org/browse/JENKINS-26481
					def oses = ['osx', 'linux', 'win32']
					for (int i = 0; i < oses.size(); i++) {
						def os = oses[i]
						def sha1 = sh(returnStdout: true, script: "shasum ${basename}-${os}.zip").trim().split()[0]
						def filesize = Long.valueOf(sh(returnStdout: true, script: "wc -c < ${basename}-${os}.zip").trim())
						step([
							$class: 'S3BucketPublisher',
							consoleLogLevel: 'INFO',
							entries: [[
								bucket: "builds.appcelerator.com/mobile/${env.BRANCH_NAME}",
								gzipFiles: false,
								selectedRegion: 'us-east-1',
								sourceFile: "${basename}-${os}.zip",
								uploadFromSlave: true,
								userMetadata: [[key: 'sha1', value: sha1]]
							]],
							profileName: 'builds.appcelerator.com',
							pluginFailureResultConstraint: 'FAILURE',
							userMetadata: [
								[key: 'build_type', value: 'mobile'],
								[key: 'git_branch', value: env.BRANCH_NAME],
								[key: 'git_revision', value: gitCommit],
								[key: 'build_url', value: env.BUILD_URL]]
						])

						// Add the entry to index json!
						indexJson << [
							'filename': "mobilesdk-${vtag}-${os}.zip",
							'git_branch': env.BRANCH_NAME,
							'git_revision': gitCommit,
							'build_url': env.BUILD_URL,
							'build_type': 'mobile',
							'sha1': sha1,
							'size': filesize
						]
					}

					// Update the index.json on S3
					echo "updating mobile/${env.BRANCH_NAME}/index.json..."
					writeFile file: "index.json", text: new groovy.json.JsonBuilder(indexJson).toPrettyString()
					step([
						$class: 'S3BucketPublisher',
						consoleLogLevel: 'INFO',
						entries: [[
							bucket: "builds.appcelerator.com/mobile/${env.BRANCH_NAME}",
							gzipFiles: false,
							selectedRegion: 'us-east-1',
							sourceFile: 'index.json',
							uploadFromSlave: true,
							userMetadata: []
						]],
						profileName: 'builds.appcelerator.com',
						pluginFailureResultConstraint: 'FAILURE',
						userMetadata: []])

					// Upload the parity report
					unstash 'parity'
					sh "mv dist/parity.html ${basename}-parity.html"
					step([
						$class: 'S3BucketPublisher',
						consoleLogLevel: 'INFO',
						entries: [[
							bucket: "builds.appcelerator.com/mobile/${env.BRANCH_NAME}",
							gzipFiles: false,
							selectedRegion: 'us-east-1',
							sourceFile: "${basename}-parity.html",
							uploadFromSlave: true,
							userMetadata: []
						]],
						profileName: 'builds.appcelerator.com',
						pluginFailureResultConstraint: 'FAILURE',
						userMetadata: []])

					// Now wipe the workspace. otherwise the unstashed artifacts will stick around on the node (master)
					deleteDir()
				} // node
			} // if(publishToS3)
		} // stage
	} // try
	catch (err) {
		// TODO Use try/catch at lower level (like around tests) so we can give more detailed failures?
		currentBuild.result = 'FAILURE'

		throw err
	}
	finally {
		// Run Danger.JS at the end so we can provide useful comments/info to the PR/commit author
		if (runDanger) {
			stage('Danger') {
				node('osx || linux') {
					nodejs(nodeJSInstallationName: "node ${nodeVersion}") {
						unstash 'danger' // this gives us dangerfile.js, package.json, package-lock.json, node_modules/, android java sources for format check

						// ok to not grab crash logs, still run Danger.JS
						try {
							unarchive mapping: ['mocha_*.crash': '.'] // unarchive any iOS simulator crashes
						} catch (e) {}

						// it's ok to not grab all test results, still run Danger.JS (even if some platforms crashed or we failed before tests)
						def reports = [ 'ios-ipad', 'ios-iphone', 'ios-macos', 'android', 'cli' ]
						for (int i = 0; i < reports.size(); i++) {
							try {
								unstash "test-report-${reports[i]}"
							} catch (e) {}
						}

						ensureNPM(npmVersion)
						sh 'npm ci'
						// FIXME We need to hack the env vars for Danger.JS because it assumes Github Pull Request Builder plugin only
						// We use Github branch source plugin implicitly through pipeline job
						// See https://github.com/danger/danger-js/issues/379
						withEnv(["ZIPFILE=${basename}-osx.zip", "BUILD_STATUS=${currentBuild.currentResult}","DANGER_JS_APP_INSTALL_ID=''"]) {
							// FIXME Can't pass along env variables properly, so we cheat and write them as a JSON file we can require
							sh 'node -p \'JSON.stringify(process.env)\' > env.json'
							sh returnStatus: true, script: 'npx danger ci --verbose' // Don't fail build if danger fails. We want to retain existing build status.
						} // withEnv
					} // nodejs
					deleteDir()
				} // node
			} // Danger stage
		} // if(runDanger)
	}
}<|MERGE_RESOLUTION|>--- conflicted
+++ resolved
@@ -165,19 +165,11 @@
 def iosUnitTests(deviceFamily, nodeVersion, npmVersion, testOnDevices) {
 	return {
 		def labels = 'git && osx'
-<<<<<<< HEAD
 		// if (testOnDevices && deviceFamily == 'iphone') {
 		// 	labels += ' && macos-darwin' // run main branch tests on devices, use node with devices connected
 		// } else {
 			labels += '&& xcode-12' // Use xcode-12 to make use of ios 14 APIs
 		// }
-=======
-		if (testOnDevices && deviceFamily == 'iphone') {
-			labels += ' && macos-darwin' // run main branch tests on devices, use node with devices connected
-		} else {
-			labels += '&& xcode-12' // Use xcode-12 to make use of ios 14 APIs
-		}
->>>>>>> 59b43665
 		node(labels) {
 			// TODO: Do a shallow checkout rather than stash/unstash?
 			unstash 'mocha-tests'
@@ -189,19 +181,11 @@
 					sh label: 'Install SDK', script: "npm run deploy -- ${zipName} --select" // installs the sdk
 					try {
 						timeout(40) {
-<<<<<<< HEAD
 							// if (testOnDevices && deviceFamily == 'iphone') {
 							// 	sh label: 'Run Test Suite on device(s)', script: "npm run test:integration -- ios -F ${deviceFamily} -T device -C all"
 							// } else { // run PR tests on simulator
 								sh label: 'Run Test Suite on simulator', script: "npm run test:integration -- ios -F ${deviceFamily}"
 							// }
-=======
-							if (testOnDevices && deviceFamily == 'iphone') {
-								sh label: 'Run Test Suite on device(s)', script: "npm run test:integration -- ios -F ${deviceFamily} -T device -C all"
-							} else { // run PR tests on simulator
-								sh label: 'Run Test Suite on simulator', script: "npm run test:integration -- ios -F ${deviceFamily}"
-							}
->>>>>>> 59b43665
 						}
 					} catch (e) {
 						archiveArtifacts 'tmp/mocha/build/build_*.log' // save build log if build failed
