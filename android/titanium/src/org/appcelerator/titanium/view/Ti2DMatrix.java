--- conflicted
+++ resolved
@@ -7,7 +7,6 @@
 package org.appcelerator.titanium.view;
 
 import org.appcelerator.kroll.KrollDict;
-import org.appcelerator.kroll.KrollInvocation;
 import org.appcelerator.kroll.KrollProxy;
 import org.appcelerator.kroll.annotations.Kroll;
 import org.appcelerator.titanium.TiC;
@@ -63,15 +62,9 @@
 
 	protected Operation op;
 
-<<<<<<< HEAD
-	protected Ti2DMatrix(Ti2DMatrix prev, int opType)
-	{
-		super();
-=======
 	public Ti2DMatrix() {}
 	protected Ti2DMatrix(Ti2DMatrix prev, int opType)
 	{
->>>>>>> d11637a8
 		if (prev != null) {
 			this.prev = prev;
 			prev.next = this;
