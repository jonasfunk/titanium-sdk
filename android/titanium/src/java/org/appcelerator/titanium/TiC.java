--- conflicted
+++ resolved
@@ -1096,9 +1096,11 @@
 	/**
 	 * @module.api
 	 */
-<<<<<<< HEAD
 	public static final String PROPERTY_CACHE_SIZE = "cacheSize";
-=======
+
+	/**
+	 * @module.api
+	 */
 	public static final String PROPERTY_CALENDAR_DAYS_OF_THE_MONTH = "daysOfTheMonth";
 
 	/**
@@ -1120,7 +1122,6 @@
 	 * @module.api
 	 */
 	public static final String PROPERTY_CALENDAR_MONTHS_OF_THE_YEAR = "monthsOfTheYear";
->>>>>>> 46fbb17d
 
 	/**
 	 * @module.api
