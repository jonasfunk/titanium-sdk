--- conflicted
+++ resolved
@@ -4,13 +4,7 @@
     A SplitWindow is a window that manages the presentation of two side-by-side view
     controllers.
 description: |
-<<<<<<< HEAD
-    This class replaces the deprecated <Titanium.UI.iPad.SplitWindow> class.
-
-    The [masterView](Titanium.UI.iOS.SplitWindow.masterView) and [detailView](Titanium.UI.iOS.SplitWindow.detailView)
-=======
     The [masterView](Titanium.UI.iOS.SplitWindow.masterView) and [detailView](Titanium.UI.iOS.SplitWindow.detailView) 
->>>>>>> 7b9b8ece
     properties are required before the SplitWindow is opened.
 
     You use this class to implement a master-detail interface, in which the left-side view presents
