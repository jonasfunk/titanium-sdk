/*
 * Appcelerator Titanium Mobile
 * Copyright (c) 2011-2012 by Appcelerator, Inc. All Rights Reserved.
 * Licensed under the terms of the Apache Public License
 * Please see the LICENSE included with this distribution for details.
 */

var suites = [
	{name: "analytics"},
	{name: "api"},
	{name: "blob"},
	{name: "buffer"},
	{name: "codec"},
	{name: "commonjs/commonjs"},
	{name: "console"},
	{name: "database"},
	{name: "facebook"},
	{name: "filesystem/filesystem"},
	{name: "geolocation"},
	{name: "json"},
	{name: "jss"},
	{name: "kroll"},
	{name: "ui_label"},
	{name: "locale"},
	{name: "map"},
	{name: "media/media"},
	{name: "network_httpclient"},
	{name: "network"},
	{name: "network_socket"},
	{name: "network_socket_tcp"},
	{name: "platform"},
	{name: "properties"},
	{name: "stream"},
	{name: "titanium"},
	{name: "ui/ui"},
	{name: "ui_textArea"},
	{name: "ui_2dMatrix"},
	{name: "ui_clipboard"},
	{name: "ui_controls"},
<<<<<<< HEAD
	{name: "ui_slider"},
=======
	{name: "ui_textfield"},
>>>>>>> 195b6d6d
	{name: "ui_view"},
	{name: "ui_searchBar"},
	{name: "utils/utils"},
	{name: "yahoo"}
	];

if (Ti.Platform.osname === 'android') {
	suites = suites.concat([
		{name: "android/android_activityIndicator"},
		{name: "android/android_database/android_database"},
		{name: "android/android_filesystem"},
		{name: "android/android_kroll"},
		{name: "android/android_network_httpclient"},
		{name: "android/android_notificationmgr"},
		{name: "android/android_platform"},
		{name: "android/android_resources/android_resources"},
		{name: "android/android_string"},
		{name: "android/android_ui/android_ui"}
	]);

} else if((Ti.Platform.osname === 'iPhone') || (Ti.Platform.osname === 'iPad')) {
	suites = suites.concat([
		{name: "iphone/iphone_2Dmatrix"},
		{name: "iphone/iphone_ui"},
		{name: "iphone/iphone_UI_3DMatrix"},
		{name: "iphone/iphone_ui_tabbedBar"},		
		{name: "iphone/iphone_ui_toolbar"}
	]);
}


/*
these lines must be present and should not be modified.  "suites" argument to setSuites is 
expected to be an array (should be an empty array at the very least in cases where population of 
the suites argument is based on platform type and may result in no valid suites being added to the 
argument)
*/
var init = require("init");
init.setSuites(suites);
init.start();<|MERGE_RESOLUTION|>--- conflicted
+++ resolved
@@ -37,11 +37,8 @@
 	{name: "ui_2dMatrix"},
 	{name: "ui_clipboard"},
 	{name: "ui_controls"},
-<<<<<<< HEAD
 	{name: "ui_slider"},
-=======
 	{name: "ui_textfield"},
->>>>>>> 195b6d6d
 	{name: "ui_view"},
 	{name: "ui_searchBar"},
 	{name: "utils/utils"},
