/**
 * Appcelerator Titanium Mobile
 * Copyright (c) 2011 by Appcelerator, Inc. All Rights Reserved.
 * Licensed under the terms of the Apache Public License
 * Please see the LICENSE included with this distribution for details.
 */

package ti.modules.titanium;

import java.io.UnsupportedEncodingException;
import java.util.Arrays;

import org.appcelerator.kroll.KrollDict;
import org.appcelerator.kroll.KrollProxy;
import org.appcelerator.kroll.annotations.Kroll;
import org.appcelerator.titanium.TiBlob;
import org.appcelerator.titanium.TiC;
import org.appcelerator.titanium.util.Log;
import org.appcelerator.titanium.util.TiConfig;
import org.appcelerator.titanium.util.TiConvert;

import ti.modules.titanium.codec.CodecModule;


@Kroll.proxy(creatableInModule=TitaniumModule.class)
@Kroll.dynamicApis(properties = {
	TiC.PROPERTY_BYTE_ORDER,
	TiC.PROPERTY_TYPE,
	TiC.PROPERTY_VALUE
})
public class BufferProxy extends KrollProxy
{
	private static final String LCAT = "BufferProxy";
	private static final boolean DBG = TiConfig.LOGD;

	private byte[] buffer;

	public BufferProxy()
	{
	}

	public BufferProxy(int bufferSize)
	{
<<<<<<< HEAD
		super();
=======
>>>>>>> d11637a8
		buffer = new byte[bufferSize];
	}

	public BufferProxy(byte[] existingBuffer)
	{
<<<<<<< HEAD
		super();
=======
>>>>>>> d11637a8
		buffer = existingBuffer;
	}

	// We need to handle the "raw" create call so Kroll doesn't convert
	// the passed in arguments to an array (they have a "length" attribute)
	//@Override
	/*TODO public Object handleCreate(KrollInvocation invocation, Object[] args)
	{
		this.createdInModule = (KrollModule) invocation.getProxy();
		if (args.length > 0 && args[0] instanceof Scriptable) {
			KrollDict dict = new KrollScriptableDict((Scriptable) args[0]);
			handleCreationDict(dict);
		} else {
			buffer = new byte[0];
		}
		return KrollConverter.getInstance().convertNative(invocation, this);
	}*/

	@Override
	public void handleCreationDict(KrollDict dict)
	{
		super.handleCreationDict(dict);

		int length = 0;
		Object lengthProperty = dict.get(TiC.PROPERTY_LENGTH);
		if (lengthProperty != null) {
			length = TiConvert.toInt(lengthProperty);
		}

		if (!has(TiC.PROPERTY_BYTE_ORDER)) {
			// If no byte order is specified we need to default to the system byte order
			// CodecModule.getByteOrder will return the system byte order when null is passed in.
			set(TiC.PROPERTY_BYTE_ORDER, CodecModule.getByteOrder(null));
		}

		buffer = new byte[length];
		Object value = dict.get(TiC.PROPERTY_VALUE);
		if (value instanceof Number) {
			encodeNumber((Number) value, dict);
		} else if (value instanceof String) {
			encodeString((String) value, dict);
		}
	}

	protected void encodeNumber(Number value, KrollDict dict)
	{
		String type = TiConvert.toString(dict, TiC.PROPERTY_TYPE);
		if (type == null) {
			throw new IllegalArgumentException("data is a Number, but no type was given");
		}

		if (buffer.length == 0) {
			buffer = new byte[CodecModule.getWidth(type)];
		}

		int byteOrder = CodecModule.getByteOrder(dict.get(TiC.PROPERTY_BYTE_ORDER));
		CodecModule.encodeNumber(value, type, buffer, 0, byteOrder);
	}

	protected void encodeString(String value, KrollDict dict)
	{
		String type = TiConvert.toString(dict, TiC.PROPERTY_TYPE);
		if (type == null) {
			type = CodecModule.CHARSET_UTF8;
		}

		String charset = CodecModule.getCharset(type);
		try {
			byte bytes[] = value.getBytes(charset);
			if (buffer.length == 0) {
				buffer = bytes;
			} else {
				System.arraycopy(bytes, 0, buffer, 0, bytes.length);
			}
		} catch (UnsupportedEncodingException e) {
			Log.w(LCAT, e.getMessage(), e);
			throw new IllegalArgumentException("Unsupported Encoding: " + charset);
		}
	}

	public byte[] getBuffer()
	{
		return buffer;
	}

	/* TODO
	@Override
	public boolean has(Scriptable scope, int index)
	{
		return buffer.length < index;
	}

	@Override
	public Object get(Scriptable scope, int index)
	{
		return buffer[index] & 0xFF;
	}

	@Override
	public void set(Scriptable scope, int index, Object value)
	{
		if (value instanceof Number) {
			buffer[index] = ((Number)value).byteValue();
		} else {
			super.set(scope, index, value);
		}
	}
	*/

	protected byte[] copyOf(byte[] array, int newLength)
	{
		byte newArray[] = new byte[newLength];
		int length = newLength;
		if (length > array.length) {
			length = array.length;
		}
		System.arraycopy(array, 0, newArray, 0, length);
		return newArray;
	}

	protected byte[] copyOfRange(byte[] array, int from, int to)
	{
		int length = to - from;
		byte newArray[] = new byte[length];
		System.arraycopy(array, from, newArray, 0, length);
		return newArray;
	}

	protected void validateOffsetAndLength(int offset, int length, int bufferLength)
	{
		if (length > offset + bufferLength) {
			throw new IllegalArgumentException("offset of " + offset + " and length of " + length + " is larger than the buffer length: " + bufferLength);
		}
	}

	public int write(int position, byte[] sourceBuffer, int sourceOffset, int sourceLength)
	{
		if ((position + sourceLength) > buffer.length) {
			buffer = copyOf(buffer, (position + sourceLength));
		}

		System.arraycopy(sourceBuffer, sourceOffset, buffer, position, sourceLength);

		return sourceLength;
	}

	@Kroll.method
	public int append(Object[] args)
	{
		int destLength = buffer.length;
		BufferProxy src = (BufferProxy) args[0];
		byte[] sourceBuffer = src.getBuffer();

		int offset = 0;
		if (args.length > 1 && args[1] != null) {
			offset = TiConvert.toInt(args[1]);
		}

		int sourceLength = sourceBuffer.length;
		if (args.length > 2 && args[2] != null) {
			sourceLength = TiConvert.toInt(args[2]);
		}

		validateOffsetAndLength(offset, sourceLength, sourceBuffer.length);

		buffer = copyOf(buffer, (destLength + sourceLength));
		System.arraycopy(sourceBuffer, offset, buffer, destLength, sourceLength);
		return sourceLength;
	}

	@Kroll.method
	public int insert(Object[] args)
	{
		if (args.length < 2) {
			throw new IllegalArgumentException("At least 2 arguments required for insert: src, offset");
		}
		BufferProxy sourceBufferProxy = (BufferProxy) args[0];
		byte[] sourceBuffer = sourceBufferProxy.getBuffer();
		int offset = TiConvert.toInt(args[1]);

		int sourceOffset = 0;
		if (args.length > 2 && args[2] != null) {
			sourceOffset = TiConvert.toInt(args[2]);
		}

		int sourceLength = sourceBuffer.length;
		if (args.length > 3 && args[3] != null) {
			sourceLength = TiConvert.toInt(args[3]);
		}

		validateOffsetAndLength(sourceOffset, sourceLength, sourceBuffer.length);

		byte[] preInsertBuffer = copyOf(buffer, offset);
		byte[] postInsertBuffer = copyOfRange(buffer, offset, buffer.length);

		buffer = new byte[(preInsertBuffer.length + sourceLength + postInsertBuffer.length)];
		System.arraycopy(preInsertBuffer, 0, buffer, 0, preInsertBuffer.length);
		System.arraycopy(sourceBuffer, sourceOffset, buffer, preInsertBuffer.length, sourceLength);
		System.arraycopy(postInsertBuffer, 0, buffer, (preInsertBuffer.length + sourceLength), postInsertBuffer.length);

		return sourceLength;
	}

	@Kroll.method
	public int copy(Object[] args)
	{
		if (args.length < 1) {
			throw new IllegalArgumentException("At least 1 argument required for copy: srcBuffer");
		}

		BufferProxy sourceBufferProxy = (BufferProxy) args[0];
		byte[] sourceBuffer = sourceBufferProxy.getBuffer();

		int offset = 0;
		if (args.length > 1 && args[1] != null) {
			offset = TiConvert.toInt(args[1]);
		}

		int sourceOffset = 0;
		if (args.length > 2 && args[2] != null) {
			sourceOffset = TiConvert.toInt(args[2]);
		}

		int sourceLength = sourceBuffer.length;
		if (args.length > 3 && args[3] != null) {
			sourceLength = TiConvert.toInt(args[3]);
		}

		validateOffsetAndLength(sourceOffset, sourceLength, sourceBuffer.length);

		System.arraycopy(sourceBuffer, sourceOffset, buffer, offset, sourceLength);
		return sourceLength;
	}

	@Kroll.method
	public BufferProxy clone(Object[] args)
	{
		int offset = 0;
		if (args.length > 0 && args[0] != null) {
			offset = TiConvert.toInt(args[0]);
		}

		int length = buffer.length;
		if (args.length > 1 && args[1] != null) {
			length = TiConvert.toInt(args[1]);
		}

		validateOffsetAndLength(offset, length, buffer.length);

		return new BufferProxy(copyOfRange(buffer, offset, offset+length));
	}

	@Kroll.method
	public void fill(Object[] args)
	{
		if (args.length < 1) {
			throw new IllegalArgumentException("fill requires at least 1 argument: fillByte");
		}

		int fillByte = TiConvert.toInt(args[0]);
		int offset = 0;
		if (args.length > 1 && args[1] != null) {
			offset = TiConvert.toInt(args[1]);
		}

		int length = buffer.length;
		if (args.length > 2 && args[2] != null) {
			length = TiConvert.toInt(args[2]);
		}

		validateOffsetAndLength(offset, length, buffer.length);

		Arrays.fill(buffer, offset, (offset + length), (byte)fillByte);
	}

	@Kroll.method
	public void clear()
	{
		Arrays.fill(buffer, (byte)0);
	}

	@Kroll.method
	public void release()
	{
		buffer = new byte[0];
	}

	public String toString()
	{
		return new String(buffer);
	}

	@Kroll.method
	public TiBlob toBlob()
	{
		return TiBlob.blobFromData(buffer);
	}

	@Kroll.getProperty @Kroll.method
	public int getLength()
	{
		return buffer.length;
	}

	@Kroll.setProperty @Kroll.method
	public void setLength(int length)
	{
		resize(length);
	}

	public void resize(int length)
	{
		buffer = copyOf(buffer, length);
	}
}
<|MERGE_RESOLUTION|>--- conflicted
+++ resolved
@@ -41,19 +41,11 @@
 
 	public BufferProxy(int bufferSize)
 	{
-<<<<<<< HEAD
-		super();
-=======
->>>>>>> d11637a8
 		buffer = new byte[bufferSize];
 	}
 
 	public BufferProxy(byte[] existingBuffer)
 	{
-<<<<<<< HEAD
-		super();
-=======
->>>>>>> d11637a8
 		buffer = existingBuffer;
 	}
 
