--- conflicted
+++ resolved
@@ -24,17 +24,13 @@
     TiDimension _rowHeight;
     TiViewProxy *_headerViewProxy;
     TiViewProxy *_footerViewProxy;
-<<<<<<< HEAD
     TiViewProxy *_pullViewProxy;
     UIView *_pullViewWrapper;
     CGFloat pullThreshhold;
     BOOL pullActive;
     CGPoint tapPoint;
-=======
-    CGPoint tapPoint;
     BOOL editing;
     BOOL pruneSections;
->>>>>>> 8f1f2bda
 }
 
 - (id)init
