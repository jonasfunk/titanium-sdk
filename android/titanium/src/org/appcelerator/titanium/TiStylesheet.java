package org.appcelerator.titanium;

import java.util.Collection;
import java.util.HashMap;

import org.appcelerator.kroll.KrollDict;
import org.appcelerator.titanium.util.Log;

public abstract class TiStylesheet {
	private static final String TAG = "TiStylesheet";
	
	protected final HashMap<String,HashMap<String,KrollDict>> classesMap;
	protected final HashMap<String,HashMap<String,KrollDict>> idsMap;
	protected final HashMap<String,HashMap<String,HashMap<String,KrollDict>>> classesDensityMap;
	protected final HashMap<String,HashMap<String,HashMap<String,KrollDict>>> idsDensityMap;
	
	// The concrete implementation fills these
	public TiStylesheet() {
		classesMap = new HashMap<String,HashMap<String,KrollDict>>();
		idsMap = new HashMap<String,HashMap<String,KrollDict>>();
		classesDensityMap = new HashMap<String, HashMap<String,HashMap<String,KrollDict>>>();
		idsDensityMap = new HashMap<String, HashMap<String,HashMap<String,KrollDict>>>();
	}

	protected void addAll(TiDict result, HashMap<String, TiDict> map, String key) {
		if (map != null) {
			TiDict d = map.get(key);
			if (d != null) {
				result.putAll(d);
			}
		}
	}
	
	public final KrollDict getStylesheet(String objectId, Collection<String> classes, String density, String basename)
	{
		Log.d(TAG, "getStylesheet id: "+objectId+", classes: "+classes+", density: " + density + ", basename: " + basename);
<<<<<<< HEAD
		KrollDict result = new KrollDict();
		if (classesMap != null && classesMap.containsKey(basename))
		{
			HashMap<String, KrollDict> classMap = classesMap.get(basename);
			for (String clazz : classes) {
				KrollDict classDict = classMap.get(clazz);
				if (classDict != null) {
					result.putAll(classDict);
=======
		TiDict result = new TiDict();
		if (classesMap != null)
		{
			HashMap<String, TiDict> classMap = classesMap.get(basename);
			HashMap<String, TiDict> globalMap = classesMap.get("global");
			if (globalMap != null || classMap != null) {
				for (String clazz : classes) {
					addAll(result, globalMap, clazz);
					addAll(result, classMap, clazz);
>>>>>>> 3a5b92bc
				}
			}
		}
		if (classesDensityMap != null)
		{
<<<<<<< HEAD
			HashMap<String,KrollDict> classDensityMap = classesDensityMap.get(basename).get(density);
			if (classDensityMap != null) {
				for (String clazz : classes) {
					KrollDict classDensityDict = classDensityMap.get(clazz);
					if (classDensityDict != null) {
						result.putAll(classDensityDict);
					}
=======
			HashMap<String,TiDict> globalDensityMap = null;
			if (classesDensityMap.containsKey("global")) {
				globalDensityMap = classesDensityMap.get("global").get(density);
			}

			HashMap<String, TiDict> classDensityMap = null;
			if (classesDensityMap.containsKey(basename)) {
				classDensityMap = classesDensityMap.get(basename).get(density);
			}

			if (globalDensityMap != null || classDensityMap != null) {
				for (String clazz : classes) {
					addAll(result, globalDensityMap, clazz);
					addAll(result, classDensityMap, clazz);
>>>>>>> 3a5b92bc
				}
			}
		}
		if (idsMap != null && objectId != null)
		{
<<<<<<< HEAD
			KrollDict idDict = idsMap.get(basename).get(objectId);
			if (idDict != null) {
				result.putAll(idDict);
			}
=======
			addAll(result, idsMap.get("global"), objectId);
			addAll(result, idsMap.get(basename), objectId);
>>>>>>> 3a5b92bc
		}
		if (idsDensityMap != null && objectId != null)
		{
<<<<<<< HEAD
			HashMap<String,KrollDict> idDensityMap = idsDensityMap.get(basename).get(density);
			if (idDensityMap != null && idDensityMap.containsKey(objectId)) 
			{
				KrollDict idDensityDict = idDensityMap.get(objectId);
				if (idDensityDict != null) {
					result.putAll(idDensityDict);
				}
=======
			HashMap<String,TiDict> globalDensityMap = null;
			if (idsDensityMap.containsKey("global")) {
				globalDensityMap = idsDensityMap.get("global").get(density);
			}
			HashMap<String,TiDict> idDensityMap = null;
			if (idsDensityMap.containsKey(basename)) {
				idDensityMap = idsDensityMap.get(basename).get(density);
>>>>>>> 3a5b92bc
			}
			addAll(result, globalDensityMap, objectId);
			addAll(result, idDensityMap, objectId);
		}
		return result;
	}
}<|MERGE_RESOLUTION|>--- conflicted
+++ resolved
@@ -22,9 +22,9 @@
 		idsDensityMap = new HashMap<String, HashMap<String,HashMap<String,KrollDict>>>();
 	}
 
-	protected void addAll(TiDict result, HashMap<String, TiDict> map, String key) {
+	protected void addAll(KrollDict result, HashMap<String, KrollDict> map, String key) {
 		if (map != null) {
-			TiDict d = map.get(key);
+			KrollDict d = map.get(key);
 			if (d != null) {
 				result.putAll(d);
 			}
@@ -34,46 +34,26 @@
 	public final KrollDict getStylesheet(String objectId, Collection<String> classes, String density, String basename)
 	{
 		Log.d(TAG, "getStylesheet id: "+objectId+", classes: "+classes+", density: " + density + ", basename: " + basename);
-<<<<<<< HEAD
 		KrollDict result = new KrollDict();
-		if (classesMap != null && classesMap.containsKey(basename))
+		if (classesMap != null)
 		{
 			HashMap<String, KrollDict> classMap = classesMap.get(basename);
-			for (String clazz : classes) {
-				KrollDict classDict = classMap.get(clazz);
-				if (classDict != null) {
-					result.putAll(classDict);
-=======
-		TiDict result = new TiDict();
-		if (classesMap != null)
-		{
-			HashMap<String, TiDict> classMap = classesMap.get(basename);
-			HashMap<String, TiDict> globalMap = classesMap.get("global");
+			HashMap<String, KrollDict> globalMap = classesMap.get("global");
 			if (globalMap != null || classMap != null) {
 				for (String clazz : classes) {
 					addAll(result, globalMap, clazz);
 					addAll(result, classMap, clazz);
->>>>>>> 3a5b92bc
 				}
 			}
 		}
 		if (classesDensityMap != null)
 		{
-<<<<<<< HEAD
-			HashMap<String,KrollDict> classDensityMap = classesDensityMap.get(basename).get(density);
-			if (classDensityMap != null) {
-				for (String clazz : classes) {
-					KrollDict classDensityDict = classDensityMap.get(clazz);
-					if (classDensityDict != null) {
-						result.putAll(classDensityDict);
-					}
-=======
-			HashMap<String,TiDict> globalDensityMap = null;
+			HashMap<String,KrollDict> globalDensityMap = null;
 			if (classesDensityMap.containsKey("global")) {
 				globalDensityMap = classesDensityMap.get("global").get(density);
 			}
 
-			HashMap<String, TiDict> classDensityMap = null;
+			HashMap<String, KrollDict> classDensityMap = null;
 			if (classesDensityMap.containsKey(basename)) {
 				classDensityMap = classesDensityMap.get(basename).get(density);
 			}
@@ -82,41 +62,23 @@
 				for (String clazz : classes) {
 					addAll(result, globalDensityMap, clazz);
 					addAll(result, classDensityMap, clazz);
->>>>>>> 3a5b92bc
 				}
 			}
 		}
 		if (idsMap != null && objectId != null)
 		{
-<<<<<<< HEAD
-			KrollDict idDict = idsMap.get(basename).get(objectId);
-			if (idDict != null) {
-				result.putAll(idDict);
-			}
-=======
 			addAll(result, idsMap.get("global"), objectId);
 			addAll(result, idsMap.get(basename), objectId);
->>>>>>> 3a5b92bc
 		}
 		if (idsDensityMap != null && objectId != null)
 		{
-<<<<<<< HEAD
-			HashMap<String,KrollDict> idDensityMap = idsDensityMap.get(basename).get(density);
-			if (idDensityMap != null && idDensityMap.containsKey(objectId)) 
-			{
-				KrollDict idDensityDict = idDensityMap.get(objectId);
-				if (idDensityDict != null) {
-					result.putAll(idDensityDict);
-				}
-=======
-			HashMap<String,TiDict> globalDensityMap = null;
+			HashMap<String,KrollDict> globalDensityMap = null;
 			if (idsDensityMap.containsKey("global")) {
 				globalDensityMap = idsDensityMap.get("global").get(density);
 			}
-			HashMap<String,TiDict> idDensityMap = null;
+			HashMap<String,KrollDict> idDensityMap = null;
 			if (idsDensityMap.containsKey(basename)) {
 				idDensityMap = idsDensityMap.get(basename).get(density);
->>>>>>> 3a5b92bc
 			}
 			addAll(result, globalDensityMap, objectId);
 			addAll(result, idDensityMap, objectId);
