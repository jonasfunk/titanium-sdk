--- conflicted
+++ resolved
@@ -7,11 +7,7 @@
 		regexpClickTap = /^(click|singletap)$/,
 
 		// The amount of deceleration (in pixels/ms^2)
-<<<<<<< HEAD
-		deceleration = 0.00175;
-=======
 		deceleration = 0.001;
->>>>>>> 2fc01fcc
 
 	return declare("Ti.UI.TableView", KineticScrollView, {
 
