<html>
<body  style="font-family:'Helvetica Neue'">

	<div style="margin-bottom:10px;font-weight:bold;">Watch Position</div>
	<div style="height:20px" id="callcount">Fetching...</div>
	<div style="height:20px" id="timestamp">Fetching...</div>
	<div style="height:20px" id="latitude">Fetching...</div>
	<div style="height:20px" id="longitude">Fetching...</div>
	<div style="height:20px" id="altitude">Fetching...</div>
	<div style="height:20px" id="accuracy">Fetching...</div>
	<div style="height:20px" id="altitudeAccuracy">Fetching...</div>
	<div style="height:20px" id="heading">Fetching...</div>
	<div style="height:20px" id="speed">Fetching...</div>
	
	<div style="margin-top:10px;margin-bottom:10px;font-weight:bold;">Current Position</div>
	<div style="height:20px" id="callcount2">Fetching...</div>
	<div style="height:20px" id="timestamp2">Fetching...</div>
	<div style="height:20px" id="latitude2">Fetching...</div>
	<div style="height:20px" id="longitude2">Fetching...</div>
	<div style="height:20px" id="altitude2">Fetching...</div>
	<div style="height:20px" id="accuracy2">Fetching...</div>
	<div style="height:20px" id="altitudeAccuracy2"></div>
	<div style="height:20px" id="heading2"></div>
	<div style="height:20px" id="speed2"></div>

	<div style="margin-top:10px;margin-bottom:10px;font-weight:bold;">Compass: <span id="compass" style="font-weight:normal;">Determining compass availability...</span></div>
	<div style="margin-top:10px;margin-bottom:10px;font-weight:bold;">Magnetic field strength: <span id="magneticfield" style="font-weight:normal;">Determining compass availability...</span></div>

	<div style="margin-bottom:10px;font-weight:bold;">Watch Heading</div>
	<div style="height:20px" id="callcount3">Fetching...</div>
	<div style="height:20px" id="timestamp3">Fetching...</div>
	<div style="height:20px" id="accuracy3">Fetching...</div>
	<div style="height:20px" id="magnetic">Fetching...</div>
	<div style="height:20px" id="trueheading">Fetching...</div>
	<div style="height:20px" id="x">Fetching...</div>
	<div style="height:20px" id="y">Fetching...</div>
	<div style="height:20px" id="z">Fetching...</div>
	
	<div style="margin-bottom:10px;font-weight:bold;margin-top:10px;">Current Heading</div>
	<div style="height:20px" id="callcount4">Fetching...</div>
	<div style="height:20px" id="timestamp4">Fetching...</div>
	<div style="height:20px" id="accuracy4">Fetching...</div>
	<div style="height:20px" id="magnetic2">Fetching...</div>
	<div style="height:20px" id="trueheading2">Fetching...</div>
	<div style="height:20px" id="x2">Fetching...</div>
	<div style="height:20px" id="y2">Fetching...</div>
	<div style="height:20px" id="z2">Fetching...</div>
	
	<div style="margin-top:10px;margin-bottom:10px;font-weight:bold;">Forward Geocode: 444 Castro Street</div>
	<div id="fgc">Fetching...</div>

	<div style="margin-bottom:10px;margin-top:10px;;font-weight:bold;">Reverse Geocode: 444 Castro Street</div>
	<div id="rgc">Fetching...</div>

	
	<script>
	var count =0;
	var count2 = 0;
	var count3 =0;
	var count4 = 0;
	Titanium.Geolocation.getCurrentPosition(
		function(pos)
		{
			count2++;
			document.getElementById('callcount2').innerHTML = 'Call count = ' + count2;
			var timestamp = document.getElementById('timestamp2');
			var latitude = document.getElementById('latitude2');
			var longitude = document.getElementById('longitude2');
			var altitude = document.getElementById('altitude2');
			var accuracy = document.getElementById('accuracy2');
			var altitudeAccuracy = document.getElementById('altitudeAccuracy2');
			var heading = document.getElementById('heading2');
			var speed = document.getElementById('speed2');
			
			var coords = pos.coords;
			timestamp.innerHTML = 'Timestamp: ' + pos.timestamp;
			latitude.innerHTML = 'Latitude: ' + coords.latitude;
			longitude.innerHTML = 'Longitude: ' + coords.longitude;
		    altitude.innerHTML= 'Altitude: ' + coords.altitude;
			accuracy.innerHTML = 'Accuracy: ' + coords.accuracy;
			altitudeAccuracy.innerHTML = 'Altitude Accuracy: ' + coords.altitudeAccuracy;
			heading.innerHTML = 'Heading: ' + coords.heading;
			speed.innerHTML = 'Speed: ' + coords.speed;
			
		}, 
		function()
		{
			
		},
		{enableHighAccuracy:true}
	);

	Titanium.Geolocation.watchPosition(
		function(pos)
		{
			count++;
			document.getElementById('callcount').innerHTML = 'Call count = ' + count;

			var timestamp = document.getElementById('timestamp');
			var latitude = document.getElementById('latitude');
			var longitude = document.getElementById('longitude');
			var altitude = document.getElementById('altitude');
			var accuracy = document.getElementById('accuracy');
			var altitudeAccuracy = document.getElementById('altitudeAccuracy');
			var heading = document.getElementById('heading');
			var speed = document.getElementById('speed');

			var coords = pos.coords;
			timestamp.innerHTML = 'Timestamp: ' + pos.timestamp;
			latitude.innerHTML = 'Latitude: ' + coords.latitude;
			longitude.innerHTML = 'Longitude: ' + coords.longitude;
		    altitude.innerHTML= 'Altitude: ' + coords.altitude;
			accuracy.innerHTML = 'Accuracy: ' + coords.accuracy;
			altitudeAccuracy.innerHTML = 'Altitude Accuracy: ' + coords.altitudeAccuracy;
			heading.innerHTML = 'Heading: ' + coords.heading;
			speed.innerHTML = 'Speed: ' + coords.speed;

		}, 
		function()
		{
<<<<<<< HEAD

=======
>>>>>>> c8aa231b
		},
		{enableHighAccuracy:true}
	);
	
	if (Titanium.Platform.name == 'android')
	{
		document.getElementById("fgc").innerHTML = "Forward Geocoding not available yet on Android";
		document.getElementById("rgc").innerHTML = "Reverse Geocoding not available yet on Android";
		document.getElementById("compass").innerHTML = "No compass reading available on Android";
		document.getElementById("magneticfield").innerHTML = "No compass reading available on Android";

		document.getElementById("callcount3").innerHTML = "Call count: Not available";
		document.getElementById("timestamp3").innerHTML = "Timestamp: Not available";
		document.getElementById("accuracy3").innerHTML = "Accuracy: Not available";
		document.getElementById("magnetic").innerHTML = "Magnetic Heading: Not available";
		document.getElementById("trueheading").innerHTML = "True Heading: Not available";
		document.getElementById("x").innerHTML ="x: Not available";
		document.getElementById("y").innerHTML = "y: Not available";
		document.getElementById("z").innerHTML = "z: Not available";

		document.getElementById("callcount4").innerHTML = "Call count: Not available";
		document.getElementById("timestamp4").innerHTML = "Timestamp: Not available";
		document.getElementById("accuracy4").innerHTML = "Accuracy: Not available";
		document.getElementById("magnetic2").innerHTML = "Magnetic Heading: Not available";
		document.getElementById("trueheading2").innerHTML = "True Heading: Not available";
		document.getElementById("x2").innerHTML ="x: Not available";
		document.getElementById("y2").innerHTML = "y: Not available";
		document.getElementById("z2").innerHTML = "z: Not available";
	}
	else
	{
		//NOTE: compass is currently only available on iPhone in 0.8
		
		function magneticStrength(heading)
		{
		    // Compute and display the magnitude (size or strength) of the vector.
			//  magnitude = sqrt(x^2 + y^2 + z^2)
			
			var magnitude = Math.sqrt(heading.x*heading.x + heading.y*heading.y + heading.z*heading.z);
			
			document.getElementById("magneticfield").innerHTML = Math.round(magnitude);
		}
		
		Titanium.Geolocation.watchHeading(
			function(pos){
				count3++;

				document.getElementById("callcount3").innerHTML = "Call count: "+count3;
				document.getElementById("timestamp3").innerHTML = "Timestamp: "+pos.timestamp;
				document.getElementById("accuracy3").innerHTML = "Accuracy: "+pos.accuracy;
				document.getElementById("magnetic").innerHTML = "Magnetic Heading: "+pos.magneticHeading;
				document.getElementById("trueheading").innerHTML = "True Heading: "+pos.trueHeading;
				document.getElementById("x").innerHTML = "x: "+pos.x;
				document.getElementById("y").innerHTML = "y: "+pos.y;
				document.getElementById("z").innerHTML = "z: "+pos.z;
				magneticStrength(pos);
			},
			function(){
			
			}
		);

		Titanium.Geolocation.getCurrentHeading(
			function(pos){
				count4++;

				document.getElementById("callcount4").innerHTML = "Call count: "+count4;
				document.getElementById("timestamp4").innerHTML = "Timestamp: "+pos.timestamp;
				document.getElementById("accuracy4").innerHTML = "Accuracy: "+pos.accuracy;
				document.getElementById("magnetic2").innerHTML = "Magnetic Heading: "+pos.magneticHeading;
				document.getElementById("trueheading2").innerHTML = "True Heading: "+pos.trueHeading;
				document.getElementById("x2").innerHTML = "x: "+pos.x;
				document.getElementById("y2").innerHTML = "y: "+pos.y;
				document.getElementById("z2").innerHTML = "z: "+pos.z;
				
				magneticStrength(pos);
			},
			function(){
			
			}
		);
		
		Titanium.Geolocation.forwardGeocoder("444 Castro Street, Mountain View, CA 94041",function(evt)
		{
			document.getElementById("fgc").innerHTML = "latitude: "+evt.latitude + ", longitude: " + evt.longitude;

			Titanium.Geolocation.reverseGeocoder(evt.latitude,evt.longitude,function(evt)
			{
				if (!evt.success)
				{
					document.getElementById("rgc").innerHTML = "Failed";
				}
				else
				{
					var html = '<UL>';
					var places = evt.places;
					for (var c=0;c<places.length;c++)
					{
						html+='<LI>'+Titanium._JSON(places[c])+'</LI>';
					}
					html+='</UL>';
					document.getElementById("rgc").innerHTML = html;
				}
			});
		});

		document.getElementById("compass").innerHTML = Titanium.Geolocation.hasCompass ? "Compass present" : "No compass present";
	}
	
	
	</script>
</body>
</html><|MERGE_RESOLUTION|>--- conflicted
+++ resolved
@@ -118,10 +118,6 @@
 		}, 
 		function()
 		{
-<<<<<<< HEAD
-
-=======
->>>>>>> c8aa231b
 		},
 		{enableHighAccuracy:true}
 	);
