--- conflicted
+++ resolved
@@ -364,55 +364,38 @@
 		// so that it doesn't get the content height/width
 		if (!viewWidthDefinedLocal || !viewHeightDefinedLocal) {
 			Drawable d = imageView.getDrawable();
-<<<<<<< HEAD
-			double aspectRatio = 1;
-			int w = MeasureSpec.getSize(widthMeasureSpec);
-			int h = MeasureSpec.getSize(heightMeasureSpec);
-=======
->>>>>>> e76d8e4a
-
 			if (d != null) {
-				float aspectRatio = 1;
+				double aspectRatio = 1;
 				int w = MeasureSpec.getSize(widthMeasureSpec);
 				int h = MeasureSpec.getSize(heightMeasureSpec);
 
 				int ih = d.getIntrinsicHeight();
 				int iw = d.getIntrinsicWidth();
 				if (ih != 0 && iw != 0) {
-					aspectRatio = (double)ih / iw;
-				}
-			}
-			
-			// If the width and height is not specified, make sure that the height and width is
-			// proportional to the image aspect ratio
-			if (!viewWidthDefinedLocal && !viewHeightDefinedLocal && w != 0 && h != 0) {
-				double containerAspectRatio = (double) h / w;
-				if (containerAspectRatio < aspectRatio) {
-					viewHeightDefinedLocal = true;
-				} else {
-					viewWidthDefinedLocal = true;
-				}
-<<<<<<< HEAD
-			}
-
-			if (viewWidthDefinedLocal) {
-				maxWidth = w;
-				maxHeight = (int)Math.round(w * aspectRatio);
-			}
-			if (viewHeightDefinedLocal) {
-				maxHeight = h;
-				// donot override if the width is already defined
-				if (!viewWidthDefinedLocal) {
-					maxWidth = (int)Math.round(h / aspectRatio);
-=======
-				if (viewWidthDefined) {
+					aspectRatio = (double) ih / iw;
+				}
+
+				// If the width and height is not specified, make sure that the height and width is
+				// proportional to the image aspect ratio
+				if (!viewWidthDefinedLocal && !viewHeightDefinedLocal && w != 0 && h != 0) {
+					double containerAspectRatio = (double) h / w;
+					if (containerAspectRatio < aspectRatio) {
+						viewHeightDefinedLocal = true;
+					} else {
+						viewWidthDefinedLocal = true;
+					}
+				}
+
+				if (viewWidthDefinedLocal) {
 					maxWidth = w;
-					maxHeight = Math.round(w * aspectRatio);
-				}
-				if (viewHeightDefined) {
+					maxHeight = (int) Math.round(w * aspectRatio);
+				}
+				if (viewHeightDefinedLocal) {
 					maxHeight = h;
-					maxWidth = Math.round(h / aspectRatio);
->>>>>>> e76d8e4a
+					// donot override if the width is already defined
+					if (!viewWidthDefinedLocal) {
+						maxWidth = (int) Math.round(h / aspectRatio);
+					}
 				}
 			}
 		}
