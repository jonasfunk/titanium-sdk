--- conflicted
+++ resolved
@@ -16,10 +16,3 @@
 #else
 #define IS_XCODE_7 false
 #endif
-<<<<<<< HEAD
-
-//#define TI_USE_KROLL_THREAD
-
-#include "ThirdpartyNS.h"
-=======
->>>>>>> b5f1fc8c
