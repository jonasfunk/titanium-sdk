/**
 * Appcelerator Titanium Mobile
 * Copyright (c) 2009-2014 by Appcelerator, Inc. All Rights Reserved.
 * Licensed under the terms of the Apache Public License
 * Please see the LICENSE included with this distribution for details.
 */
package org.appcelerator.titanium;

import java.lang.ref.WeakReference;
import java.util.Iterator;
import java.util.Stack;
import java.util.concurrent.CopyOnWriteArrayList;

import org.appcelerator.kroll.KrollDict;
import org.appcelerator.kroll.KrollFunction;
import org.appcelerator.kroll.KrollProxy;
import org.appcelerator.kroll.KrollRuntime;
import org.appcelerator.kroll.common.Log;
import org.appcelerator.kroll.common.TiMessenger;
import org.appcelerator.titanium.TiLifecycle.OnLifecycleEvent;
import org.appcelerator.titanium.TiLifecycle.OnWindowFocusChangedEvent;
import org.appcelerator.titanium.TiLifecycle.interceptOnBackPressedEvent;
import org.appcelerator.titanium.proxy.ActionBarProxy;
import org.appcelerator.titanium.proxy.ActivityProxy;
import org.appcelerator.titanium.proxy.IntentProxy;
import org.appcelerator.titanium.proxy.TiViewProxy;
import org.appcelerator.titanium.proxy.TiWindowProxy;
import org.appcelerator.titanium.util.TiActivityResultHandler;
import org.appcelerator.titanium.util.TiActivitySupport;
import org.appcelerator.titanium.util.TiActivitySupportHelper;
import org.appcelerator.titanium.util.TiConvert;
import org.appcelerator.titanium.util.TiMenuSupport;
import org.appcelerator.titanium.util.TiPlatformHelper;
import org.appcelerator.titanium.util.TiUIHelper;
import org.appcelerator.titanium.util.TiWeakList;
import org.appcelerator.titanium.view.TiCompositeLayout;
import org.appcelerator.titanium.view.TiCompositeLayout.LayoutArrangement;

import android.app.Activity;
import android.app.AlertDialog;
import android.app.Dialog;
import android.content.Intent;
import android.content.IntentSender;
import android.content.res.Configuration;
import android.graphics.PixelFormat;
import android.os.Build;
import android.os.Bundle;
import android.os.Message;
import android.os.Messenger;
import android.os.RemoteException;
import android.support.v7.app.ActionBarActivity;
import android.view.KeyEvent;
import android.view.Menu;
import android.view.MenuItem;
import android.view.View;
import android.view.Window;
import android.view.WindowManager;

import com.appcelerator.analytics.APSAnalytics;

/**
 * The base class for all non tab Titanium activities. To learn more about Activities, see the
 * <a href="http://developer.android.com/reference/android/app/Activity.html">Android Activity documentation</a>.
 */
public abstract class TiBaseActivity extends ActionBarActivity 
	implements TiActivitySupport/*, ITiWindowHandler*/
{
	private static final String TAG = "TiBaseActivity";

	private static OrientationChangedListener orientationChangedListener = null;

	private boolean onDestroyFired = false;
	private int originalOrientationMode = -1;
	private boolean inForeground = false; // Indicates whether this activity is in foreground or not.
	private TiWeakList<OnLifecycleEvent> lifecycleListeners = new TiWeakList<OnLifecycleEvent>();
	private TiWeakList<OnWindowFocusChangedEvent> windowFocusChangedListeners = new TiWeakList<OnWindowFocusChangedEvent>();
	private TiWeakList<interceptOnBackPressedEvent> interceptOnBackPressedListeners = new TiWeakList<interceptOnBackPressedEvent>();
	private APSAnalytics analytics = APSAnalytics.getInstance();

	protected View layout;
	protected TiActivitySupportHelper supportHelper;
	protected int supportHelperId = -1;
	protected TiWindowProxy window;
	protected TiViewProxy view;
	protected ActivityProxy activityProxy;
	protected TiWeakList<ConfigurationChangedListener> configChangedListeners = new TiWeakList<ConfigurationChangedListener>();
	protected int orientationDegrees;
	protected TiMenuSupport menuHelper;
	protected Messenger messenger;
	protected int msgActivityCreatedId = -1;
	protected int msgId = -1;
	protected static int previousOrientation = -1;
	//Storing the activity's dialogs and their persistence 
	private CopyOnWriteArrayList<DialogWrapper> dialogs = new CopyOnWriteArrayList<DialogWrapper>();
	private Stack<TiWindowProxy> windowStack = new Stack<TiWindowProxy>();

	public TiWindowProxy lwWindow;
	public boolean isResumed = false;

	public class DialogWrapper {
		boolean isPersistent;
		AlertDialog dialog;
		WeakReference<TiBaseActivity> dialogActivity;
		
		public DialogWrapper(AlertDialog d, boolean persistent, WeakReference<TiBaseActivity> activity) {
			isPersistent = persistent;
			dialog = d;
			dialogActivity = activity;
		}
		
		public TiBaseActivity getActivity()
		{
			if (dialogActivity == null) {
				return null;
			} else {
				return dialogActivity.get();
			}
		}

		public void setActivity(WeakReference<TiBaseActivity> da)
		{
			dialogActivity = da;
		}

		public AlertDialog getDialog() {
			return dialog;
		}
		
		public void setDialog(AlertDialog d) {
			dialog = d;
		}
		
		public void release() 
		{
			dialog = null;
			dialogActivity = null;
		}

		public boolean getPersistent()
		{
			return isPersistent;
		}

		public void setPersistent(boolean p) 
		{
			isPersistent = p;
		}
	}

	public void addWindowToStack(TiWindowProxy proxy)
	{
		if (windowStack.contains(proxy)) {
			Log.e(TAG, "Window already exists in stack", Log.DEBUG_MODE);
			return;
		}
		boolean isEmpty = windowStack.empty();
		if (!isEmpty) {
			windowStack.peek().onWindowFocusChange(false);
		}
		windowStack.add(proxy);
		if (!isEmpty) {
			proxy.onWindowFocusChange(true);
		}
	}

	public void removeWindowFromStack(TiWindowProxy proxy)
	{
		proxy.onWindowFocusChange(false);

		boolean isTopWindow = ( (!windowStack.isEmpty()) && (windowStack.peek() == proxy) ) ? true : false;
		windowStack.remove(proxy);

		//Fire focus only if activity is not paused and the removed window was topWindow
		if (!windowStack.empty() && isResumed && isTopWindow) {
			TiWindowProxy nextWindow = windowStack.peek();
			nextWindow.onWindowFocusChange(true);
		}
	}

	/**
	 * Returns the window at the top of the stack.
	 * @return the top window or null if the stack is empty.
	 */
	public TiWindowProxy topWindowOnStack()
	{
		return (windowStack.isEmpty()) ? null : windowStack.peek();
	}

	// could use a normal ConfigurationChangedListener but since only orientation changes are
	// forwarded, create a separate interface in order to limit scope and maintain clarity 
	public static interface OrientationChangedListener
	{
		public void onOrientationChanged (int configOrientationMode);
	}

	public static void registerOrientationListener (OrientationChangedListener listener)
	{
		orientationChangedListener = listener;
	}

	public static void deregisterOrientationListener()
	{
		orientationChangedListener = null;
	}

	public static interface ConfigurationChangedListener
	{
		public void onConfigurationChanged(TiBaseActivity activity, Configuration newConfig);
	}

	/**
	 * @return the instance of TiApplication.
	 */
	public TiApplication getTiApp()
	{
		return (TiApplication) getApplication();
	}

	/**
	 * @return the window proxy associated with this activity.
	 */
	public TiWindowProxy getWindowProxy()
	{
		return this.window;
	}

	/**
	 * Sets the window proxy.
	 * @param proxy
	 */
	public void setWindowProxy(TiWindowProxy proxy)
	{
		this.window = proxy;
	}

	/**
	 * Sets the proxy for our layout (used for post layout event)
	 * 
	 * @param proxy
	 */
	public void setLayoutProxy(TiViewProxy proxy)
	{
		if (layout instanceof TiCompositeLayout) {
			((TiCompositeLayout) layout).setProxy(proxy);
		}
	}

	/**
	 * Sets the view proxy.
	 * @param proxy
	 */
	public void setViewProxy(TiViewProxy proxy)
	{
		this.view = proxy;
	}

	/**
	 * @return activity proxy associated with this activity.
	 */
	public ActivityProxy getActivityProxy()
	{
		return activityProxy;
	}

	public void addDialog(DialogWrapper d) 
	{
		if (!dialogs.contains(d)) {
			dialogs.add(d);
		}
	}
	
	public void removeDialog(Dialog d) 
	{
		for (int i = 0; i < dialogs.size(); i++) {
			DialogWrapper p = dialogs.get(i);
			if (p.getDialog().equals(d)) {
				p.release();
				dialogs.remove(i);
				return;
			}
		}
	}
	public void setActivityProxy(ActivityProxy proxy)
	{
		this.activityProxy = proxy;
	}

	/**
	 * @return the activity's current layout.
	 */
	public View getLayout()
	{
		return layout;
	}

	public void setLayout(View layout)
	{
		this.layout = layout;
	}

	public void addConfigurationChangedListener(ConfigurationChangedListener listener)
	{
		configChangedListeners.add(new WeakReference<ConfigurationChangedListener>(listener));
	}

	public void removeConfigurationChangedListener(ConfigurationChangedListener listener)
	{
		configChangedListeners.remove(listener);
	}

	public void registerOrientationChangedListener (OrientationChangedListener listener)
	{
		orientationChangedListener = listener;
	}

	public void deregisterOrientationChangedListener()
	{
		orientationChangedListener = null;
	}

	protected boolean getIntentBoolean(String property, boolean defaultValue)
	{
		Intent intent = getIntent();
		if (intent != null) {
			if (intent.hasExtra(property)) {
				return intent.getBooleanExtra(property, defaultValue);
			}
		}

		return defaultValue;
	}

	protected int getIntentInt(String property, int defaultValue)
	{
		Intent intent = getIntent();
		if (intent != null) {
			if (intent.hasExtra(property)) {
				return intent.getIntExtra(property, defaultValue);
			}
		}

		return defaultValue;
	}

	protected String getIntentString(String property, String defaultValue)
	{
		Intent intent = getIntent();
		if (intent != null) {
			if (intent.hasExtra(property)) {
				return intent.getStringExtra(property);
			}
		}

		return defaultValue;
	}


	protected void updateTitle()
	{
		if (window == null) return;

		if (window.hasProperty(TiC.PROPERTY_TITLE)) {
			String oldTitle = (String) getTitle();
			String newTitle = TiConvert.toString(window.getProperty(TiC.PROPERTY_TITLE));

			if (oldTitle == null) {
				oldTitle = "";
			}

			if (newTitle == null) {
				newTitle = "";
			}

			if (!newTitle.equals(oldTitle)) {
				final String fnewTitle = newTitle;
				runOnUiThread(new Runnable(){
					public void run() {
						setTitle(fnewTitle);
					}
				});
			}
		}
	}

	// Subclasses can override to provide a custom layout
	protected View createLayout()
	{
		LayoutArrangement arrangement = LayoutArrangement.DEFAULT;

		String layoutFromIntent = getIntentString(TiC.INTENT_PROPERTY_LAYOUT, "");
		if (layoutFromIntent.equals(TiC.LAYOUT_HORIZONTAL)) {
			arrangement = LayoutArrangement.HORIZONTAL;

		} else if (layoutFromIntent.equals(TiC.LAYOUT_VERTICAL)) {
			arrangement = LayoutArrangement.VERTICAL;
		}

		// set to null for now, this will get set correctly in setWindowProxy()
		return new TiCompositeLayout(this, arrangement, null);
	}

	protected void setFullscreen(boolean fullscreen)
	{
		if (fullscreen) {
			getWindow().addFlags(WindowManager.LayoutParams.FLAG_FULLSCREEN);
		}
	}

	// Subclasses can override to handle post-creation (but pre-message fire) logic
	protected void windowCreated()
	{
		boolean fullscreen = getIntentBoolean(TiC.PROPERTY_FULLSCREEN, false);
		boolean modal = getIntentBoolean(TiC.PROPERTY_MODAL, false);
		int softInputMode = getIntentInt(TiC.PROPERTY_WINDOW_SOFT_INPUT_MODE, -1);
		int windowFlags = getIntentInt(TiC.PROPERTY_WINDOW_FLAGS, 0);
		boolean hasSoftInputMode = softInputMode != -1;
		
		setFullscreen(fullscreen);
		
		if (windowFlags > 0) {
			getWindow().addFlags(windowFlags);
		}

		this.requestWindowFeature(Window.FEATURE_PROGRESS);
		this.requestWindowFeature(Window.FEATURE_INDETERMINATE_PROGRESS);
		
		if (modal) {
			if (Build.VERSION.SDK_INT < TiC.API_LEVEL_ICE_CREAM_SANDWICH) {
				// This flag is deprecated in API 14. On ICS, the background is not blurred but straight black.
				getWindow().addFlags(WindowManager.LayoutParams.FLAG_BLUR_BEHIND);
			}
		}

		if (hasSoftInputMode) {
			Log.d(TAG, "windowSoftInputMode: " + softInputMode, Log.DEBUG_MODE);
			getWindow().setSoftInputMode(softInputMode);
		}

		boolean useActivityWindow = getIntentBoolean(TiC.INTENT_PROPERTY_USE_ACTIVITY_WINDOW, false);
		if (useActivityWindow) {
			int windowId = getIntentInt(TiC.INTENT_PROPERTY_WINDOW_ID, -1);
			TiActivityWindows.windowCreated(this, windowId);
		}
	}

	@Override
	/**
	 * When the activity is created, this method adds it to the activity stack and
	 * fires a javascript 'create' event.
	 * @param savedInstanceState Bundle of saved data.
	 */
	protected void onCreate(Bundle savedInstanceState)
	{
		Log.d(TAG, "Activity " + this + " onCreate", Log.DEBUG_MODE);

		inForeground = true;
		TiApplication tiApp = getTiApp();

		if (tiApp.isRestartPending()) {
			super.onCreate(savedInstanceState);
			if (!isFinishing()) {
				finish();
			}
			return;
		}

		// If all the activities has been killed and the runtime has been disposed or the app's hosting process has
		// been killed, we cannot recover one specific activity because the info of the top-most view proxy has been
		// lost (TiActivityWindows.dispose()). In this case, we have to restart the app.
		if (TiBaseActivity.isUnsupportedReLaunch(this, savedInstanceState)) {
			Log.w(TAG, "Runtime has been disposed or app has been killed. Finishing.");
			super.onCreate(savedInstanceState);
			tiApp.scheduleRestart(250);
			finish();
			return;
		}

		TiApplication.addToActivityStack(this);

		// create the activity proxy here so that it is accessible from the activity in all cases
		activityProxy = new ActivityProxy(this);
		

		// Increment the reference count so we correctly clean up when all of our activities have been destroyed
		KrollRuntime.incrementActivityRefCount();

		Intent intent = getIntent();
		if (intent != null) {
			if (intent.hasExtra(TiC.INTENT_PROPERTY_MESSENGER)) {
				messenger = (Messenger) intent.getParcelableExtra(TiC.INTENT_PROPERTY_MESSENGER);
				msgActivityCreatedId = intent.getIntExtra(TiC.INTENT_PROPERTY_MSG_ACTIVITY_CREATED_ID, -1);
				msgId = intent.getIntExtra(TiC.INTENT_PROPERTY_MSG_ID, -1);
			}

			if (intent.hasExtra(TiC.PROPERTY_WINDOW_PIXEL_FORMAT)) {
				getWindow().setFormat(intent.getIntExtra(TiC.PROPERTY_WINDOW_PIXEL_FORMAT, PixelFormat.UNKNOWN));
			}
		}

		// Doing this on every create in case the activity is externally created.
		TiPlatformHelper.getInstance().intializeDisplayMetrics(this);

		if (layout == null) {
			layout = createLayout();
		}
		if (intent != null && intent.hasExtra(TiC.PROPERTY_KEEP_SCREEN_ON)) {
			layout.setKeepScreenOn(intent.getBooleanExtra(TiC.PROPERTY_KEEP_SCREEN_ON, layout.getKeepScreenOn()));
		}

		// Set the theme of the activity before calling super.onCreate().
		// On 2.3 devices, it does not work if the theme is set after super.onCreate.
		int theme = getIntentInt(TiC.PROPERTY_THEME, -1);
		if (theme != -1) {
			this.setTheme(theme);
		}

		super.onCreate(savedInstanceState);
		
		// we only want to set the current activity for good in the resume state but we need it right now.
		// save off the existing current activity, set ourselves to be the new current activity temporarily 
		// so we don't run into problems when we give the proxy the event
		Activity tempCurrentActivity = tiApp.getCurrentActivity();
		tiApp.setCurrentActivity(this, this);

		windowCreated();

		if (activityProxy != null) {
			activityProxy.fireEvent(TiC.EVENT_CREATE, null);
		}

		// set the current activity back to what it was originally
		tiApp.setCurrentActivity(this, tempCurrentActivity);

		setContentView(layout);

		// Set the title of the activity after setContentView.
		// On 2.3 devices, if the title is set before setContentView, the app will crash when a NoTitleBar theme is used.
		updateTitle();

		sendMessage(msgActivityCreatedId);
		// for backwards compatibility
		sendMessage(msgId);

		// store off the original orientation for the activity set in the AndroidManifest.xml
		// for later use
		originalOrientationMode = getRequestedOrientation();

		if (window != null) {
			window.onWindowActivityCreated();
		}
	}

	public int getOriginalOrientationMode()
	{
		return originalOrientationMode;
	}

	public boolean isInForeground()
	{
		return inForeground;
	}

	protected void sendMessage(final int msgId)
	{
		if (messenger == null || msgId == -1) {
			return;
		}

		// fire an async message on this thread's queue
		// so we don't block onCreate() from returning
		TiMessenger.postOnMain(new Runnable() {
			public void run()
			{
				handleSendMessage(msgId);
			}
		});
	}

	protected void handleSendMessage(int messageId)
	{
		try {
			Message message = TiMessenger.getMainMessenger().getHandler().obtainMessage(messageId, this);
			messenger.send(message);

		} catch (RemoteException e) {
			Log.e(TAG, "Unable to message creator. finishing.", e);
			finish();

		} catch (RuntimeException e) {
			Log.e(TAG, "Unable to message creator. finishing.", e);
			finish();
		}
	}

	protected TiActivitySupportHelper getSupportHelper()
	{
		if (supportHelper == null) {
			this.supportHelper = new TiActivitySupportHelper(this);
			// Register the supportHelper so we can get it back when the activity is recovered from force-quitting.
			supportHelperId = TiActivitySupportHelpers.addSupportHelper(supportHelper);
		}

		return supportHelper;
	}

	// Activity Support
	public int getUniqueResultCode()
	{
		return getSupportHelper().getUniqueResultCode();
	}

	/**
	 * See TiActivitySupport.launchActivityForResult for more details.
	 */
	public void launchActivityForResult(Intent intent, int code, TiActivityResultHandler resultHandler)
	{
		getSupportHelper().launchActivityForResult(intent, code, resultHandler);
	}
	
	/**
	 * See TiActivitySupport.launchIntentSenderForResult for more details.
	 */
	public void launchIntentSenderForResult(IntentSender intent, int requestCode, Intent fillInIntent, int flagsMask, int flagsValues, int extraFlags, Bundle options, TiActivityResultHandler resultHandler)
	{
		getSupportHelper().launchIntentSenderForResult(intent, requestCode, fillInIntent, flagsMask, flagsValues, extraFlags, options, resultHandler);
	}

	@Override
	protected void onActivityResult(int requestCode, int resultCode, Intent data)
	{
		super.onActivityResult(requestCode, resultCode, data);
		getSupportHelper().onActivityResult(requestCode, resultCode, data);
	}

	@Override
	public void onBackPressed()
	{
		synchronized (interceptOnBackPressedListeners.synchronizedList()) {
			for (interceptOnBackPressedEvent listener : interceptOnBackPressedListeners.nonNull()) {
				try {
					if (listener.interceptOnBackPressed()) {
						return;
					}

				} catch (Throwable t) {
					Log.e(TAG, "Error dispatching interceptOnBackPressed event: " + t.getMessage(), t);
				}
			}
		}

		TiWindowProxy topWindow = topWindowOnStack();

		// Prevent default Android behavior for "back" press
		// if the top window has a listener to handle the event.
		if (topWindow != null && topWindow.hasListeners(TiC.EVENT_ANDROID_BACK)) {
			topWindow.fireEvent(TiC.EVENT_ANDROID_BACK, null);

		} else {
			// If event is not handled by any listeners allow default behavior.
			super.onBackPressed();
		}
	}

	@Override
	public boolean dispatchKeyEvent(KeyEvent event) 
	{
		boolean handled = false;
		
		TiViewProxy window;
		if (this.window != null) {
			window = this.window;
		} else {
			window = this.view;
		}
		
		if (window == null) {
			return super.dispatchKeyEvent(event);
		}

		switch(event.getKeyCode()) {
			case KeyEvent.KEYCODE_BACK : {
				
				if (event.getAction() == KeyEvent.ACTION_UP) {
					String backEvent = "android:back";
					KrollProxy proxy = null;
					//android:back could be fired from a tabGroup window (activityProxy)
					//or hw window (window).This event is added specifically to the activity
					//proxy of a tab group in window.js
					if (activityProxy.hasListeners(backEvent)) {
						proxy = activityProxy;
					} else if (window.hasListeners(backEvent)) {
						proxy = window;
					}
					
					if (proxy != null) {
						proxy.fireEvent(backEvent, null);
						handled = true;
					}
					
				}
				break;
			}
			case KeyEvent.KEYCODE_CAMERA : {
				if (window.hasListeners(TiC.EVENT_ANDROID_CAMERA)) {
					if (event.getAction() == KeyEvent.ACTION_UP) {
						window.fireEvent(TiC.EVENT_ANDROID_CAMERA, null);
					}
					handled = true;
				}
				// TODO: Deprecate old event
				if (window.hasListeners("android:camera")) {
					if (event.getAction() == KeyEvent.ACTION_UP) {
						window.fireEvent("android:camera", null);
					}
					handled = true;
				}

				break;
			}
			case KeyEvent.KEYCODE_FOCUS : {
				if (window.hasListeners(TiC.EVENT_ANDROID_FOCUS)) {
					if (event.getAction() == KeyEvent.ACTION_UP) {
						window.fireEvent(TiC.EVENT_ANDROID_FOCUS, null);
					}
					handled = true;
				}
				// TODO: Deprecate old event
				if (window.hasListeners("android:focus")) {
					if (event.getAction() == KeyEvent.ACTION_UP) {
						window.fireEvent("android:focus", null);
					}
					handled = true;
				}

				break;
			}
			case KeyEvent.KEYCODE_SEARCH : {
				if (window.hasListeners(TiC.EVENT_ANDROID_SEARCH)) {
					if (event.getAction() == KeyEvent.ACTION_UP) {
						window.fireEvent(TiC.EVENT_ANDROID_SEARCH, null);
					}
					handled = true;
				}
				// TODO: Deprecate old event
				if (window.hasListeners("android:search")) {
					if (event.getAction() == KeyEvent.ACTION_UP) {
						window.fireEvent("android:search", null);
					}
					handled = true;
				}

				break;
			}
			case KeyEvent.KEYCODE_VOLUME_UP : {
				if (window.hasListeners(TiC.EVENT_ANDROID_VOLUP)) {
					if (event.getAction() == KeyEvent.ACTION_UP) {
						window.fireEvent(TiC.EVENT_ANDROID_VOLUP, null);
					}
					handled = true;
				}
				// TODO: Deprecate old event
				if (window.hasListeners("android:volup")) {
					if (event.getAction() == KeyEvent.ACTION_UP) {
						window.fireEvent("android:volup", null);
					}
					handled = true;
				}

				break;
			}
			case KeyEvent.KEYCODE_VOLUME_DOWN : {
				if (window.hasListeners(TiC.EVENT_ANDROID_VOLDOWN)) {
					if (event.getAction() == KeyEvent.ACTION_UP) {
						window.fireEvent(TiC.EVENT_ANDROID_VOLDOWN, null);
					}
					handled = true;
				}
				// TODO: Deprecate old event
				if (window.hasListeners("android:voldown")) {
					if (event.getAction() == KeyEvent.ACTION_UP) {
						window.fireEvent("android:voldown", null);
					}
					handled = true;
				}

				break;
			}
		}
			
		if (!handled) {
			handled = super.dispatchKeyEvent(event);
		}

		return handled;
	}

	@Override
	public boolean onCreateOptionsMenu(Menu menu)
	{
		// If targetSdkVersion is set to 11+, Android will invoke this function 
		// to initialize the menu (since it's part of the action bar). Due
		// to the fix for Android bug 2373, activityProxy won't be initialized b/c the
		// activity is expected to restart, so we will ignore it.
		if (activityProxy == null) {
			return false;
		}

		if (menuHelper == null) {
			menuHelper = new TiMenuSupport(activityProxy);
		}

		return menuHelper.onCreateOptionsMenu(super.onCreateOptionsMenu(menu), menu);
	}

	@Override
	public boolean onOptionsItemSelected(MenuItem item)
	{
		switch (item.getItemId()) {
			case android.R.id.home:
				if (activityProxy != null) {
					ActionBarProxy actionBarProxy = activityProxy.getActionBar();
					if (actionBarProxy != null) {
						KrollFunction onHomeIconItemSelected = (KrollFunction) actionBarProxy
							.getProperty(TiC.PROPERTY_ON_HOME_ICON_ITEM_SELECTED);
						KrollDict event = new KrollDict();
						event.put(TiC.EVENT_PROPERTY_SOURCE, actionBarProxy);
						if (onHomeIconItemSelected != null) {
							onHomeIconItemSelected.call(activityProxy.getKrollObject(), new Object[] { event });
						}
					}
				}
				return true;
			default:
				return menuHelper.onOptionsItemSelected(item);
		}
	}

	@Override
	public boolean onPrepareOptionsMenu(Menu menu)
	{
		return menuHelper.onPrepareOptionsMenu(super.onPrepareOptionsMenu(menu), menu);
	}

	public static void callOrientationChangedListener(Configuration newConfig) 
	{
		if (orientationChangedListener != null && previousOrientation != newConfig.orientation) {
			previousOrientation = newConfig.orientation;
			orientationChangedListener.onOrientationChanged (newConfig.orientation);
		}
	}

	@Override
	public void onConfigurationChanged(Configuration newConfig)
	{
		super.onConfigurationChanged(newConfig);

		for (WeakReference<ConfigurationChangedListener> listener : configChangedListeners) {
			if (listener.get() != null) {
				listener.get().onConfigurationChanged(this, newConfig);
			}
		}

		callOrientationChangedListener(newConfig);
	}

	@Override
	protected void onNewIntent(Intent intent) 
	{
		super.onNewIntent(intent);

		Log.d(TAG, "Activity " + this + " onNewIntent", Log.DEBUG_MODE);

		if (activityProxy != null) {
			IntentProxy ip = new IntentProxy(intent);
			KrollDict data = new KrollDict();
			data.put(TiC.PROPERTY_INTENT, ip);
			activityProxy.fireSyncEvent(TiC.EVENT_NEW_INTENT, data);
			// TODO: Deprecate old event
			activityProxy.fireSyncEvent("newIntent", data);
		}
	}

	public void addOnLifecycleEventListener(OnLifecycleEvent listener)
	{
		lifecycleListeners.add(new WeakReference<OnLifecycleEvent>(listener));
	}

	public void addOnWindowFocusChangedEventListener(OnWindowFocusChangedEvent listener)
	{
		windowFocusChangedListeners.add(new WeakReference<OnWindowFocusChangedEvent>(listener));
	}

	public void addInterceptOnBackPressedEventListener(interceptOnBackPressedEvent listener)
	{
		interceptOnBackPressedListeners.add(new WeakReference<interceptOnBackPressedEvent>(listener));
	}

	public void removeOnLifecycleEventListener(OnLifecycleEvent listener)
	{
		// TODO stub
	}

	private void releaseDialogs(boolean finish)
	{
		//clean up dialogs when activity is pausing or finishing
		for (Iterator<DialogWrapper> iter = dialogs.iterator(); iter.hasNext(); ) {
			DialogWrapper p = iter.next();
			Dialog dialog = p.getDialog();
			boolean persistent = p.getPersistent();
			//if the activity is pausing but not finishing, clean up dialogs only if
			//they are non-persistent
			if (finish || !persistent) {
				if (dialog != null && dialog.isShowing()) {
					dialog.dismiss();
				}
				dialogs.remove(p);
			}
		}
	}

	@Override
	public void onWindowFocusChanged(boolean hasFocus)
	{
		synchronized (windowFocusChangedListeners.synchronizedList()) {
			for (OnWindowFocusChangedEvent listener : windowFocusChangedListeners.nonNull()) {
				try {
					listener.onWindowFocusChanged(hasFocus);

				} catch (Throwable t) {
					Log.e(TAG, "Error dispatching onWindowFocusChanged event: " + t.getMessage(), t);
				}
			}
		}
		super.onWindowFocusChanged(hasFocus);
	}

	@Override
	/**
	 * When this activity pauses, this method sets the current activity to null, fires a javascript 'pause' event,
	 * and if the activity is finishing, remove all dialogs associated with it.
	 */
	protected void onPause() 
	{
		inForeground = false;
		super.onPause();
		isResumed = false;

		Log.d(TAG, "Activity " + this + " onPause", Log.DEBUG_MODE);

		TiApplication tiApp = getTiApp();
		if (tiApp.isRestartPending()) {
			releaseDialogs(true);
			if (!isFinishing()) {
				finish();
			}
			return;
		}

		if (!windowStack.empty()) {
			windowStack.peek().onWindowFocusChange(false);
		}
	
		TiApplication.updateActivityTransitionState(true);
		tiApp.setCurrentActivity(this, null);
		TiUIHelper.showSoftKeyboard(getWindow().getDecorView(), false);

		if (this.isFinishing()) {
			releaseDialogs(true);
		} else {
			//release non-persistent dialogs when activity hides
			releaseDialogs(false);
		}

		if (activityProxy != null) {
			activityProxy.fireEvent(TiC.EVENT_PAUSE, null);
		}

		synchronized (lifecycleListeners.synchronizedList()) {
			for (OnLifecycleEvent listener : lifecycleListeners.nonNull()) {
				try {
					TiLifecycle.fireLifecycleEvent(this, listener, TiLifecycle.LIFECYCLE_ON_PAUSE);

				} catch (Throwable t) {
					Log.e(TAG, "Error dispatching lifecycle event: " + t.getMessage(), t);
				}
			}
		}

		// Checkpoint for ti.background event
		if (tiApp != null && TiApplication.getInstance().isAnalyticsEnabled()) {
			analytics.sendAppBackgroundEvent();
		}
	}

	@Override
	/**
	 * When the activity resumes, this method updates the current activity to this and fires a javascript
	 * 'resume' event.
	 */
	protected void onResume()
	{
		inForeground = true;
		super.onResume();
		if (isFinishing()) {
			return;
		}

		Log.d(TAG, "Activity " + this + " onResume", Log.DEBUG_MODE);

		TiApplication tiApp = getTiApp();
		if (tiApp.isRestartPending()) {
			if (!isFinishing()) {
				finish();
			}
			return;
		}

		if (!windowStack.empty()) {
			windowStack.peek().onWindowFocusChange(true);
		} 
		
		tiApp.setCurrentActivity(this, this);
		TiApplication.updateActivityTransitionState(false);
		
		if (activityProxy != null) {
			activityProxy.fireEvent(TiC.EVENT_RESUME, null);
		}

		synchronized (lifecycleListeners.synchronizedList()) {
			for (OnLifecycleEvent listener : lifecycleListeners.nonNull()) {
				try {
					TiLifecycle.fireLifecycleEvent(this, listener, TiLifecycle.LIFECYCLE_ON_RESUME);

				} catch (Throwable t) {
					Log.e(TAG, "Error dispatching lifecycle event: " + t.getMessage(), t);
				}
			}
		}

		isResumed = true;

		// Checkpoint for ti.foreground event
		//String deployType = tiApp.getAppProperties().getString("ti.deploytype", "unknown");
		if(TiApplication.getInstance().isAnalyticsEnabled()){
			analytics.sendAppForegroundEvent();
		}
	}

	@Override
	/**
	 * When this activity starts, this method updates the current activity to this if necessary and
	 * fire javascript 'start' and 'focus' events. Focus events will only fire if 
	 * the activity is not a tab activity.
	 */
	protected void onStart()
	{
		inForeground = true;
		super.onStart();
		if (isFinishing()) {
			return;
		}

		// Newer versions of Android appear to turn this on by default.
		// Turn if off until an activity indicator is shown.
		setProgressBarIndeterminateVisibility(false);

		Log.d(TAG, "Activity " + this + " onStart", Log.DEBUG_MODE);

		TiApplication tiApp = getTiApp();

		if (tiApp.isRestartPending()) {
			if (!isFinishing()) {
				finish();
			}
			return;
		}

		updateTitle();

		if (activityProxy != null) {
			// we only want to set the current activity for good in the resume state but we need it right now.
			// save off the existing current activity, set ourselves to be the new current activity temporarily 
			// so we don't run into problems when we give the proxy the event
			Activity tempCurrentActivity = tiApp.getCurrentActivity();
			tiApp.setCurrentActivity(this, this);

			activityProxy.fireEvent(TiC.EVENT_START, null);

			// set the current activity back to what it was originally
			tiApp.setCurrentActivity(this, tempCurrentActivity);
		}

		synchronized (lifecycleListeners.synchronizedList()) {
			for (OnLifecycleEvent listener : lifecycleListeners.nonNull()) {
				try {
					TiLifecycle.fireLifecycleEvent(this, listener, TiLifecycle.LIFECYCLE_ON_START);

				} catch (Throwable t) {
					Log.e(TAG, "Error dispatching lifecycle event: " + t.getMessage(), t);
				}
			}
		}
		// store current configuration orientation
		// This fixed bug with double orientation chnage firing when activity starts in landscape 
		previousOrientation = getResources().getConfiguration().orientation;
	}

	@Override
	/**
	 * When this activity stops, this method fires the javascript 'blur' and 'stop' events. Blur events will only fire
	 * if the activity is not a tab activity.
	 */
	protected void onStop()
	{
		inForeground = false;
		super.onStop();

		Log.d(TAG, "Activity " + this + " onStop", Log.DEBUG_MODE);

		if (getTiApp().isRestartPending()) {
			if (!isFinishing()) {
				finish();
			}
			return;
		}

		if (activityProxy != null) {
			activityProxy.fireEvent(TiC.EVENT_STOP, null);
		}

		synchronized (lifecycleListeners.synchronizedList()) {
			for (OnLifecycleEvent listener : lifecycleListeners.nonNull()) {
				try {
					TiLifecycle.fireLifecycleEvent(this, listener, TiLifecycle.LIFECYCLE_ON_STOP);

				} catch (Throwable t) {
					Log.e(TAG, "Error dispatching lifecycle event: " + t.getMessage(), t);
				}
			}
		}
		KrollRuntime.suggestGC();
	}

	@Override
	/**
	 * When this activity restarts, this method updates the current activity to this and fires javascript 'restart'
	 * event.
	 */
	protected void onRestart()
	{
		inForeground = true;
		super.onRestart();

		Log.d(TAG, "Activity " + this + " onRestart", Log.DEBUG_MODE);
		
		TiApplication tiApp = getTiApp();
		if (tiApp.isRestartPending()) {
			if (!isFinishing()) {
				finish();
			}

			return;
		}

		if (activityProxy != null) {
			// we only want to set the current activity for good in the resume state but we need it right now.
			// save off the existing current activity, set ourselves to be the new current activity temporarily 
			// so we don't run into problems when we give the proxy the event
			Activity tempCurrentActivity = tiApp.getCurrentActivity();
			tiApp.setCurrentActivity(this, this);

			activityProxy.fireEvent(TiC.EVENT_RESTART, null);

			// set the current activity back to what it was originally
			tiApp.setCurrentActivity(this, tempCurrentActivity);
		}
	}

	@Override
	/**
	 * When the activity is about to go into the background as a result of user choice, this method fires the 
	 * javascript 'userleavehint' event.
	 */
	protected void onUserLeaveHint()
	{
		Log.d(TAG, "Activity " + this + " onUserLeaveHint", Log.DEBUG_MODE);

		if (getTiApp().isRestartPending()) {
			if (!isFinishing()) {
				finish();
			}
			return;
		}

		if (activityProxy != null) {
			activityProxy.fireEvent(TiC.EVENT_USER_LEAVE_HINT, null);
		}

		super.onUserLeaveHint();
	}
	
	@Override
	/**
	 * When this activity is destroyed, this method removes it from the activity stack, performs
	 * clean up, and fires javascript 'destroy' event. 
	 */
	protected void onDestroy()
	{
		Log.d(TAG, "Activity " + this + " onDestroy", Log.DEBUG_MODE);

		inForeground = false;
		TiApplication tiApp = getTiApp();
		//Clean up dialogs when activity is destroyed. 
		releaseDialogs(true);

		if (tiApp.isRestartPending()) {
			super.onDestroy();
			if (!isFinishing()) {
				finish();
			}
			return;
		}

		synchronized (lifecycleListeners.synchronizedList()) {
			for (OnLifecycleEvent listener : lifecycleListeners.nonNull()) {
				try {
					TiLifecycle.fireLifecycleEvent(this, listener, TiLifecycle.LIFECYCLE_ON_DESTROY);

				} catch (Throwable t) {
					Log.e(TAG, "Error dispatching lifecycle event: " + t.getMessage(), t);
				}
			}
		}

		super.onDestroy();

		boolean isFinishing = isFinishing();

		// If the activity is finishing, remove the windowId and supportHelperId so the window and supportHelper can be released.
		// If the activity is forced to destroy by Android OS, keep the windowId and supportHelperId so the activity can be recovered.
		if (isFinishing) {
			int windowId = getIntentInt(TiC.INTENT_PROPERTY_WINDOW_ID, -1);
			TiActivityWindows.removeWindow(windowId);
			TiActivitySupportHelpers.removeSupportHelper(supportHelperId);
		}

		fireOnDestroy();

		if (layout instanceof TiCompositeLayout) {
			Log.d(TAG, "Layout cleanup.", Log.DEBUG_MODE);
			((TiCompositeLayout) layout).removeAllViews();
		}
		layout = null;

		//LW windows
		if (window == null && view != null) {
			view.releaseViews();
			view = null;
		}

		if (window != null) {
			window.closeFromActivity(isFinishing);
			window = null;
		}

		if (menuHelper != null) {
			menuHelper.destroy();
			menuHelper = null;
		}

		if (activityProxy != null) {
			activityProxy.release();
			activityProxy = null;
		}

		// Don't dispose the runtime if the activity is forced to destroy by Android,
		// so we can recover the activity later.
		KrollRuntime.decrementActivityRefCount(isFinishing);
		KrollRuntime.suggestGC();
	}

	@Override
	protected void onSaveInstanceState(Bundle outState)
	{
		super.onSaveInstanceState(outState);

		// If the activity is forced to destroy by Android, save the supportHelperId so
		// we can get it back when the activity is recovered.
		if (!isFinishing() && supportHelper != null) {
			outState.putInt("supportHelperId", supportHelperId);
		}
	}

	@Override
	protected void onRestoreInstanceState(Bundle savedInstanceState)
	{
		super.onRestoreInstanceState(savedInstanceState);

		if (savedInstanceState.containsKey("supportHelperId")) {
			supportHelperId = savedInstanceState.getInt("supportHelperId");
			supportHelper = TiActivitySupportHelpers.retrieveSupportHelper(this, supportHelperId);
			if (supportHelper == null) {
				Log.e(TAG, "Unable to retrieve the activity support helper.");
			}
		}
	}

	// called in order to ensure that the onDestroy call is only acted upon once.
	// should be called by any subclass
	protected void fireOnDestroy()
	{
		if (!onDestroyFired) {
			if (activityProxy != null) {
				activityProxy.fireEvent(TiC.EVENT_DESTROY, null);
			}
			onDestroyFired = true;
		}
	}

	protected boolean shouldFinishRootActivity()
	{
		return getIntentBoolean(TiC.INTENT_PROPERTY_FINISH_ROOT, false);
	}

	@Override
	public void finish()
	{
		super.finish();

		if (shouldFinishRootActivity()) {
			TiApplication app = getTiApp();
			if (app != null) {
				TiRootActivity rootActivity = app.getRootActivity();
				if (rootActivity != null && !(rootActivity.equals(this)) && !rootActivity.isFinishing()) {
					rootActivity.finish();
				} else if (rootActivity == null && !app.isRestartPending()) {
					// When the root activity has been killed and garbage collected and the app is not scheduled to restart,
					// we need to force finish the root activity while this activity has an intent to finish root.
					// This happens when the "Don't keep activities" option is enabled and the user stays in some activity
					// (eg. heavyweight window, tabgroup) other than the root activity for a while and then he wants to back
					// out the app.
					app.setForceFinishRootActivity(true);
				}
			}
		}
	}

	// These activityOnXxxx are all used by TiLaunchActivity when
	// the android bug 2373 is detected and the app is being re-started.
	// By calling these from inside its on onXxxx handlers, TiLaunchActivity
	// can avoid calling super.onXxxx (super being TiBaseActivity), which would
	// result in a bunch of Titanium-specific code running when we don't need it
	// since we are restarting the app as fast as possible. Calling these methods
	// allows TiLaunchActivity to fulfill the requirement that the Android built-in
	// Activity's onXxxx must be called. (Think of these as something like super.super.onXxxx
	// from inside TiLaunchActivity.)
	protected void activityOnPause()
	{
		super.onPause();
	}
	protected void activityOnRestart()
	{
		super.onRestart();
	}
	protected void activityOnResume()
	{
		super.onResume();
	}
	protected void activityOnStop()
	{
		super.onStop();
	}
	protected void activityOnStart()
	{
		super.onStart();
	}
	protected void activityOnDestroy()
	{
		super.onDestroy();
	}

	public void activityOnCreate(Bundle savedInstanceState)
	{
		super.onCreate(savedInstanceState);
	}

	/**
	 * Called by the onCreate methods of TiBaseActivity to determine if an unsupported application
	 * re-launch appears to be occurring.
	 * @param activity The Activity getting the onCreate
	 * @param savedInstanceState The argument passed to the onCreate. A non-null value is a "tell"
	 * that the system is re-starting a killed application.
	 */
	public static boolean isUnsupportedReLaunch(Activity activity, Bundle savedInstanceState)
	{
<<<<<<< HEAD
		// We have to relaunch the app if
		// 1. all the activities have been killed and the runtime has been disposed or
		// 2. the app's hosting process has been killed. In this case, onDestroy or any other method
		// is not called. We can check the status of the root activity to detect this situation.
		if (savedInstanceState != null && !(activity instanceof TiLaunchActivity) &&
				(KrollRuntime.getInstance().getRuntimeState() == KrollRuntime.State.DISPOSED || TiApplication.getInstance().rootActivityLatch.getCount() != 0)) {
=======
		// If all the activities has been killed and the runtime has been disposed, we have to relaunch
		// the app.
		if (KrollRuntime.isDisposed() && savedInstanceState != null && !(activity instanceof TiLaunchActivity)) {
>>>>>>> 35966fb0
			return true;
		}
		return false;
	}
}
<|MERGE_RESOLUTION|>--- conflicted
+++ resolved
@@ -1393,18 +1393,12 @@
 	 */
 	public static boolean isUnsupportedReLaunch(Activity activity, Bundle savedInstanceState)
 	{
-<<<<<<< HEAD
 		// We have to relaunch the app if
 		// 1. all the activities have been killed and the runtime has been disposed or
 		// 2. the app's hosting process has been killed. In this case, onDestroy or any other method
 		// is not called. We can check the status of the root activity to detect this situation.
 		if (savedInstanceState != null && !(activity instanceof TiLaunchActivity) &&
-				(KrollRuntime.getInstance().getRuntimeState() == KrollRuntime.State.DISPOSED || TiApplication.getInstance().rootActivityLatch.getCount() != 0)) {
-=======
-		// If all the activities has been killed and the runtime has been disposed, we have to relaunch
-		// the app.
-		if (KrollRuntime.isDisposed() && savedInstanceState != null && !(activity instanceof TiLaunchActivity)) {
->>>>>>> 35966fb0
+				(KrollRuntime.isDisposed() || TiApplication.getInstance().rootActivityLatch.getCount() != 0)) {
 			return true;
 		}
 		return false;
