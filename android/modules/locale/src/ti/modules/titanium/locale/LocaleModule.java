/**
 * Appcelerator Titanium Mobile
 * Copyright (c) 2010 by Appcelerator, Inc. All Rights Reserved.
 * Licensed under the terms of the Apache Public License
 * Please see the LICENSE included with this distribution for details.
 */
package ti.modules.titanium.locale;

import java.util.Locale;

import org.appcelerator.kroll.KrollInvocation;
import org.appcelerator.kroll.KrollModule;
import org.appcelerator.kroll.annotations.Kroll;
import org.appcelerator.titanium.TiContext;
import org.appcelerator.titanium.util.Log;
import org.appcelerator.titanium.util.TiPlatformHelper;
import org.appcelerator.titanium.util.TiResourceHelper;

import android.telephony.PhoneNumberUtils;

@Kroll.module
public class LocaleModule extends KrollModule
{
	private static final String LCAT = "LocaleModule";
	
	public LocaleModule(TiContext tiContext)
	{
		super(tiContext);
	}
	
	@Kroll.method @Kroll.getProperty
	public String getCurrentLanguage()
	{
		return Locale.getDefault().getLanguage();
	}
	
	@Kroll.method @Kroll.getProperty
	public String getCurrentCountry()
	{
		return Locale.getDefault().getCountry();
	}
	
<<<<<<< HEAD
	@Kroll.method
=======
	public String getCurrentLocale()
	{
		return Locale.getDefault().toString();
	}
	
	public String getCurrencyCode(String localeString) 
	{
		Locale locale = TiPlatformHelper.getLocale(localeString);
		return TiPlatformHelper.getCurrencyCode(locale);
	}
	
	public String getCurrencySymbol(String currencyCode)
	{
		return TiPlatformHelper.getCurrencySymbol(currencyCode);
	}
	
	public String getLocaleCurrencySymbol(String localeString)
	{
		Locale locale = TiPlatformHelper.getLocale(localeString);
		return TiPlatformHelper.getCurrencySymbol(locale);
	}
	
>>>>>>> e42c2ba7
	public String formatTelephoneNumber(String telephoneNumber)
	{
		return PhoneNumberUtils.formatNumber(telephoneNumber);
	}
	
	@Kroll.method @Kroll.setProperty
	public void setLanguage(String language) 
	{
		Log.w(LCAT, "Locale.setLanguage not supported for Android.");
	}

<<<<<<< HEAD
	@Kroll.method @Kroll.getProperty
	public String getString(KrollInvocation invocation, String key, @Kroll.argument(optional=true) String defaultValue)
	{
		int value = TiResourceHelper.getString(key);
		if (value == 0)
		{
			return defaultValue;
		}
		return invocation.getTiContext().getActivity().getString(value);
	}
=======
    public String getString(TiContext tiContext, Object args[])
    {
	    String key = (String)args[0];
	    int value = TiResourceHelper.getString(key);
	    if (value==0)
	    {
	        if (args.length > 1)
	        {
    	        return (String)args[1];
	        }
	        return null;
	    }
	    return tiContext.getActivity().getString(value);
    }
    
>>>>>>> e42c2ba7
}<|MERGE_RESOLUTION|>--- conflicted
+++ resolved
@@ -40,32 +40,33 @@
 		return Locale.getDefault().getCountry();
 	}
 	
-<<<<<<< HEAD
-	@Kroll.method
-=======
+	@Kroll.method @Kroll.getProperty
 	public String getCurrentLocale()
 	{
 		return Locale.getDefault().toString();
 	}
 	
+	@Kroll.method
 	public String getCurrencyCode(String localeString) 
 	{
 		Locale locale = TiPlatformHelper.getLocale(localeString);
 		return TiPlatformHelper.getCurrencyCode(locale);
 	}
 	
+	@Kroll.method
 	public String getCurrencySymbol(String currencyCode)
 	{
 		return TiPlatformHelper.getCurrencySymbol(currencyCode);
 	}
 	
+	@Kroll.method
 	public String getLocaleCurrencySymbol(String localeString)
 	{
 		Locale locale = TiPlatformHelper.getLocale(localeString);
 		return TiPlatformHelper.getCurrencySymbol(locale);
 	}
 	
->>>>>>> e42c2ba7
+	@Kroll.method
 	public String formatTelephoneNumber(String telephoneNumber)
 	{
 		return PhoneNumberUtils.formatNumber(telephoneNumber);
@@ -77,7 +78,6 @@
 		Log.w(LCAT, "Locale.setLanguage not supported for Android.");
 	}
 
-<<<<<<< HEAD
 	@Kroll.method @Kroll.getProperty
 	public String getString(KrollInvocation invocation, String key, @Kroll.argument(optional=true) String defaultValue)
 	{
@@ -88,21 +88,4 @@
 		}
 		return invocation.getTiContext().getActivity().getString(value);
 	}
-=======
-    public String getString(TiContext tiContext, Object args[])
-    {
-	    String key = (String)args[0];
-	    int value = TiResourceHelper.getString(key);
-	    if (value==0)
-	    {
-	        if (args.length > 1)
-	        {
-    	        return (String)args[1];
-	        }
-	        return null;
-	    }
-	    return tiContext.getActivity().getString(value);
-    }
-    
->>>>>>> e42c2ba7
 }