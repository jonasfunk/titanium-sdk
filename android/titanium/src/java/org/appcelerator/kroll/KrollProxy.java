--- conflicted
+++ resolved
@@ -79,10 +79,6 @@
 	protected Handler runtimeHandler = null;
 
 	private KrollDict langConversionTable = null;
-<<<<<<< HEAD
-	
-=======
->>>>>>> 564d5da8
 	private boolean bubbleParent = true;
 
 	public static final String PROXY_ID_PREFIX = "proxy$";
@@ -192,18 +188,6 @@
 			return null;
 		}
 		return activity.get();
-	}
-
-	@Kroll.method @Kroll.getProperty
-	public boolean getBubbleParent()
-	{
-		return bubbleParent;
-	}
-	
-	@Kroll.method @Kroll.setProperty
-	public void setBubbleParent(boolean bubble)
-	{
-		bubbleParent = bubble;
 	}
 
 	/**
