---
name: Titanium.UI.AlertDialog
summary: |
    An alert dialog is a modal view that includes an optional title, a message and buttons, 
    positioned in the middle of the display.
description: |
    An alert dialog is created using <Titanium.UI.createAlertDialog>.
    
    Although this dialog always appears in the middle of the display (not touching the edges), 
    other aspects of its aesthetics and the way the user interacts with it are different for each 
    platform, as described below.
    
    #### Android
    
    On Android, the default alert dialog displays text information, via a title and message, without 
    any buttons. As the user can use the system hardware `back` button to dismiss it, a button is 
    optional.
    
    Buttons are shown if the `buttonNames` property is defined, and are rendered horizontally below 
    the message.
    
    To create a custom layout, a view may be added and, in turn, a hierarchy of views added to that 
    child view.
    
    #### iOS
    
    On iOS, the default alert dialog displays text information, via a title and message, with 
    a single button to allow it to be dismissed.
    
    Buttons are defined using the `buttonNames` property and are rendered vertically below 
    the message.
    
    On iOS 4.0 and later, alert dialogs are automatically cancelled when the application is 
<<<<<<< HEAD
    paused/suspended.

    On iOS 5.0 and later, `style` property can be used to allow the user to enter plain text, 
    obscured text or login identifier and password. Entered values can be captured with listening
    `cancel` event.
=======
    paused/suspended. This behavior can avoided by setting `persistent` property on alert dialog 
    to be `true`.
    
>>>>>>> 24629c8a
    
    #### Global Alias
    
    A global method `alert()` is aliased to this object, and can be invoked with a single message. 
    For example
    
        alert('this is a message');
    
    This will generate an alert with a title of "Alert" and an "OK" button.
    
    #### Caveats
    
    Multiple alerts should not be shown at once.
    
    The `title` and `ok` properties cannot be changed while the alert dialog is being displayed. On
    Android only, you can change the `message` property while the alert dialog is being displayed.
extends: Titanium.Proxy
since: "0.8"

events:
  - name: click
    summary: Fired when a button in the dialog is clicked.
    properties:
      - name: cancel
        summary: |
            Boolean type on Android and Mobile Web; Number on iOS. 
            
            On Android and Mobile Web, indicates whether the cancel button was clicked, in which 
            case returns `true`. 
            
            On iOS, the value of the [cancel](Titanium.UI.AlertDialog.cancel) property is 
            returned, if defined, or `-1` otherwise. 
            
            See the `Three-button Alert Dialog` example for a cross-platform workaround for this 
            parity issue.
        type: [Boolean, Number]
        
      - name: index
        summary: Index of the button that was clicked.
        type: Number

      - name: login
        summary: |
            Value of login field if dialog `style` property is defined as 
            <Titanium.UI.iPhone.AlertDialogStyle.LOGIN_AND_PASSWORD_INPUT>.
        type: String
        platforms: [iphone, ipad]

      - name: password
        summary: |
            Value of password field if dialog `style` property is defined as 
            <Titanium.UI.iPhone.AlertDialogStyle.LOGIN_AND_PASSWORD_INPUT>.
        type: String
        platforms: [iphone, ipad]

      - name: text
        summary: |
            Value of text field if dialog `style` property is defined as
            <Titanium.UI.iPhone.AlertDialogStyle.PLAIN_TEXT_INPUT> or 
            <Titanium.UI.iPhone.AlertDialogStyle.SECURE_TEXT_INPUT>.
        type: String
        platforms: [iphone, ipad]

methods:
  - name: show
    summary: Shows this dialog.

  - name: hide
    summary: Hides this dialog.

properties:
  - name: androidView
    summary: View to load inside the message area, to create a custom layout.
    type: Titanium.UI.View
    platforms: [android]
    
  - name: buttonNames
    summary: Name of each button to create.
    description: |
        On iOS, a button will automatically be created if none are explicitly defined, because 
        without it users would be unable to dismiss the dialog. Conversely, a dialog with no 
        buttons may be created on Android, as the hardware `back` button may be used instead.
        
        A maximum of 3 buttons is supported on Android.
    type: Array<String>
    default: null (Android), ['OK'] (iOS)
    availability: creation

  - name: cancel
    summary: Index to define the cancel button.
    description: |
        On iOS and Mobile Web, set to `-1` to disable the cancel option.
    type: Number
    default: undefined (Android), -1 (iOS, Mobile Web)
    
  - name: message
    summary: Dialog message.
    type: String

  - name: messageid
    summary: Key identifying a string in the locale file to use for the message text.
    type: String
    accessors: false
    platforms: [android, iphone, ipad, mobileweb]

  - name: style
    summary: The style for the alert dialog.
    description: |
        Style of the alert dialog, specified using one of the constants from
        <Titanium.UI.iPhone.AlertDialogStyle>. Using styles other than default one can break
        your dialog layout if more than two buttons used. All styles can handle up to two
        buttons comfortably, except for default style can handle up to six buttons when `title`
        and `message` is empty or not given. Note that this property available on 
        iOS SDK 5 or above. 
    type: Number
    default: <Titanium.UI.iPhone.AlertDialogStyle.DEFAULT>
    since: 2.2.0
    platforms: [iphone, ipad]

  - name: title
    summary: Title of the dialog.
    description: If not set, a dialog with no title bar will be created.
    type: String

  - name: titleid
    summary: Key identifying a string in the locale file to use for the title text. 
    type: String
    accessors: false
    platforms: [android, iphone, ipad, mobileweb]

  - name: ok
    summary: Text for the `OK` button.
    description: |
        This property is useful when only one button is required, as it negates the need to define 
        the `buttonNames` property. If `buttonNames` is defined, this property is ignored.
    type: String

  - name: okid
    summary: Key identifying a string in the locale file to use for the `ok` text.
    description: |
        If `buttonNames` is defined, this property is ignored.
    type: String
    accessors: false
    platforms: [iphone, ipad, mobileweb]
    
  - name: persistent
    summary: Boolean value indicating if the alert dialog should only be cancelled by user 
        gesture or by hide method.
    description: |
        This property is useful to ensure that the alert dialog will not be ignored 
        by the user when the application is paused/suspended.
    type: Boolean
    default: false
    platforms: [iphone, ipad]

examples:
  - title: Single-button Alert Dialog (using alias)
    example: |
        Create a single-button alert dialog using the global `alert()` alias.
        
            Ti.UI.setBackgroundColor('white');
            var win = Ti.UI.createWindow({  
              title: 'Click window to test',
              backgroundColor: 'white',
              exitOnClose: true,
              fullscreen: false
            });

            win.addEventListener('click', function(e){
              alert('The file has been deleted');
            });
            win.open();

  - title: Single-button Alert Dialog (standard)
    example: |
        Create a single-button alert dialog, without explicitly defining it using the `buttonNames` 
        property, which is invoked when the app window is clicked.
        
            Ti.UI.setBackgroundColor('white');
            var win = Ti.UI.createWindow({  
              title: 'Click window to test',
              backgroundColor: 'white',
            exitOnClose: true,
            fullscreen: false
            });

            win.addEventListener('click', function(e){
              var dialog = Ti.UI.createAlertDialog({
                message: 'The file has been deleted',
                ok: 'Okay',
                title: 'File Deleted'
              }).show();
            });
            win.open();
        
  - title: Three-button Alert Dialog
    example: |
        Create a three-button alert dialog, which is invoked when the app window is clicked. 
        Output a message to the log when the cancel button is clicked.
        
            Ti.UI.setBackgroundColor('white');
            var win = Ti.UI.createWindow({  
              title: 'Click window to test',
              backgroundColor: 'white',
              exitOnClose: true,
              fullscreen: false
            });
            win.addEventListener('click', function(e){
              var dialog = Ti.UI.createAlertDialog({
                cancel: 1,
                buttonNames: ['Confirm', 'Cancel', 'Help'],
                message: 'Would you like to delete the file?',
                title: 'Delete'
              });
              dialog.addEventListener('click', function(e){
                if (e.index === e.source.cancel){
                  Ti.API.info('The cancel button was clicked');
                }
                Ti.API.info('e.cancel: ' + e.cancel);
                Ti.API.info('e.source.cancel: ' + e.source.cancel);
                Ti.API.info('e.index: ' + e.index);
              });
              dialog.show();
            });
            win.open();

  - title: Alert Dialog with Plain Text Input (iOS 5 and later)
    example: |
        Create an alert dialog and allow the user enter plain text, which is invoked when the
        app window is clicked.
        Output entered text value to the log when the OK button is clicked.

            Ti.UI.setBackgroundColor('white');
            var win = Ti.UI.createWindow({
              title: 'Click window to test'
            });
            win.addEventListener('click', function(e){
              var dialog = Ti.UI.createAlertDialog({
                title: 'Enter text',
                style: Ti.UI.iPhone.AlertDialogStyle.PLAIN_TEXT_INPUT,
                buttonNames: ['OK']
              });
              dialog.addEventListener('click', function(e){
                Ti.API.info('e.text: ' + e.text);
              });
              dialog.show();
            });
            win.open();<|MERGE_RESOLUTION|>--- conflicted
+++ resolved
@@ -31,17 +31,12 @@
     the message.
     
     On iOS 4.0 and later, alert dialogs are automatically cancelled when the application is 
-<<<<<<< HEAD
-    paused/suspended.
+    paused/suspended. This behavior can avoided by setting `persistent` property on alert dialog 
+    to be `true`.
 
     On iOS 5.0 and later, `style` property can be used to allow the user to enter plain text, 
     obscured text or login identifier and password. Entered values can be captured with listening
     `cancel` event.
-=======
-    paused/suspended. This behavior can avoided by setting `persistent` property on alert dialog 
-    to be `true`.
-    
->>>>>>> 24629c8a
     
     #### Global Alias
     
