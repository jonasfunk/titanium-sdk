/**
 * Appcelerator Titanium Mobile
 * Copyright (c) 2009-2010 by Appcelerator, Inc. All Rights Reserved.
 * Licensed under the terms of the Apache Public License
 * Please see the LICENSE included with this distribution for details.
 */

package ti.modules.titanium.contacts;

import java.util.ArrayList;
import java.util.Map;

import org.appcelerator.kroll.KrollDict;
import org.appcelerator.kroll.KrollProxy;
import org.appcelerator.kroll.annotations.Kroll;
import org.appcelerator.titanium.TiBlob;
import org.appcelerator.titanium.TiContext;
<<<<<<< HEAD
import org.appcelerator.titanium.util.Log;
=======
import org.appcelerator.titanium.TiDict;
import org.appcelerator.titanium.TiProxy;
>>>>>>> dd481d4c

import android.graphics.Bitmap;

@Kroll.proxy @SuppressWarnings("unused")
public class PersonProxy extends KrollProxy
{
<<<<<<< HEAD
	private static final String LCAT = "PersonProxy";

	@Kroll.property private String lastName, firstName, fullName, middleName, firstPhonetic, lastPhonetic, middlePhonetic, department;
	@Kroll.property private String jobTitle, nickname, note, organization, prefix, suffix;
	@Kroll.property private String birthday, created, modified;
	
	@Kroll.property private int kind;
	@Kroll.property private KrollDict email, phone, address;
	@Kroll.property private long id;
	
	private TiBlob image = null;
	private boolean imageFetched; // lazy load these bitmap images
	protected boolean hasImage = false;
	private Uri personUri;
	
	protected static final String[] PEOPLE_PROJECTION = new String[] {
		Contacts.People._ID,
		Contacts.People.NAME,
		Contacts.People.NOTES,
	};
	protected static final int PEOPLE_COL_ID = 0;
	protected static final int PEOPLE_COL_NAME = 1;
	protected static final int PEOPLE_COL_NOTES = 2;
	
	private static final String[] CONTACT_METHOD_PROJECTION = new String[] {
		Contacts.ContactMethods.PERSON_ID,
		Contacts.ContactMethods.KIND,
		Contacts.ContactMethods.TYPE,
		Contacts.ContactMethods.DATA
	};
	protected static final int CONTACT_METHOD_COL_PERSONID = 0;
	protected static final int CONTACT_METHOD_COL_KIND = 1;
	protected static final int CONTACT_METHOD_COL_TYPE = 2;
	protected static final int CONTACT_METHOD_COL_DATA = 3;
	
	private static final String[] PHONE_PROJECTION = new String[] {
		Contacts.Phones.PERSON_ID,
		Contacts.Phones.TYPE,
		Contacts.Phones.NUMBER
		
	};
	protected static final int PHONE_COL_PERSONID = 0;
	protected static final int PHONE_COL_TYPE = 1;
	protected static final int PHONE_COL_NUMBER = 2;
	
	private static final String[] PHOTOS_PROJECTION = new String[] {
		Contacts.Photos.PERSON_ID,
		Contacts.Photos.DOWNLOAD_REQUIRED
	};
	protected static final int PHOTO_COL_PERSONID = 0;
	protected static final int PHOTO_COL_DOWNLOAD_REQUIRED = 1;
=======
	private String lastName, firstName, fullName, middleName, firstPhonetic, lastPhonetic, middlePhonetic, department;
	private String jobTitle, nickname, note, organization, prefix, suffix;
	private String birthday, created, modified;
	private int kind;
	private TiDict email, phone, address;
	private long id;
	private TiBlob image = null;
	private boolean imageFetched; // lazy load these bitmap images
	protected boolean hasImage = false;
>>>>>>> dd481d4c
	
	public PersonProxy(TiContext tiContext)
	{
		super(tiContext);
	}
	
<<<<<<< HEAD
	protected static class LightPerson
	{
		long id;
		String name;
		String notes;
		boolean hasImage = false;
		Map<String, ArrayList<String>> emails = new HashMap<String, ArrayList<String>>();
		Map<String, ArrayList<String>> phones = new HashMap<String, ArrayList<String>>();
		Map<String, ArrayList<String>> addresses = new HashMap<String, ArrayList<String>>();
		
		LightPerson(long id, String name, String notes) 
		{
			this.id = id;
			this.name = name;
			this.notes = notes;
		}
		LightPerson(Cursor cursor)
		{
			this(cursor.getLong(PersonProxy.PEOPLE_COL_ID), cursor.getString(PersonProxy.PEOPLE_COL_NAME), cursor.getString(PersonProxy.PEOPLE_COL_NOTES));
		}
		
		void addEmailFromCursor(Cursor emailsCursor)
		{
			String emailAddress = emailsCursor.getString(PersonProxy.CONTACT_METHOD_COL_DATA);
			int type = emailsCursor.getInt(PersonProxy.CONTACT_METHOD_COL_TYPE);
			String key = PersonProxy.getEmailTextType(type);
			
			ArrayList<String> collection;
			if (emails.containsKey(key)) {
				collection = emails.get(key);
			} else {
				collection = new ArrayList<String>();
				emails.put(key, collection);
			}
			collection.add(emailAddress);
		}
		
		void addPhoneFromCursor(Cursor phonesCursor)
		{
			String phoneNumber = phonesCursor.getString(PersonProxy.PHONE_COL_NUMBER);
			int type = phonesCursor.getInt(PersonProxy.PHONE_COL_TYPE);
			String key = PersonProxy.getPhoneTextType(type);
			ArrayList<String> collection;
			if (phones.containsKey(key)) {
				collection = phones.get(key);
			} else {
				collection = new ArrayList<String>();
				phones.put(key, collection);
			}
			collection.add(phoneNumber);
		}
		
		void addAddressFromCursor(Cursor addressesCursor)
		{
			String fullAddress = addressesCursor.getString(PersonProxy.CONTACT_METHOD_COL_DATA);
			int type = addressesCursor.getInt(PersonProxy.CONTACT_METHOD_COL_TYPE);
			String key = PersonProxy.getAddressTextType(type);
			ArrayList<String> collection;
			if (addresses.containsKey(key)) {
				collection = addresses.get(key);
			} else {
				collection = new ArrayList<String>();
				addresses.put(key, collection);
			}
			collection.add(fullAddress);
		}
		void addPhotoInfoFromCursor(Cursor photosCursor)
		{
			hasImage = true;
		}
		
		PersonProxy proxify(TiContext tiContext)
		{
			PersonProxy proxy = new PersonProxy(tiContext);
			proxy.firstName = name;
			proxy.note = notes;
			proxy.setEmailFromMap(emails);
			proxy.setPhoneFromMap(phones);
			proxy.setAddressFromMap(addresses);
			proxy.kind = ContactsModule.CONTACTS_KIND_PERSON;
			proxy.id = id;
			proxy.hasImage = this.hasImage;
			return proxy;
			
		}
	}
	
	public static PersonProxy[] getAllPersons(TiContext tiContext, int limit)
	{
		// Fly through all three cursors (people, contact methods (emails & addresses)
		// and phones) in one direction, one pass each, and add to local data structures.
		Map<Long, LightPerson> persons = new HashMap<Long, LightPerson>();
		
		// The Person record
		Cursor cursor = tiContext.getActivity().managedQuery(
				Contacts.People.CONTENT_URI, 
				PEOPLE_PROJECTION, null, null, null);
		
		int count = 0;
		while (cursor.moveToNext() && count < limit) {
			LightPerson lp = new LightPerson(cursor);
			persons.put(lp.id, lp);
			count++;
		}
		cursor.close();
		
		// Emails and addresses
		cursor = tiContext.getActivity().managedQuery(
				Contacts.ContactMethods.CONTENT_URI,
				CONTACT_METHOD_PROJECTION, null, null, null);
		while (cursor.moveToNext()) {
			long id = cursor.getLong(CONTACT_METHOD_COL_PERSONID);
			LightPerson lp = persons.get(id);
			if (lp != null) {
				int kind = cursor.getInt(CONTACT_METHOD_COL_KIND);
				if (kind == Contacts.KIND_EMAIL) {
					lp.addEmailFromCursor(cursor);
				} else if (kind == Contacts.KIND_POSTAL) {
					lp.addAddressFromCursor(cursor);
				}
			}
		}
		cursor.close();
		
		// Phone Numbers
		cursor = tiContext.getActivity().managedQuery(
				Contacts.Phones.CONTENT_URI,
				PHONE_PROJECTION, null, null, null);
		while (cursor.moveToNext()) {
			long id = cursor.getLong(PHONE_COL_PERSONID);
			LightPerson lp = persons.get(id);
			if (lp != null) {
				lp.addPhoneFromCursor(cursor);
			}
		}
		cursor.close();
		
		// Photo info
		cursor = tiContext.getActivity().managedQuery(
				Contacts.Photos.CONTENT_URI,
				PHOTOS_PROJECTION, Contacts.Photos.DATA + " IS NOT NULL", null, null);
		while (cursor.moveToNext()) {
			long id = cursor.getLong(PHOTO_COL_PERSONID);
			LightPerson lp = persons.get(id);
			if (lp != null) {
				lp.addPhotoInfoFromCursor(cursor);
			}
		}
		cursor.close();
		
		// Now return array of proxies for all those people.
		Set<Long> keyset = persons.keySet();
		PersonProxy[] proxies = new PersonProxy[keyset.size()];
		int index = 0;
		for (Long key : keyset) {
			proxies[index] = persons.get(key).proxify(tiContext);
			index++;
		}
		persons.clear();
		persons = null;
		return proxies;
	}
	
	protected static String getEmailTextType(int type) 
	{
		String key = "other";
		if (type == Contacts.ContactMethods.TYPE_HOME) {
			key = "home";
		} else if (type == Contacts.ContactMethods.TYPE_WORK) {
			key = "work";
		}
		return key;
	}
	
	protected static String getPhoneTextType(int type)
	{
		String key = "other";
		if (type == Contacts.Phones.TYPE_FAX_HOME) {
			key = "homeFax";
		}
		if (type == Contacts.Phones.TYPE_FAX_WORK) {
			key = "workFax";
		}
		if (type == Contacts.Phones.TYPE_HOME) {
			key = "home";
		}
		if (type == Contacts.Phones.TYPE_MOBILE) {
			key = "mobile";
		}
		if (type == Contacts.Phones.TYPE_PAGER) {
			key = "pager";
		}
		if (type == Contacts.Phones.TYPE_WORK) {
			key = "work";
		}
		return key;
	}
	
	protected static String getAddressTextType(int type)
	{
		String key = "other";
		if (type == Contacts.ContactMethods.TYPE_HOME) {
			key = "home";
		} else if (type == Contacts.ContactMethods.TYPE_WORK) {
			key = "work";
		}
		return key;
	}
	
	
	
	public static PersonProxy[] getPeopleWithName(TiContext tiContext, String name)
	{
		ArrayList<PersonProxy> all = new ArrayList<PersonProxy>();
		Cursor cursor = tiContext.getActivity().managedQuery(
				Contacts.People.CONTENT_URI, 
				PEOPLE_PROJECTION, 
				Contacts.People.NAME + " = ?", 
				new String[]{name},
				null);
		while (cursor.moveToNext()) {
			all.add(fromCursor(tiContext, cursor));
		}
		cursor.close();
		return all.toArray(new PersonProxy[all.size()]);
	}
	
	public static PersonProxy fromId(TiContext tiContext, long id)
	{
		Uri uri = ContentUris.withAppendedId(Contacts.People.CONTENT_URI, id);
		return fromUri(tiContext, uri);
	}
	
	public static PersonProxy fromUri(TiContext tiContext, Uri uri)
	{
		Activity root = tiContext.getRootActivity();

		Cursor cursor = root.managedQuery(uri, PEOPLE_PROJECTION, null, null, null);
		PersonProxy person = null;
		try {
			cursor.moveToFirst();
			person = fromCursor(tiContext, cursor);
		} catch (Throwable t) {
			Log.e(LCAT, "Error fetching contact from cursor: " + t.getMessage(), t);
		} finally {
			try {
				cursor.close();
			} catch(Throwable tt) {
				// ignore
			}
		}
		return person;
		
	}
	
	public static PersonProxy fromCursor(TiContext tiContext, Cursor cursor)
	{
		if (cursor.isBeforeFirst() ) {
			cursor.moveToFirst();
		}
		LightPerson lp = new LightPerson(cursor);
		long personId = lp.id;
		Cursor emailsCursor = tiContext.getActivity().managedQuery(Contacts.ContactMethods.CONTENT_URI, 
				CONTACT_METHOD_PROJECTION, 
				Contacts.ContactMethods.PERSON_ID + " = ? AND " + Contacts.ContactMethods.KIND + " = ?" , 
				new String[]{ Long.toString(personId) , Integer.toString(Contacts.KIND_EMAIL) }, 
				null);
		while (emailsCursor.moveToNext()) {
			lp.addEmailFromCursor(emailsCursor);
		}
		emailsCursor.close();
		
		Cursor phonesCursor = tiContext.getActivity().managedQuery(
				Contacts.Phones.CONTENT_URI,
				PHONE_PROJECTION,
				Contacts.Phones.PERSON_ID + " = ?",
				new String[]{ Long.toString(personId) },
				null);
		while (phonesCursor.moveToNext()) {
			lp.addPhoneFromCursor(phonesCursor);
		}
		phonesCursor.close();
		
		Cursor addressesCursor = tiContext.getActivity().managedQuery(
				Contacts.ContactMethods.CONTENT_URI,
				CONTACT_METHOD_PROJECTION,
				Contacts.ContactMethods.PERSON_ID + " = ? AND " + Contacts.ContactMethods.KIND + " = ?",
				new String[]{ Long.toString(personId), Integer.toString(Contacts.KIND_POSTAL) },
				null);
		while (addressesCursor.moveToNext()) {
			lp.addAddressFromCursor(addressesCursor);
		}
		addressesCursor.close();
		
		Cursor photosCursor = tiContext.getActivity().managedQuery(
				Contacts.Photos.CONTENT_URI,
				PHOTOS_PROJECTION,
				Contacts.Photos.PERSON_ID + " = ? AND " + Contacts.Photos.DATA + " IS NOT NULL",
				new String[]{ Long.toString(personId)},
				null);
		while (photosCursor.moveToNext()) {
			lp.addPhotoInfoFromCursor(photosCursor);
		}
		photosCursor.close();
		
		
		return lp.proxify(tiContext);
	}
	
	private Uri getPersonUri() 
	{
		if (personUri == null) {
			personUri = ContentUris.withAppendedId(Contacts.People.CONTENT_URI, this.id);
		}
		return personUri;
	}
	
=======
>>>>>>> dd481d4c
	private boolean isPhotoFetchable()
	{
		return (id > 0 && hasImage );
	}
	
	public TiBlob getImage()
	{
		if (this.image != null) {
			return this.image;
		} else if (!imageFetched && isPhotoFetchable()) {
			Bitmap photo = CommonContactsApi.getContactImage(getTiContext(), this.id);
			if (photo != null) {
				this.image = TiBlob.blobFromImage(getTiContext(), photo);
			}
			imageFetched = true;
		}
		return this.image;
	}
	
	public void setImage(TiBlob blob)
	{
		image = blob;
		hasImage = true;
		imageFetched = true;
	}

	private KrollDict contactMethodMapToDict(Map<String, ArrayList<String>> map)
	{
		KrollDict result = new KrollDict();
		for (String key : map.keySet()) {
			ArrayList<String> values = map.get(key);
			result.put(key, values.toArray());
		}
		return result;
	}

	protected void setEmailFromMap(Map<String, ArrayList<String>> map)
	{
		email = contactMethodMapToDict(map);
	}
	
	protected void setPhoneFromMap(Map<String, ArrayList<String>> map)
	{
		phone = contactMethodMapToDict(map);
	}
	
	protected void setAddressFromMap(Map<String, ArrayList<String>> map)
	{
		// We're supposed to support "Street", "CountryCode", "State", etc.
		// But Android 1.6 does not have structured addresses so we're just put
		// everything in Street.
		address = new KrollDict();
		for (String key: map.keySet()) {
			ArrayList<String> values = map.get(key);
			KrollDict[] dictValues = new KrollDict[values.size()];
			for (int i = 0; i < dictValues.length; i++) {
				dictValues[i] = new KrollDict();
				dictValues[i].put("Street", values.get(i));
			}
			address.put(key, dictValues);
		}
	}
<<<<<<< HEAD
}
=======

	public void setPhone(TiDict phone)
	{
		this.phone = phone;
	}

	public TiDict getPhone()
	{
		return phone;
	}
	
	public TiDict getAddress()
	{
		return address;
	}

	public void setAddress(TiDict address)
	{
		this.address = address;
	}

	public void setKind(int kind)
	{
		this.kind = kind;
	}

	public int getKind()
	{
		return kind;
	}

	public void setId(long id)
	{
		this.id = id;
	}

	public long getId()
	{
		return id;
	}

}
>>>>>>> dd481d4c
<|MERGE_RESOLUTION|>--- conflicted
+++ resolved
@@ -15,412 +15,35 @@
 import org.appcelerator.kroll.annotations.Kroll;
 import org.appcelerator.titanium.TiBlob;
 import org.appcelerator.titanium.TiContext;
-<<<<<<< HEAD
-import org.appcelerator.titanium.util.Log;
-=======
-import org.appcelerator.titanium.TiDict;
-import org.appcelerator.titanium.TiProxy;
->>>>>>> dd481d4c
 
 import android.graphics.Bitmap;
 
-@Kroll.proxy @SuppressWarnings("unused")
+@Kroll.proxy
 public class PersonProxy extends KrollProxy
 {
-<<<<<<< HEAD
-	private static final String LCAT = "PersonProxy";
-
-	@Kroll.property private String lastName, firstName, fullName, middleName, firstPhonetic, lastPhonetic, middlePhonetic, department;
-	@Kroll.property private String jobTitle, nickname, note, organization, prefix, suffix;
-	@Kroll.property private String birthday, created, modified;
+	@Kroll.property protected String lastName, firstName, fullName, middleName, firstPhonetic, lastPhonetic, middlePhonetic, department;
+	@Kroll.property protected String jobTitle, nickname, note, organization, prefix, suffix;
+	@Kroll.property protected String birthday, created, modified;
 	
-	@Kroll.property private int kind;
-	@Kroll.property private KrollDict email, phone, address;
-	@Kroll.property private long id;
+	@Kroll.property protected int kind;
+	@Kroll.property protected KrollDict email, phone, address;
+	@Kroll.property protected long id;
 	
 	private TiBlob image = null;
 	private boolean imageFetched; // lazy load these bitmap images
 	protected boolean hasImage = false;
-	private Uri personUri;
-	
-	protected static final String[] PEOPLE_PROJECTION = new String[] {
-		Contacts.People._ID,
-		Contacts.People.NAME,
-		Contacts.People.NOTES,
-	};
-	protected static final int PEOPLE_COL_ID = 0;
-	protected static final int PEOPLE_COL_NAME = 1;
-	protected static final int PEOPLE_COL_NOTES = 2;
-	
-	private static final String[] CONTACT_METHOD_PROJECTION = new String[] {
-		Contacts.ContactMethods.PERSON_ID,
-		Contacts.ContactMethods.KIND,
-		Contacts.ContactMethods.TYPE,
-		Contacts.ContactMethods.DATA
-	};
-	protected static final int CONTACT_METHOD_COL_PERSONID = 0;
-	protected static final int CONTACT_METHOD_COL_KIND = 1;
-	protected static final int CONTACT_METHOD_COL_TYPE = 2;
-	protected static final int CONTACT_METHOD_COL_DATA = 3;
-	
-	private static final String[] PHONE_PROJECTION = new String[] {
-		Contacts.Phones.PERSON_ID,
-		Contacts.Phones.TYPE,
-		Contacts.Phones.NUMBER
-		
-	};
-	protected static final int PHONE_COL_PERSONID = 0;
-	protected static final int PHONE_COL_TYPE = 1;
-	protected static final int PHONE_COL_NUMBER = 2;
-	
-	private static final String[] PHOTOS_PROJECTION = new String[] {
-		Contacts.Photos.PERSON_ID,
-		Contacts.Photos.DOWNLOAD_REQUIRED
-	};
-	protected static final int PHOTO_COL_PERSONID = 0;
-	protected static final int PHOTO_COL_DOWNLOAD_REQUIRED = 1;
-=======
-	private String lastName, firstName, fullName, middleName, firstPhonetic, lastPhonetic, middlePhonetic, department;
-	private String jobTitle, nickname, note, organization, prefix, suffix;
-	private String birthday, created, modified;
-	private int kind;
-	private TiDict email, phone, address;
-	private long id;
-	private TiBlob image = null;
-	private boolean imageFetched; // lazy load these bitmap images
-	protected boolean hasImage = false;
->>>>>>> dd481d4c
 	
 	public PersonProxy(TiContext tiContext)
 	{
 		super(tiContext);
 	}
 	
-<<<<<<< HEAD
-	protected static class LightPerson
-	{
-		long id;
-		String name;
-		String notes;
-		boolean hasImage = false;
-		Map<String, ArrayList<String>> emails = new HashMap<String, ArrayList<String>>();
-		Map<String, ArrayList<String>> phones = new HashMap<String, ArrayList<String>>();
-		Map<String, ArrayList<String>> addresses = new HashMap<String, ArrayList<String>>();
-		
-		LightPerson(long id, String name, String notes) 
-		{
-			this.id = id;
-			this.name = name;
-			this.notes = notes;
-		}
-		LightPerson(Cursor cursor)
-		{
-			this(cursor.getLong(PersonProxy.PEOPLE_COL_ID), cursor.getString(PersonProxy.PEOPLE_COL_NAME), cursor.getString(PersonProxy.PEOPLE_COL_NOTES));
-		}
-		
-		void addEmailFromCursor(Cursor emailsCursor)
-		{
-			String emailAddress = emailsCursor.getString(PersonProxy.CONTACT_METHOD_COL_DATA);
-			int type = emailsCursor.getInt(PersonProxy.CONTACT_METHOD_COL_TYPE);
-			String key = PersonProxy.getEmailTextType(type);
-			
-			ArrayList<String> collection;
-			if (emails.containsKey(key)) {
-				collection = emails.get(key);
-			} else {
-				collection = new ArrayList<String>();
-				emails.put(key, collection);
-			}
-			collection.add(emailAddress);
-		}
-		
-		void addPhoneFromCursor(Cursor phonesCursor)
-		{
-			String phoneNumber = phonesCursor.getString(PersonProxy.PHONE_COL_NUMBER);
-			int type = phonesCursor.getInt(PersonProxy.PHONE_COL_TYPE);
-			String key = PersonProxy.getPhoneTextType(type);
-			ArrayList<String> collection;
-			if (phones.containsKey(key)) {
-				collection = phones.get(key);
-			} else {
-				collection = new ArrayList<String>();
-				phones.put(key, collection);
-			}
-			collection.add(phoneNumber);
-		}
-		
-		void addAddressFromCursor(Cursor addressesCursor)
-		{
-			String fullAddress = addressesCursor.getString(PersonProxy.CONTACT_METHOD_COL_DATA);
-			int type = addressesCursor.getInt(PersonProxy.CONTACT_METHOD_COL_TYPE);
-			String key = PersonProxy.getAddressTextType(type);
-			ArrayList<String> collection;
-			if (addresses.containsKey(key)) {
-				collection = addresses.get(key);
-			} else {
-				collection = new ArrayList<String>();
-				addresses.put(key, collection);
-			}
-			collection.add(fullAddress);
-		}
-		void addPhotoInfoFromCursor(Cursor photosCursor)
-		{
-			hasImage = true;
-		}
-		
-		PersonProxy proxify(TiContext tiContext)
-		{
-			PersonProxy proxy = new PersonProxy(tiContext);
-			proxy.firstName = name;
-			proxy.note = notes;
-			proxy.setEmailFromMap(emails);
-			proxy.setPhoneFromMap(phones);
-			proxy.setAddressFromMap(addresses);
-			proxy.kind = ContactsModule.CONTACTS_KIND_PERSON;
-			proxy.id = id;
-			proxy.hasImage = this.hasImage;
-			return proxy;
-			
-		}
-	}
-	
-	public static PersonProxy[] getAllPersons(TiContext tiContext, int limit)
-	{
-		// Fly through all three cursors (people, contact methods (emails & addresses)
-		// and phones) in one direction, one pass each, and add to local data structures.
-		Map<Long, LightPerson> persons = new HashMap<Long, LightPerson>();
-		
-		// The Person record
-		Cursor cursor = tiContext.getActivity().managedQuery(
-				Contacts.People.CONTENT_URI, 
-				PEOPLE_PROJECTION, null, null, null);
-		
-		int count = 0;
-		while (cursor.moveToNext() && count < limit) {
-			LightPerson lp = new LightPerson(cursor);
-			persons.put(lp.id, lp);
-			count++;
-		}
-		cursor.close();
-		
-		// Emails and addresses
-		cursor = tiContext.getActivity().managedQuery(
-				Contacts.ContactMethods.CONTENT_URI,
-				CONTACT_METHOD_PROJECTION, null, null, null);
-		while (cursor.moveToNext()) {
-			long id = cursor.getLong(CONTACT_METHOD_COL_PERSONID);
-			LightPerson lp = persons.get(id);
-			if (lp != null) {
-				int kind = cursor.getInt(CONTACT_METHOD_COL_KIND);
-				if (kind == Contacts.KIND_EMAIL) {
-					lp.addEmailFromCursor(cursor);
-				} else if (kind == Contacts.KIND_POSTAL) {
-					lp.addAddressFromCursor(cursor);
-				}
-			}
-		}
-		cursor.close();
-		
-		// Phone Numbers
-		cursor = tiContext.getActivity().managedQuery(
-				Contacts.Phones.CONTENT_URI,
-				PHONE_PROJECTION, null, null, null);
-		while (cursor.moveToNext()) {
-			long id = cursor.getLong(PHONE_COL_PERSONID);
-			LightPerson lp = persons.get(id);
-			if (lp != null) {
-				lp.addPhoneFromCursor(cursor);
-			}
-		}
-		cursor.close();
-		
-		// Photo info
-		cursor = tiContext.getActivity().managedQuery(
-				Contacts.Photos.CONTENT_URI,
-				PHOTOS_PROJECTION, Contacts.Photos.DATA + " IS NOT NULL", null, null);
-		while (cursor.moveToNext()) {
-			long id = cursor.getLong(PHOTO_COL_PERSONID);
-			LightPerson lp = persons.get(id);
-			if (lp != null) {
-				lp.addPhotoInfoFromCursor(cursor);
-			}
-		}
-		cursor.close();
-		
-		// Now return array of proxies for all those people.
-		Set<Long> keyset = persons.keySet();
-		PersonProxy[] proxies = new PersonProxy[keyset.size()];
-		int index = 0;
-		for (Long key : keyset) {
-			proxies[index] = persons.get(key).proxify(tiContext);
-			index++;
-		}
-		persons.clear();
-		persons = null;
-		return proxies;
-	}
-	
-	protected static String getEmailTextType(int type) 
-	{
-		String key = "other";
-		if (type == Contacts.ContactMethods.TYPE_HOME) {
-			key = "home";
-		} else if (type == Contacts.ContactMethods.TYPE_WORK) {
-			key = "work";
-		}
-		return key;
-	}
-	
-	protected static String getPhoneTextType(int type)
-	{
-		String key = "other";
-		if (type == Contacts.Phones.TYPE_FAX_HOME) {
-			key = "homeFax";
-		}
-		if (type == Contacts.Phones.TYPE_FAX_WORK) {
-			key = "workFax";
-		}
-		if (type == Contacts.Phones.TYPE_HOME) {
-			key = "home";
-		}
-		if (type == Contacts.Phones.TYPE_MOBILE) {
-			key = "mobile";
-		}
-		if (type == Contacts.Phones.TYPE_PAGER) {
-			key = "pager";
-		}
-		if (type == Contacts.Phones.TYPE_WORK) {
-			key = "work";
-		}
-		return key;
-	}
-	
-	protected static String getAddressTextType(int type)
-	{
-		String key = "other";
-		if (type == Contacts.ContactMethods.TYPE_HOME) {
-			key = "home";
-		} else if (type == Contacts.ContactMethods.TYPE_WORK) {
-			key = "work";
-		}
-		return key;
-	}
-	
-	
-	
-	public static PersonProxy[] getPeopleWithName(TiContext tiContext, String name)
-	{
-		ArrayList<PersonProxy> all = new ArrayList<PersonProxy>();
-		Cursor cursor = tiContext.getActivity().managedQuery(
-				Contacts.People.CONTENT_URI, 
-				PEOPLE_PROJECTION, 
-				Contacts.People.NAME + " = ?", 
-				new String[]{name},
-				null);
-		while (cursor.moveToNext()) {
-			all.add(fromCursor(tiContext, cursor));
-		}
-		cursor.close();
-		return all.toArray(new PersonProxy[all.size()]);
-	}
-	
-	public static PersonProxy fromId(TiContext tiContext, long id)
-	{
-		Uri uri = ContentUris.withAppendedId(Contacts.People.CONTENT_URI, id);
-		return fromUri(tiContext, uri);
-	}
-	
-	public static PersonProxy fromUri(TiContext tiContext, Uri uri)
-	{
-		Activity root = tiContext.getRootActivity();
-
-		Cursor cursor = root.managedQuery(uri, PEOPLE_PROJECTION, null, null, null);
-		PersonProxy person = null;
-		try {
-			cursor.moveToFirst();
-			person = fromCursor(tiContext, cursor);
-		} catch (Throwable t) {
-			Log.e(LCAT, "Error fetching contact from cursor: " + t.getMessage(), t);
-		} finally {
-			try {
-				cursor.close();
-			} catch(Throwable tt) {
-				// ignore
-			}
-		}
-		return person;
-		
-	}
-	
-	public static PersonProxy fromCursor(TiContext tiContext, Cursor cursor)
-	{
-		if (cursor.isBeforeFirst() ) {
-			cursor.moveToFirst();
-		}
-		LightPerson lp = new LightPerson(cursor);
-		long personId = lp.id;
-		Cursor emailsCursor = tiContext.getActivity().managedQuery(Contacts.ContactMethods.CONTENT_URI, 
-				CONTACT_METHOD_PROJECTION, 
-				Contacts.ContactMethods.PERSON_ID + " = ? AND " + Contacts.ContactMethods.KIND + " = ?" , 
-				new String[]{ Long.toString(personId) , Integer.toString(Contacts.KIND_EMAIL) }, 
-				null);
-		while (emailsCursor.moveToNext()) {
-			lp.addEmailFromCursor(emailsCursor);
-		}
-		emailsCursor.close();
-		
-		Cursor phonesCursor = tiContext.getActivity().managedQuery(
-				Contacts.Phones.CONTENT_URI,
-				PHONE_PROJECTION,
-				Contacts.Phones.PERSON_ID + " = ?",
-				new String[]{ Long.toString(personId) },
-				null);
-		while (phonesCursor.moveToNext()) {
-			lp.addPhoneFromCursor(phonesCursor);
-		}
-		phonesCursor.close();
-		
-		Cursor addressesCursor = tiContext.getActivity().managedQuery(
-				Contacts.ContactMethods.CONTENT_URI,
-				CONTACT_METHOD_PROJECTION,
-				Contacts.ContactMethods.PERSON_ID + " = ? AND " + Contacts.ContactMethods.KIND + " = ?",
-				new String[]{ Long.toString(personId), Integer.toString(Contacts.KIND_POSTAL) },
-				null);
-		while (addressesCursor.moveToNext()) {
-			lp.addAddressFromCursor(addressesCursor);
-		}
-		addressesCursor.close();
-		
-		Cursor photosCursor = tiContext.getActivity().managedQuery(
-				Contacts.Photos.CONTENT_URI,
-				PHOTOS_PROJECTION,
-				Contacts.Photos.PERSON_ID + " = ? AND " + Contacts.Photos.DATA + " IS NOT NULL",
-				new String[]{ Long.toString(personId)},
-				null);
-		while (photosCursor.moveToNext()) {
-			lp.addPhotoInfoFromCursor(photosCursor);
-		}
-		photosCursor.close();
-		
-		
-		return lp.proxify(tiContext);
-	}
-	
-	private Uri getPersonUri() 
-	{
-		if (personUri == null) {
-			personUri = ContentUris.withAppendedId(Contacts.People.CONTENT_URI, this.id);
-		}
-		return personUri;
-	}
-	
-=======
->>>>>>> dd481d4c
 	private boolean isPhotoFetchable()
 	{
 		return (id > 0 && hasImage );
 	}
 	
+	@Kroll.method @Kroll.getProperty
 	public TiBlob getImage()
 	{
 		if (this.image != null) {
@@ -435,6 +58,7 @@
 		return this.image;
 	}
 	
+	@Kroll.method @Kroll.setProperty
 	public void setImage(TiBlob blob)
 	{
 		image = blob;
@@ -478,49 +102,4 @@
 			address.put(key, dictValues);
 		}
 	}
-<<<<<<< HEAD
-}
-=======
-
-	public void setPhone(TiDict phone)
-	{
-		this.phone = phone;
-	}
-
-	public TiDict getPhone()
-	{
-		return phone;
-	}
-	
-	public TiDict getAddress()
-	{
-		return address;
-	}
-
-	public void setAddress(TiDict address)
-	{
-		this.address = address;
-	}
-
-	public void setKind(int kind)
-	{
-		this.kind = kind;
-	}
-
-	public int getKind()
-	{
-		return kind;
-	}
-
-	public void setId(long id)
-	{
-		this.id = id;
-	}
-
-	public long getId()
-	{
-		return id;
-	}
-
-}
->>>>>>> dd481d4c
+}