--- conflicted
+++ resolved
@@ -36,11 +36,7 @@
 
 import ti.modules.titanium.filesystem.FileProxy;
 import ti.modules.titanium.ui.ImageViewProxy;
-<<<<<<< HEAD
-=======
 import ti.modules.titanium.ui.ScrollViewProxy;
-import ti.modules.titanium.ui.widget.TiImageView.OnSizeChangeListener;
->>>>>>> 7b8f3f06
 import android.app.Activity;
 import android.graphics.Bitmap;
 import android.graphics.drawable.BitmapDrawable;
@@ -82,64 +78,6 @@
 	private TiDownloadListener downloadListener;
 	private int decodeRetries = 0;
 	private Object releasedLock = new Object();
-<<<<<<< HEAD
-=======
-	private String currentUrl;
-
-	final class ImageDownloadListener implements TiDownloadListener {
-		public int mToken;
-		public ImageArgs mImageArgs;
-		
-		public ImageDownloadListener(int token, ImageArgs imageArgs) {
-			mToken = token;
-			mImageArgs = imageArgs;
-		}
-		
-		public ImageDownloadListener() {}
-		
-		public int getToken() {
-			return mToken;
-		}
-		@Override
-		public void downloadFinished(URI uri)
-		{
-			if (!TiResponseCache.peek(uri)) {
-				// The requested image did not make it into our TiResponseCache,
-				// possibly because it had a header forbidding that. Now get it
-				// via the "old way" (not relying on cache).
-				synchronized (imageTokenGenerator) {
-					token = imageTokenGenerator.incrementAndGet();
-					if (uri.toString().equals(currentUrl))
-					{
-						makeImageSource(uri.toString()).getBitmapAsync(new BgImageLoader(requestedWidth, 
-									requestedHeight, token));
-					}
-				}
-			} else {
-				firedLoad = false;
-				if (uri.toString().equals(currentUrl)) {
-					ImageArgs imageArgs = new ImageArgs(makeImageSource(uri.toString()), getParentView(), requestedWidth, 
-							requestedHeight, 
-							true,  
-							false);
-					BackgroundImageTask task = new BackgroundImageTask();
-					try {
-						task.execute(imageArgs);
-					} catch (RejectedExecutionException e) {
-						Log.e(TAG, "Cannot load the image. Loading too many images at the same time.");
-					}
-				}
-			}
-		}
-
-		@Override
-		public void downloadFailed(URI uri)
-		{
-			// If the download failed, fire an error event
-			fireError("Download Failed", uri.toString());
-		}
-	};
->>>>>>> 7b8f3f06
 	
 	private Handler mainHandler = new Handler(Looper.getMainLooper(), this);
 	private Handler runtimeHandler = new Handler(TiMessenger.getRuntimeMessenger().getLooper(), this);
@@ -215,10 +153,10 @@
 			}
 
 			@Override
-			public void downloadFailed()
+			public void downloadFailed(URI uri)
 			{
 				// If the download failed, fire an error event
-				fireError();
+				fireError("Download Failed", uri.toString());
 			}
 
 			// Handle decoding and caching in the background thread so it won't block UI.
@@ -742,114 +680,7 @@
 		}
 	}
 	
-<<<<<<< HEAD
 	private void setImageInternal() {
-=======
-	final class ImageArgs {
-		public View mView;
-		public boolean mRecycle;
-		public TiDrawableReference mImageref;
-		public TiDimension mRequestedWidth;
-		public TiDimension mRequestedHeight;
-		public boolean mNetworkURL;
-		
-		
-		public ImageArgs(TiDrawableReference imageref, View view, 
-				TiDimension requestedWidth, TiDimension requestedHeight, boolean recycle,
-				boolean networkURL) {
-			mView = view;
-			mImageref = imageref;
-			mRequestedWidth = requestedWidth;
-			mRequestedHeight = requestedHeight;
-			mRecycle = recycle;
-			mNetworkURL = networkURL;
-	
-			
-		}
-	}
-
-	final class BackgroundImageTask extends AsyncTask<ImageArgs, Void, Bitmap>
-	{
-		private boolean recycle;
-		private boolean mNetworkURL;
-		private boolean mAsync = false;
-		private String mUrl;
-
-		@Override
-		protected Bitmap doInBackground(final ImageArgs... params)
-		{
-			final ImageArgs imageArgs = params[0];
-
-			recycle = imageArgs.mRecycle;
-			mNetworkURL = imageArgs.mNetworkURL;
-			Bitmap bitmap = null;
-
-			mUrl = imageArgs.mImageref.getUrl();
-
-			if (mNetworkURL) {
-				boolean getAsync = true;
-				try {
-					String imageUrl = TiUrl.getCleanUri(imageArgs.mImageref.getUrl()).toString();
-
-					URI uri = new URI(imageUrl);
-					getAsync = !TiResponseCache.peek(uri); // expensive, don't want to do in UI thread
-				} catch (URISyntaxException e) {
-					Log.e(TAG, "URISyntaxException for url " + imageArgs.mImageref.getUrl(), e);
-					getAsync = false;
-				} catch (NullPointerException e) {
-					Log.e(TAG, "NullPointerException for url " + imageArgs.mImageref.getUrl(), e);
-					getAsync = false;
-				} catch (Exception e) {
-					Log.e(TAG, "Caught exception for url" + imageArgs.mImageref.getUrl(), e);
-				}
-				if (getAsync) {
-					//
-					// We've got to start the download back on the UI thread, if we do it on one
-					// of the AsyncTask threads it will throw an exception.
-					//
-					mAsync = true;
-
-					TiMessenger.getMainMessenger().post(new Runnable()
-					{
-						@Override
-						public void run()
-						{
-							imageArgs.mImageref.getBitmapAsync(imageDownloadListener);
-
-						}
-					});
-
-				} else {
-					bitmap = (imageArgs.mImageref).getBitmap();
-				}
-			} else {
-				bitmap = (imageArgs.mImageref).getBitmap();
-			}
-			return bitmap;
-		}
-
-		@Override
-		protected void onPostExecute(Bitmap result)
-		{
-			if (!mNetworkURL || currentUrl.equals(mUrl)) {
-				if (result != null) {
-					setImage(result);
-					if (!firedLoad) {
-						fireLoad(TiC.PROPERTY_IMAGE);
-						firedLoad = true;
-					}
-				} else {
-					if (!mAsync) {
-						retryDecode(recycle);
-					}
-				}
-			}
-		}
-	}
-
-	private void setImage(boolean recycle) {
-		
->>>>>>> 7b8f3f06
 		if (imageSources == null || imageSources.size() == 0 || imageSources.get(0) == null || imageSources.get(0).isTypeNull()) {
 			if (defaultImageSource != null) {
 				setDefaultImage();
@@ -961,35 +792,11 @@
 			return;
 		}
 
-<<<<<<< HEAD
-=======
 		// Disable scaling for scrollview since the an image can extend beyond the screensize
 		if (proxy.getParent() instanceof ScrollViewProxy) {
 			view.setCanScaleImage(false);
 		}
 
-		if (d.containsKey(TiC.PROPERTY_WIDTH)) {
-			String widthProperty = d.getString(TiC.PROPERTY_WIDTH);
-			if (TiC.LAYOUT_FILL.equals(widthProperty) && parentView != null) {
-				// Use the parent's width when it's fill
-				requestedWidth = TiConvert.toTiDimension(parentView.getMeasuredWidth(), TiDimension.TYPE_WIDTH);
-			} else {
-				requestedWidth = TiConvert.toTiDimension(d, TiC.PROPERTY_WIDTH, TiDimension.TYPE_WIDTH);
-			}
-			view.setWidthDefined(!TiC.LAYOUT_SIZE.equals(widthProperty) && !TiC.SIZE_AUTO.equals(widthProperty));
-		}
-		if (d.containsKey(TiC.PROPERTY_HEIGHT)) {
-			// Use the parent's height when it's fill
-			String heightProperty = d.getString(TiC.PROPERTY_HEIGHT);
-			if (TiC.LAYOUT_FILL.equals(heightProperty) && parentView != null) {
-				requestedHeight = TiConvert.toTiDimension(parentView.getMeasuredHeight(), TiDimension.TYPE_HEIGHT);
-			} else {
-				requestedHeight = TiConvert.toTiDimension(d, TiC.PROPERTY_HEIGHT, TiDimension.TYPE_HEIGHT);
-			}
-			view.setHeightDefined(!TiC.LAYOUT_SIZE.equals(heightProperty) && !TiC.SIZE_AUTO.equals(heightProperty));
-		}
-
->>>>>>> 7b8f3f06
 		if (d.containsKey(TiC.PROPERTY_IMAGES)) {
 			setImageSource(d.get(TiC.PROPERTY_IMAGES));
 			setImages();
@@ -1080,32 +887,6 @@
 				}
 			}
 		} else {
-<<<<<<< HEAD
-=======
-			// Update requestedWidth / requestedHeight when width / height is changed.
-			if (key.equals(TiC.PROPERTY_WIDTH)) {
-				View parentView = getParentView();
-				String widthProperty = TiConvert.toString(newValue);
-				if (TiC.LAYOUT_FILL.equals(widthProperty) && parentView != null) {
-					// Use the parent's width when it's fill
-					requestedWidth = TiConvert.toTiDimension(parentView.getMeasuredWidth(), TiDimension.TYPE_WIDTH);
-				} else {
-					requestedWidth = TiConvert.toTiDimension(newValue, TiDimension.TYPE_WIDTH);
-				}
-				view.setWidthDefined(!TiC.LAYOUT_SIZE.equals(widthProperty) && !TiC.SIZE_AUTO.equals(widthProperty));
-			} else if (key.equals(TiC.PROPERTY_HEIGHT)) {
-				View parentView = getParentView();
-				String heightProperty = TiConvert.toString(newValue);
-				// Use the parent's height when it's fill
-				if (TiC.LAYOUT_FILL.equals(heightProperty) && parentView != null) {
-					requestedHeight = TiConvert.toTiDimension(parentView.getMeasuredHeight(), TiDimension.TYPE_HEIGHT);
-				} else {
-					requestedHeight = TiConvert.toTiDimension(newValue, TiDimension.TYPE_HEIGHT);
-				}
-				view.setHeightDefined(!TiC.LAYOUT_SIZE.equals(heightProperty) && !TiC.SIZE_AUTO.equals(heightProperty));
-			}
-
->>>>>>> 7b8f3f06
 			super.propertyChanged(key, oldValue, newValue, proxy);
 		}
 	}
