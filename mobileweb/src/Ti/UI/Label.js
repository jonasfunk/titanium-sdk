--- conflicted
+++ resolved
@@ -39,31 +39,11 @@
 		_defaultWidth: "auto",
 
 		_defaultHeight: "auto",
-<<<<<<< HEAD
 		_getContentWidth: function() {
 			return this.textContainerDiv.clientWidth;
 		},
 		_getContentHeight: function() {
 			return this.textContainerDiv.clientHeight;
-=======
-
-		_contentWidth: {
-			get: function(value) {
-				return this.textContainerDiv.clientWidth;
-			},
-			set: function(value) {
-				return this.textContainerDiv.clientWidth;
-			}
-		},
-
-		_contentHeight: {
-			get: function(value) {
-				return this.textContainerDiv.clientHeight;
-			},
-			set: function(value) {
-				return this.textContainerDiv.clientHeight;
-			}
->>>>>>> 51180d4c
 		},
 
 		properties: {
