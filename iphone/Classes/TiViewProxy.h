/**
 * Appcelerator Titanium Mobile
 * Copyright (c) 2009-2010 by Appcelerator, Inc. All Rights Reserved.
 * Licensed under the terms of the Apache Public License
 * Please see the LICENSE included with this distribution for details.
 */
#import "TiProxy.h"
#import "TiUIView.h"
#import <pthread.h>

/**
 Protocol for views that can receive keyboard focus.
 */
@protocol TiKeyboardFocusableView

#pragma mark Public Titanium APIs.

/**
 Tells the view to focus.
 @param args Unused.
 */
- (void)focus:(id)args;

/**
 Tells the view to blur.
 @param args Unused.
 */
- (void)blur:(id)args;

#pragma mark Private internal APIs.

/**
 Returns keyboard accessory view.
 */
@property(nonatomic,readonly) UIView * keyboardAccessoryView;

/**
 Returns keyboard accessory height.
 */
@property(nonatomic,readonly) CGFloat keyboardAccessoryHeight;

@end


#pragma mark dirtyflags used by TiViewProxy
#define NEEDS_LAYOUT_CHILDREN	1
//Set this flag to true to disable instant updates
static const BOOL ENFORCE_BATCH_UPDATE = NO;


enum
{
	TiRefreshViewPosition = 2,
	TiRefreshViewChildrenPosition,
	TiRefreshViewZIndex,
	TiRefreshViewSize,

	TiRefreshViewEnqueued,
};

@class TiAction, TiBlob;
//For TableRows, we need to have minimumParentHeightForWidth:

/**
 The class represents a proxy that is attached to a view.
 The class is not intended to be overriden.
 */
@interface TiViewProxy : TiProxy<LayoutAutosizing> 
{
@protected
//TODO: Actually have a rhyme and reason on keeping things @protected vs @private.
//For now, for sake of proper value grouping, we're all under one roof.

#pragma mark Layout properties
	LayoutConstraint layoutProperties;
	int vzIndex;
	BOOL hidden;	//This is the boolean version of ![TiUtils boolValue:visible def:yes]
		//And has nothing to do with whether or not it's onscreen or 

#pragma mark Parent/Children relationships
	TiViewProxy *parent;
	pthread_rwlock_t childrenLock;
	NSMutableArray *children;
	NSMutableArray *pendingAdds;

#pragma mark Visual components
	TiUIView *view;
	UIBarButtonItem * barButtonItem;

#pragma mark Layout caches that can be recomputed
	CGFloat verticalLayoutBoundary;
	CGFloat horizontalLayoutBoundary;
	CGFloat horizontalLayoutRowHeight;	//Note, this has nothing to do with table views.
	int lastChildArranged;

	CGRect sandboxBounds;
	CGPoint positionCache;	//Recomputed and stored when position changes.
	CGRect sizeCache;	//Recomputed and stored when size changes.
	UIViewAutoresizing autoresizeCache;	//Changed by repositioning or resizing.

	BOOL parentVisible;
	//In most cases, this is the same as [parent parentVisible] && ![parent hidden]
	//However, in the case of windows attached to the root view, the parent is ALWAYS visible.
	//That is, will be true if and only if all parents are visible or are the root controller.
	//Use parentWillShow and parentWillHide to set this.

#pragma mark Housecleaning that is set and used
	NSRecursiveLock *destroyLock;

	BOOL windowOpened;
	BOOL windowOpening;

	int dirtyflags;	//For atomic actions, best to be explicit about the 32 bitness.
	BOOL viewInitialized;
	BOOL repositioning;
	BOOL isUsingBarButtonItem;
    //This flag is set to true on startLayout() call and false on finishLayout() call
    BOOL updateStarted;
    BOOL allowLayoutUpdate;
    
    NSMutableDictionary *layoutPropDictionary;
}

#pragma mark public API
<<<<<<< HEAD
@property(nonatomic,readwrite,assign) int vzIndex;
=======

/**
 Provides access to z-index value.
 */
@property(nonatomic,readwrite,assign) int zIndex;

/**
 Provides access to visibility of parent view proxy.
 */
>>>>>>> 3823ef4d
@property(nonatomic,readwrite,assign) BOOL parentVisible; // For tableview magic ONLY

/**
 Returns children view proxies for the proxy.
 */
@property(nonatomic,readonly) NSArray *children;

<<<<<<< HEAD
-(void)startLayout:(id)arg;
-(void)finishLayout:(id)arg;
-(void)updateLayout:(id)arg;
-(void)setTempProperty:(id)propVal forKey:(id)propName;
-(void)processTempProperties:(NSDictionary*)arg;


=======
/**
 Tells the view proxy to add a child proxy.
 @param arg A single proxy to add or NSArray of proxies.
 */
>>>>>>> 3823ef4d
-(void)add:(id)arg;

/**
 Tells the view proxy to remove a child proxy.
 @param arg A single proxy to remove.
 */
-(void)remove:(id)arg;

/**
 Tells the view proxy to set visibility on a child proxy to _YES_.
 @param arg A single proxy to show.
 */
-(void)show:(id)arg;

/**
 Tells the view proxy to set visibility on a child proxy to _NO_.
 @param arg A single proxy to hide.
 */
-(void)hide:(id)arg;

/**
 Tells the view proxy to run animation on its view.
 @param arg An animation object.
 */
-(void)animate:(id)arg;

-(void)setTop:(id)value;
-(void)setBottom:(id)value;
-(void)setLeft:(id)value;
-(void)setRight:(id)value;
-(void)setWidth:(id)value;
-(void)setHeight:(id)value;
-(void)setZIndex:(id)value;
-(id)zIndex;

// See the code for setValue:forUndefinedKey: for why we can't have this
//-(void)setLayout:(id)value;
-(void)setMinWidth:(id)value;
-(void)setMinHeight:(id)value;

-(void)setCenter:(id)value;
<<<<<<< HEAD
-(NSMutableDictionary*)center;
=======

-(TiPoint*)center;
>>>>>>> 3823ef4d
-(id)animatedCenter;

-(void)setBackgroundGradient:(id)arg;
-(TiBlob*)toImage:(id)args;

#pragma mark nonpublic accessors not related to Housecleaning

/**
 Provides access to parent proxy of the view proxy.
 @see add:
 @see remove:
 @see children
 */
@property(nonatomic, assign) TiViewProxy *parent;
//TODO: make this a proper readwrite property declaration.

/**
 Provides access to layout properties of the underlying view.
 */
@property(nonatomic,readonly,assign) LayoutConstraint * layoutProperties;

/**
 Provides access to sandbox bounds of the underlying view.
 */
@property(nonatomic,readwrite,assign) CGRect sandboxBounds;
	//This is unaffected by parentVisible. So if something is truely visible, it'd be [self visible] && parentVisible.
-(void)setHidden:(BOOL)newHidden withArgs:(id)args;

@property(nonatomic,retain) UIBarButtonItem * barButtonItem;
-(TiUIView *)barButtonViewForSize:(CGSize)bounds;

//NOTE: DO NOT SET VIEW UNLESS IN A TABLE VIEW, AND EVEN THEN.
@property(nonatomic,readwrite,retain)TiUIView * view;

/**
 Returns language conversion table.
 
 Subclasses may override.
 @return The dictionary 
 */
-(NSMutableDictionary*)langConversionTable;

#pragma mark Methods subclasses should override for behavior changes

/**
 Whether or not the view proxy needs to suppress relayout.
 
 Subclasses may override.
 @return _YES_ if relayout should be suppressed, _NO_ otherwise.
 */
-(BOOL)suppressesRelayout;

/**
 Whether or not the view proxy supports navigation bar positioning.
 
 Subclasses may override.
 @return _YES_ if navigation bar positioning is supported, _NO_ otherwise.
 */
-(BOOL)supportsNavBarPositioning;

/**
 Whether or not the view proxy can have a UIController object in its parent view.
 
 Subclasses may override.
 @return _YES_ if the view proxy can have a UIController object in its parent view
 */
-(BOOL)canHaveControllerParent;

/**
 Whether or not the view proxy should detach its view on unload.
 
 Subclasses may override.
 @return _YES_ if the view should be detached, _NO_ otherwise.
 */
-(BOOL)shouldDetachViewOnUnload;

/**
 Returns parent view for child proxy.
 
 The method is used in cases when proxies heirarchy is different from views hierarchy.
 Subclasses may override.
 @param child The child view proxy for which return the parent view.
 @return The parent view
 */
-(UIView *)parentViewForChild:(TiViewProxy *)child;

#pragma mark Event trigger methods

/**
 Tells the view proxy that the attached window will open.
 @see windowDidOpen
 */
-(void)windowWillOpen;

/**
 Tells the view proxy that the attached window did open.
 @see windowWillOpen
 */
-(void)windowDidOpen;

/**
 Tells the view proxy that the attached window will close.
 @see windowDidClose
 */
-(void)windowWillClose;

/**
 Tells the view proxy that the attached window did close.
 @see windowWillClose
 */
-(void)windowDidClose;

/**
 Tells the view proxy that its properties are about to change.
 @see didFirePropertyChanges
 */
-(void)willFirePropertyChanges;

/**
 Tells the view proxy that its properties are changed.
 @see willFirePropertyChanges
 */
-(void)didFirePropertyChanges;

/**
 Tells the view proxy that a view will be attached to it.
 @see viewDidAttach
 */
-(void)viewWillAttach; // Need this for video player & possibly other classes which override newView

/**
 Tells the view proxy that a view was attached to it.
 @see viewWillAttach
 */
-(void)viewDidAttach;

/**
 Tells the view proxy that a view will be detached from it.
 @see viewDidDetach
 */
-(void)viewWillDetach;

/**
 Tells the view proxy that a view was detached from it.
 @see viewWillDetach
 */
-(void)viewDidDetach;

#pragma mark Housecleaning state accessors
//TODO: Sounds like the redundancy department of redundancy was here.

/**
 Whether or not a view is attached to the view proxy.
 @return _YES_ if the view proxy has a view attached to it, _NO_ otherwise.
 */
-(BOOL)viewAttached;

/**
 Whether or not the view proxy has been initialized.
 @return _YES_ if the view proxy has been initialized, _NO_ otherwise.
 */
-(BOOL)viewInitialized;

/**
 Whether or not the view proxy has been completely set up.
 @return _YES_ if the view proxy has been initialized and its view has a superview and non-empty bounds, _NO_ otherwise.
 */
-(BOOL)viewReady;

/**
 Whether or not a window attached to the view proxy has been opened.
 @return _YES_ if the view proxy's window has been opened, _NO_ otherwise.
 */
-(BOOL)windowHasOpened;

/**
 Whether or not a window attached to the view proxy is currently being opened.
 @return _YES_ if the view proxy's window is being opened, _NO_ otherwise.
 */
-(BOOL)windowIsOpening;

/**
 Whether or not the view proxy is using a bar button item.
 @return _YES_ if a bar button item is used, _NO_ otherwise.
 */
-(BOOL)isUsingBarButtonItem;

-(CGRect)appFrame;	//TODO: Why is this here? It doesn't have anything to do with a specific instance.

#pragma mark Building up and tearing down
-(void)firePropertyChanges;

/**
 Returns a ne view corresponding to the view proxy.
 @return The created view.
 */
-(TiUIView*)newView;

/**
 Tells the view proxy to detach its view.
 */
-(void)detachView;

-(void)destroy;


/**
 Tells the view proxy to remove its bar button item.
 */
-(void)removeBarButtonView;

#pragma mark Callbacks

/**
 Tells the view proxy that its view animation did complete.
 @param animation The completed animation
 */
-(void)animationCompleted:(TiAnimation*)animation;
<<<<<<< HEAD
//-(void)makeViewPerformAction:(TiAction *)action;
=======

/**
 Tells the view attached to the view proxy to perform the specified action.
 @param action The action to perform.
 */
-(void)makeViewPerformAction:(TiAction *)action;
>>>>>>> 3823ef4d

/**
 Tells the view attached to the view proxy to perform a selector with given arguments.
 @param selector The selector to perform.
 @param object The argument for the method performed.
 @param create The flag to create the view if the one is not attached.
 @param wait The flag to wait till the operation completes.
 */
-(void)makeViewPerformSelector:(SEL)selector withObject:(id)object createIfNeeded:(BOOL)create waitUntilDone:(BOOL)wait;

#pragma mark Layout events, internal and external

/**
 Tells the view proxy that the attached view size will change.
 */
-(void)willChangeSize;

/**
 Tells the view proxy that the attached view position will change.
 */
-(void)willChangePosition;

/**
 Tells the view proxy that the attached view z-index will change.
 */
-(void)willChangeZIndex;

/**
 Tells the view proxy that the attached view layout will change.
 */
-(void)willChangeLayout;

/**
 Tells the view proxy that the attached view will show.
 */
-(void)willShow;

/**
 Tells the view proxy that the attached view will hide.
 */
-(void)willHide;

/**
 Tells the view proxy that the attached view contents will change.
 */
-(void)contentsWillChange;

/**
 Tells the view proxy that the attached view's parent size will change.
 */
-(void)parentSizeWillChange;

/**
 Tells the view proxy that the attached view's parent will change position and size.
 */
-(void)parentWillRelay;

/**
 Tells the view proxy that the attached view's parent will show.
 */
-(void)parentWillShow;

/**
 Tells the view proxy that the attached view's parent will hide.
 */
-(void)parentWillHide;

#pragma mark Layout actions

-(void)refreshView:(TiUIView *)transferView;

/**
 Tells the view proxy to force size refresh of the attached view.
 */
-(void)refreshSize;

/**
 Tells the view proxy to force position refresh of the attached view.
 */
-(void)refreshPosition;

-(void)willEnqueue;

//Unlike the other layout actions, this one is done by the parent of the one called by refreshView.
//This is the effect of refreshing the Z index via careful view placement.
-(void)insertSubview:(UIView *)childView forProxy:(TiViewProxy *)childProxy;


#pragma mark Layout commands that need refactoring out

-(void)determineSandboxBounds;
-(void)layoutChildren:(BOOL)optimize;
-(void)layoutChildrenIfNeeded;
-(void)layoutChild:(TiViewProxy*)child optimize:(BOOL)optimize;

-(void)relayout;
-(void)insertIntoView:(UIView*)view bounds:(CGRect)bounds;
-(void)reposition;	//Todo: Replace

-(BOOL)willBeRelaying;	//Todo: Replace
-(void)childWillResize:(TiViewProxy *)child;	//Todo: Replace

@end


#define USE_VIEW_FOR_METHOD(resultType,methodname,inputType)	\
-(resultType) methodname: (inputType)value	\
{	\
	return [[self view] methodname:value];	\
}

#define USE_VIEW_FOR_VERIFY_WIDTH	USE_VIEW_FOR_METHOD(CGFloat,verifyWidth,CGFloat)
#define USE_VIEW_FOR_VERIFY_HEIGHT	USE_VIEW_FOR_METHOD(CGFloat,verifyHeight,CGFloat)
#define USE_VIEW_FOR_AUTO_WIDTH		USE_VIEW_FOR_METHOD(CGFloat,autoWidthForWidth,CGFloat)
#define USE_VIEW_FOR_AUTO_HEIGHT	USE_VIEW_FOR_METHOD(CGFloat,autoHeightForWidth,CGFloat)

#define DECLARE_VIEW_CLASS_FOR_NEWVIEW(viewClass)	\
-(TiUIView*)newView	\
{	\
	return [[viewClass alloc] init];	\
}
<|MERGE_RESOLUTION|>--- conflicted
+++ resolved
@@ -122,19 +122,13 @@
 }
 
 #pragma mark public API
-<<<<<<< HEAD
+/**
+ Provides access to z-index value.
+ */
 @property(nonatomic,readwrite,assign) int vzIndex;
-=======
-
-/**
- Provides access to z-index value.
- */
-@property(nonatomic,readwrite,assign) int zIndex;
-
 /**
  Provides access to visibility of parent view proxy.
  */
->>>>>>> 3823ef4d
 @property(nonatomic,readwrite,assign) BOOL parentVisible; // For tableview magic ONLY
 
 /**
@@ -142,7 +136,6 @@
  */
 @property(nonatomic,readonly) NSArray *children;
 
-<<<<<<< HEAD
 -(void)startLayout:(id)arg;
 -(void)finishLayout:(id)arg;
 -(void)updateLayout:(id)arg;
@@ -150,12 +143,10 @@
 -(void)processTempProperties:(NSDictionary*)arg;
 
 
-=======
 /**
  Tells the view proxy to add a child proxy.
  @param arg A single proxy to add or NSArray of proxies.
  */
->>>>>>> 3823ef4d
 -(void)add:(id)arg;
 
 /**
@@ -197,12 +188,7 @@
 -(void)setMinHeight:(id)value;
 
 -(void)setCenter:(id)value;
-<<<<<<< HEAD
 -(NSMutableDictionary*)center;
-=======
-
--(TiPoint*)center;
->>>>>>> 3823ef4d
 -(id)animatedCenter;
 
 -(void)setBackgroundGradient:(id)arg;
@@ -421,17 +407,6 @@
  @param animation The completed animation
  */
 -(void)animationCompleted:(TiAnimation*)animation;
-<<<<<<< HEAD
-//-(void)makeViewPerformAction:(TiAction *)action;
-=======
-
-/**
- Tells the view attached to the view proxy to perform the specified action.
- @param action The action to perform.
- */
--(void)makeViewPerformAction:(TiAction *)action;
->>>>>>> 3823ef4d
-
 /**
  Tells the view attached to the view proxy to perform a selector with given arguments.
  @param selector The selector to perform.
