--- conflicted
+++ resolved
@@ -98,8 +98,8 @@
 			d.put(key, value);
 		} else if (value instanceof Map) {
 			KrollDict dict = new KrollDict();
-			Map map = (Map)value;
-			Iterator iter = map.keySet().iterator();
+			Map<?,?> map = (Map<?,?>)value;
+			Iterator<?> iter = map.keySet().iterator();
 			while(iter.hasNext())
 			{
 				String k = (String)iter.next();
@@ -126,11 +126,16 @@
 		return toColorDrawable(d.getString(key));
 	}
 
-<<<<<<< HEAD
 	// Layout
 	public static boolean fillLayout(KrollDict d, LayoutParams layoutParams) {
 		boolean dirty = false;
-
+		Object width = null;
+		Object height = null;
+		if (d.containsKey("size")) {
+			KrollDict size = (KrollDict)d.get("size");
+			width = size.get("width");
+			height = size.get("height");
+		}
 		if (d.containsKey("left")) {
 			layoutParams.optionLeft = toTiDimension(d, "left").getIntValue();
 			dirty = true;
@@ -147,24 +152,30 @@
 			layoutParams.optionBottom = toTiDimension(d, "bottom").getIntValue();
 			dirty = true;
 		}
-		if (d.containsKey("width")) {
-			Object width = d.get("width");
+		if (width != null || d.containsKey("width")) {
+			if (width == null)
+			{
+				width = d.get("width");
+			}
 			if (width == null || width.equals("auto")) {
 				layoutParams.optionWidth = TiCompositeLayout.NOT_SET;
 				layoutParams.autoWidth = true;
 			} else {
-				layoutParams.optionWidth = toTiDimension(d, "width").getIntValue();
+				layoutParams.optionWidth = toTiDimension(width).getIntValue();
 				layoutParams.autoWidth = false;
 			}
 			dirty = true;
 		}
-		if (d.containsKey("height")) {
-			Object height = d.get("height");
+		if (height != null || d.containsKey("height")) {
+			if (height == null)
+			{
+				height = d.get("height");
+			}
 			if (height == null || height.equals("auto")) {
 				layoutParams.optionHeight = TiCompositeLayout.NOT_SET;
 				layoutParams.autoHeight = true;
 			} else {
-				layoutParams.optionHeight = toTiDimension(d, "height").getIntValue();
+				layoutParams.optionHeight = toTiDimension(height).getIntValue();
 				layoutParams.autoHeight = false;
 			}
 			dirty = true;
@@ -181,75 +192,6 @@
 
 		return dirty;
 	}
-=======
-    // Layout
-    public static boolean fillLayout(TiDict d, LayoutParams layoutParams) {
-        boolean dirty = false;
-        Object width = null;
-        Object height = null;
-
-        if (d.containsKey("size")) {
-            TiDict size = (TiDict)d.get("size");
-            width = size.get("width");
-            height = size.get("height");
-        }
-        if (d.containsKey("left")) {
-            layoutParams.optionLeft = toTiDimension(d, "left").getIntValue();
-            dirty = true;
-        }
-        if (d.containsKey("top")) {
-            layoutParams.optionTop = toTiDimension(d, "top").getIntValue();
-            dirty = true;
-        }
-        if (d.containsKey("right")) {
-            layoutParams.optionRight = toTiDimension(d, "right").getIntValue();
-            dirty = true;
-        }
-        if (d.containsKey("bottom")) {
-            layoutParams.optionBottom = toTiDimension(d, "bottom").getIntValue();
-            dirty = true;
-        }
-        if (width!=null || d.containsKey("width")) {
-            if (width==null)
-            {
-                width = d.get("width");
-            }
-            if (width == null || width.equals("auto")) {
-                layoutParams.optionWidth = TiCompositeLayout.NOT_SET;
-                layoutParams.autoWidth = true;
-            } else {
-                layoutParams.optionWidth = toTiDimension(width).getIntValue();
-                layoutParams.autoWidth = false;
-            }
-            dirty = true;
-        }
-        if (height!=null || d.containsKey("height")) {
-            if (height==null)
-            {
-                height = d.get("height");
-            }
-            if (height == null || height.equals("auto")) {
-                layoutParams.optionHeight = TiCompositeLayout.NOT_SET;
-                layoutParams.autoHeight = true;
-            } else {
-                layoutParams.optionHeight = toTiDimension(height).getIntValue();
-                layoutParams.autoHeight = false;
-            }
-            dirty = true;
-        }
-        if (d.containsKey("zIndex")) {
-            Object zIndex = d.get("zIndex");
-            if (zIndex != null) {
-                layoutParams.optionZIndex = toInt(zIndex);
-            } else {
-            	layoutParams.optionZIndex = 0;
-            }
-            dirty = true;
-        }
-
-        return dirty;
-    }
->>>>>>> 7df967e4
 
 	// Values
 
@@ -330,36 +272,21 @@
 		return sparts;
 	}
 
-<<<<<<< HEAD
 	// Dimensions
 	public static TiDimension toTiDimension(String value) {
 		return new TiDimension(value);
 	}
 
+	public static TiDimension toTiDimension(Object value) {
+		if (value instanceof Number) {
+			value = value.toString() + "px";
+		}
+		return toTiDimension((String) value);
+	}
+	
 	public static TiDimension toTiDimension(KrollDict d, String key) {
-		Object value = d.get(key);
-		if (value instanceof Integer || value instanceof Double || value instanceof Float) {
-			value = value.toString() + "px";
-		}
-
-		return toTiDimension((String) value);
-	}
-=======
-    public static TiDimension toTiDimension(String value) {
-        return new TiDimension(value);
-    }
-    
-    public static TiDimension toTiDimension(Object value) {
-        if (value instanceof Number) {
-            value = value.toString() + "px";
-        }
-        return toTiDimension((String) value);
-    }
-
-    public static TiDimension toTiDimension(TiDict d, String key) {
-        return toTiDimension(d.get(key));
-    }
->>>>>>> 7df967e4
+		return toTiDimension(d.get(key));
+	}
 
 	// URL
 	public static String toURL(Uri uri)
@@ -469,13 +396,8 @@
 		}
 		return null;
 	}
-<<<<<<< HEAD
 	
 	public static Date toDate(KrollDict d, String key) {
-=======
-
-    public static Date toDate(TiDict d, String key) {
->>>>>>> 7df967e4
 		return toDate(d.get(key));
 	}
 }