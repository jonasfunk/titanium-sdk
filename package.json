--- conflicted
+++ resolved
@@ -40,14 +40,9 @@
     "unorm": "^1.4.1",
     "windowslib": "0.4.0",
     "wrench": "1.5.8",
-<<<<<<< HEAD
     "xcode": "0.8.3",
-    "xmldom": "0.1.22"
-=======
-    "xcode": "0.8.2",
-    "xmldom": "0.1.19",
-    "glob": "6.0.3"
->>>>>>> 43c5dbe6
+    "xmldom": "0.1.22",
+    "glob": "7.0.0"
   },
   "devDependencies": {
     "grunt": "^0.4.5",
