// !$*UTF8*$!
{
	archiveVersion = 1;
	classes = {
	};
	objectVersion = 46;
	objects = {

/* Begin PBXBuildFile section */
		1D0061C1160283820016BBEE /* TiBindingRunLoop.m in Sources */ = {isa = PBXBuildFile; fileRef = 1D0061C0160283820016BBEE /* TiBindingRunLoop.m */; };
		1D0061C2160283820016BBEE /* TiBindingRunLoop.m in Sources */ = {isa = PBXBuildFile; fileRef = 1D0061C0160283820016BBEE /* TiBindingRunLoop.m */; };
		1D0061C3160283820016BBEE /* TiBindingRunLoop.m in Sources */ = {isa = PBXBuildFile; fileRef = 1D0061C0160283820016BBEE /* TiBindingRunLoop.m */; };
		1D1029A815F9769200372EC0 /* TiBindingEvent.m in Sources */ = {isa = PBXBuildFile; fileRef = 1D1029A715F9769100372EC0 /* TiBindingEvent.m */; };
		1D1029A915F9769200372EC0 /* TiBindingEvent.m in Sources */ = {isa = PBXBuildFile; fileRef = 1D1029A715F9769100372EC0 /* TiBindingEvent.m */; };
		1D1029AA15F9769200372EC0 /* TiBindingEvent.m in Sources */ = {isa = PBXBuildFile; fileRef = 1D1029A715F9769100372EC0 /* TiBindingEvent.m */; };
		1D19459613FF3BC400E2B4D0 /* TIDOMDOMImplementationProxy.m in Sources */ = {isa = PBXBuildFile; fileRef = 1D19459513FF3BC400E2B4D0 /* TIDOMDOMImplementationProxy.m */; };
		1D19459713FF3BC400E2B4D0 /* TIDOMDOMImplementationProxy.m in Sources */ = {isa = PBXBuildFile; fileRef = 1D19459513FF3BC400E2B4D0 /* TIDOMDOMImplementationProxy.m */; };
		1D19459813FF3BC400E2B4D0 /* TIDOMDOMImplementationProxy.m in Sources */ = {isa = PBXBuildFile; fileRef = 1D19459513FF3BC400E2B4D0 /* TIDOMDOMImplementationProxy.m */; };
		1D19459B13FF3BE500E2B4D0 /* TIDOMDocumentTypeProxy.m in Sources */ = {isa = PBXBuildFile; fileRef = 1D19459A13FF3BE500E2B4D0 /* TIDOMDocumentTypeProxy.m */; };
		1D19459C13FF3BE500E2B4D0 /* TIDOMDocumentTypeProxy.m in Sources */ = {isa = PBXBuildFile; fileRef = 1D19459A13FF3BE500E2B4D0 /* TIDOMDocumentTypeProxy.m */; };
		1D19459D13FF3BE500E2B4D0 /* TIDOMDocumentTypeProxy.m in Sources */ = {isa = PBXBuildFile; fileRef = 1D19459A13FF3BE500E2B4D0 /* TIDOMDocumentTypeProxy.m */; };
		1D60589B0D05DD56006BFB54 /* main.m in Sources */ = {isa = PBXBuildFile; fileRef = 29B97316FDCFA39411CA2CEA /* main.m */; };
		1D60589F0D05DD5A006BFB54 /* Foundation.framework in Frameworks */ = {isa = PBXBuildFile; fileRef = 1D30AB110D05D00D00671497 /* Foundation.framework */; };
		1DCC542F13FF0B0800DF3EE5 /* TIDOMCharacterDataProxy.m in Sources */ = {isa = PBXBuildFile; fileRef = 1DCC542E13FF0B0800DF3EE5 /* TIDOMCharacterDataProxy.m */; };
		1DCC543013FF0B0800DF3EE5 /* TIDOMCharacterDataProxy.m in Sources */ = {isa = PBXBuildFile; fileRef = 1DCC542E13FF0B0800DF3EE5 /* TIDOMCharacterDataProxy.m */; };
		1DCC543113FF0B0800DF3EE5 /* TIDOMCharacterDataProxy.m in Sources */ = {isa = PBXBuildFile; fileRef = 1DCC542E13FF0B0800DF3EE5 /* TIDOMCharacterDataProxy.m */; };
		1DD9388C1609230900091777 /* TiBindingTiValue.m in Sources */ = {isa = PBXBuildFile; fileRef = 1DD9388B1609230900091777 /* TiBindingTiValue.m */; };
		1DD9388D1609230900091777 /* TiBindingTiValue.m in Sources */ = {isa = PBXBuildFile; fileRef = 1DD9388B1609230900091777 /* TiBindingTiValue.m */; };
		1DD9388E1609230900091777 /* TiBindingTiValue.m in Sources */ = {isa = PBXBuildFile; fileRef = 1DD9388B1609230900091777 /* TiBindingTiValue.m */; };
		1DF5F4E00D08C38300B7A737 /* UIKit.framework in Frameworks */ = {isa = PBXBuildFile; fileRef = 1DF5F4DF0D08C38300B7A737 /* UIKit.framework */; settings = {ATTRIBUTES = (Weak, ); }; };
		2412F467115C296300454E5B /* TiMediaVideoPlayer.m in Sources */ = {isa = PBXBuildFile; fileRef = 2412F465115C296300454E5B /* TiMediaVideoPlayer.m */; };
		242E8E3111BA39FD0046A0D0 /* libTiCore.a in Frameworks */ = {isa = PBXBuildFile; fileRef = 242E8E3011BA39FD0046A0D0 /* libTiCore.a */; };
		242E8E3211BA39FE0046A0D0 /* libTiCore.a in Frameworks */ = {isa = PBXBuildFile; fileRef = 242E8E3011BA39FD0046A0D0 /* libTiCore.a */; };
		242E967711BAD2F20046A0D0 /* AsyncSocket.m in Sources */ = {isa = PBXBuildFile; fileRef = 242E967411BAD2F20046A0D0 /* AsyncSocket.m */; };
		242E967811BAD2F20046A0D0 /* AsyncUdpSocket.m in Sources */ = {isa = PBXBuildFile; fileRef = 242E967611BAD2F20046A0D0 /* AsyncUdpSocket.m */; };
		242E967911BAD2F20046A0D0 /* AsyncSocket.m in Sources */ = {isa = PBXBuildFile; fileRef = 242E967411BAD2F20046A0D0 /* AsyncSocket.m */; };
		242E967A11BAD2F20046A0D0 /* AsyncUdpSocket.m in Sources */ = {isa = PBXBuildFile; fileRef = 242E967611BAD2F20046A0D0 /* AsyncUdpSocket.m */; };
		242EA11611BD956F0046A0D0 /* ExternalAccessory.framework in Frameworks */ = {isa = PBXBuildFile; fileRef = 242EA11511BD956F0046A0D0 /* ExternalAccessory.framework */; };
		243AAFB511FCE62600E37D8B /* TiUIDashboardItem.m in Sources */ = {isa = PBXBuildFile; fileRef = 243AAFB411FCE62600E37D8B /* TiUIDashboardItem.m */; };
		243AAFB611FCE62600E37D8B /* TiUIDashboardItem.m in Sources */ = {isa = PBXBuildFile; fileRef = 243AAFB411FCE62600E37D8B /* TiUIDashboardItem.m */; };
		243ECCAA1126981C00639DF4 /* TiUITableViewSectionProxy.m in Sources */ = {isa = PBXBuildFile; fileRef = 243EC5EA112617F900639DF4 /* TiUITableViewSectionProxy.m */; };
		243ECCAB1126981C00639DF4 /* TiUIiPhoneTableViewStyleProxy.m in Sources */ = {isa = PBXBuildFile; fileRef = 243EC9691126632700639DF4 /* TiUIiPhoneTableViewStyleProxy.m */; };
		243ECCAC1126981C00639DF4 /* TiUIiPhoneTableViewSeparatorStyleProxy.m in Sources */ = {isa = PBXBuildFile; fileRef = 243ECB2411267CC100639DF4 /* TiUIiPhoneTableViewSeparatorStyleProxy.m */; };
		243ECCB21126984E00639DF4 /* TiUITableViewAction.m in Sources */ = {isa = PBXBuildFile; fileRef = 243EC7D6112634AF00639DF4 /* TiUITableViewAction.m */; };
		243ECCB71126986F00639DF4 /* TiFile.m in Sources */ = {isa = PBXBuildFile; fileRef = 24F5AEB3111F9DE9005C9199 /* TiFile.m */; };
		243ECCB81126988200639DF4 /* TiUIiPhoneScrollIndicatorStyleProxy.m in Sources */ = {isa = PBXBuildFile; fileRef = B4F97C57111BAD4700E2F72C /* TiUIiPhoneScrollIndicatorStyleProxy.m */; };
		243ECCB91126989700639DF4 /* TiUITextWidget.m in Sources */ = {isa = PBXBuildFile; fileRef = B4D5829611264FF500A6B66C /* TiUITextWidget.m */; };
		243ECCBE112698AA00639DF4 /* TiUITextWidgetProxy.m in Sources */ = {isa = PBXBuildFile; fileRef = B4D5829011264FD000A6B66C /* TiUITextWidgetProxy.m */; };
		243ED8EF11288B4300639DF4 /* TiUIiPhoneTableViewScrollPositionProxy.m in Sources */ = {isa = PBXBuildFile; fileRef = 243ED8EC11288B4300639DF4 /* TiUIiPhoneTableViewScrollPositionProxy.m */; };
		24596694118E70D300519F79 /* ApplicationRouting.m in Sources */ = {isa = PBXBuildFile; fileRef = 24596692118E70D300519F79 /* ApplicationRouting.m */; };
		24597035118FF66300519F79 /* StoreKit.framework in Frameworks */ = {isa = PBXBuildFile; fileRef = 24597034118FF66300519F79 /* StoreKit.framework */; };
		245972C611921D0D00519F79 /* TiUIiPadSplitWindow.m in Sources */ = {isa = PBXBuildFile; fileRef = 245972C511921D0D00519F79 /* TiUIiPadSplitWindow.m */; };
		245B3C3D11375A6600CE7530 /* UtilsModule.m in Sources */ = {isa = PBXBuildFile; fileRef = 245B3C3911375A6600CE7530 /* UtilsModule.m */; };
		245B45641139B41800CE7530 /* TiUIiPhoneTableViewCellSelectionStyleProxy.m in Sources */ = {isa = PBXBuildFile; fileRef = 245B45601139B41800CE7530 /* TiUIiPhoneTableViewCellSelectionStyleProxy.m */; };
		2465592411E5862F0059BBF4 /* TiFilesystemBlobProxy.m in Sources */ = {isa = PBXBuildFile; fileRef = 2465592311E5862F0059BBF4 /* TiFilesystemBlobProxy.m */; };
		2465592511E5862F0059BBF4 /* TiFilesystemBlobProxy.m in Sources */ = {isa = PBXBuildFile; fileRef = 2465592311E5862F0059BBF4 /* TiFilesystemBlobProxy.m */; };
		2467310711E2549300D39AF7 /* Webcolor.m in Sources */ = {isa = PBXBuildFile; fileRef = 2467310611E2549300D39AF7 /* Webcolor.m */; };
		2467310811E2549300D39AF7 /* Webcolor.m in Sources */ = {isa = PBXBuildFile; fileRef = 2467310611E2549300D39AF7 /* Webcolor.m */; };
		2478B2A511C447A4005814DF /* ApplicationMods.m in Sources */ = {isa = PBXBuildFile; fileRef = 2478B2A411C447A4005814DF /* ApplicationMods.m */; };
		2478B2A611C447A4005814DF /* ApplicationMods.m in Sources */ = {isa = PBXBuildFile; fileRef = 2478B2A411C447A4005814DF /* ApplicationMods.m */; };
		248133A7115761DE00E3A9BA /* TiNetworkBonjourBrowserProxy.m in Sources */ = {isa = PBXBuildFile; fileRef = 248133A2115761DE00E3A9BA /* TiNetworkBonjourBrowserProxy.m */; };
		248133A8115761DE00E3A9BA /* TiNetworkBonjourServiceProxy.m in Sources */ = {isa = PBXBuildFile; fileRef = 248133A4115761DE00E3A9BA /* TiNetworkBonjourServiceProxy.m */; };
		248133A9115761DE00E3A9BA /* TiNetworkTCPSocketProxy.m in Sources */ = {isa = PBXBuildFile; fileRef = 248133A6115761DE00E3A9BA /* TiNetworkTCPSocketProxy.m */; };
		24813714115A852800E3A9BA /* TiDOMTextNodeProxy.m in Sources */ = {isa = PBXBuildFile; fileRef = 24813712115A852800E3A9BA /* TiDOMTextNodeProxy.m */; };
		24A1E519112D33AF003DA834 /* TiMediaAudioSession.m in Sources */ = {isa = PBXBuildFile; fileRef = 24A1E516112D33AF003DA834 /* TiMediaAudioSession.m */; };
		24A1E875112DF80B003DA834 /* TiUIPickerProxy.m in Sources */ = {isa = PBXBuildFile; fileRef = 24A1E874112DF80B003DA834 /* TiUIPickerProxy.m */; };
		24A1E87B112DF83E003DA834 /* TiUIPicker.m in Sources */ = {isa = PBXBuildFile; fileRef = 24A1E87A112DF83E003DA834 /* TiUIPicker.m */; };
		24A1E8A8112DFACA003DA834 /* TiUIPickerRowProxy.m in Sources */ = {isa = PBXBuildFile; fileRef = 24A1E8A7112DFACA003DA834 /* TiUIPickerRowProxy.m */; };
		24A1E992112E1363003DA834 /* TiUIPickerColumnProxy.m in Sources */ = {isa = PBXBuildFile; fileRef = 24A1E991112E1363003DA834 /* TiUIPickerColumnProxy.m */; };
		24A1EAF6112F4C02003DA834 /* UIImage+Alpha.m in Sources */ = {isa = PBXBuildFile; fileRef = 24A1EAF1112F4C02003DA834 /* UIImage+Alpha.m */; };
		24A1EAF7112F4C02003DA834 /* UIImage+Resize.m in Sources */ = {isa = PBXBuildFile; fileRef = 24A1EAF3112F4C02003DA834 /* UIImage+Resize.m */; };
		24A1EAF8112F4C02003DA834 /* UIImage+RoundedCorner.m in Sources */ = {isa = PBXBuildFile; fileRef = 24A1EAF5112F4C02003DA834 /* UIImage+RoundedCorner.m */; };
		24ADC5121299F60C0014DB75 /* TiAppiOSProxy.m in Sources */ = {isa = PBXBuildFile; fileRef = 24ADC5111299F60C0014DB75 /* TiAppiOSProxy.m */; };
		24ADC5131299F60C0014DB75 /* TiAppiOSProxy.m in Sources */ = {isa = PBXBuildFile; fileRef = 24ADC5111299F60C0014DB75 /* TiAppiOSProxy.m */; };
		24ADC5161299F6AA0014DB75 /* TiAppiOSBackgroundServiceProxy.m in Sources */ = {isa = PBXBuildFile; fileRef = 24ADC5151299F6AA0014DB75 /* TiAppiOSBackgroundServiceProxy.m */; };
		24ADC5171299F6AA0014DB75 /* TiAppiOSBackgroundServiceProxy.m in Sources */ = {isa = PBXBuildFile; fileRef = 24ADC5151299F6AA0014DB75 /* TiAppiOSBackgroundServiceProxy.m */; };
		24ADC634129A1ED60014DB75 /* TiAppiOSLocalNotificationProxy.m in Sources */ = {isa = PBXBuildFile; fileRef = 24ADC633129A1ED60014DB75 /* TiAppiOSLocalNotificationProxy.m */; };
		24ADC635129A1ED60014DB75 /* TiAppiOSLocalNotificationProxy.m in Sources */ = {isa = PBXBuildFile; fileRef = 24ADC633129A1ED60014DB75 /* TiAppiOSLocalNotificationProxy.m */; };
		24C0128C1140D30B00A94CE2 /* TiUIMaskedImageProxy.m in Sources */ = {isa = PBXBuildFile; fileRef = 24C012881140D30B00A94CE2 /* TiUIMaskedImageProxy.m */; };
		24C012921140D31C00A94CE2 /* TiUIMaskedImage.m in Sources */ = {isa = PBXBuildFile; fileRef = 24C0128E1140D31C00A94CE2 /* TiUIMaskedImage.m */; };
		24CA895B111161050084E2DE /* AFItemView.m in Sources */ = {isa = PBXBuildFile; fileRef = 24CA890B111161050084E2DE /* AFItemView.m */; };
		24CA895C111161050084E2DE /* AFOpenFlowView.m in Sources */ = {isa = PBXBuildFile; fileRef = 24CA890E111161050084E2DE /* AFOpenFlowView.m */; };
		24CA895D111161050084E2DE /* AFUIImageReflection.m in Sources */ = {isa = PBXBuildFile; fileRef = 24CA8910111161050084E2DE /* AFUIImageReflection.m */; };
		24CA895E111161050084E2DE /* ASIAuthenticationDialog.m in Sources */ = {isa = PBXBuildFile; fileRef = 24CA8913111161050084E2DE /* ASIAuthenticationDialog.m */; };
		24CA895F111161050084E2DE /* ASIFormDataRequest.m in Sources */ = {isa = PBXBuildFile; fileRef = 24CA8915111161050084E2DE /* ASIFormDataRequest.m */; };
		24CA8960111161050084E2DE /* ASIHTTPRequest.m in Sources */ = {isa = PBXBuildFile; fileRef = 24CA8917111161050084E2DE /* ASIHTTPRequest.m */; };
		24CA8961111161050084E2DE /* ASIInputStream.m in Sources */ = {isa = PBXBuildFile; fileRef = 24CA891A111161050084E2DE /* ASIInputStream.m */; };
		24CA8962111161050084E2DE /* ASINetworkQueue.m in Sources */ = {isa = PBXBuildFile; fileRef = 24CA891C111161050084E2DE /* ASINetworkQueue.m */; };
		24CA8967111161050084E2DE /* Reachability.m in Sources */ = {isa = PBXBuildFile; fileRef = 24CA8926111161050084E2DE /* Reachability.m */; };
		24CA8968111161050084E2DE /* AudioStreamer.m in Sources */ = {isa = PBXBuildFile; fileRef = 24CA8929111161050084E2DE /* AudioStreamer.m */; };
		24CA8969111161050084E2DE /* Base64Transcoder.c in Sources */ = {isa = PBXBuildFile; fileRef = 24CA892A111161050084E2DE /* Base64Transcoder.c */; };
		24CA897D111161050084E2DE /* PlausibleDatabase.m in Sources */ = {isa = PBXBuildFile; fileRef = 24CA894F111161050084E2DE /* PlausibleDatabase.m */; };
		24CA897E111161050084E2DE /* PLSqliteDatabase.m in Sources */ = {isa = PBXBuildFile; fileRef = 24CA8954111161050084E2DE /* PLSqliteDatabase.m */; };
		24CA897F111161050084E2DE /* PLSqlitePreparedStatement.m in Sources */ = {isa = PBXBuildFile; fileRef = 24CA8956111161050084E2DE /* PLSqlitePreparedStatement.m */; };
		24CA8980111161050084E2DE /* PLSqliteResultSet.m in Sources */ = {isa = PBXBuildFile; fileRef = 24CA8958111161050084E2DE /* PLSqliteResultSet.m */; };
		24CA8981111161050084E2DE /* SBJSON.m in Sources */ = {isa = PBXBuildFile; fileRef = 24CA895A111161050084E2DE /* SBJSON.m */; };
		24CA89B81111615D0084E2DE /* KrollBridge.m in Sources */ = {isa = PBXBuildFile; fileRef = 24CA89A91111615D0084E2DE /* KrollBridge.m */; };
		24CA89B91111615D0084E2DE /* KrollCallback.m in Sources */ = {isa = PBXBuildFile; fileRef = 24CA89AB1111615D0084E2DE /* KrollCallback.m */; };
		24CA89BA1111615D0084E2DE /* KrollContext.m in Sources */ = {isa = PBXBuildFile; fileRef = 24CA89AD1111615D0084E2DE /* KrollContext.m */; };
		24CA89BB1111615D0084E2DE /* KrollMethod.m in Sources */ = {isa = PBXBuildFile; fileRef = 24CA89AF1111615D0084E2DE /* KrollMethod.m */; };
		24CA89BC1111615D0084E2DE /* KrollMethodDelegate.m in Sources */ = {isa = PBXBuildFile; fileRef = 24CA89B11111615D0084E2DE /* KrollMethodDelegate.m */; };
		24CA89BD1111615D0084E2DE /* KrollObject.m in Sources */ = {isa = PBXBuildFile; fileRef = 24CA89B31111615D0084E2DE /* KrollObject.m */; };
		24CA89BE1111615D0084E2DE /* KrollPropertyDelegate.m in Sources */ = {isa = PBXBuildFile; fileRef = 24CA89B51111615D0084E2DE /* KrollPropertyDelegate.m */; };
		24CA89BF1111615D0084E2DE /* KrollTimer.m in Sources */ = {isa = PBXBuildFile; fileRef = 24CA89B71111615D0084E2DE /* KrollTimer.m */; };
		24CA8B66111161FE0084E2DE /* YahooModule.m in Sources */ = {isa = PBXBuildFile; fileRef = 24CA8A0C111161FD0084E2DE /* YahooModule.m */; };
		24CA8B67111161FE0084E2DE /* XHRBridge.m in Sources */ = {isa = PBXBuildFile; fileRef = 24CA8A0E111161FD0084E2DE /* XHRBridge.m */; };
		24CA8B68111161FE0084E2DE /* WebFont.m in Sources */ = {isa = PBXBuildFile; fileRef = 24CA8A10111161FD0084E2DE /* WebFont.m */; };
		24CA8B6A111161FE0084E2DE /* UIModule.m in Sources */ = {isa = PBXBuildFile; fileRef = 24CA8A14111161FD0084E2DE /* UIModule.m */; };
		24CA8B6C111161FE0084E2DE /* TiViewProxy.m in Sources */ = {isa = PBXBuildFile; fileRef = 24CA8A18111161FD0084E2DE /* TiViewProxy.m */; };
		24CA8B70111161FE0084E2DE /* TiUtils.m in Sources */ = {isa = PBXBuildFile; fileRef = 24CA8A20111161FD0084E2DE /* TiUtils.m */; };
		24CA8B71111161FE0084E2DE /* TiUIWindowProxy.m in Sources */ = {isa = PBXBuildFile; fileRef = 24CA8A22111161FD0084E2DE /* TiUIWindowProxy.m */; };
		24CA8B72111161FE0084E2DE /* TiUIWindow.m in Sources */ = {isa = PBXBuildFile; fileRef = 24CA8A24111161FD0084E2DE /* TiUIWindow.m */; };
		24CA8B74111161FE0084E2DE /* TiUIWebViewProxy.m in Sources */ = {isa = PBXBuildFile; fileRef = 24CA8A28111161FD0084E2DE /* TiUIWebViewProxy.m */; };
		24CA8B75111161FE0084E2DE /* TiUIViewProxy.m in Sources */ = {isa = PBXBuildFile; fileRef = 24CA8A2A111161FD0084E2DE /* TiUIViewProxy.m */; };
		24CA8B76111161FE0084E2DE /* TiUIView.m in Sources */ = {isa = PBXBuildFile; fileRef = 24CA8A2C111161FD0084E2DE /* TiUIView.m */; };
		24CA8B79111161FE0084E2DE /* TiUITextFieldProxy.m in Sources */ = {isa = PBXBuildFile; fileRef = 24CA8A32111161FD0084E2DE /* TiUITextFieldProxy.m */; };
		24CA8B7A111161FE0084E2DE /* TiUITextField.m in Sources */ = {isa = PBXBuildFile; fileRef = 24CA8A34111161FD0084E2DE /* TiUITextField.m */; };
		24CA8B7B111161FE0084E2DE /* TiUITextAreaProxy.m in Sources */ = {isa = PBXBuildFile; fileRef = 24CA8A36111161FD0084E2DE /* TiUITextAreaProxy.m */; };
		24CA8B7C111161FE0084E2DE /* TiUITextArea.m in Sources */ = {isa = PBXBuildFile; fileRef = 24CA8A38111161FD0084E2DE /* TiUITextArea.m */; };
		24CA8B7D111161FE0084E2DE /* TiUITabProxy.m in Sources */ = {isa = PBXBuildFile; fileRef = 24CA8A3A111161FD0084E2DE /* TiUITabProxy.m */; };
		24CA8B80111161FE0084E2DE /* TiUITableViewProxy.m in Sources */ = {isa = PBXBuildFile; fileRef = 24CA8A40111161FD0084E2DE /* TiUITableViewProxy.m */; };
		24CA8B84111161FE0084E2DE /* TiUITableView.m in Sources */ = {isa = PBXBuildFile; fileRef = 24CA8A48111161FD0084E2DE /* TiUITableView.m */; };
		24CA8B85111161FE0084E2DE /* TiUITabGroupProxy.m in Sources */ = {isa = PBXBuildFile; fileRef = 24CA8A4A111161FD0084E2DE /* TiUITabGroupProxy.m */; };
		24CA8B86111161FE0084E2DE /* TiUITabGroup.m in Sources */ = {isa = PBXBuildFile; fileRef = 24CA8A4C111161FD0084E2DE /* TiUITabGroup.m */; };
		24CA8B89111161FE0084E2DE /* TiUIiPhoneSystemIconProxy.m in Sources */ = {isa = PBXBuildFile; fileRef = 24CA8A52111161FD0084E2DE /* TiUIiPhoneSystemIconProxy.m */; };
		24CA8B8A111161FE0084E2DE /* TiUIiPhoneSystemButtonStyleProxy.m in Sources */ = {isa = PBXBuildFile; fileRef = 24CA8A54111161FD0084E2DE /* TiUIiPhoneSystemButtonStyleProxy.m */; };
		24CA8B8B111161FE0084E2DE /* TiUIiPhoneSystemButtonProxy.m in Sources */ = {isa = PBXBuildFile; fileRef = 24CA8A56111161FD0084E2DE /* TiUIiPhoneSystemButtonProxy.m */; };
		24CA8B8C111161FE0084E2DE /* TiUISwitchProxy.m in Sources */ = {isa = PBXBuildFile; fileRef = 24CA8A58111161FD0084E2DE /* TiUISwitchProxy.m */; };
		24CA8B8D111161FE0084E2DE /* TiUISwitch.m in Sources */ = {isa = PBXBuildFile; fileRef = 24CA8A5A111161FD0084E2DE /* TiUISwitch.m */; };
		24CA8B8E111161FE0084E2DE /* TiUIiPhoneStatusBarProxy.m in Sources */ = {isa = PBXBuildFile; fileRef = 24CA8A5C111161FD0084E2DE /* TiUIiPhoneStatusBarProxy.m */; };
		24CA8B8F111161FE0084E2DE /* TiUISliderProxy.m in Sources */ = {isa = PBXBuildFile; fileRef = 24CA8A5E111161FD0084E2DE /* TiUISliderProxy.m */; };
		24CA8B90111161FE0084E2DE /* TiUISlider.m in Sources */ = {isa = PBXBuildFile; fileRef = 24CA8A60111161FD0084E2DE /* TiUISlider.m */; };
		24CA8B91111161FE0084E2DE /* TiUISearchBarProxy.m in Sources */ = {isa = PBXBuildFile; fileRef = 24CA8A62111161FD0084E2DE /* TiUISearchBarProxy.m */; };
		24CA8B92111161FE0084E2DE /* TiUISearchBar.m in Sources */ = {isa = PBXBuildFile; fileRef = 24CA8A64111161FD0084E2DE /* TiUISearchBar.m */; };
		24CA8B93111161FE0084E2DE /* TiUIiPhoneRowAnimationStyleProxy.m in Sources */ = {isa = PBXBuildFile; fileRef = 24CA8A66111161FD0084E2DE /* TiUIiPhoneRowAnimationStyleProxy.m */; };
		24CA8B94111161FE0084E2DE /* TiUIiPhoneProgressBarStyleProxy.m in Sources */ = {isa = PBXBuildFile; fileRef = 24CA8A68111161FD0084E2DE /* TiUIiPhoneProgressBarStyleProxy.m */; };
		24CA8B95111161FE0084E2DE /* TiUIProgressBarProxy.m in Sources */ = {isa = PBXBuildFile; fileRef = 24CA8A6A111161FD0084E2DE /* TiUIProgressBarProxy.m */; };
		24CA8B96111161FE0084E2DE /* TiUIProgressBar.m in Sources */ = {isa = PBXBuildFile; fileRef = 24CA8A6C111161FD0084E2DE /* TiUIProgressBar.m */; };
		24CA8B97111161FE0084E2DE /* TiUIOptionDialogProxy.m in Sources */ = {isa = PBXBuildFile; fileRef = 24CA8A6E111161FD0084E2DE /* TiUIOptionDialogProxy.m */; };
		24CA8B98111161FE0084E2DE /* TiUINavBarButton.m in Sources */ = {isa = PBXBuildFile; fileRef = 24CA8A70111161FD0084E2DE /* TiUINavBarButton.m */; };
		24CA8B99111161FE0084E2DE /* TiUILabelProxy.m in Sources */ = {isa = PBXBuildFile; fileRef = 24CA8A72111161FD0084E2DE /* TiUILabelProxy.m */; };
		24CA8B9A111161FE0084E2DE /* TiUILabel.m in Sources */ = {isa = PBXBuildFile; fileRef = 24CA8A74111161FD0084E2DE /* TiUILabel.m */; };
		24CA8B9B111161FE0084E2DE /* TiUIiPhoneProxy.m in Sources */ = {isa = PBXBuildFile; fileRef = 24CA8A76111161FD0084E2DE /* TiUIiPhoneProxy.m */; };
		24CA8B9C111161FE0084E2DE /* TiUIImageViewProxy.m in Sources */ = {isa = PBXBuildFile; fileRef = 24CA8A78111161FD0084E2DE /* TiUIImageViewProxy.m */; };
		24CA8B9D111161FE0084E2DE /* TiUIImageView.m in Sources */ = {isa = PBXBuildFile; fileRef = 24CA8A7A111161FD0084E2DE /* TiUIImageView.m */; };
		24CA8BA1111161FE0084E2DE /* TiUIEmailDialogProxy.m in Sources */ = {isa = PBXBuildFile; fileRef = 24CA8A82111161FD0084E2DE /* TiUIEmailDialogProxy.m */; };
		24CA8BA5111161FE0084E2DE /* TiUICanvasViewProxy.m in Sources */ = {isa = PBXBuildFile; fileRef = 24CA8A8A111161FD0084E2DE /* TiUICanvasViewProxy.m */; };
		24CA8BA6111161FE0084E2DE /* TiUICanvasView.m in Sources */ = {isa = PBXBuildFile; fileRef = 24CA8A8C111161FD0084E2DE /* TiUICanvasView.m */; };
		24CA8BA7111161FE0084E2DE /* TiUIButtonProxy.m in Sources */ = {isa = PBXBuildFile; fileRef = 24CA8A8E111161FD0084E2DE /* TiUIButtonProxy.m */; };
		24CA8BA8111161FE0084E2DE /* TiUIButtonBarProxy.m in Sources */ = {isa = PBXBuildFile; fileRef = 24CA8A90111161FD0084E2DE /* TiUIButtonBarProxy.m */; };
		24CA8BA9111161FE0084E2DE /* TiUIButtonBar.m in Sources */ = {isa = PBXBuildFile; fileRef = 24CA8A92111161FD0084E2DE /* TiUIButtonBar.m */; };
		24CA8BAA111161FE0084E2DE /* TiUIButton.m in Sources */ = {isa = PBXBuildFile; fileRef = 24CA8A94111161FD0084E2DE /* TiUIButton.m */; };
		24CA8BAB111161FE0084E2DE /* TiUIiPhoneAnimationStyleProxy.m in Sources */ = {isa = PBXBuildFile; fileRef = 24CA8A96111161FD0084E2DE /* TiUIiPhoneAnimationStyleProxy.m */; };
		24CA8BAC111161FE0084E2DE /* TiUIAlertDialogProxy.m in Sources */ = {isa = PBXBuildFile; fileRef = 24CA8A98111161FD0084E2DE /* TiUIAlertDialogProxy.m */; };
		24CA8BAD111161FE0084E2DE /* TiUIiPhoneActivityIndicatorStyleProxy.m in Sources */ = {isa = PBXBuildFile; fileRef = 24CA8A9A111161FD0084E2DE /* TiUIiPhoneActivityIndicatorStyleProxy.m */; };
		24CA8BAE111161FE0084E2DE /* TiUIActivityIndicatorProxy.m in Sources */ = {isa = PBXBuildFile; fileRef = 24CA8A9C111161FD0084E2DE /* TiUIActivityIndicatorProxy.m */; };
		24CA8BAF111161FE0084E2DE /* TiUIActivityIndicator.m in Sources */ = {isa = PBXBuildFile; fileRef = 24CA8A9E111161FD0084E2DE /* TiUIActivityIndicator.m */; };
		24CA8BB5111161FE0084E2DE /* TiRect.m in Sources */ = {isa = PBXBuildFile; fileRef = 24CA8AAC111161FD0084E2DE /* TiRect.m */; };
		24CA8BB7111161FE0084E2DE /* TiProxy.m in Sources */ = {isa = PBXBuildFile; fileRef = 24CA8AB0111161FD0084E2DE /* TiProxy.m */; };
		24CA8BB8111161FE0084E2DE /* TiPoint.m in Sources */ = {isa = PBXBuildFile; fileRef = 24CA8AB2111161FD0084E2DE /* TiPoint.m */; };
		24CA8BB9111161FE0084E2DE /* TiNetworkHTTPClientResultProxy.m in Sources */ = {isa = PBXBuildFile; fileRef = 24CA8AB4111161FD0084E2DE /* TiNetworkHTTPClientResultProxy.m */; };
		24CA8BBA111161FE0084E2DE /* TiNetworkHTTPClientProxy.m in Sources */ = {isa = PBXBuildFile; fileRef = 24CA8AB6111161FD0084E2DE /* TiNetworkHTTPClientProxy.m */; };
		24CA8BBB111161FE0084E2DE /* TiModule.m in Sources */ = {isa = PBXBuildFile; fileRef = 24CA8AB8111161FD0084E2DE /* TiModule.m */; };
		24CA8BBC111161FE0084E2DE /* TiMediaVideoPlayerProxy.m in Sources */ = {isa = PBXBuildFile; fileRef = 24CA8ABA111161FD0084E2DE /* TiMediaVideoPlayerProxy.m */; };
		24CA8BBD111161FE0084E2DE /* TiMediaSoundProxy.m in Sources */ = {isa = PBXBuildFile; fileRef = 24CA8ABC111161FD0084E2DE /* TiMediaSoundProxy.m */; };
		24CA8BBE111161FE0084E2DE /* TiMediaAudioPlayerProxy.m in Sources */ = {isa = PBXBuildFile; fileRef = 24CA8ABE111161FD0084E2DE /* TiMediaAudioPlayerProxy.m */; };
		24CA8BBF111161FE0084E2DE /* TiMapViewProxy.m in Sources */ = {isa = PBXBuildFile; fileRef = 24CA8AC0111161FD0084E2DE /* TiMapViewProxy.m */; };
		24CA8BC0111161FE0084E2DE /* TiMapView.m in Sources */ = {isa = PBXBuildFile; fileRef = 24CA8AC2111161FD0084E2DE /* TiMapView.m */; };
		24CA8BC1111161FE0084E2DE /* TiMapAnnotationProxy.m in Sources */ = {isa = PBXBuildFile; fileRef = 24CA8AC4111161FD0084E2DE /* TiMapAnnotationProxy.m */; };
		24CA8BC2111161FE0084E2DE /* TiHost.m in Sources */ = {isa = PBXBuildFile; fileRef = 24CA8AC6111161FD0084E2DE /* TiHost.m */; };
		24CA8BC3111161FE0084E2DE /* TiFilesystemFileProxy.m in Sources */ = {isa = PBXBuildFile; fileRef = 24CA8AC8111161FD0084E2DE /* TiFilesystemFileProxy.m */; };
		24CA8BC7111161FE0084E2DE /* TiDimension.m in Sources */ = {isa = PBXBuildFile; fileRef = 24CA8AD1111161FD0084E2DE /* TiDimension.m */; };
		24CA8BC8111161FE0084E2DE /* TiDatabaseResultSetProxy.m in Sources */ = {isa = PBXBuildFile; fileRef = 24CA8AD3111161FD0084E2DE /* TiDatabaseResultSetProxy.m */; };
		24CA8BC9111161FE0084E2DE /* TiDatabaseProxy.m in Sources */ = {isa = PBXBuildFile; fileRef = 24CA8AD5111161FD0084E2DE /* TiDatabaseProxy.m */; };
		24CA8BCA111161FE0084E2DE /* TiContactsPerson.m in Sources */ = {isa = PBXBuildFile; fileRef = 24CA8AD8111161FD0084E2DE /* TiContactsPerson.m */; };
		24CA8BCB111161FE0084E2DE /* TiComplexValue.m in Sources */ = {isa = PBXBuildFile; fileRef = 24CA8ADA111161FE0084E2DE /* TiComplexValue.m */; };
		24CA8BCC111161FE0084E2DE /* TiColor.m in Sources */ = {isa = PBXBuildFile; fileRef = 24CA8ADC111161FE0084E2DE /* TiColor.m */; };
		24CA8BCD111161FE0084E2DE /* TiButtonUtil.m in Sources */ = {isa = PBXBuildFile; fileRef = 24CA8ADE111161FE0084E2DE /* TiButtonUtil.m */; };
		24CA8BCE111161FE0084E2DE /* TiBlob.m in Sources */ = {isa = PBXBuildFile; fileRef = 24CA8AE0111161FE0084E2DE /* TiBlob.m */; };
		24CA8BCF111161FE0084E2DE /* TiBase.m in Sources */ = {isa = PBXBuildFile; fileRef = 24CA8AE2111161FE0084E2DE /* TiBase.m */; };
		24CA8BD0111161FE0084E2DE /* TiAppPropertiesProxy.m in Sources */ = {isa = PBXBuildFile; fileRef = 24CA8AE4111161FE0084E2DE /* TiAppPropertiesProxy.m */; };
		24CA8BD1111161FE0084E2DE /* TiAnimation.m in Sources */ = {isa = PBXBuildFile; fileRef = 24CA8AE6111161FE0084E2DE /* TiAnimation.m */; };
		24CA8BD2111161FE0084E2DE /* TiAction.m in Sources */ = {isa = PBXBuildFile; fileRef = 24CA8AE8111161FE0084E2DE /* TiAction.m */; };
		24CA8BD4111161FE0084E2DE /* Ti2DMatrix.m in Sources */ = {isa = PBXBuildFile; fileRef = 24CA8AEC111161FE0084E2DE /* Ti2DMatrix.m */; };
		24CA8BD9111161FE0084E2DE /* TiPlatformDisplayCaps.m in Sources */ = {isa = PBXBuildFile; fileRef = 24CA8AFA111161FE0084E2DE /* TiPlatformDisplayCaps.m */; };
		24CA8BDA111161FE0084E2DE /* PlatformModule.m in Sources */ = {isa = PBXBuildFile; fileRef = 24CA8AFC111161FE0084E2DE /* PlatformModule.m */; };
		24CA8BDB111161FE0084E2DE /* OperationQueue.m in Sources */ = {isa = PBXBuildFile; fileRef = 24CA8AFE111161FE0084E2DE /* OperationQueue.m */; };
		24CA8BDC111161FE0084E2DE /* NetworkModule.m in Sources */ = {isa = PBXBuildFile; fileRef = 24CA8B00111161FE0084E2DE /* NetworkModule.m */; };
		24CA8BDD111161FE0084E2DE /* Mimetypes.m in Sources */ = {isa = PBXBuildFile; fileRef = 24CA8B02111161FE0084E2DE /* Mimetypes.m */; };
		24CA8BDE111161FE0084E2DE /* MediaModule.m in Sources */ = {isa = PBXBuildFile; fileRef = 24CA8B04111161FE0084E2DE /* MediaModule.m */; };
		24CA8BDF111161FE0084E2DE /* MapModule.m in Sources */ = {isa = PBXBuildFile; fileRef = 24CA8B06111161FE0084E2DE /* MapModule.m */; };
		24CA8BE1111161FE0084E2DE /* LayoutConstraint.m in Sources */ = {isa = PBXBuildFile; fileRef = 24CA8B0A111161FE0084E2DE /* LayoutConstraint.m */; };
		24CA8BE2111161FE0084E2DE /* ImageLoader.m in Sources */ = {isa = PBXBuildFile; fileRef = 24CA8B0C111161FE0084E2DE /* ImageLoader.m */; };
		24CA8BE3111161FE0084E2DE /* GestureModule.m in Sources */ = {isa = PBXBuildFile; fileRef = 24CA8B0E111161FE0084E2DE /* GestureModule.m */; };
		24CA8BE5111161FE0084E2DE /* FilesystemModule.m in Sources */ = {isa = PBXBuildFile; fileRef = 24CA8B12111161FE0084E2DE /* FilesystemModule.m */; };
		24CA8BF9111161FE0084E2DE /* DatabaseModule.m in Sources */ = {isa = PBXBuildFile; fileRef = 24CA8B35111161FE0084E2DE /* DatabaseModule.m */; };
		24CA8BFA111161FE0084E2DE /* ContactsModule.m in Sources */ = {isa = PBXBuildFile; fileRef = 24CA8B37111161FE0084E2DE /* ContactsModule.m */; };
		24CA8BFB111161FE0084E2DE /* TiUITableViewRowProxy.m in Sources */ = {isa = PBXBuildFile; fileRef = 24CA8B39111161FE0084E2DE /* TiUITableViewRowProxy.m */; };
		24CA8BFC111161FE0084E2DE /* Bridge.m in Sources */ = {isa = PBXBuildFile; fileRef = 24CA8B3B111161FE0084E2DE /* Bridge.m */; };
		24CA8C08111161FE0084E2DE /* AppModule.m in Sources */ = {isa = PBXBuildFile; fileRef = 24CA8B56111161FE0084E2DE /* AppModule.m */; };
		24CA8C09111161FE0084E2DE /* APIModule.m in Sources */ = {isa = PBXBuildFile; fileRef = 24CA8B58111161FE0084E2DE /* APIModule.m */; };
		24CA8C0E111161FE0084E2DE /* AccelerometerModule.m in Sources */ = {isa = PBXBuildFile; fileRef = 24CA8B64111161FE0084E2DE /* AccelerometerModule.m */; };
		24CA8C76111167B60084E2DE /* AddressBook.framework in Frameworks */ = {isa = PBXBuildFile; fileRef = 24CA8C75111167B60084E2DE /* AddressBook.framework */; settings = {ATTRIBUTES = (Weak, ); }; };
		24CA8C78111167B60084E2DE /* AddressBookUI.framework in Frameworks */ = {isa = PBXBuildFile; fileRef = 24CA8C77111167B60084E2DE /* AddressBookUI.framework */; };
		24CA8C7C111167B60084E2DE /* CFNetwork.framework in Frameworks */ = {isa = PBXBuildFile; fileRef = 24CA8C7B111167B60084E2DE /* CFNetwork.framework */; };
		24CA8C7E111167B60084E2DE /* CoreLocation.framework in Frameworks */ = {isa = PBXBuildFile; fileRef = 24CA8C7D111167B60084E2DE /* CoreLocation.framework */; };
		24CA8C80111167B60084E2DE /* MapKit.framework in Frameworks */ = {isa = PBXBuildFile; fileRef = 24CA8C7F111167B60084E2DE /* MapKit.framework */; };
		24CA8C82111167B60084E2DE /* MessageUI.framework in Frameworks */ = {isa = PBXBuildFile; fileRef = 24CA8C81111167B60084E2DE /* MessageUI.framework */; };
		24CA8C84111167B60084E2DE /* MobileCoreServices.framework in Frameworks */ = {isa = PBXBuildFile; fileRef = 24CA8C83111167B60084E2DE /* MobileCoreServices.framework */; };
		24CA8C86111167B60084E2DE /* OpenGLES.framework in Frameworks */ = {isa = PBXBuildFile; fileRef = 24CA8C85111167B60084E2DE /* OpenGLES.framework */; };
		24CA8C88111167B60084E2DE /* QuartzCore.framework in Frameworks */ = {isa = PBXBuildFile; fileRef = 24CA8C87111167B60084E2DE /* QuartzCore.framework */; };
		24CA8C8A111167B60084E2DE /* SystemConfiguration.framework in Frameworks */ = {isa = PBXBuildFile; fileRef = 24CA8C89111167B60084E2DE /* SystemConfiguration.framework */; };
		24CA8C8E111167B60084E2DE /* libsqlite3.dylib in Frameworks */ = {isa = PBXBuildFile; fileRef = 24CA8C8D111167B60084E2DE /* libsqlite3.dylib */; };
		24CA8C90111167B60084E2DE /* libz.dylib in Frameworks */ = {isa = PBXBuildFile; fileRef = 24CA8C8F111167B60084E2DE /* libz.dylib */; };
		24CA8CED1111689B0084E2DE /* AudioToolbox.framework in Frameworks */ = {isa = PBXBuildFile; fileRef = 24CA8CEC1111689B0084E2DE /* AudioToolbox.framework */; };
		24CA8CF4111168AE0084E2DE /* MediaPlayer.framework in Frameworks */ = {isa = PBXBuildFile; fileRef = 24CA8CF3111168AE0084E2DE /* MediaPlayer.framework */; settings = {ATTRIBUTES = (Weak, ); }; };
		24CA8CFB111168C30084E2DE /* AVFoundation.framework in Frameworks */ = {isa = PBXBuildFile; fileRef = 24CA8CFA111168C30084E2DE /* AVFoundation.framework */; };
		24D06FE111D0211100F615D8 /* TiUIiOSAdViewProxy.m in Sources */ = {isa = PBXBuildFile; fileRef = 24D06FE011D0211100F615D8 /* TiUIiOSAdViewProxy.m */; };
		24D06FE211D0211200F615D8 /* TiUIiOSAdViewProxy.m in Sources */ = {isa = PBXBuildFile; fileRef = 24D06FE011D0211100F615D8 /* TiUIiOSAdViewProxy.m */; };
		24D06FE811D0219B00F615D8 /* TiUIiOSAdView.m in Sources */ = {isa = PBXBuildFile; fileRef = 24D06FE711D0219B00F615D8 /* TiUIiOSAdView.m */; };
		24D06FE911D0219B00F615D8 /* TiUIiOSAdView.m in Sources */ = {isa = PBXBuildFile; fileRef = 24D06FE711D0219B00F615D8 /* TiUIiOSAdView.m */; };
		24D0700611D0253D00F615D8 /* TiUIiOSProxy.m in Sources */ = {isa = PBXBuildFile; fileRef = 24D0700511D0253D00F615D8 /* TiUIiOSProxy.m */; };
		24D0700711D0253D00F615D8 /* TiUIiOSProxy.m in Sources */ = {isa = PBXBuildFile; fileRef = 24D0700511D0253D00F615D8 /* TiUIiOSProxy.m */; };
		24D5C75911E6364F00F097E2 /* libtiverify.a in Frameworks */ = {isa = PBXBuildFile; fileRef = 24D5C75811E6364F00F097E2 /* libtiverify.a */; };
		24D5C75A11E6364F00F097E2 /* libtiverify.a in Frameworks */ = {isa = PBXBuildFile; fileRef = 24D5C75811E6364F00F097E2 /* libtiverify.a */; };
		24D8E3BB119B9D8A00F8CAA6 /* TiUITableViewAction.m in Sources */ = {isa = PBXBuildFile; fileRef = 243EC7D6112634AF00639DF4 /* TiUITableViewAction.m */; };
		24D8E3BC119B9D8A00F8CAA6 /* TiFile.m in Sources */ = {isa = PBXBuildFile; fileRef = 24F5AEB3111F9DE9005C9199 /* TiFile.m */; };
		24D8E3BD119B9D8A00F8CAA6 /* TiMapPinAnnotationView.m in Sources */ = {isa = PBXBuildFile; fileRef = 24EB0BA9111F7959001DC2D1 /* TiMapPinAnnotationView.m */; };
		24D8E3BE119B9D8A00F8CAA6 /* main.m in Sources */ = {isa = PBXBuildFile; fileRef = 29B97316FDCFA39411CA2CEA /* main.m */; };
		24D8E3BF119B9D8A00F8CAA6 /* AFItemView.m in Sources */ = {isa = PBXBuildFile; fileRef = 24CA890B111161050084E2DE /* AFItemView.m */; };
		24D8E3C0119B9D8A00F8CAA6 /* AFOpenFlowView.m in Sources */ = {isa = PBXBuildFile; fileRef = 24CA890E111161050084E2DE /* AFOpenFlowView.m */; };
		24D8E3C1119B9D8A00F8CAA6 /* AFUIImageReflection.m in Sources */ = {isa = PBXBuildFile; fileRef = 24CA8910111161050084E2DE /* AFUIImageReflection.m */; };
		24D8E3C2119B9D8A00F8CAA6 /* ASIAuthenticationDialog.m in Sources */ = {isa = PBXBuildFile; fileRef = 24CA8913111161050084E2DE /* ASIAuthenticationDialog.m */; };
		24D8E3C3119B9D8A00F8CAA6 /* ASIFormDataRequest.m in Sources */ = {isa = PBXBuildFile; fileRef = 24CA8915111161050084E2DE /* ASIFormDataRequest.m */; };
		24D8E3C4119B9D8A00F8CAA6 /* ASIHTTPRequest.m in Sources */ = {isa = PBXBuildFile; fileRef = 24CA8917111161050084E2DE /* ASIHTTPRequest.m */; };
		24D8E3C5119B9D8A00F8CAA6 /* TiUIiPhoneScrollIndicatorStyleProxy.m in Sources */ = {isa = PBXBuildFile; fileRef = B4F97C57111BAD4700E2F72C /* TiUIiPhoneScrollIndicatorStyleProxy.m */; };
		24D8E3C6119B9D8A00F8CAA6 /* ASIInputStream.m in Sources */ = {isa = PBXBuildFile; fileRef = 24CA891A111161050084E2DE /* ASIInputStream.m */; };
		24D8E3C7119B9D8A00F8CAA6 /* ASINetworkQueue.m in Sources */ = {isa = PBXBuildFile; fileRef = 24CA891C111161050084E2DE /* ASINetworkQueue.m */; };
		24D8E3C8119B9D8A00F8CAA6 /* TiUITextWidgetProxy.m in Sources */ = {isa = PBXBuildFile; fileRef = B4D5829011264FD000A6B66C /* TiUITextWidgetProxy.m */; };
		24D8E3CA119B9D8A00F8CAA6 /* TiUITableViewSectionProxy.m in Sources */ = {isa = PBXBuildFile; fileRef = 243EC5EA112617F900639DF4 /* TiUITableViewSectionProxy.m */; };
		24D8E3CB119B9D8A00F8CAA6 /* TiUIiPhoneTableViewStyleProxy.m in Sources */ = {isa = PBXBuildFile; fileRef = 243EC9691126632700639DF4 /* TiUIiPhoneTableViewStyleProxy.m */; };
		24D8E3CC119B9D8A00F8CAA6 /* TiUIiPhoneTableViewSeparatorStyleProxy.m in Sources */ = {isa = PBXBuildFile; fileRef = 243ECB2411267CC100639DF4 /* TiUIiPhoneTableViewSeparatorStyleProxy.m */; };
		24D8E3CD119B9D8A00F8CAA6 /* Reachability.m in Sources */ = {isa = PBXBuildFile; fileRef = 24CA8926111161050084E2DE /* Reachability.m */; };
		24D8E3CE119B9D8A00F8CAA6 /* AudioStreamer.m in Sources */ = {isa = PBXBuildFile; fileRef = 24CA8929111161050084E2DE /* AudioStreamer.m */; };
		24D8E3CF119B9D8A00F8CAA6 /* Base64Transcoder.c in Sources */ = {isa = PBXBuildFile; fileRef = 24CA892A111161050084E2DE /* Base64Transcoder.c */; };
		24D8E3D0119B9D8A00F8CAA6 /* TiUITextWidget.m in Sources */ = {isa = PBXBuildFile; fileRef = B4D5829611264FF500A6B66C /* TiUITextWidget.m */; };
		24D8E3DB119B9D8A00F8CAA6 /* PlausibleDatabase.m in Sources */ = {isa = PBXBuildFile; fileRef = 24CA894F111161050084E2DE /* PlausibleDatabase.m */; };
		24D8E3DC119B9D8A00F8CAA6 /* PLSqliteDatabase.m in Sources */ = {isa = PBXBuildFile; fileRef = 24CA8954111161050084E2DE /* PLSqliteDatabase.m */; };
		24D8E3DD119B9D8A00F8CAA6 /* PLSqlitePreparedStatement.m in Sources */ = {isa = PBXBuildFile; fileRef = 24CA8956111161050084E2DE /* PLSqlitePreparedStatement.m */; };
		24D8E3DE119B9D8A00F8CAA6 /* PLSqliteResultSet.m in Sources */ = {isa = PBXBuildFile; fileRef = 24CA8958111161050084E2DE /* PLSqliteResultSet.m */; };
		24D8E3DF119B9D8A00F8CAA6 /* SBJSON.m in Sources */ = {isa = PBXBuildFile; fileRef = 24CA895A111161050084E2DE /* SBJSON.m */; };
		24D8E3E0119B9D8A00F8CAA6 /* KrollBridge.m in Sources */ = {isa = PBXBuildFile; fileRef = 24CA89A91111615D0084E2DE /* KrollBridge.m */; };
		24D8E3E1119B9D8A00F8CAA6 /* KrollCallback.m in Sources */ = {isa = PBXBuildFile; fileRef = 24CA89AB1111615D0084E2DE /* KrollCallback.m */; };
		24D8E3E2119B9D8A00F8CAA6 /* KrollContext.m in Sources */ = {isa = PBXBuildFile; fileRef = 24CA89AD1111615D0084E2DE /* KrollContext.m */; };
		24D8E3E3119B9D8A00F8CAA6 /* KrollMethod.m in Sources */ = {isa = PBXBuildFile; fileRef = 24CA89AF1111615D0084E2DE /* KrollMethod.m */; };
		24D8E3E4119B9D8A00F8CAA6 /* KrollMethodDelegate.m in Sources */ = {isa = PBXBuildFile; fileRef = 24CA89B11111615D0084E2DE /* KrollMethodDelegate.m */; };
		24D8E3E5119B9D8A00F8CAA6 /* KrollObject.m in Sources */ = {isa = PBXBuildFile; fileRef = 24CA89B31111615D0084E2DE /* KrollObject.m */; };
		24D8E3E6119B9D8A00F8CAA6 /* KrollPropertyDelegate.m in Sources */ = {isa = PBXBuildFile; fileRef = 24CA89B51111615D0084E2DE /* KrollPropertyDelegate.m */; };
		24D8E3E7119B9D8A00F8CAA6 /* KrollTimer.m in Sources */ = {isa = PBXBuildFile; fileRef = 24CA89B71111615D0084E2DE /* KrollTimer.m */; };
		24D8E3E8119B9D8A00F8CAA6 /* YahooModule.m in Sources */ = {isa = PBXBuildFile; fileRef = 24CA8A0C111161FD0084E2DE /* YahooModule.m */; };
		24D8E3E9119B9D8A00F8CAA6 /* XHRBridge.m in Sources */ = {isa = PBXBuildFile; fileRef = 24CA8A0E111161FD0084E2DE /* XHRBridge.m */; };
		24D8E3EA119B9D8A00F8CAA6 /* WebFont.m in Sources */ = {isa = PBXBuildFile; fileRef = 24CA8A10111161FD0084E2DE /* WebFont.m */; };
		24D8E3EC119B9D8A00F8CAA6 /* UIModule.m in Sources */ = {isa = PBXBuildFile; fileRef = 24CA8A14111161FD0084E2DE /* UIModule.m */; };
		24D8E3EE119B9D8A00F8CAA6 /* TiViewProxy.m in Sources */ = {isa = PBXBuildFile; fileRef = 24CA8A18111161FD0084E2DE /* TiViewProxy.m */; };
		24D8E3F0119B9D8A00F8CAA6 /* TiUtils.m in Sources */ = {isa = PBXBuildFile; fileRef = 24CA8A20111161FD0084E2DE /* TiUtils.m */; };
		24D8E3F1119B9D8A00F8CAA6 /* TiUIWindowProxy.m in Sources */ = {isa = PBXBuildFile; fileRef = 24CA8A22111161FD0084E2DE /* TiUIWindowProxy.m */; };
		24D8E3F2119B9D8A00F8CAA6 /* TiUIWindow.m in Sources */ = {isa = PBXBuildFile; fileRef = 24CA8A24111161FD0084E2DE /* TiUIWindow.m */; };
		24D8E3F3119B9D8A00F8CAA6 /* TiUIWebViewProxy.m in Sources */ = {isa = PBXBuildFile; fileRef = 24CA8A28111161FD0084E2DE /* TiUIWebViewProxy.m */; };
		24D8E3F4119B9D8A00F8CAA6 /* TiUIViewProxy.m in Sources */ = {isa = PBXBuildFile; fileRef = 24CA8A2A111161FD0084E2DE /* TiUIViewProxy.m */; };
		24D8E3F5119B9D8A00F8CAA6 /* TiUIView.m in Sources */ = {isa = PBXBuildFile; fileRef = 24CA8A2C111161FD0084E2DE /* TiUIView.m */; };
		24D8E3F8119B9D8A00F8CAA6 /* TiUITextFieldProxy.m in Sources */ = {isa = PBXBuildFile; fileRef = 24CA8A32111161FD0084E2DE /* TiUITextFieldProxy.m */; };
		24D8E3F9119B9D8A00F8CAA6 /* TiUITextField.m in Sources */ = {isa = PBXBuildFile; fileRef = 24CA8A34111161FD0084E2DE /* TiUITextField.m */; };
		24D8E3FA119B9D8A00F8CAA6 /* TiUITextAreaProxy.m in Sources */ = {isa = PBXBuildFile; fileRef = 24CA8A36111161FD0084E2DE /* TiUITextAreaProxy.m */; };
		24D8E3FB119B9D8A00F8CAA6 /* TiUITextArea.m in Sources */ = {isa = PBXBuildFile; fileRef = 24CA8A38111161FD0084E2DE /* TiUITextArea.m */; };
		24D8E3FC119B9D8A00F8CAA6 /* TiUITabProxy.m in Sources */ = {isa = PBXBuildFile; fileRef = 24CA8A3A111161FD0084E2DE /* TiUITabProxy.m */; };
		24D8E3FD119B9D8A00F8CAA6 /* TiUITableViewProxy.m in Sources */ = {isa = PBXBuildFile; fileRef = 24CA8A40111161FD0084E2DE /* TiUITableViewProxy.m */; };
		24D8E3FE119B9D8A00F8CAA6 /* TiUITableView.m in Sources */ = {isa = PBXBuildFile; fileRef = 24CA8A48111161FD0084E2DE /* TiUITableView.m */; };
		24D8E3FF119B9D8A00F8CAA6 /* TiUITabGroupProxy.m in Sources */ = {isa = PBXBuildFile; fileRef = 24CA8A4A111161FD0084E2DE /* TiUITabGroupProxy.m */; };
		24D8E400119B9D8A00F8CAA6 /* TiUITabGroup.m in Sources */ = {isa = PBXBuildFile; fileRef = 24CA8A4C111161FD0084E2DE /* TiUITabGroup.m */; };
		24D8E403119B9D8A00F8CAA6 /* TiUIiPhoneSystemIconProxy.m in Sources */ = {isa = PBXBuildFile; fileRef = 24CA8A52111161FD0084E2DE /* TiUIiPhoneSystemIconProxy.m */; };
		24D8E404119B9D8A00F8CAA6 /* TiUIiPhoneSystemButtonStyleProxy.m in Sources */ = {isa = PBXBuildFile; fileRef = 24CA8A54111161FD0084E2DE /* TiUIiPhoneSystemButtonStyleProxy.m */; };
		24D8E405119B9D8A00F8CAA6 /* TiUIiPhoneSystemButtonProxy.m in Sources */ = {isa = PBXBuildFile; fileRef = 24CA8A56111161FD0084E2DE /* TiUIiPhoneSystemButtonProxy.m */; };
		24D8E406119B9D8A00F8CAA6 /* TiUISwitchProxy.m in Sources */ = {isa = PBXBuildFile; fileRef = 24CA8A58111161FD0084E2DE /* TiUISwitchProxy.m */; };
		24D8E407119B9D8A00F8CAA6 /* TiUISwitch.m in Sources */ = {isa = PBXBuildFile; fileRef = 24CA8A5A111161FD0084E2DE /* TiUISwitch.m */; };
		24D8E408119B9D8A00F8CAA6 /* TiUIiPhoneStatusBarProxy.m in Sources */ = {isa = PBXBuildFile; fileRef = 24CA8A5C111161FD0084E2DE /* TiUIiPhoneStatusBarProxy.m */; };
		24D8E409119B9D8A00F8CAA6 /* TiUISliderProxy.m in Sources */ = {isa = PBXBuildFile; fileRef = 24CA8A5E111161FD0084E2DE /* TiUISliderProxy.m */; };
		24D8E40A119B9D8A00F8CAA6 /* TiUISlider.m in Sources */ = {isa = PBXBuildFile; fileRef = 24CA8A60111161FD0084E2DE /* TiUISlider.m */; };
		24D8E40B119B9D8A00F8CAA6 /* TiUISearchBarProxy.m in Sources */ = {isa = PBXBuildFile; fileRef = 24CA8A62111161FD0084E2DE /* TiUISearchBarProxy.m */; };
		24D8E40C119B9D8A00F8CAA6 /* TiUISearchBar.m in Sources */ = {isa = PBXBuildFile; fileRef = 24CA8A64111161FD0084E2DE /* TiUISearchBar.m */; };
		24D8E40D119B9D8A00F8CAA6 /* TiUIiPhoneRowAnimationStyleProxy.m in Sources */ = {isa = PBXBuildFile; fileRef = 24CA8A66111161FD0084E2DE /* TiUIiPhoneRowAnimationStyleProxy.m */; };
		24D8E40E119B9D8A00F8CAA6 /* TiUIiPhoneProgressBarStyleProxy.m in Sources */ = {isa = PBXBuildFile; fileRef = 24CA8A68111161FD0084E2DE /* TiUIiPhoneProgressBarStyleProxy.m */; };
		24D8E40F119B9D8A00F8CAA6 /* TiUIProgressBarProxy.m in Sources */ = {isa = PBXBuildFile; fileRef = 24CA8A6A111161FD0084E2DE /* TiUIProgressBarProxy.m */; };
		24D8E410119B9D8A00F8CAA6 /* TiUIProgressBar.m in Sources */ = {isa = PBXBuildFile; fileRef = 24CA8A6C111161FD0084E2DE /* TiUIProgressBar.m */; };
		24D8E411119B9D8A00F8CAA6 /* TiUIOptionDialogProxy.m in Sources */ = {isa = PBXBuildFile; fileRef = 24CA8A6E111161FD0084E2DE /* TiUIOptionDialogProxy.m */; };
		24D8E412119B9D8A00F8CAA6 /* TiUINavBarButton.m in Sources */ = {isa = PBXBuildFile; fileRef = 24CA8A70111161FD0084E2DE /* TiUINavBarButton.m */; };
		24D8E413119B9D8A00F8CAA6 /* TiUILabelProxy.m in Sources */ = {isa = PBXBuildFile; fileRef = 24CA8A72111161FD0084E2DE /* TiUILabelProxy.m */; };
		24D8E414119B9D8A00F8CAA6 /* TiUILabel.m in Sources */ = {isa = PBXBuildFile; fileRef = 24CA8A74111161FD0084E2DE /* TiUILabel.m */; };
		24D8E415119B9D8A00F8CAA6 /* TiUIiPhoneProxy.m in Sources */ = {isa = PBXBuildFile; fileRef = 24CA8A76111161FD0084E2DE /* TiUIiPhoneProxy.m */; };
		24D8E416119B9D8A00F8CAA6 /* TiUIImageViewProxy.m in Sources */ = {isa = PBXBuildFile; fileRef = 24CA8A78111161FD0084E2DE /* TiUIImageViewProxy.m */; };
		24D8E417119B9D8A00F8CAA6 /* TiUIImageView.m in Sources */ = {isa = PBXBuildFile; fileRef = 24CA8A7A111161FD0084E2DE /* TiUIImageView.m */; };
		24D8E418119B9D8A00F8CAA6 /* TiUIEmailDialogProxy.m in Sources */ = {isa = PBXBuildFile; fileRef = 24CA8A82111161FD0084E2DE /* TiUIEmailDialogProxy.m */; };
		24D8E41B119B9D8A00F8CAA6 /* TiUICanvasViewProxy.m in Sources */ = {isa = PBXBuildFile; fileRef = 24CA8A8A111161FD0084E2DE /* TiUICanvasViewProxy.m */; };
		24D8E41C119B9D8A00F8CAA6 /* TiUICanvasView.m in Sources */ = {isa = PBXBuildFile; fileRef = 24CA8A8C111161FD0084E2DE /* TiUICanvasView.m */; };
		24D8E41D119B9D8A00F8CAA6 /* TiUIButtonProxy.m in Sources */ = {isa = PBXBuildFile; fileRef = 24CA8A8E111161FD0084E2DE /* TiUIButtonProxy.m */; };
		24D8E41E119B9D8A00F8CAA6 /* TiUIButtonBarProxy.m in Sources */ = {isa = PBXBuildFile; fileRef = 24CA8A90111161FD0084E2DE /* TiUIButtonBarProxy.m */; };
		24D8E41F119B9D8A00F8CAA6 /* TiUIButtonBar.m in Sources */ = {isa = PBXBuildFile; fileRef = 24CA8A92111161FD0084E2DE /* TiUIButtonBar.m */; };
		24D8E420119B9D8A00F8CAA6 /* TiUIButton.m in Sources */ = {isa = PBXBuildFile; fileRef = 24CA8A94111161FD0084E2DE /* TiUIButton.m */; };
		24D8E421119B9D8A00F8CAA6 /* TiUIiPhoneAnimationStyleProxy.m in Sources */ = {isa = PBXBuildFile; fileRef = 24CA8A96111161FD0084E2DE /* TiUIiPhoneAnimationStyleProxy.m */; };
		24D8E422119B9D8A00F8CAA6 /* TiUIAlertDialogProxy.m in Sources */ = {isa = PBXBuildFile; fileRef = 24CA8A98111161FD0084E2DE /* TiUIAlertDialogProxy.m */; };
		24D8E423119B9D8A00F8CAA6 /* TiUIiPhoneActivityIndicatorStyleProxy.m in Sources */ = {isa = PBXBuildFile; fileRef = 24CA8A9A111161FD0084E2DE /* TiUIiPhoneActivityIndicatorStyleProxy.m */; };
		24D8E424119B9D8A00F8CAA6 /* TiUIActivityIndicatorProxy.m in Sources */ = {isa = PBXBuildFile; fileRef = 24CA8A9C111161FD0084E2DE /* TiUIActivityIndicatorProxy.m */; };
		24D8E425119B9D8A00F8CAA6 /* TiUIActivityIndicator.m in Sources */ = {isa = PBXBuildFile; fileRef = 24CA8A9E111161FD0084E2DE /* TiUIActivityIndicator.m */; };
		24D8E426119B9D8A00F8CAA6 /* TiRect.m in Sources */ = {isa = PBXBuildFile; fileRef = 24CA8AAC111161FD0084E2DE /* TiRect.m */; };
		24D8E428119B9D8A00F8CAA6 /* TiProxy.m in Sources */ = {isa = PBXBuildFile; fileRef = 24CA8AB0111161FD0084E2DE /* TiProxy.m */; };
		24D8E429119B9D8A00F8CAA6 /* TiPoint.m in Sources */ = {isa = PBXBuildFile; fileRef = 24CA8AB2111161FD0084E2DE /* TiPoint.m */; };
		24D8E42A119B9D8A00F8CAA6 /* TiNetworkHTTPClientResultProxy.m in Sources */ = {isa = PBXBuildFile; fileRef = 24CA8AB4111161FD0084E2DE /* TiNetworkHTTPClientResultProxy.m */; };
		24D8E42B119B9D8A00F8CAA6 /* TiNetworkHTTPClientProxy.m in Sources */ = {isa = PBXBuildFile; fileRef = 24CA8AB6111161FD0084E2DE /* TiNetworkHTTPClientProxy.m */; };
		24D8E42C119B9D8A00F8CAA6 /* TiModule.m in Sources */ = {isa = PBXBuildFile; fileRef = 24CA8AB8111161FD0084E2DE /* TiModule.m */; };
		24D8E42D119B9D8A00F8CAA6 /* TiMediaVideoPlayerProxy.m in Sources */ = {isa = PBXBuildFile; fileRef = 24CA8ABA111161FD0084E2DE /* TiMediaVideoPlayerProxy.m */; };
		24D8E42E119B9D8A00F8CAA6 /* TiMediaSoundProxy.m in Sources */ = {isa = PBXBuildFile; fileRef = 24CA8ABC111161FD0084E2DE /* TiMediaSoundProxy.m */; };
		24D8E42F119B9D8A00F8CAA6 /* TiMediaAudioPlayerProxy.m in Sources */ = {isa = PBXBuildFile; fileRef = 24CA8ABE111161FD0084E2DE /* TiMediaAudioPlayerProxy.m */; };
		24D8E430119B9D8A00F8CAA6 /* TiMapViewProxy.m in Sources */ = {isa = PBXBuildFile; fileRef = 24CA8AC0111161FD0084E2DE /* TiMapViewProxy.m */; };
		24D8E431119B9D8A00F8CAA6 /* TiMapView.m in Sources */ = {isa = PBXBuildFile; fileRef = 24CA8AC2111161FD0084E2DE /* TiMapView.m */; };
		24D8E432119B9D8A00F8CAA6 /* TiMapAnnotationProxy.m in Sources */ = {isa = PBXBuildFile; fileRef = 24CA8AC4111161FD0084E2DE /* TiMapAnnotationProxy.m */; };
		24D8E433119B9D8A00F8CAA6 /* TiHost.m in Sources */ = {isa = PBXBuildFile; fileRef = 24CA8AC6111161FD0084E2DE /* TiHost.m */; };
		24D8E434119B9D8A00F8CAA6 /* TiFilesystemFileProxy.m in Sources */ = {isa = PBXBuildFile; fileRef = 24CA8AC8111161FD0084E2DE /* TiFilesystemFileProxy.m */; };
		24D8E437119B9D8A00F8CAA6 /* TiDimension.m in Sources */ = {isa = PBXBuildFile; fileRef = 24CA8AD1111161FD0084E2DE /* TiDimension.m */; };
		24D8E438119B9D8A00F8CAA6 /* TiDatabaseResultSetProxy.m in Sources */ = {isa = PBXBuildFile; fileRef = 24CA8AD3111161FD0084E2DE /* TiDatabaseResultSetProxy.m */; };
		24D8E439119B9D8A00F8CAA6 /* TiDatabaseProxy.m in Sources */ = {isa = PBXBuildFile; fileRef = 24CA8AD5111161FD0084E2DE /* TiDatabaseProxy.m */; };
		24D8E43A119B9D8A00F8CAA6 /* TiContactsPerson.m in Sources */ = {isa = PBXBuildFile; fileRef = 24CA8AD8111161FD0084E2DE /* TiContactsPerson.m */; };
		24D8E43B119B9D8A00F8CAA6 /* TiComplexValue.m in Sources */ = {isa = PBXBuildFile; fileRef = 24CA8ADA111161FE0084E2DE /* TiComplexValue.m */; };
		24D8E43C119B9D8A00F8CAA6 /* TiColor.m in Sources */ = {isa = PBXBuildFile; fileRef = 24CA8ADC111161FE0084E2DE /* TiColor.m */; };
		24D8E43D119B9D8A00F8CAA6 /* TiButtonUtil.m in Sources */ = {isa = PBXBuildFile; fileRef = 24CA8ADE111161FE0084E2DE /* TiButtonUtil.m */; };
		24D8E43E119B9D8A00F8CAA6 /* TiBlob.m in Sources */ = {isa = PBXBuildFile; fileRef = 24CA8AE0111161FE0084E2DE /* TiBlob.m */; };
		24D8E43F119B9D8A00F8CAA6 /* TiBase.m in Sources */ = {isa = PBXBuildFile; fileRef = 24CA8AE2111161FE0084E2DE /* TiBase.m */; };
		24D8E440119B9D8A00F8CAA6 /* TiAppPropertiesProxy.m in Sources */ = {isa = PBXBuildFile; fileRef = 24CA8AE4111161FE0084E2DE /* TiAppPropertiesProxy.m */; };
		24D8E441119B9D8A00F8CAA6 /* TiAnimation.m in Sources */ = {isa = PBXBuildFile; fileRef = 24CA8AE6111161FE0084E2DE /* TiAnimation.m */; };
		24D8E442119B9D8A00F8CAA6 /* TiAction.m in Sources */ = {isa = PBXBuildFile; fileRef = 24CA8AE8111161FE0084E2DE /* TiAction.m */; };
		24D8E444119B9D8A00F8CAA6 /* Ti2DMatrix.m in Sources */ = {isa = PBXBuildFile; fileRef = 24CA8AEC111161FE0084E2DE /* Ti2DMatrix.m */; };
		24D8E445119B9D8A00F8CAA6 /* TiPlatformDisplayCaps.m in Sources */ = {isa = PBXBuildFile; fileRef = 24CA8AFA111161FE0084E2DE /* TiPlatformDisplayCaps.m */; };
		24D8E446119B9D8A00F8CAA6 /* PlatformModule.m in Sources */ = {isa = PBXBuildFile; fileRef = 24CA8AFC111161FE0084E2DE /* PlatformModule.m */; };
		24D8E447119B9D8A00F8CAA6 /* OperationQueue.m in Sources */ = {isa = PBXBuildFile; fileRef = 24CA8AFE111161FE0084E2DE /* OperationQueue.m */; };
		24D8E448119B9D8A00F8CAA6 /* NetworkModule.m in Sources */ = {isa = PBXBuildFile; fileRef = 24CA8B00111161FE0084E2DE /* NetworkModule.m */; };
		24D8E449119B9D8A00F8CAA6 /* Mimetypes.m in Sources */ = {isa = PBXBuildFile; fileRef = 24CA8B02111161FE0084E2DE /* Mimetypes.m */; };
		24D8E44A119B9D8A00F8CAA6 /* MediaModule.m in Sources */ = {isa = PBXBuildFile; fileRef = 24CA8B04111161FE0084E2DE /* MediaModule.m */; };
		24D8E44B119B9D8A00F8CAA6 /* MapModule.m in Sources */ = {isa = PBXBuildFile; fileRef = 24CA8B06111161FE0084E2DE /* MapModule.m */; };
		24D8E44C119B9D8A00F8CAA6 /* LayoutConstraint.m in Sources */ = {isa = PBXBuildFile; fileRef = 24CA8B0A111161FE0084E2DE /* LayoutConstraint.m */; };
		24D8E44D119B9D8A00F8CAA6 /* ImageLoader.m in Sources */ = {isa = PBXBuildFile; fileRef = 24CA8B0C111161FE0084E2DE /* ImageLoader.m */; };
		24D8E44E119B9D8A00F8CAA6 /* GestureModule.m in Sources */ = {isa = PBXBuildFile; fileRef = 24CA8B0E111161FE0084E2DE /* GestureModule.m */; };
		24D8E450119B9D8A00F8CAA6 /* FilesystemModule.m in Sources */ = {isa = PBXBuildFile; fileRef = 24CA8B12111161FE0084E2DE /* FilesystemModule.m */; };
		24D8E452119B9D8A00F8CAA6 /* DatabaseModule.m in Sources */ = {isa = PBXBuildFile; fileRef = 24CA8B35111161FE0084E2DE /* DatabaseModule.m */; };
		24D8E453119B9D8A00F8CAA6 /* ContactsModule.m in Sources */ = {isa = PBXBuildFile; fileRef = 24CA8B37111161FE0084E2DE /* ContactsModule.m */; };
		24D8E454119B9D8A00F8CAA6 /* TiUITableViewRowProxy.m in Sources */ = {isa = PBXBuildFile; fileRef = 24CA8B39111161FE0084E2DE /* TiUITableViewRowProxy.m */; };
		24D8E455119B9D8A00F8CAA6 /* Bridge.m in Sources */ = {isa = PBXBuildFile; fileRef = 24CA8B3B111161FE0084E2DE /* Bridge.m */; };
		24D8E456119B9D8A00F8CAA6 /* AppModule.m in Sources */ = {isa = PBXBuildFile; fileRef = 24CA8B56111161FE0084E2DE /* AppModule.m */; };
		24D8E457119B9D8A00F8CAA6 /* APIModule.m in Sources */ = {isa = PBXBuildFile; fileRef = 24CA8B58111161FE0084E2DE /* APIModule.m */; };
		24D8E459119B9D8A00F8CAA6 /* AccelerometerModule.m in Sources */ = {isa = PBXBuildFile; fileRef = 24CA8B64111161FE0084E2DE /* AccelerometerModule.m */; };
		24D8E45A119B9D8A00F8CAA6 /* TiUIScrollableViewProxy.m in Sources */ = {isa = PBXBuildFile; fileRef = B421C4111113AA9300DBCB42 /* TiUIScrollableViewProxy.m */; };
		24D8E45B119B9D8A00F8CAA6 /* TiUIScrollableView.m in Sources */ = {isa = PBXBuildFile; fileRef = B421C4151113AAA900DBCB42 /* TiUIScrollableView.m */; };
		24D8E45C119B9D8A00F8CAA6 /* TiUIScrollViewProxy.m in Sources */ = {isa = PBXBuildFile; fileRef = B4F97B6E111A41B600E2F72C /* TiUIScrollViewProxy.m */; };
		24D8E45D119B9D8A00F8CAA6 /* TiUIScrollView.m in Sources */ = {isa = PBXBuildFile; fileRef = B4F97B72111A41C800E2F72C /* TiUIScrollView.m */; };
		24D8E45E119B9D8A00F8CAA6 /* TiUIWebView.m in Sources */ = {isa = PBXBuildFile; fileRef = 24EB02C0111BF827001DC2D1 /* TiUIWebView.m */; };
		24D8E45F119B9D8A00F8CAA6 /* TiDOMDocumentProxy.m in Sources */ = {isa = PBXBuildFile; fileRef = 24EB07D3111D4264001DC2D1 /* TiDOMDocumentProxy.m */; };
		24D8E460119B9D8A00F8CAA6 /* GDataXMLNode.m in Sources */ = {isa = PBXBuildFile; fileRef = 24EB07DF111D43AE001DC2D1 /* GDataXMLNode.m */; };
		24D8E461119B9D8A00F8CAA6 /* TiDOMNodeProxy.m in Sources */ = {isa = PBXBuildFile; fileRef = 24EB0808111D4654001DC2D1 /* TiDOMNodeProxy.m */; };
		24D8E462119B9D8A00F8CAA6 /* TiDOMElementProxy.m in Sources */ = {isa = PBXBuildFile; fileRef = 24EB080E111D46C0001DC2D1 /* TiDOMElementProxy.m */; };
		24D8E463119B9D8A00F8CAA6 /* TiDOMNamedNodeMapProxy.m in Sources */ = {isa = PBXBuildFile; fileRef = 24EB0828111D4BEB001DC2D1 /* TiDOMNamedNodeMapProxy.m */; };
		24D8E464119B9D8A00F8CAA6 /* TiDOMNodeListProxy.m in Sources */ = {isa = PBXBuildFile; fileRef = 24EB0842111D500E001DC2D1 /* TiDOMNodeListProxy.m */; };
		24D8E465119B9D8A00F8CAA6 /* TiDOMAttrProxy.m in Sources */ = {isa = PBXBuildFile; fileRef = 24EB085C111D51D9001DC2D1 /* TiDOMAttrProxy.m */; };
		24D8E467119B9D8A00F8CAA6 /* ListenerEntry.m in Sources */ = {isa = PBXBuildFile; fileRef = 24F5B145111FDFE8005C9199 /* ListenerEntry.m */; };
		24D8E468119B9D8A00F8CAA6 /* XMLModule.m in Sources */ = {isa = PBXBuildFile; fileRef = 24DEDAC4112371A500398D86 /* XMLModule.m */; };
		24D8E469119B9D8A00F8CAA6 /* TiUIiPhoneTableViewScrollPositionProxy.m in Sources */ = {isa = PBXBuildFile; fileRef = 243ED8EC11288B4300639DF4 /* TiUIiPhoneTableViewScrollPositionProxy.m */; };
		24D8E46A119B9D8A00F8CAA6 /* TiMediaAudioRecorderProxy.mm in Sources */ = {isa = PBXBuildFile; fileRef = 24FBE58211293D06005C8D48 /* TiMediaAudioRecorderProxy.mm */; };
		24D8E46B119B9D8A00F8CAA6 /* CADebugMacros.cpp in Sources */ = {isa = PBXBuildFile; fileRef = 24FBE5A711293DD1005C8D48 /* CADebugMacros.cpp */; };
		24D8E46C119B9D8A00F8CAA6 /* CAStreamBasicDescription.cpp in Sources */ = {isa = PBXBuildFile; fileRef = 24FBE5AA11293DD1005C8D48 /* CAStreamBasicDescription.cpp */; };
		24D8E46D119B9D8A00F8CAA6 /* CAXException.cpp in Sources */ = {isa = PBXBuildFile; fileRef = 24FBE5AC11293DD1005C8D48 /* CAXException.cpp */; };
		24D8E46E119B9D8A00F8CAA6 /* AQRecorder.mm in Sources */ = {isa = PBXBuildFile; fileRef = 24E25CC0112A698C0083D43D /* AQRecorder.mm */; };
		24D8E46F119B9D8A00F8CAA6 /* SCListener.m in Sources */ = {isa = PBXBuildFile; fileRef = 24E25CC2112A698C0083D43D /* SCListener.m */; };
		24D8E470119B9D8A00F8CAA6 /* TiMediaAudioSession.m in Sources */ = {isa = PBXBuildFile; fileRef = 24A1E516112D33AF003DA834 /* TiMediaAudioSession.m */; };
		24D8E471119B9D8A00F8CAA6 /* TiUIPickerProxy.m in Sources */ = {isa = PBXBuildFile; fileRef = 24A1E874112DF80B003DA834 /* TiUIPickerProxy.m */; };
		24D8E472119B9D8A00F8CAA6 /* TiUIPicker.m in Sources */ = {isa = PBXBuildFile; fileRef = 24A1E87A112DF83E003DA834 /* TiUIPicker.m */; };
		24D8E473119B9D8A00F8CAA6 /* TiUIPickerRowProxy.m in Sources */ = {isa = PBXBuildFile; fileRef = 24A1E8A7112DFACA003DA834 /* TiUIPickerRowProxy.m */; };
		24D8E474119B9D8A00F8CAA6 /* TiUIPickerColumnProxy.m in Sources */ = {isa = PBXBuildFile; fileRef = 24A1E991112E1363003DA834 /* TiUIPickerColumnProxy.m */; };
		24D8E475119B9D8A00F8CAA6 /* UIImage+Alpha.m in Sources */ = {isa = PBXBuildFile; fileRef = 24A1EAF1112F4C02003DA834 /* UIImage+Alpha.m */; };
		24D8E476119B9D8A00F8CAA6 /* UIImage+Resize.m in Sources */ = {isa = PBXBuildFile; fileRef = 24A1EAF3112F4C02003DA834 /* UIImage+Resize.m */; };
		24D8E477119B9D8A00F8CAA6 /* UIImage+RoundedCorner.m in Sources */ = {isa = PBXBuildFile; fileRef = 24A1EAF5112F4C02003DA834 /* UIImage+RoundedCorner.m */; };
		24D8E478119B9D8A00F8CAA6 /* UtilsModule.m in Sources */ = {isa = PBXBuildFile; fileRef = 245B3C3911375A6600CE7530 /* UtilsModule.m */; };
		24D8E479119B9D8A00F8CAA6 /* TiUIiPhoneTableViewCellSelectionStyleProxy.m in Sources */ = {isa = PBXBuildFile; fileRef = 245B45601139B41800CE7530 /* TiUIiPhoneTableViewCellSelectionStyleProxy.m */; };
		24D8E47A119B9D8A00F8CAA6 /* TiUIMaskedImageProxy.m in Sources */ = {isa = PBXBuildFile; fileRef = 24C012881140D30B00A94CE2 /* TiUIMaskedImageProxy.m */; };
		24D8E47B119B9D8A00F8CAA6 /* TiUIMaskedImage.m in Sources */ = {isa = PBXBuildFile; fileRef = 24C0128E1140D31C00A94CE2 /* TiUIMaskedImage.m */; };
		24D8E47C119B9D8A00F8CAA6 /* TiNetworkBonjourBrowserProxy.m in Sources */ = {isa = PBXBuildFile; fileRef = 248133A2115761DE00E3A9BA /* TiNetworkBonjourBrowserProxy.m */; };
		24D8E47D119B9D8A00F8CAA6 /* TiNetworkBonjourServiceProxy.m in Sources */ = {isa = PBXBuildFile; fileRef = 248133A4115761DE00E3A9BA /* TiNetworkBonjourServiceProxy.m */; };
		24D8E47E119B9D8A00F8CAA6 /* TiNetworkTCPSocketProxy.m in Sources */ = {isa = PBXBuildFile; fileRef = 248133A6115761DE00E3A9BA /* TiNetworkTCPSocketProxy.m */; };
		24D8E47F119B9D8A00F8CAA6 /* TiDOMTextNodeProxy.m in Sources */ = {isa = PBXBuildFile; fileRef = 24813712115A852800E3A9BA /* TiDOMTextNodeProxy.m */; };
		24D8E480119B9D8A00F8CAA6 /* TiMediaVideoPlayer.m in Sources */ = {isa = PBXBuildFile; fileRef = 2412F465115C296300454E5B /* TiMediaVideoPlayer.m */; };
		24D8E481119B9D8A00F8CAA6 /* TiUIiPadSplitWindowProxy.m in Sources */ = {isa = PBXBuildFile; fileRef = 24FB4EDC115C81A7001AAF99 /* TiUIiPadSplitWindowProxy.m */; };
		24D8E482119B9D8A00F8CAA6 /* TiUIiPadPopoverProxy.m in Sources */ = {isa = PBXBuildFile; fileRef = 24FB4EEE115C81C5001AAF99 /* TiUIiPadPopoverProxy.m */; };
		24D8E483119B9D8A00F8CAA6 /* TiUIiPadPopover.m in Sources */ = {isa = PBXBuildFile; fileRef = 24FB4EF7115C81DD001AAF99 /* TiUIiPadPopover.m */; };
		24D8E484119B9D8A00F8CAA6 /* TiUIiPadProxy.m in Sources */ = {isa = PBXBuildFile; fileRef = 24FB4F41115C8C4E001AAF99 /* TiUIiPadProxy.m */; };
		24D8E485119B9D8A00F8CAA6 /* TiUIiPhoneNavigationGroupProxy.m in Sources */ = {isa = PBXBuildFile; fileRef = 24FB5DD511600456001AAF99 /* TiUIiPhoneNavigationGroupProxy.m */; };
		24D8E486119B9D8A00F8CAA6 /* TiUIiPhoneNavigationGroup.m in Sources */ = {isa = PBXBuildFile; fileRef = 24FB5DDE11600480001AAF99 /* TiUIiPhoneNavigationGroup.m */; };
		24D8E487119B9D8A00F8CAA6 /* TiUIiPadSplitWindowButtonProxy.m in Sources */ = {isa = PBXBuildFile; fileRef = 24E50CF31160569B00AF54AF /* TiUIiPadSplitWindowButtonProxy.m */; };
		24D8E488119B9D8A00F8CAA6 /* LauncherButton.m in Sources */ = {isa = PBXBuildFile; fileRef = 24E50E061160666300AF54AF /* LauncherButton.m */; };
		24D8E489119B9D8A00F8CAA6 /* LauncherItem.m in Sources */ = {isa = PBXBuildFile; fileRef = 24E50E081160666300AF54AF /* LauncherItem.m */; };
		24D8E48A119B9D8A00F8CAA6 /* LauncherView.m in Sources */ = {isa = PBXBuildFile; fileRef = 24E50E0A1160666300AF54AF /* LauncherView.m */; };
		24D8E48B119B9D8A00F8CAA6 /* TiUIDashboardViewProxy.m in Sources */ = {isa = PBXBuildFile; fileRef = 24E50E21116066A800AF54AF /* TiUIDashboardViewProxy.m */; };
		24D8E48C119B9D8A00F8CAA6 /* TiUIDashboardView.m in Sources */ = {isa = PBXBuildFile; fileRef = 24E50E2A116066B400AF54AF /* TiUIDashboardView.m */; };
		24D8E48D119B9D8A00F8CAA6 /* TiUIDashboardItemProxy.m in Sources */ = {isa = PBXBuildFile; fileRef = 24E50F8B1160792D00AF54AF /* TiUIDashboardItemProxy.m */; };
		24D8E490119B9D8A00F8CAA6 /* TiGradient.m in Sources */ = {isa = PBXBuildFile; fileRef = B4DE7E4D11823E990006DDE1 /* TiGradient.m */; };
		24D8E491119B9D8A00F8CAA6 /* ApplicationRouting.m in Sources */ = {isa = PBXBuildFile; fileRef = 24596692118E70D300519F79 /* ApplicationRouting.m */; };
		24D8E492119B9D8A00F8CAA6 /* TiUIiPadSplitWindow.m in Sources */ = {isa = PBXBuildFile; fileRef = 245972C511921D0D00519F79 /* TiUIiPadSplitWindow.m */; };
		24D8E493119B9D8A00F8CAA6 /* TopTiModule.m in Sources */ = {isa = PBXBuildFile; fileRef = 24F6204E1199F1F400EEAD3C /* TopTiModule.m */; };
		24D8E494119B9D8A00F8CAA6 /* TiApp.m in Sources */ = {isa = PBXBuildFile; fileRef = 24F620531199F26500EEAD3C /* TiApp.m */; };
		24D8E495119B9D8A00F8CAA6 /* TiErrorController.m in Sources */ = {isa = PBXBuildFile; fileRef = 24F620571199F27700EEAD3C /* TiErrorController.m */; };
		24D8E498119B9D8A00F8CAA6 /* Foundation.framework in Frameworks */ = {isa = PBXBuildFile; fileRef = 1D30AB110D05D00D00671497 /* Foundation.framework */; };
		24D8E499119B9D8A00F8CAA6 /* UIKit.framework in Frameworks */ = {isa = PBXBuildFile; fileRef = 1DF5F4DF0D08C38300B7A737 /* UIKit.framework */; settings = {ATTRIBUTES = (Weak, ); }; };
		24D8E49A119B9D8A00F8CAA6 /* CoreGraphics.framework in Frameworks */ = {isa = PBXBuildFile; fileRef = 288765FC0DF74451002DB57D /* CoreGraphics.framework */; };
		24D8E49C119B9D8A00F8CAA6 /* AddressBook.framework in Frameworks */ = {isa = PBXBuildFile; fileRef = 24CA8C75111167B60084E2DE /* AddressBook.framework */; };
		24D8E49D119B9D8A00F8CAA6 /* AddressBookUI.framework in Frameworks */ = {isa = PBXBuildFile; fileRef = 24CA8C77111167B60084E2DE /* AddressBookUI.framework */; };
		24D8E49E119B9D8A00F8CAA6 /* CFNetwork.framework in Frameworks */ = {isa = PBXBuildFile; fileRef = 24CA8C7B111167B60084E2DE /* CFNetwork.framework */; };
		24D8E49F119B9D8A00F8CAA6 /* CoreLocation.framework in Frameworks */ = {isa = PBXBuildFile; fileRef = 24CA8C7D111167B60084E2DE /* CoreLocation.framework */; };
		24D8E4A0119B9D8A00F8CAA6 /* MapKit.framework in Frameworks */ = {isa = PBXBuildFile; fileRef = 24CA8C7F111167B60084E2DE /* MapKit.framework */; };
		24D8E4A1119B9D8A00F8CAA6 /* MessageUI.framework in Frameworks */ = {isa = PBXBuildFile; fileRef = 24CA8C81111167B60084E2DE /* MessageUI.framework */; };
		24D8E4A2119B9D8A00F8CAA6 /* MobileCoreServices.framework in Frameworks */ = {isa = PBXBuildFile; fileRef = 24CA8C83111167B60084E2DE /* MobileCoreServices.framework */; };
		24D8E4A3119B9D8A00F8CAA6 /* OpenGLES.framework in Frameworks */ = {isa = PBXBuildFile; fileRef = 24CA8C85111167B60084E2DE /* OpenGLES.framework */; };
		24D8E4A4119B9D8A00F8CAA6 /* QuartzCore.framework in Frameworks */ = {isa = PBXBuildFile; fileRef = 24CA8C87111167B60084E2DE /* QuartzCore.framework */; };
		24D8E4A5119B9D8A00F8CAA6 /* SystemConfiguration.framework in Frameworks */ = {isa = PBXBuildFile; fileRef = 24CA8C89111167B60084E2DE /* SystemConfiguration.framework */; };
		24D8E4A6119B9D8A00F8CAA6 /* libsqlite3.dylib in Frameworks */ = {isa = PBXBuildFile; fileRef = 24CA8C8D111167B60084E2DE /* libsqlite3.dylib */; };
		24D8E4A7119B9D8A00F8CAA6 /* libz.dylib in Frameworks */ = {isa = PBXBuildFile; fileRef = 24CA8C8F111167B60084E2DE /* libz.dylib */; };
		24D8E4A8119B9D8A00F8CAA6 /* AudioToolbox.framework in Frameworks */ = {isa = PBXBuildFile; fileRef = 24CA8CEC1111689B0084E2DE /* AudioToolbox.framework */; };
		24D8E4A9119B9D8A00F8CAA6 /* MediaPlayer.framework in Frameworks */ = {isa = PBXBuildFile; fileRef = 24CA8CF3111168AE0084E2DE /* MediaPlayer.framework */; settings = {ATTRIBUTES = (Weak, ); }; };
		24D8E4AA119B9D8A00F8CAA6 /* AVFoundation.framework in Frameworks */ = {isa = PBXBuildFile; fileRef = 24CA8CFA111168C30084E2DE /* AVFoundation.framework */; };
		24D8E4AB119B9D8A00F8CAA6 /* libxml2.dylib in Frameworks */ = {isa = PBXBuildFile; fileRef = 24EB0A57111E1BAE001DC2D1 /* libxml2.dylib */; };
		24D8E4AC119B9D8A00F8CAA6 /* StoreKit.framework in Frameworks */ = {isa = PBXBuildFile; fileRef = 24597034118FF66300519F79 /* StoreKit.framework */; };
		24DEDAC7112371A500398D86 /* XMLModule.m in Sources */ = {isa = PBXBuildFile; fileRef = 24DEDAC4112371A500398D86 /* XMLModule.m */; };
		24E25CC3112A698C0083D43D /* AQRecorder.mm in Sources */ = {isa = PBXBuildFile; fileRef = 24E25CC0112A698C0083D43D /* AQRecorder.mm */; };
		24E25CC4112A698C0083D43D /* SCListener.m in Sources */ = {isa = PBXBuildFile; fileRef = 24E25CC2112A698C0083D43D /* SCListener.m */; };
		24E50CF91160569B00AF54AF /* TiUIiPadSplitWindowButtonProxy.m in Sources */ = {isa = PBXBuildFile; fileRef = 24E50CF31160569B00AF54AF /* TiUIiPadSplitWindowButtonProxy.m */; };
		24E50E1A1160666300AF54AF /* LauncherButton.m in Sources */ = {isa = PBXBuildFile; fileRef = 24E50E061160666300AF54AF /* LauncherButton.m */; };
		24E50E1B1160666300AF54AF /* LauncherItem.m in Sources */ = {isa = PBXBuildFile; fileRef = 24E50E081160666300AF54AF /* LauncherItem.m */; };
		24E50E1C1160666300AF54AF /* LauncherView.m in Sources */ = {isa = PBXBuildFile; fileRef = 24E50E0A1160666300AF54AF /* LauncherView.m */; };
		24E50E27116066A800AF54AF /* TiUIDashboardViewProxy.m in Sources */ = {isa = PBXBuildFile; fileRef = 24E50E21116066A800AF54AF /* TiUIDashboardViewProxy.m */; };
		24E50E30116066B400AF54AF /* TiUIDashboardView.m in Sources */ = {isa = PBXBuildFile; fileRef = 24E50E2A116066B400AF54AF /* TiUIDashboardView.m */; };
		24E50F911160792D00AF54AF /* TiUIDashboardItemProxy.m in Sources */ = {isa = PBXBuildFile; fileRef = 24E50F8B1160792D00AF54AF /* TiUIDashboardItemProxy.m */; };
		24EB02C2111BF827001DC2D1 /* TiUIWebView.m in Sources */ = {isa = PBXBuildFile; fileRef = 24EB02C0111BF827001DC2D1 /* TiUIWebView.m */; };
		24EB07D4111D4264001DC2D1 /* TiDOMDocumentProxy.m in Sources */ = {isa = PBXBuildFile; fileRef = 24EB07D3111D4264001DC2D1 /* TiDOMDocumentProxy.m */; };
		24EB07E0111D43AE001DC2D1 /* GDataXMLNode.m in Sources */ = {isa = PBXBuildFile; fileRef = 24EB07DF111D43AE001DC2D1 /* GDataXMLNode.m */; };
		24EB0809111D4654001DC2D1 /* TiDOMNodeProxy.m in Sources */ = {isa = PBXBuildFile; fileRef = 24EB0808111D4654001DC2D1 /* TiDOMNodeProxy.m */; };
		24EB080F111D46C0001DC2D1 /* TiDOMElementProxy.m in Sources */ = {isa = PBXBuildFile; fileRef = 24EB080E111D46C0001DC2D1 /* TiDOMElementProxy.m */; };
		24EB0829111D4BEB001DC2D1 /* TiDOMNamedNodeMapProxy.m in Sources */ = {isa = PBXBuildFile; fileRef = 24EB0828111D4BEB001DC2D1 /* TiDOMNamedNodeMapProxy.m */; };
		24EB0843111D500E001DC2D1 /* TiDOMNodeListProxy.m in Sources */ = {isa = PBXBuildFile; fileRef = 24EB0842111D500E001DC2D1 /* TiDOMNodeListProxy.m */; };
		24EB085D111D51D9001DC2D1 /* TiDOMAttrProxy.m in Sources */ = {isa = PBXBuildFile; fileRef = 24EB085C111D51D9001DC2D1 /* TiDOMAttrProxy.m */; };
		24EB0A58111E1BAE001DC2D1 /* libxml2.dylib in Frameworks */ = {isa = PBXBuildFile; fileRef = 24EB0A57111E1BAE001DC2D1 /* libxml2.dylib */; };
		24F1584611D72A23000DD736 /* TiMapImageAnnotationView.m in Sources */ = {isa = PBXBuildFile; fileRef = 24F1584511D72A23000DD736 /* TiMapImageAnnotationView.m */; };
		24F1584711D72A23000DD736 /* TiMapImageAnnotationView.m in Sources */ = {isa = PBXBuildFile; fileRef = 24F1584511D72A23000DD736 /* TiMapImageAnnotationView.m */; };
		24F29E2E12209C920099351D /* TiStylesheet.m in Sources */ = {isa = PBXBuildFile; fileRef = 24F29E2D12209C920099351D /* TiStylesheet.m */; };
		24F29E2F12209C920099351D /* TiStylesheet.m in Sources */ = {isa = PBXBuildFile; fileRef = 24F29E2D12209C920099351D /* TiStylesheet.m */; };
		24F29E701220CE0A0099351D /* TiLocale.m in Sources */ = {isa = PBXBuildFile; fileRef = 24F29E6F1220CE0A0099351D /* TiLocale.m */; };
		24F29E711220CE0A0099351D /* TiLocale.m in Sources */ = {isa = PBXBuildFile; fileRef = 24F29E6F1220CE0A0099351D /* TiLocale.m */; };
		24F29F82122105C70099351D /* LocaleModule.m in Sources */ = {isa = PBXBuildFile; fileRef = 24F29F80122105C70099351D /* LocaleModule.m */; };
		24F29F83122105C70099351D /* LocaleModule.m in Sources */ = {isa = PBXBuildFile; fileRef = 24F29F80122105C70099351D /* LocaleModule.m */; };
		24F5ACF9111F7B8A005C9199 /* TiMapPinAnnotationView.m in Sources */ = {isa = PBXBuildFile; fileRef = 24EB0BA9111F7959001DC2D1 /* TiMapPinAnnotationView.m */; };
		24F5B146111FDFE8005C9199 /* ListenerEntry.m in Sources */ = {isa = PBXBuildFile; fileRef = 24F5B145111FDFE8005C9199 /* ListenerEntry.m */; };
		24F6204F1199F1F400EEAD3C /* TopTiModule.m in Sources */ = {isa = PBXBuildFile; fileRef = 24F6204E1199F1F400EEAD3C /* TopTiModule.m */; };
		24F620541199F26500EEAD3C /* TiApp.m in Sources */ = {isa = PBXBuildFile; fileRef = 24F620531199F26500EEAD3C /* TiApp.m */; };
		24F6205A1199F27700EEAD3C /* TiErrorController.m in Sources */ = {isa = PBXBuildFile; fileRef = 24F620571199F27700EEAD3C /* TiErrorController.m */; };
		24FB4EE3115C81A7001AAF99 /* TiUIiPadSplitWindowProxy.m in Sources */ = {isa = PBXBuildFile; fileRef = 24FB4EDC115C81A7001AAF99 /* TiUIiPadSplitWindowProxy.m */; };
		24FB4EF4115C81C5001AAF99 /* TiUIiPadPopoverProxy.m in Sources */ = {isa = PBXBuildFile; fileRef = 24FB4EEE115C81C5001AAF99 /* TiUIiPadPopoverProxy.m */; };
		24FB4EFC115C81DD001AAF99 /* TiUIiPadPopover.m in Sources */ = {isa = PBXBuildFile; fileRef = 24FB4EF7115C81DD001AAF99 /* TiUIiPadPopover.m */; };
		24FB4F42115C8C4E001AAF99 /* TiUIiPadProxy.m in Sources */ = {isa = PBXBuildFile; fileRef = 24FB4F41115C8C4E001AAF99 /* TiUIiPadProxy.m */; };
		24FB5DD611600456001AAF99 /* TiUIiPhoneNavigationGroupProxy.m in Sources */ = {isa = PBXBuildFile; fileRef = 24FB5DD511600456001AAF99 /* TiUIiPhoneNavigationGroupProxy.m */; };
		24FB5DE511600480001AAF99 /* TiUIiPhoneNavigationGroup.m in Sources */ = {isa = PBXBuildFile; fileRef = 24FB5DDE11600480001AAF99 /* TiUIiPhoneNavigationGroup.m */; };
		24FBE58311293D06005C8D48 /* TiMediaAudioRecorderProxy.mm in Sources */ = {isa = PBXBuildFile; fileRef = 24FBE58211293D06005C8D48 /* TiMediaAudioRecorderProxy.mm */; };
		24FBE5AE11293DD1005C8D48 /* CADebugMacros.cpp in Sources */ = {isa = PBXBuildFile; fileRef = 24FBE5A711293DD1005C8D48 /* CADebugMacros.cpp */; };
		24FBE5AF11293DD1005C8D48 /* CAStreamBasicDescription.cpp in Sources */ = {isa = PBXBuildFile; fileRef = 24FBE5AA11293DD1005C8D48 /* CAStreamBasicDescription.cpp */; };
		24FBE5B011293DD1005C8D48 /* CAXException.cpp in Sources */ = {isa = PBXBuildFile; fileRef = 24FBE5AC11293DD1005C8D48 /* CAXException.cpp */; };
		288765FD0DF74451002DB57D /* CoreGraphics.framework in Frameworks */ = {isa = PBXBuildFile; fileRef = 288765FC0DF74451002DB57D /* CoreGraphics.framework */; };
		2B0B6E0C15951F9400F3170F /* TiUIiOSDocumentViewerProxy.m in Sources */ = {isa = PBXBuildFile; fileRef = 2B0B6E0B15951F9400F3170F /* TiUIiOSDocumentViewerProxy.m */; };
		2B0B6E0D15951F9400F3170F /* TiUIiOSDocumentViewerProxy.m in Sources */ = {isa = PBXBuildFile; fileRef = 2B0B6E0B15951F9400F3170F /* TiUIiOSDocumentViewerProxy.m */; };
		2B0B6E0E15951F9400F3170F /* TiUIiOSDocumentViewerProxy.m in Sources */ = {isa = PBXBuildFile; fileRef = 2B0B6E0B15951F9400F3170F /* TiUIiOSDocumentViewerProxy.m */; };
		2B1F65771431031E006C5D37 /* ApplicationDefaults.m in Sources */ = {isa = PBXBuildFile; fileRef = 2B1F65761431031E006C5D37 /* ApplicationDefaults.m */; };
		2B1F65781431031E006C5D37 /* ApplicationDefaults.m in Sources */ = {isa = PBXBuildFile; fileRef = 2B1F65761431031E006C5D37 /* ApplicationDefaults.m */; };
		2B1F65791431031E006C5D37 /* ApplicationDefaults.m in Sources */ = {isa = PBXBuildFile; fileRef = 2B1F65761431031E006C5D37 /* ApplicationDefaults.m */; };
		2B353A8115901D41008FBD84 /* Ti3DMatrix.m in Sources */ = {isa = PBXBuildFile; fileRef = 2B353A8015901D41008FBD84 /* Ti3DMatrix.m */; };
		2B353A8215901D41008FBD84 /* Ti3DMatrix.m in Sources */ = {isa = PBXBuildFile; fileRef = 2B353A8015901D41008FBD84 /* Ti3DMatrix.m */; };
		2B353A8315901D41008FBD84 /* Ti3DMatrix.m in Sources */ = {isa = PBXBuildFile; fileRef = 2B353A8015901D41008FBD84 /* Ti3DMatrix.m */; };
		2B94603613F0A2AE000C5BEA /* TiUIiOSCoverFlowView.m in Sources */ = {isa = PBXBuildFile; fileRef = 2B94603313F0A2AE000C5BEA /* TiUIiOSCoverFlowView.m */; };
		2B94603713F0A2AE000C5BEA /* TiUIiOSCoverFlowViewProxy.m in Sources */ = {isa = PBXBuildFile; fileRef = 2B94603513F0A2AE000C5BEA /* TiUIiOSCoverFlowViewProxy.m */; };
		2B94603813F0A2AE000C5BEA /* TiUIiOSCoverFlowView.m in Sources */ = {isa = PBXBuildFile; fileRef = 2B94603313F0A2AE000C5BEA /* TiUIiOSCoverFlowView.m */; };
		2B94603913F0A2AE000C5BEA /* TiUIiOSCoverFlowViewProxy.m in Sources */ = {isa = PBXBuildFile; fileRef = 2B94603513F0A2AE000C5BEA /* TiUIiOSCoverFlowViewProxy.m */; };
		2B94603A13F0A2AE000C5BEA /* TiUIiOSCoverFlowView.m in Sources */ = {isa = PBXBuildFile; fileRef = 2B94603313F0A2AE000C5BEA /* TiUIiOSCoverFlowView.m */; };
		2B94603B13F0A2AE000C5BEA /* TiUIiOSCoverFlowViewProxy.m in Sources */ = {isa = PBXBuildFile; fileRef = 2B94603513F0A2AE000C5BEA /* TiUIiOSCoverFlowViewProxy.m */; };
		2BCD59C51429561D00DEC2E8 /* TiUIiOSToolbar.m in Sources */ = {isa = PBXBuildFile; fileRef = 2BCD59C21429561D00DEC2E8 /* TiUIiOSToolbar.m */; };
		2BCD59C61429561D00DEC2E8 /* TiUIiOSToolbarProxy.m in Sources */ = {isa = PBXBuildFile; fileRef = 2BCD59C41429561D00DEC2E8 /* TiUIiOSToolbarProxy.m */; };
		2BDEA4F31448FFB7004EC750 /* TiUIiOSTabbedBarProxy.m in Sources */ = {isa = PBXBuildFile; fileRef = 2BDEA4F21448FFB7004EC750 /* TiUIiOSTabbedBarProxy.m */; };
		2BDEA4F514490546004EC750 /* TiUIiOSTabbedBarProxy.m in Sources */ = {isa = PBXBuildFile; fileRef = 2BDEA4F21448FFB7004EC750 /* TiUIiOSTabbedBarProxy.m */; };
		2BDEA4F614490547004EC750 /* TiUIiOSTabbedBarProxy.m in Sources */ = {isa = PBXBuildFile; fileRef = 2BDEA4F21448FFB7004EC750 /* TiUIiOSTabbedBarProxy.m */; };
		4688700715E39A9D008FA326 /* TiUIiPhoneAlertDialogStyleProxy.m in Sources */ = {isa = PBXBuildFile; fileRef = 4688700615E39A9D008FA326 /* TiUIiPhoneAlertDialogStyleProxy.m */; };
		4688700815E39A9D008FA326 /* TiUIiPhoneAlertDialogStyleProxy.m in Sources */ = {isa = PBXBuildFile; fileRef = 4688700615E39A9D008FA326 /* TiUIiPhoneAlertDialogStyleProxy.m */; };
		4688700915E39A9D008FA326 /* TiUIiPhoneAlertDialogStyleProxy.m in Sources */ = {isa = PBXBuildFile; fileRef = 4688700615E39A9D008FA326 /* TiUIiPhoneAlertDialogStyleProxy.m */; };
		4D3033A3136239B30034640F /* TiFilesystemFileStreamProxy.m in Sources */ = {isa = PBXBuildFile; fileRef = 4D3033A2136239B30034640F /* TiFilesystemFileStreamProxy.m */; };
		502A68DA16EEAA7500661EF6 /* TiUIListItem.m in Sources */ = {isa = PBXBuildFile; fileRef = 502A68D116EEAA7500661EF6 /* TiUIListItem.m */; };
		502A68DB16EEAA7500661EF6 /* TiUIListItem.m in Sources */ = {isa = PBXBuildFile; fileRef = 502A68D116EEAA7500661EF6 /* TiUIListItem.m */; };
		502A68DC16EEAA7500661EF6 /* TiUIListItem.m in Sources */ = {isa = PBXBuildFile; fileRef = 502A68D116EEAA7500661EF6 /* TiUIListItem.m */; };
		502A68DD16EEAA7500661EF6 /* TiUIListItemProxy.m in Sources */ = {isa = PBXBuildFile; fileRef = 502A68D316EEAA7500661EF6 /* TiUIListItemProxy.m */; };
		502A68DE16EEAA7500661EF6 /* TiUIListItemProxy.m in Sources */ = {isa = PBXBuildFile; fileRef = 502A68D316EEAA7500661EF6 /* TiUIListItemProxy.m */; };
		502A68DF16EEAA7500661EF6 /* TiUIListItemProxy.m in Sources */ = {isa = PBXBuildFile; fileRef = 502A68D316EEAA7500661EF6 /* TiUIListItemProxy.m */; };
		502A68E016EEAA7500661EF6 /* TiUIListSectionProxy.m in Sources */ = {isa = PBXBuildFile; fileRef = 502A68D516EEAA7500661EF6 /* TiUIListSectionProxy.m */; };
		502A68E116EEAA7500661EF6 /* TiUIListSectionProxy.m in Sources */ = {isa = PBXBuildFile; fileRef = 502A68D516EEAA7500661EF6 /* TiUIListSectionProxy.m */; };
		502A68E216EEAA7500661EF6 /* TiUIListSectionProxy.m in Sources */ = {isa = PBXBuildFile; fileRef = 502A68D516EEAA7500661EF6 /* TiUIListSectionProxy.m */; };
		502A68E316EEAA7500661EF6 /* TiUIListView.m in Sources */ = {isa = PBXBuildFile; fileRef = 502A68D716EEAA7500661EF6 /* TiUIListView.m */; };
		502A68E416EEAA7500661EF6 /* TiUIListView.m in Sources */ = {isa = PBXBuildFile; fileRef = 502A68D716EEAA7500661EF6 /* TiUIListView.m */; };
		502A68E516EEAA7500661EF6 /* TiUIListView.m in Sources */ = {isa = PBXBuildFile; fileRef = 502A68D716EEAA7500661EF6 /* TiUIListView.m */; };
		502A68E616EEAA7500661EF6 /* TiUIListViewProxy.m in Sources */ = {isa = PBXBuildFile; fileRef = 502A68D916EEAA7500661EF6 /* TiUIListViewProxy.m */; };
		502A68E716EEAA7500661EF6 /* TiUIListViewProxy.m in Sources */ = {isa = PBXBuildFile; fileRef = 502A68D916EEAA7500661EF6 /* TiUIListViewProxy.m */; };
		502A68E816EEAA7500661EF6 /* TiUIListViewProxy.m in Sources */ = {isa = PBXBuildFile; fileRef = 502A68D916EEAA7500661EF6 /* TiUIListViewProxy.m */; };
		502A68EB16F0428500661EF6 /* TiViewTemplate.m in Sources */ = {isa = PBXBuildFile; fileRef = 502A68EA16F0428500661EF6 /* TiViewTemplate.m */; };
		502A68EC16F0428500661EF6 /* TiViewTemplate.m in Sources */ = {isa = PBXBuildFile; fileRef = 502A68EA16F0428500661EF6 /* TiViewTemplate.m */; };
		502A68ED16F0428500661EF6 /* TiViewTemplate.m in Sources */ = {isa = PBXBuildFile; fileRef = 502A68EA16F0428500661EF6 /* TiViewTemplate.m */; };
		502E9D2416CAFB9D00C1BD26 /* libti_ios_profiler.a in Frameworks */ = {isa = PBXBuildFile; fileRef = 502E9D2316CAFB9D00C1BD26 /* libti_ios_profiler.a */; };
		5081CEF815F8100E00C881D8 /* TiExceptionHandler.m in Sources */ = {isa = PBXBuildFile; fileRef = 5081CEF715F8100E00C881D8 /* TiExceptionHandler.m */; };
		5081CEF915F8100E00C881D8 /* TiExceptionHandler.m in Sources */ = {isa = PBXBuildFile; fileRef = 5081CEF715F8100E00C881D8 /* TiExceptionHandler.m */; };
		5081CEFA15F8100E00C881D8 /* TiExceptionHandler.m in Sources */ = {isa = PBXBuildFile; fileRef = 5081CEF715F8100E00C881D8 /* TiExceptionHandler.m */; };
		508DB8FC16D431F000F9910E /* libti_ios_profiler.a in Frameworks */ = {isa = PBXBuildFile; fileRef = 502E9D2316CAFB9D00C1BD26 /* libti_ios_profiler.a */; };
		508DB8FD16D431F100F9910E /* libti_ios_profiler.a in Frameworks */ = {isa = PBXBuildFile; fileRef = 502E9D2316CAFB9D00C1BD26 /* libti_ios_profiler.a */; };
		8406A97616CED43D00EB62FB /* TiMapCustomAnnotationView.m in Sources */ = {isa = PBXBuildFile; fileRef = 840A9D4816CEBF24003AA591 /* TiMapCustomAnnotationView.m */; };
		8406A97716CED45400EB62FB /* TiMapCustomAnnotationView.m in Sources */ = {isa = PBXBuildFile; fileRef = 840A9D4816CEBF24003AA591 /* TiMapCustomAnnotationView.m */; };
		840A9D4916CEBF24003AA591 /* TiMapCustomAnnotationView.m in Sources */ = {isa = PBXBuildFile; fileRef = 840A9D4816CEBF24003AA591 /* TiMapCustomAnnotationView.m */; };
		843FA58417BD4DFF0064E061 /* TiUIiOSNavWindow.m in Sources */ = {isa = PBXBuildFile; fileRef = 843FA58317BD4DFF0064E061 /* TiUIiOSNavWindow.m */; };
		843FA58517BD4DFF0064E061 /* TiUIiOSNavWindow.m in Sources */ = {isa = PBXBuildFile; fileRef = 843FA58317BD4DFF0064E061 /* TiUIiOSNavWindow.m */; };
		843FA58617BD4DFF0064E061 /* TiUIiOSNavWindow.m in Sources */ = {isa = PBXBuildFile; fileRef = 843FA58317BD4DFF0064E061 /* TiUIiOSNavWindow.m */; };
		844E1F7E14883A3700F5424C /* TiDOMValidator.m in Sources */ = {isa = PBXBuildFile; fileRef = 844E1F7D14883A3700F5424C /* TiDOMValidator.m */; };
		844E1F7F14883A3700F5424C /* TiDOMValidator.m in Sources */ = {isa = PBXBuildFile; fileRef = 844E1F7D14883A3700F5424C /* TiDOMValidator.m */; };
		844E1F8014883A3700F5424C /* TiDOMValidator.m in Sources */ = {isa = PBXBuildFile; fileRef = 844E1F7D14883A3700F5424C /* TiDOMValidator.m */; };
		8484E3A117A8279500C24B02 /* TiRootViewController.m in Sources */ = {isa = PBXBuildFile; fileRef = 8484E3A017A8279500C24B02 /* TiRootViewController.m */; };
		8484E3A217A8279500C24B02 /* TiRootViewController.m in Sources */ = {isa = PBXBuildFile; fileRef = 8484E3A017A8279500C24B02 /* TiRootViewController.m */; };
		8484E3A317A8279500C24B02 /* TiRootViewController.m in Sources */ = {isa = PBXBuildFile; fileRef = 8484E3A017A8279500C24B02 /* TiRootViewController.m */; };
		8484E3A717A865F700C24B02 /* TiViewController.m in Sources */ = {isa = PBXBuildFile; fileRef = 8484E3A617A865F700C24B02 /* TiViewController.m */; };
		8484E3A817A865F700C24B02 /* TiViewController.m in Sources */ = {isa = PBXBuildFile; fileRef = 8484E3A617A865F700C24B02 /* TiViewController.m */; };
		8484E3A917A865F700C24B02 /* TiViewController.m in Sources */ = {isa = PBXBuildFile; fileRef = 8484E3A617A865F700C24B02 /* TiViewController.m */; };
		848C2594145F37A300E1B0F1 /* TiDOMCDATANodeProxy.m in Sources */ = {isa = PBXBuildFile; fileRef = 848C2593145F37A300E1B0F1 /* TiDOMCDATANodeProxy.m */; };
		848C2595145F37A300E1B0F1 /* TiDOMCDATANodeProxy.m in Sources */ = {isa = PBXBuildFile; fileRef = 848C2593145F37A300E1B0F1 /* TiDOMCDATANodeProxy.m */; };
		848C2596145F37A300E1B0F1 /* TiDOMCDATANodeProxy.m in Sources */ = {isa = PBXBuildFile; fileRef = 848C2593145F37A300E1B0F1 /* TiDOMCDATANodeProxy.m */; };
		848C259A145F3FE200E1B0F1 /* TiDOMCommentProxy.m in Sources */ = {isa = PBXBuildFile; fileRef = 848C2599145F3FE100E1B0F1 /* TiDOMCommentProxy.m */; };
		848C259B145F3FE200E1B0F1 /* TiDOMCommentProxy.m in Sources */ = {isa = PBXBuildFile; fileRef = 848C2599145F3FE100E1B0F1 /* TiDOMCommentProxy.m */; };
		848C259C145F3FE200E1B0F1 /* TiDOMCommentProxy.m in Sources */ = {isa = PBXBuildFile; fileRef = 848C2599145F3FE100E1B0F1 /* TiDOMCommentProxy.m */; };
		848C259F145F46C300E1B0F1 /* TiDOMPIProxy.m in Sources */ = {isa = PBXBuildFile; fileRef = 848C259E145F46C200E1B0F1 /* TiDOMPIProxy.m */; };
		848C25A0145F46C300E1B0F1 /* TiDOMPIProxy.m in Sources */ = {isa = PBXBuildFile; fileRef = 848C259E145F46C200E1B0F1 /* TiDOMPIProxy.m */; };
		848C25A1145F46C300E1B0F1 /* TiDOMPIProxy.m in Sources */ = {isa = PBXBuildFile; fileRef = 848C259E145F46C200E1B0F1 /* TiDOMPIProxy.m */; };
		848C25A4145F501700E1B0F1 /* TiDOMDocFragProxy.m in Sources */ = {isa = PBXBuildFile; fileRef = 848C25A3145F501600E1B0F1 /* TiDOMDocFragProxy.m */; };
		848C25A5145F501700E1B0F1 /* TiDOMDocFragProxy.m in Sources */ = {isa = PBXBuildFile; fileRef = 848C25A3145F501600E1B0F1 /* TiDOMDocFragProxy.m */; };
		848C25A6145F501700E1B0F1 /* TiDOMDocFragProxy.m in Sources */ = {isa = PBXBuildFile; fileRef = 848C25A3145F501600E1B0F1 /* TiDOMDocFragProxy.m */; };
		84A00FF017FB39A100D4BF94 /* TiAnimatorProxy.m in Sources */ = {isa = PBXBuildFile; fileRef = 84A00FEF17FB39A100D4BF94 /* TiAnimatorProxy.m */; };
		84A00FF117FB39A100D4BF94 /* TiAnimatorProxy.m in Sources */ = {isa = PBXBuildFile; fileRef = 84A00FEF17FB39A100D4BF94 /* TiAnimatorProxy.m */; };
		84A00FF217FB39A100D4BF94 /* TiAnimatorProxy.m in Sources */ = {isa = PBXBuildFile; fileRef = 84A00FEF17FB39A100D4BF94 /* TiAnimatorProxy.m */; };
		84A00FF517FB675E00D4BF94 /* TiSnapBehavior.m in Sources */ = {isa = PBXBuildFile; fileRef = 84A00FF417FB675E00D4BF94 /* TiSnapBehavior.m */; };
		84A00FF617FB675E00D4BF94 /* TiSnapBehavior.m in Sources */ = {isa = PBXBuildFile; fileRef = 84A00FF417FB675E00D4BF94 /* TiSnapBehavior.m */; };
		84A00FF717FB675E00D4BF94 /* TiSnapBehavior.m in Sources */ = {isa = PBXBuildFile; fileRef = 84A00FF417FB675E00D4BF94 /* TiSnapBehavior.m */; };
		84A00FFF17FB833000D4BF94 /* TiPushBehavior.m in Sources */ = {isa = PBXBuildFile; fileRef = 84A00FFE17FB833000D4BF94 /* TiPushBehavior.m */; };
		84A0100017FB833000D4BF94 /* TiPushBehavior.m in Sources */ = {isa = PBXBuildFile; fileRef = 84A00FFE17FB833000D4BF94 /* TiPushBehavior.m */; };
		84A0100117FB833000D4BF94 /* TiPushBehavior.m in Sources */ = {isa = PBXBuildFile; fileRef = 84A00FFE17FB833000D4BF94 /* TiPushBehavior.m */; };
		84A0100417FC8D3500D4BF94 /* TiGravityBehavior.m in Sources */ = {isa = PBXBuildFile; fileRef = 84A0100317FC8D3500D4BF94 /* TiGravityBehavior.m */; };
		84A0100517FC8D3500D4BF94 /* TiGravityBehavior.m in Sources */ = {isa = PBXBuildFile; fileRef = 84A0100317FC8D3500D4BF94 /* TiGravityBehavior.m */; };
		84A0100617FC8D3500D4BF94 /* TiGravityBehavior.m in Sources */ = {isa = PBXBuildFile; fileRef = 84A0100317FC8D3500D4BF94 /* TiGravityBehavior.m */; };
		84A0100917FC9C2B00D4BF94 /* TiAnchorAttachBehavior.m in Sources */ = {isa = PBXBuildFile; fileRef = 84A0100817FC9C2B00D4BF94 /* TiAnchorAttachBehavior.m */; };
		84A0100A17FC9C2C00D4BF94 /* TiAnchorAttachBehavior.m in Sources */ = {isa = PBXBuildFile; fileRef = 84A0100817FC9C2B00D4BF94 /* TiAnchorAttachBehavior.m */; };
		84A0100B17FC9C2C00D4BF94 /* TiAnchorAttachBehavior.m in Sources */ = {isa = PBXBuildFile; fileRef = 84A0100817FC9C2B00D4BF94 /* TiAnchorAttachBehavior.m */; };
		84A0100E17FCA9A700D4BF94 /* TiViewAttachBehavior.m in Sources */ = {isa = PBXBuildFile; fileRef = 84A0100D17FCA9A700D4BF94 /* TiViewAttachBehavior.m */; };
		84A0100F17FCA9A700D4BF94 /* TiViewAttachBehavior.m in Sources */ = {isa = PBXBuildFile; fileRef = 84A0100D17FCA9A700D4BF94 /* TiViewAttachBehavior.m */; };
		84A0101017FCA9A700D4BF94 /* TiViewAttachBehavior.m in Sources */ = {isa = PBXBuildFile; fileRef = 84A0100D17FCA9A700D4BF94 /* TiViewAttachBehavior.m */; };
		84A0101317FCB46E00D4BF94 /* TiCollisionBehavior.m in Sources */ = {isa = PBXBuildFile; fileRef = 84A0101217FCB46E00D4BF94 /* TiCollisionBehavior.m */; };
		84A0101417FCB46E00D4BF94 /* TiCollisionBehavior.m in Sources */ = {isa = PBXBuildFile; fileRef = 84A0101217FCB46E00D4BF94 /* TiCollisionBehavior.m */; };
		84A0101517FCB46E00D4BF94 /* TiCollisionBehavior.m in Sources */ = {isa = PBXBuildFile; fileRef = 84A0101217FCB46E00D4BF94 /* TiCollisionBehavior.m */; };
		84A0101817FDC07000D4BF94 /* TiDynamicItemBehavior.m in Sources */ = {isa = PBXBuildFile; fileRef = 84A0101717FDC07000D4BF94 /* TiDynamicItemBehavior.m */; };
		84A0101917FDC07000D4BF94 /* TiDynamicItemBehavior.m in Sources */ = {isa = PBXBuildFile; fileRef = 84A0101717FDC07000D4BF94 /* TiDynamicItemBehavior.m */; };
		84A0101A17FDC07000D4BF94 /* TiDynamicItemBehavior.m in Sources */ = {isa = PBXBuildFile; fileRef = 84A0101717FDC07000D4BF94 /* TiDynamicItemBehavior.m */; };
		84BBA58816570F90006B8C22 /* Security.framework in Frameworks */ = {isa = PBXBuildFile; fileRef = 84BBA58716570F90006B8C22 /* Security.framework */; settings = {ATTRIBUTES = (Weak, ); }; };
		84BBA58A16570FA0006B8C22 /* Security.framework in Frameworks */ = {isa = PBXBuildFile; fileRef = 84BBA58716570F90006B8C22 /* Security.framework */; settings = {ATTRIBUTES = (Weak, ); }; };
		84BBA58B16570FAF006B8C22 /* Security.framework in Frameworks */ = {isa = PBXBuildFile; fileRef = 84BBA58716570F90006B8C22 /* Security.framework */; settings = {ATTRIBUTES = (Weak, ); }; };
		84C3870217417CB800970D26 /* TiSelectedCellbackgroundView.m in Sources */ = {isa = PBXBuildFile; fileRef = 84C3870117417CB800970D26 /* TiSelectedCellbackgroundView.m */; };
		84C3870317417CB800970D26 /* TiSelectedCellbackgroundView.m in Sources */ = {isa = PBXBuildFile; fileRef = 84C3870117417CB800970D26 /* TiSelectedCellbackgroundView.m */; };
		84C3870417417CB800970D26 /* TiSelectedCellbackgroundView.m in Sources */ = {isa = PBXBuildFile; fileRef = 84C3870117417CB800970D26 /* TiSelectedCellbackgroundView.m */; };
		84D541A31460B2E0005338D1 /* TiDOMNotationProxy.m in Sources */ = {isa = PBXBuildFile; fileRef = 84D541A21460B2DF005338D1 /* TiDOMNotationProxy.m */; };
		84D541A41460B2E0005338D1 /* TiDOMNotationProxy.m in Sources */ = {isa = PBXBuildFile; fileRef = 84D541A21460B2DF005338D1 /* TiDOMNotationProxy.m */; };
		84D541A51460B2E0005338D1 /* TiDOMNotationProxy.m in Sources */ = {isa = PBXBuildFile; fileRef = 84D541A21460B2DF005338D1 /* TiDOMNotationProxy.m */; };
		84D541A81460B3C9005338D1 /* TiDOMEntityProxy.m in Sources */ = {isa = PBXBuildFile; fileRef = 84D541A71460B3C8005338D1 /* TiDOMEntityProxy.m */; };
		84D541A91460B3C9005338D1 /* TiDOMEntityProxy.m in Sources */ = {isa = PBXBuildFile; fileRef = 84D541A71460B3C8005338D1 /* TiDOMEntityProxy.m */; };
		84D541AA1460B3C9005338D1 /* TiDOMEntityProxy.m in Sources */ = {isa = PBXBuildFile; fileRef = 84D541A71460B3C8005338D1 /* TiDOMEntityProxy.m */; };
		84D541AD1460B3EE005338D1 /* TiDOMEntityRefProxy.m in Sources */ = {isa = PBXBuildFile; fileRef = 84D541AC1460B3ED005338D1 /* TiDOMEntityRefProxy.m */; };
		84D541AE1460B3EE005338D1 /* TiDOMEntityRefProxy.m in Sources */ = {isa = PBXBuildFile; fileRef = 84D541AC1460B3ED005338D1 /* TiDOMEntityRefProxy.m */; };
		84D541AF1460B3EE005338D1 /* TiDOMEntityRefProxy.m in Sources */ = {isa = PBXBuildFile; fileRef = 84D541AC1460B3ED005338D1 /* TiDOMEntityRefProxy.m */; };
		84E00A9C17B646EE00B6DCE2 /* TiUIiOSNavWindowProxy.m in Sources */ = {isa = PBXBuildFile; fileRef = 84E00A9B17B646EE00B6DCE2 /* TiUIiOSNavWindowProxy.m */; };
		84E00A9D17B646EE00B6DCE2 /* TiUIiOSNavWindowProxy.m in Sources */ = {isa = PBXBuildFile; fileRef = 84E00A9B17B646EE00B6DCE2 /* TiUIiOSNavWindowProxy.m */; };
		84E00A9E17B646EE00B6DCE2 /* TiUIiOSNavWindowProxy.m in Sources */ = {isa = PBXBuildFile; fileRef = 84E00A9B17B646EE00B6DCE2 /* TiUIiOSNavWindowProxy.m */; };
		84EB340017A8CAA700723B1E /* TiWindowProxy.m in Sources */ = {isa = PBXBuildFile; fileRef = 84EB33FF17A8CAA700723B1E /* TiWindowProxy.m */; };
		84EB340117A8CAA700723B1E /* TiWindowProxy.m in Sources */ = {isa = PBXBuildFile; fileRef = 84EB33FF17A8CAA700723B1E /* TiWindowProxy.m */; };
		84EB340217A8CAA700723B1E /* TiWindowProxy.m in Sources */ = {isa = PBXBuildFile; fileRef = 84EB33FF17A8CAA700723B1E /* TiWindowProxy.m */; };
		ABD472F413BB73BF00502912 /* KrollCoverage.m in Sources */ = {isa = PBXBuildFile; fileRef = ABD472F313BB73BF00502912 /* KrollCoverage.m */; };
		ABD472F513BB73BF00502912 /* KrollCoverage.m in Sources */ = {isa = PBXBuildFile; fileRef = ABD472F313BB73BF00502912 /* KrollCoverage.m */; };
		ABD472F613BB73BF00502912 /* KrollCoverage.m in Sources */ = {isa = PBXBuildFile; fileRef = ABD472F313BB73BF00502912 /* KrollCoverage.m */; };
		B415067A136745E20084074A /* TiFilesystemFileStreamProxy.m in Sources */ = {isa = PBXBuildFile; fileRef = 4D3033A2136239B30034640F /* TiFilesystemFileStreamProxy.m */; };
		B415067D136745FE0084074A /* TiFilesystemFileStreamProxy.m in Sources */ = {isa = PBXBuildFile; fileRef = 4D3033A2136239B30034640F /* TiFilesystemFileStreamProxy.m */; };
		B421C4121113AA9300DBCB42 /* TiUIScrollableViewProxy.m in Sources */ = {isa = PBXBuildFile; fileRef = B421C4111113AA9300DBCB42 /* TiUIScrollableViewProxy.m */; };
		B421C4161113AAA900DBCB42 /* TiUIScrollableView.m in Sources */ = {isa = PBXBuildFile; fileRef = B421C4151113AAA900DBCB42 /* TiUIScrollableView.m */; };
		B440EF7E1209DC400045FEAE /* MGSplitCornersView.m in Sources */ = {isa = PBXBuildFile; fileRef = B440EF791209DC400045FEAE /* MGSplitCornersView.m */; };
		B440EF7F1209DC400045FEAE /* MGSplitDividerView.m in Sources */ = {isa = PBXBuildFile; fileRef = B440EF7B1209DC400045FEAE /* MGSplitDividerView.m */; };
		B440EF801209DC400045FEAE /* MGSplitViewController.m in Sources */ = {isa = PBXBuildFile; fileRef = B440EF7D1209DC400045FEAE /* MGSplitViewController.m */; };
		B440EF811209DC400045FEAE /* MGSplitCornersView.m in Sources */ = {isa = PBXBuildFile; fileRef = B440EF791209DC400045FEAE /* MGSplitCornersView.m */; };
		B440EF821209DC400045FEAE /* MGSplitDividerView.m in Sources */ = {isa = PBXBuildFile; fileRef = B440EF7B1209DC400045FEAE /* MGSplitDividerView.m */; };
		B440EF831209DC400045FEAE /* MGSplitViewController.m in Sources */ = {isa = PBXBuildFile; fileRef = B440EF7D1209DC400045FEAE /* MGSplitViewController.m */; };
		B468B4F111B5816F007D1C1E /* TiLayoutQueue.m in Sources */ = {isa = PBXBuildFile; fileRef = B468B4F011B5816F007D1C1E /* TiLayoutQueue.m */; };
		B468B4F211B5816F007D1C1E /* TiLayoutQueue.m in Sources */ = {isa = PBXBuildFile; fileRef = B468B4F011B5816F007D1C1E /* TiLayoutQueue.m */; };
		B473FBA4126FB2DF00E29C73 /* TiPublicAPI.m in Sources */ = {isa = PBXBuildFile; fileRef = B473FBA3126FB2DF00E29C73 /* TiPublicAPI.m */; };
		B473FBA5126FB2DF00E29C73 /* TiPublicAPI.m in Sources */ = {isa = PBXBuildFile; fileRef = B473FBA3126FB2DF00E29C73 /* TiPublicAPI.m */; };
		B480501F1278AB010030AA3F /* TiThreading.m in Sources */ = {isa = PBXBuildFile; fileRef = B473FB67126F8F7900E29C73 /* TiThreading.m */; };
		B48050201278AB170030AA3F /* TiThreading.m in Sources */ = {isa = PBXBuildFile; fileRef = B473FB67126F8F7900E29C73 /* TiThreading.m */; };
		B4DE7E4E11823E990006DDE1 /* TiGradient.m in Sources */ = {isa = PBXBuildFile; fileRef = B4DE7E4D11823E990006DDE1 /* TiGradient.m */; };
		B4E9A913128E24FB006A111B /* UIImageExtras.m in Sources */ = {isa = PBXBuildFile; fileRef = DA9BE36E127F8F6C000FE9E1 /* UIImageExtras.m */; };
		B4F97B6F111A41B600E2F72C /* TiUIScrollViewProxy.m in Sources */ = {isa = PBXBuildFile; fileRef = B4F97B6E111A41B600E2F72C /* TiUIScrollViewProxy.m */; };
		B4F97B73111A41C800E2F72C /* TiUIScrollView.m in Sources */ = {isa = PBXBuildFile; fileRef = B4F97B72111A41C800E2F72C /* TiUIScrollView.m */; };
		B6C5206118035AF3002471C6 /* TiUIiOSAttributedStringProxy.m in Sources */ = {isa = PBXBuildFile; fileRef = B6C5206018035AF3002471C6 /* TiUIiOSAttributedStringProxy.m */; };
		B6C5206218035AF3002471C6 /* TiUIiOSAttributedStringProxy.m in Sources */ = {isa = PBXBuildFile; fileRef = B6C5206018035AF3002471C6 /* TiUIiOSAttributedStringProxy.m */; };
		B6C5206318035AF3002471C6 /* TiUIiOSAttributedStringProxy.m in Sources */ = {isa = PBXBuildFile; fileRef = B6C5206018035AF3002471C6 /* TiUIiOSAttributedStringProxy.m */; };
		D4AB36F5123DE20200DED4A0 /* TiUIClipboardProxy.m in Sources */ = {isa = PBXBuildFile; fileRef = D4AB36F4123DE20200DED4A0 /* TiUIClipboardProxy.m */; };
		D4AB36F6123DE20200DED4A0 /* TiUIClipboardProxy.m in Sources */ = {isa = PBXBuildFile; fileRef = D4AB36F4123DE20200DED4A0 /* TiUIClipboardProxy.m */; };
		D930111E16DA9D63002E25C2 /* TiCalendarRecurrenceRule.m in Sources */ = {isa = PBXBuildFile; fileRef = D930111D16DA9D62002E25C2 /* TiCalendarRecurrenceRule.m */; };
		D930111F16DA9D63002E25C2 /* TiCalendarRecurrenceRule.m in Sources */ = {isa = PBXBuildFile; fileRef = D930111D16DA9D62002E25C2 /* TiCalendarRecurrenceRule.m */; };
		D930112016DA9D63002E25C2 /* TiCalendarRecurrenceRule.m in Sources */ = {isa = PBXBuildFile; fileRef = D930111D16DA9D62002E25C2 /* TiCalendarRecurrenceRule.m */; };
		D93DAA5016CBF8CB00AD64C9 /* CalendarModule.m in Sources */ = {isa = PBXBuildFile; fileRef = D93DAA4F16CBF8CB00AD64C9 /* CalendarModule.m */; };
		D93DAA5116CBF8CB00AD64C9 /* CalendarModule.m in Sources */ = {isa = PBXBuildFile; fileRef = D93DAA4F16CBF8CB00AD64C9 /* CalendarModule.m */; };
		D93DAA5216CBF8CB00AD64C9 /* CalendarModule.m in Sources */ = {isa = PBXBuildFile; fileRef = D93DAA4F16CBF8CB00AD64C9 /* CalendarModule.m */; };
		D93DAA5516CBF8E500AD64C9 /* TiCalendarCalendar.m in Sources */ = {isa = PBXBuildFile; fileRef = D93DAA5416CBF8E500AD64C9 /* TiCalendarCalendar.m */; };
		D93DAA5616CBF8E500AD64C9 /* TiCalendarCalendar.m in Sources */ = {isa = PBXBuildFile; fileRef = D93DAA5416CBF8E500AD64C9 /* TiCalendarCalendar.m */; };
		D93DAA5716CBF8E500AD64C9 /* TiCalendarCalendar.m in Sources */ = {isa = PBXBuildFile; fileRef = D93DAA5416CBF8E500AD64C9 /* TiCalendarCalendar.m */; };
		D93DAA5A16CBF8FB00AD64C9 /* TiCalendarAlert.m in Sources */ = {isa = PBXBuildFile; fileRef = D93DAA5916CBF8FB00AD64C9 /* TiCalendarAlert.m */; };
		D93DAA5B16CBF8FB00AD64C9 /* TiCalendarAlert.m in Sources */ = {isa = PBXBuildFile; fileRef = D93DAA5916CBF8FB00AD64C9 /* TiCalendarAlert.m */; };
		D93DAA5C16CBF8FB00AD64C9 /* TiCalendarAlert.m in Sources */ = {isa = PBXBuildFile; fileRef = D93DAA5916CBF8FB00AD64C9 /* TiCalendarAlert.m */; };
		D93DAA5F16CBF91100AD64C9 /* TiCalendarEvent.m in Sources */ = {isa = PBXBuildFile; fileRef = D93DAA5E16CBF91100AD64C9 /* TiCalendarEvent.m */; };
		D93DAA6016CBF91100AD64C9 /* TiCalendarEvent.m in Sources */ = {isa = PBXBuildFile; fileRef = D93DAA5E16CBF91100AD64C9 /* TiCalendarEvent.m */; };
		D93DAA6116CBF91100AD64C9 /* TiCalendarEvent.m in Sources */ = {isa = PBXBuildFile; fileRef = D93DAA5E16CBF91100AD64C9 /* TiCalendarEvent.m */; };
		D93DAA6416CBFC7C00AD64C9 /* TiCalendarReminder.m in Sources */ = {isa = PBXBuildFile; fileRef = D93DAA6316CBFC7C00AD64C9 /* TiCalendarReminder.m */; };
		D93DAA6516CBFC7C00AD64C9 /* TiCalendarReminder.m in Sources */ = {isa = PBXBuildFile; fileRef = D93DAA6316CBFC7C00AD64C9 /* TiCalendarReminder.m */; };
		D93DAA6616CBFC7C00AD64C9 /* TiCalendarReminder.m in Sources */ = {isa = PBXBuildFile; fileRef = D93DAA6316CBFC7C00AD64C9 /* TiCalendarReminder.m */; };
		D93DAA6916CBFD5600AD64C9 /* EventKit.framework in Frameworks */ = {isa = PBXBuildFile; fileRef = D93DAA6716CBFD5600AD64C9 /* EventKit.framework */; };
		D93DAA6A16CBFD5600AD64C9 /* EventKitUI.framework in Frameworks */ = {isa = PBXBuildFile; fileRef = D93DAA6816CBFD5600AD64C9 /* EventKitUI.framework */; };
		D93DAA6B16CBFD6400AD64C9 /* EventKit.framework in Frameworks */ = {isa = PBXBuildFile; fileRef = D93DAA6716CBFD5600AD64C9 /* EventKit.framework */; };
		D93DAA6C16CBFD6400AD64C9 /* EventKitUI.framework in Frameworks */ = {isa = PBXBuildFile; fileRef = D93DAA6816CBFD5600AD64C9 /* EventKitUI.framework */; };
		D93DAA6D16CBFD7100AD64C9 /* EventKit.framework in Frameworks */ = {isa = PBXBuildFile; fileRef = D93DAA6716CBFD5600AD64C9 /* EventKit.framework */; };
		D93DAA6E16CBFD7100AD64C9 /* EventKitUI.framework in Frameworks */ = {isa = PBXBuildFile; fileRef = D93DAA6816CBFD5600AD64C9 /* EventKitUI.framework */; };
		DA2556441353D2FC005D459C /* TiNetworkSocketProxy.m in Sources */ = {isa = PBXBuildFile; fileRef = DA2556431353D2FC005D459C /* TiNetworkSocketProxy.m */; };
		DA2556451353D2FC005D459C /* TiNetworkSocketProxy.m in Sources */ = {isa = PBXBuildFile; fileRef = DA2556431353D2FC005D459C /* TiNetworkSocketProxy.m */; };
		DA2556461353D2FC005D459C /* TiNetworkSocketProxy.m in Sources */ = {isa = PBXBuildFile; fileRef = DA2556431353D2FC005D459C /* TiNetworkSocketProxy.m */; };
		DA2B35C2134514FE00056705 /* TiNetworkSocketTCPProxy.m in Sources */ = {isa = PBXBuildFile; fileRef = DA2B35C1134514FE00056705 /* TiNetworkSocketTCPProxy.m */; };
		DA2B35C3134514FE00056705 /* TiNetworkSocketTCPProxy.m in Sources */ = {isa = PBXBuildFile; fileRef = DA2B35C1134514FE00056705 /* TiNetworkSocketTCPProxy.m */; };
		DA2B35C4134514FE00056705 /* TiNetworkSocketTCPProxy.m in Sources */ = {isa = PBXBuildFile; fileRef = DA2B35C1134514FE00056705 /* TiNetworkSocketTCPProxy.m */; };
		DA3B2FA8143EDEE3000DC803 /* TiUIiOSToolbar.m in Sources */ = {isa = PBXBuildFile; fileRef = 2BCD59C21429561D00DEC2E8 /* TiUIiOSToolbar.m */; };
		DA3B2FAA143EDEE3000DC803 /* TiUIiOSToolbarProxy.m in Sources */ = {isa = PBXBuildFile; fileRef = 2BCD59C41429561D00DEC2E8 /* TiUIiOSToolbarProxy.m */; };
		DA3B2FAF143EDF3B000DC803 /* TiUIiOSToolbar.m in Sources */ = {isa = PBXBuildFile; fileRef = 2BCD59C21429561D00DEC2E8 /* TiUIiOSToolbar.m */; };
		DA3B2FB1143EDF3B000DC803 /* TiUIiOSToolbarProxy.m in Sources */ = {isa = PBXBuildFile; fileRef = 2BCD59C41429561D00DEC2E8 /* TiUIiOSToolbarProxy.m */; };
		DA4E12D711C0A55F00A55BAB /* TiContactsGroup.m in Sources */ = {isa = PBXBuildFile; fileRef = DA4E12D611C0A55F00A55BAB /* TiContactsGroup.m */; };
		DA864E3211A2314A00B9CD68 /* TiMediaMusicPlayer.m in Sources */ = {isa = PBXBuildFile; fileRef = DA864E3111A2314A00B9CD68 /* TiMediaMusicPlayer.m */; };
		DA9BE36F127F8F6C000FE9E1 /* UIImageExtras.m in Sources */ = {isa = PBXBuildFile; fileRef = DA9BE36E127F8F6C000FE9E1 /* UIImageExtras.m */; };
		DA9FF584128A1F3600457759 /* AudioStreamerCUR.m in Sources */ = {isa = PBXBuildFile; fileRef = DA9FF582128A1F3600457759 /* AudioStreamerCUR.m */; };
		DAA17BE411C15A0000957ED1 /* TiContactsGroup.m in Sources */ = {isa = PBXBuildFile; fileRef = DA4E12D611C0A55F00A55BAB /* TiContactsGroup.m */; };
		DAA4B2AE134E3DBD00AB6011 /* libti_ios_debugger.a in Frameworks */ = {isa = PBXBuildFile; fileRef = DAA4B2AD134E3DBD00AB6011 /* libti_ios_debugger.a */; };
		DAA4B2AF134E3DBD00AB6011 /* libti_ios_debugger.a in Frameworks */ = {isa = PBXBuildFile; fileRef = DAA4B2AD134E3DBD00AB6011 /* libti_ios_debugger.a */; };
		DAA4B2B0134E3DBD00AB6011 /* libti_ios_debugger.a in Frameworks */ = {isa = PBXBuildFile; fileRef = DAA4B2AD134E3DBD00AB6011 /* libti_ios_debugger.a */; };
		DAA4B2B4134E75AC00AB6011 /* CodecModule.m in Sources */ = {isa = PBXBuildFile; fileRef = DAA4B2B3134E75AC00AB6011 /* CodecModule.m */; };
		DAA4B2B5134E75AC00AB6011 /* CodecModule.m in Sources */ = {isa = PBXBuildFile; fileRef = DAA4B2B3134E75AC00AB6011 /* CodecModule.m */; };
		DAA4B2B6134E75AC00AB6011 /* CodecModule.m in Sources */ = {isa = PBXBuildFile; fileRef = DAA4B2B3134E75AC00AB6011 /* CodecModule.m */; };
		DAA72343156D642400757987 /* TiConsole.m in Sources */ = {isa = PBXBuildFile; fileRef = DAA72342156D642400757987 /* TiConsole.m */; };
		DAA72344156D642400757987 /* TiConsole.m in Sources */ = {isa = PBXBuildFile; fileRef = DAA72342156D642400757987 /* TiConsole.m */; };
		DAA72345156D642400757987 /* TiConsole.m in Sources */ = {isa = PBXBuildFile; fileRef = DAA72342156D642400757987 /* TiConsole.m */; };
		DAA905CE11A359F10030B119 /* TiMediaItem.m in Sources */ = {isa = PBXBuildFile; fileRef = DAA905CD11A359F10030B119 /* TiMediaItem.m */; };
		DAA905CF11A35A010030B119 /* TiMediaMusicPlayer.m in Sources */ = {isa = PBXBuildFile; fileRef = DA864E3111A2314A00B9CD68 /* TiMediaMusicPlayer.m */; };
		DAA905D011A35A010030B119 /* TiMediaItem.m in Sources */ = {isa = PBXBuildFile; fileRef = DAA905CD11A359F10030B119 /* TiMediaItem.m */; };
		DABB36A112E8CB280026A6EA /* TiUITableViewAction.m in Sources */ = {isa = PBXBuildFile; fileRef = 243EC7D6112634AF00639DF4 /* TiUITableViewAction.m */; };
		DABB36A212E8CB280026A6EA /* TiFile.m in Sources */ = {isa = PBXBuildFile; fileRef = 24F5AEB3111F9DE9005C9199 /* TiFile.m */; };
		DABB36A312E8CB280026A6EA /* TiMapPinAnnotationView.m in Sources */ = {isa = PBXBuildFile; fileRef = 24EB0BA9111F7959001DC2D1 /* TiMapPinAnnotationView.m */; };
		DABB36A412E8CB280026A6EA /* main.m in Sources */ = {isa = PBXBuildFile; fileRef = 29B97316FDCFA39411CA2CEA /* main.m */; };
		DABB36A512E8CB280026A6EA /* AFItemView.m in Sources */ = {isa = PBXBuildFile; fileRef = 24CA890B111161050084E2DE /* AFItemView.m */; };
		DABB36A612E8CB280026A6EA /* AFOpenFlowView.m in Sources */ = {isa = PBXBuildFile; fileRef = 24CA890E111161050084E2DE /* AFOpenFlowView.m */; };
		DABB36A712E8CB280026A6EA /* AFUIImageReflection.m in Sources */ = {isa = PBXBuildFile; fileRef = 24CA8910111161050084E2DE /* AFUIImageReflection.m */; };
		DABB36A812E8CB280026A6EA /* ASIAuthenticationDialog.m in Sources */ = {isa = PBXBuildFile; fileRef = 24CA8913111161050084E2DE /* ASIAuthenticationDialog.m */; };
		DABB36A912E8CB280026A6EA /* ASIFormDataRequest.m in Sources */ = {isa = PBXBuildFile; fileRef = 24CA8915111161050084E2DE /* ASIFormDataRequest.m */; };
		DABB36AA12E8CB280026A6EA /* ASIHTTPRequest.m in Sources */ = {isa = PBXBuildFile; fileRef = 24CA8917111161050084E2DE /* ASIHTTPRequest.m */; };
		DABB36AB12E8CB280026A6EA /* TiUIiPhoneScrollIndicatorStyleProxy.m in Sources */ = {isa = PBXBuildFile; fileRef = B4F97C57111BAD4700E2F72C /* TiUIiPhoneScrollIndicatorStyleProxy.m */; };
		DABB36AC12E8CB280026A6EA /* ASIInputStream.m in Sources */ = {isa = PBXBuildFile; fileRef = 24CA891A111161050084E2DE /* ASIInputStream.m */; };
		DABB36AD12E8CB280026A6EA /* ASINetworkQueue.m in Sources */ = {isa = PBXBuildFile; fileRef = 24CA891C111161050084E2DE /* ASINetworkQueue.m */; };
		DABB36AE12E8CB280026A6EA /* TiUITextWidgetProxy.m in Sources */ = {isa = PBXBuildFile; fileRef = B4D5829011264FD000A6B66C /* TiUITextWidgetProxy.m */; };
		DABB36B012E8CB280026A6EA /* TiUITableViewSectionProxy.m in Sources */ = {isa = PBXBuildFile; fileRef = 243EC5EA112617F900639DF4 /* TiUITableViewSectionProxy.m */; };
		DABB36B112E8CB280026A6EA /* TiUIiPhoneTableViewStyleProxy.m in Sources */ = {isa = PBXBuildFile; fileRef = 243EC9691126632700639DF4 /* TiUIiPhoneTableViewStyleProxy.m */; };
		DABB36B212E8CB280026A6EA /* TiUIiPhoneTableViewSeparatorStyleProxy.m in Sources */ = {isa = PBXBuildFile; fileRef = 243ECB2411267CC100639DF4 /* TiUIiPhoneTableViewSeparatorStyleProxy.m */; };
		DABB36B312E8CB280026A6EA /* Reachability.m in Sources */ = {isa = PBXBuildFile; fileRef = 24CA8926111161050084E2DE /* Reachability.m */; };
		DABB36B412E8CB280026A6EA /* AudioStreamer.m in Sources */ = {isa = PBXBuildFile; fileRef = 24CA8929111161050084E2DE /* AudioStreamer.m */; };
		DABB36B512E8CB280026A6EA /* Base64Transcoder.c in Sources */ = {isa = PBXBuildFile; fileRef = 24CA892A111161050084E2DE /* Base64Transcoder.c */; };
		DABB36B612E8CB280026A6EA /* TiUITextWidget.m in Sources */ = {isa = PBXBuildFile; fileRef = B4D5829611264FF500A6B66C /* TiUITextWidget.m */; };
		DABB36B712E8CB280026A6EA /* PlausibleDatabase.m in Sources */ = {isa = PBXBuildFile; fileRef = 24CA894F111161050084E2DE /* PlausibleDatabase.m */; };
		DABB36B812E8CB280026A6EA /* PLSqliteDatabase.m in Sources */ = {isa = PBXBuildFile; fileRef = 24CA8954111161050084E2DE /* PLSqliteDatabase.m */; };
		DABB36B912E8CB280026A6EA /* PLSqlitePreparedStatement.m in Sources */ = {isa = PBXBuildFile; fileRef = 24CA8956111161050084E2DE /* PLSqlitePreparedStatement.m */; };
		DABB36BA12E8CB280026A6EA /* PLSqliteResultSet.m in Sources */ = {isa = PBXBuildFile; fileRef = 24CA8958111161050084E2DE /* PLSqliteResultSet.m */; };
		DABB36BB12E8CB280026A6EA /* SBJSON.m in Sources */ = {isa = PBXBuildFile; fileRef = 24CA895A111161050084E2DE /* SBJSON.m */; };
		DABB36BC12E8CB280026A6EA /* KrollBridge.m in Sources */ = {isa = PBXBuildFile; fileRef = 24CA89A91111615D0084E2DE /* KrollBridge.m */; };
		DABB36BD12E8CB280026A6EA /* KrollCallback.m in Sources */ = {isa = PBXBuildFile; fileRef = 24CA89AB1111615D0084E2DE /* KrollCallback.m */; };
		DABB36BE12E8CB280026A6EA /* KrollContext.m in Sources */ = {isa = PBXBuildFile; fileRef = 24CA89AD1111615D0084E2DE /* KrollContext.m */; };
		DABB36BF12E8CB280026A6EA /* KrollMethod.m in Sources */ = {isa = PBXBuildFile; fileRef = 24CA89AF1111615D0084E2DE /* KrollMethod.m */; };
		DABB36C012E8CB280026A6EA /* KrollMethodDelegate.m in Sources */ = {isa = PBXBuildFile; fileRef = 24CA89B11111615D0084E2DE /* KrollMethodDelegate.m */; };
		DABB36C112E8CB280026A6EA /* KrollObject.m in Sources */ = {isa = PBXBuildFile; fileRef = 24CA89B31111615D0084E2DE /* KrollObject.m */; };
		DABB36C212E8CB280026A6EA /* KrollPropertyDelegate.m in Sources */ = {isa = PBXBuildFile; fileRef = 24CA89B51111615D0084E2DE /* KrollPropertyDelegate.m */; };
		DABB36C312E8CB280026A6EA /* KrollTimer.m in Sources */ = {isa = PBXBuildFile; fileRef = 24CA89B71111615D0084E2DE /* KrollTimer.m */; };
		DABB36C412E8CB280026A6EA /* YahooModule.m in Sources */ = {isa = PBXBuildFile; fileRef = 24CA8A0C111161FD0084E2DE /* YahooModule.m */; };
		DABB36C512E8CB280026A6EA /* XHRBridge.m in Sources */ = {isa = PBXBuildFile; fileRef = 24CA8A0E111161FD0084E2DE /* XHRBridge.m */; };
		DABB36C612E8CB280026A6EA /* WebFont.m in Sources */ = {isa = PBXBuildFile; fileRef = 24CA8A10111161FD0084E2DE /* WebFont.m */; };
		DABB36C712E8CB280026A6EA /* UIModule.m in Sources */ = {isa = PBXBuildFile; fileRef = 24CA8A14111161FD0084E2DE /* UIModule.m */; };
		DABB36C912E8CB280026A6EA /* TiViewProxy.m in Sources */ = {isa = PBXBuildFile; fileRef = 24CA8A18111161FD0084E2DE /* TiViewProxy.m */; };
		DABB36CB12E8CB280026A6EA /* TiUtils.m in Sources */ = {isa = PBXBuildFile; fileRef = 24CA8A20111161FD0084E2DE /* TiUtils.m */; };
		DABB36CC12E8CB280026A6EA /* TiUIWindowProxy.m in Sources */ = {isa = PBXBuildFile; fileRef = 24CA8A22111161FD0084E2DE /* TiUIWindowProxy.m */; };
		DABB36CD12E8CB280026A6EA /* TiUIWindow.m in Sources */ = {isa = PBXBuildFile; fileRef = 24CA8A24111161FD0084E2DE /* TiUIWindow.m */; };
		DABB36CE12E8CB280026A6EA /* TiUIWebViewProxy.m in Sources */ = {isa = PBXBuildFile; fileRef = 24CA8A28111161FD0084E2DE /* TiUIWebViewProxy.m */; };
		DABB36CF12E8CB280026A6EA /* TiUIViewProxy.m in Sources */ = {isa = PBXBuildFile; fileRef = 24CA8A2A111161FD0084E2DE /* TiUIViewProxy.m */; };
		DABB36D012E8CB280026A6EA /* TiUIView.m in Sources */ = {isa = PBXBuildFile; fileRef = 24CA8A2C111161FD0084E2DE /* TiUIView.m */; };
		DABB36D312E8CB280026A6EA /* TiUITextFieldProxy.m in Sources */ = {isa = PBXBuildFile; fileRef = 24CA8A32111161FD0084E2DE /* TiUITextFieldProxy.m */; };
		DABB36D412E8CB280026A6EA /* TiUITextField.m in Sources */ = {isa = PBXBuildFile; fileRef = 24CA8A34111161FD0084E2DE /* TiUITextField.m */; };
		DABB36D512E8CB280026A6EA /* TiUITextAreaProxy.m in Sources */ = {isa = PBXBuildFile; fileRef = 24CA8A36111161FD0084E2DE /* TiUITextAreaProxy.m */; };
		DABB36D612E8CB280026A6EA /* TiUITextArea.m in Sources */ = {isa = PBXBuildFile; fileRef = 24CA8A38111161FD0084E2DE /* TiUITextArea.m */; };
		DABB36D712E8CB280026A6EA /* TiUITabProxy.m in Sources */ = {isa = PBXBuildFile; fileRef = 24CA8A3A111161FD0084E2DE /* TiUITabProxy.m */; };
		DABB36D812E8CB280026A6EA /* TiUITableViewProxy.m in Sources */ = {isa = PBXBuildFile; fileRef = 24CA8A40111161FD0084E2DE /* TiUITableViewProxy.m */; };
		DABB36D912E8CB280026A6EA /* TiUITableView.m in Sources */ = {isa = PBXBuildFile; fileRef = 24CA8A48111161FD0084E2DE /* TiUITableView.m */; };
		DABB36DA12E8CB280026A6EA /* TiUITabGroupProxy.m in Sources */ = {isa = PBXBuildFile; fileRef = 24CA8A4A111161FD0084E2DE /* TiUITabGroupProxy.m */; };
		DABB36DB12E8CB280026A6EA /* TiUITabGroup.m in Sources */ = {isa = PBXBuildFile; fileRef = 24CA8A4C111161FD0084E2DE /* TiUITabGroup.m */; };
		DABB36DE12E8CB280026A6EA /* TiUIiPhoneSystemIconProxy.m in Sources */ = {isa = PBXBuildFile; fileRef = 24CA8A52111161FD0084E2DE /* TiUIiPhoneSystemIconProxy.m */; };
		DABB36DF12E8CB280026A6EA /* TiUIiPhoneSystemButtonStyleProxy.m in Sources */ = {isa = PBXBuildFile; fileRef = 24CA8A54111161FD0084E2DE /* TiUIiPhoneSystemButtonStyleProxy.m */; };
		DABB36E012E8CB280026A6EA /* TiUIiPhoneSystemButtonProxy.m in Sources */ = {isa = PBXBuildFile; fileRef = 24CA8A56111161FD0084E2DE /* TiUIiPhoneSystemButtonProxy.m */; };
		DABB36E112E8CB280026A6EA /* TiUISwitchProxy.m in Sources */ = {isa = PBXBuildFile; fileRef = 24CA8A58111161FD0084E2DE /* TiUISwitchProxy.m */; };
		DABB36E212E8CB280026A6EA /* TiUISwitch.m in Sources */ = {isa = PBXBuildFile; fileRef = 24CA8A5A111161FD0084E2DE /* TiUISwitch.m */; };
		DABB36E312E8CB280026A6EA /* TiUIiPhoneStatusBarProxy.m in Sources */ = {isa = PBXBuildFile; fileRef = 24CA8A5C111161FD0084E2DE /* TiUIiPhoneStatusBarProxy.m */; };
		DABB36E412E8CB280026A6EA /* TiUISliderProxy.m in Sources */ = {isa = PBXBuildFile; fileRef = 24CA8A5E111161FD0084E2DE /* TiUISliderProxy.m */; };
		DABB36E512E8CB280026A6EA /* TiUISlider.m in Sources */ = {isa = PBXBuildFile; fileRef = 24CA8A60111161FD0084E2DE /* TiUISlider.m */; };
		DABB36E612E8CB280026A6EA /* TiUISearchBarProxy.m in Sources */ = {isa = PBXBuildFile; fileRef = 24CA8A62111161FD0084E2DE /* TiUISearchBarProxy.m */; };
		DABB36E712E8CB280026A6EA /* TiUISearchBar.m in Sources */ = {isa = PBXBuildFile; fileRef = 24CA8A64111161FD0084E2DE /* TiUISearchBar.m */; };
		DABB36E812E8CB280026A6EA /* TiUIiPhoneRowAnimationStyleProxy.m in Sources */ = {isa = PBXBuildFile; fileRef = 24CA8A66111161FD0084E2DE /* TiUIiPhoneRowAnimationStyleProxy.m */; };
		DABB36E912E8CB280026A6EA /* TiUIiPhoneProgressBarStyleProxy.m in Sources */ = {isa = PBXBuildFile; fileRef = 24CA8A68111161FD0084E2DE /* TiUIiPhoneProgressBarStyleProxy.m */; };
		DABB36EA12E8CB280026A6EA /* TiUIProgressBarProxy.m in Sources */ = {isa = PBXBuildFile; fileRef = 24CA8A6A111161FD0084E2DE /* TiUIProgressBarProxy.m */; };
		DABB36EB12E8CB280026A6EA /* TiUIProgressBar.m in Sources */ = {isa = PBXBuildFile; fileRef = 24CA8A6C111161FD0084E2DE /* TiUIProgressBar.m */; };
		DABB36EC12E8CB280026A6EA /* TiUIOptionDialogProxy.m in Sources */ = {isa = PBXBuildFile; fileRef = 24CA8A6E111161FD0084E2DE /* TiUIOptionDialogProxy.m */; };
		DABB36ED12E8CB280026A6EA /* TiUINavBarButton.m in Sources */ = {isa = PBXBuildFile; fileRef = 24CA8A70111161FD0084E2DE /* TiUINavBarButton.m */; };
		DABB36EE12E8CB280026A6EA /* TiUILabelProxy.m in Sources */ = {isa = PBXBuildFile; fileRef = 24CA8A72111161FD0084E2DE /* TiUILabelProxy.m */; };
		DABB36EF12E8CB280026A6EA /* TiUILabel.m in Sources */ = {isa = PBXBuildFile; fileRef = 24CA8A74111161FD0084E2DE /* TiUILabel.m */; };
		DABB36F012E8CB280026A6EA /* TiUIiPhoneProxy.m in Sources */ = {isa = PBXBuildFile; fileRef = 24CA8A76111161FD0084E2DE /* TiUIiPhoneProxy.m */; };
		DABB36F112E8CB280026A6EA /* TiUIImageViewProxy.m in Sources */ = {isa = PBXBuildFile; fileRef = 24CA8A78111161FD0084E2DE /* TiUIImageViewProxy.m */; };
		DABB36F212E8CB280026A6EA /* TiUIImageView.m in Sources */ = {isa = PBXBuildFile; fileRef = 24CA8A7A111161FD0084E2DE /* TiUIImageView.m */; };
		DABB36F312E8CB280026A6EA /* TiUIEmailDialogProxy.m in Sources */ = {isa = PBXBuildFile; fileRef = 24CA8A82111161FD0084E2DE /* TiUIEmailDialogProxy.m */; };
		DABB36F612E8CB280026A6EA /* TiUICanvasViewProxy.m in Sources */ = {isa = PBXBuildFile; fileRef = 24CA8A8A111161FD0084E2DE /* TiUICanvasViewProxy.m */; };
		DABB36F712E8CB280026A6EA /* TiUICanvasView.m in Sources */ = {isa = PBXBuildFile; fileRef = 24CA8A8C111161FD0084E2DE /* TiUICanvasView.m */; };
		DABB36F812E8CB280026A6EA /* TiUIButtonProxy.m in Sources */ = {isa = PBXBuildFile; fileRef = 24CA8A8E111161FD0084E2DE /* TiUIButtonProxy.m */; };
		DABB36F912E8CB280026A6EA /* TiUIButtonBarProxy.m in Sources */ = {isa = PBXBuildFile; fileRef = 24CA8A90111161FD0084E2DE /* TiUIButtonBarProxy.m */; };
		DABB36FA12E8CB280026A6EA /* TiUIButtonBar.m in Sources */ = {isa = PBXBuildFile; fileRef = 24CA8A92111161FD0084E2DE /* TiUIButtonBar.m */; };
		DABB36FB12E8CB280026A6EA /* TiUIButton.m in Sources */ = {isa = PBXBuildFile; fileRef = 24CA8A94111161FD0084E2DE /* TiUIButton.m */; };
		DABB36FC12E8CB280026A6EA /* TiUIiPhoneAnimationStyleProxy.m in Sources */ = {isa = PBXBuildFile; fileRef = 24CA8A96111161FD0084E2DE /* TiUIiPhoneAnimationStyleProxy.m */; };
		DABB36FD12E8CB280026A6EA /* TiUIAlertDialogProxy.m in Sources */ = {isa = PBXBuildFile; fileRef = 24CA8A98111161FD0084E2DE /* TiUIAlertDialogProxy.m */; };
		DABB36FE12E8CB280026A6EA /* TiUIiPhoneActivityIndicatorStyleProxy.m in Sources */ = {isa = PBXBuildFile; fileRef = 24CA8A9A111161FD0084E2DE /* TiUIiPhoneActivityIndicatorStyleProxy.m */; };
		DABB36FF12E8CB280026A6EA /* TiUIActivityIndicatorProxy.m in Sources */ = {isa = PBXBuildFile; fileRef = 24CA8A9C111161FD0084E2DE /* TiUIActivityIndicatorProxy.m */; };
		DABB370012E8CB280026A6EA /* TiUIActivityIndicator.m in Sources */ = {isa = PBXBuildFile; fileRef = 24CA8A9E111161FD0084E2DE /* TiUIActivityIndicator.m */; };
		DABB370112E8CB280026A6EA /* TiRect.m in Sources */ = {isa = PBXBuildFile; fileRef = 24CA8AAC111161FD0084E2DE /* TiRect.m */; };
		DABB370312E8CB280026A6EA /* TiProxy.m in Sources */ = {isa = PBXBuildFile; fileRef = 24CA8AB0111161FD0084E2DE /* TiProxy.m */; };
		DABB370412E8CB280026A6EA /* TiPoint.m in Sources */ = {isa = PBXBuildFile; fileRef = 24CA8AB2111161FD0084E2DE /* TiPoint.m */; };
		DABB370512E8CB280026A6EA /* TiNetworkHTTPClientResultProxy.m in Sources */ = {isa = PBXBuildFile; fileRef = 24CA8AB4111161FD0084E2DE /* TiNetworkHTTPClientResultProxy.m */; };
		DABB370612E8CB280026A6EA /* TiNetworkHTTPClientProxy.m in Sources */ = {isa = PBXBuildFile; fileRef = 24CA8AB6111161FD0084E2DE /* TiNetworkHTTPClientProxy.m */; };
		DABB370712E8CB280026A6EA /* TiModule.m in Sources */ = {isa = PBXBuildFile; fileRef = 24CA8AB8111161FD0084E2DE /* TiModule.m */; };
		DABB370812E8CB280026A6EA /* TiMediaVideoPlayerProxy.m in Sources */ = {isa = PBXBuildFile; fileRef = 24CA8ABA111161FD0084E2DE /* TiMediaVideoPlayerProxy.m */; };
		DABB370912E8CB280026A6EA /* TiMediaSoundProxy.m in Sources */ = {isa = PBXBuildFile; fileRef = 24CA8ABC111161FD0084E2DE /* TiMediaSoundProxy.m */; };
		DABB370A12E8CB280026A6EA /* TiMediaAudioPlayerProxy.m in Sources */ = {isa = PBXBuildFile; fileRef = 24CA8ABE111161FD0084E2DE /* TiMediaAudioPlayerProxy.m */; };
		DABB370B12E8CB280026A6EA /* TiMapViewProxy.m in Sources */ = {isa = PBXBuildFile; fileRef = 24CA8AC0111161FD0084E2DE /* TiMapViewProxy.m */; };
		DABB370C12E8CB280026A6EA /* TiMapView.m in Sources */ = {isa = PBXBuildFile; fileRef = 24CA8AC2111161FD0084E2DE /* TiMapView.m */; };
		DABB370D12E8CB280026A6EA /* TiMapAnnotationProxy.m in Sources */ = {isa = PBXBuildFile; fileRef = 24CA8AC4111161FD0084E2DE /* TiMapAnnotationProxy.m */; };
		DABB370E12E8CB280026A6EA /* TiHost.m in Sources */ = {isa = PBXBuildFile; fileRef = 24CA8AC6111161FD0084E2DE /* TiHost.m */; };
		DABB370F12E8CB280026A6EA /* TiFilesystemFileProxy.m in Sources */ = {isa = PBXBuildFile; fileRef = 24CA8AC8111161FD0084E2DE /* TiFilesystemFileProxy.m */; };
		DABB371012E8CB280026A6EA /* TiDimension.m in Sources */ = {isa = PBXBuildFile; fileRef = 24CA8AD1111161FD0084E2DE /* TiDimension.m */; };
		DABB371112E8CB280026A6EA /* TiDatabaseResultSetProxy.m in Sources */ = {isa = PBXBuildFile; fileRef = 24CA8AD3111161FD0084E2DE /* TiDatabaseResultSetProxy.m */; };
		DABB371212E8CB280026A6EA /* TiDatabaseProxy.m in Sources */ = {isa = PBXBuildFile; fileRef = 24CA8AD5111161FD0084E2DE /* TiDatabaseProxy.m */; };
		DABB371312E8CB280026A6EA /* TiContactsPerson.m in Sources */ = {isa = PBXBuildFile; fileRef = 24CA8AD8111161FD0084E2DE /* TiContactsPerson.m */; };
		DABB371412E8CB280026A6EA /* TiComplexValue.m in Sources */ = {isa = PBXBuildFile; fileRef = 24CA8ADA111161FE0084E2DE /* TiComplexValue.m */; };
		DABB371512E8CB280026A6EA /* TiColor.m in Sources */ = {isa = PBXBuildFile; fileRef = 24CA8ADC111161FE0084E2DE /* TiColor.m */; };
		DABB371612E8CB280026A6EA /* TiButtonUtil.m in Sources */ = {isa = PBXBuildFile; fileRef = 24CA8ADE111161FE0084E2DE /* TiButtonUtil.m */; };
		DABB371712E8CB280026A6EA /* TiBlob.m in Sources */ = {isa = PBXBuildFile; fileRef = 24CA8AE0111161FE0084E2DE /* TiBlob.m */; };
		DABB371812E8CB280026A6EA /* TiBase.m in Sources */ = {isa = PBXBuildFile; fileRef = 24CA8AE2111161FE0084E2DE /* TiBase.m */; };
		DABB371912E8CB280026A6EA /* TiAppPropertiesProxy.m in Sources */ = {isa = PBXBuildFile; fileRef = 24CA8AE4111161FE0084E2DE /* TiAppPropertiesProxy.m */; };
		DABB371A12E8CB280026A6EA /* TiAnimation.m in Sources */ = {isa = PBXBuildFile; fileRef = 24CA8AE6111161FE0084E2DE /* TiAnimation.m */; };
		DABB371B12E8CB280026A6EA /* TiAction.m in Sources */ = {isa = PBXBuildFile; fileRef = 24CA8AE8111161FE0084E2DE /* TiAction.m */; };
		DABB371D12E8CB280026A6EA /* Ti2DMatrix.m in Sources */ = {isa = PBXBuildFile; fileRef = 24CA8AEC111161FE0084E2DE /* Ti2DMatrix.m */; };
		DABB371E12E8CB280026A6EA /* TiPlatformDisplayCaps.m in Sources */ = {isa = PBXBuildFile; fileRef = 24CA8AFA111161FE0084E2DE /* TiPlatformDisplayCaps.m */; };
		DABB371F12E8CB280026A6EA /* PlatformModule.m in Sources */ = {isa = PBXBuildFile; fileRef = 24CA8AFC111161FE0084E2DE /* PlatformModule.m */; };
		DABB372012E8CB280026A6EA /* OperationQueue.m in Sources */ = {isa = PBXBuildFile; fileRef = 24CA8AFE111161FE0084E2DE /* OperationQueue.m */; };
		DABB372112E8CB280026A6EA /* NetworkModule.m in Sources */ = {isa = PBXBuildFile; fileRef = 24CA8B00111161FE0084E2DE /* NetworkModule.m */; };
		DABB372212E8CB280026A6EA /* Mimetypes.m in Sources */ = {isa = PBXBuildFile; fileRef = 24CA8B02111161FE0084E2DE /* Mimetypes.m */; };
		DABB372312E8CB280026A6EA /* MediaModule.m in Sources */ = {isa = PBXBuildFile; fileRef = 24CA8B04111161FE0084E2DE /* MediaModule.m */; };
		DABB372412E8CB280026A6EA /* MapModule.m in Sources */ = {isa = PBXBuildFile; fileRef = 24CA8B06111161FE0084E2DE /* MapModule.m */; };
		DABB372512E8CB280026A6EA /* LayoutConstraint.m in Sources */ = {isa = PBXBuildFile; fileRef = 24CA8B0A111161FE0084E2DE /* LayoutConstraint.m */; };
		DABB372612E8CB280026A6EA /* ImageLoader.m in Sources */ = {isa = PBXBuildFile; fileRef = 24CA8B0C111161FE0084E2DE /* ImageLoader.m */; };
		DABB372712E8CB280026A6EA /* GestureModule.m in Sources */ = {isa = PBXBuildFile; fileRef = 24CA8B0E111161FE0084E2DE /* GestureModule.m */; };
		DABB372912E8CB280026A6EA /* FilesystemModule.m in Sources */ = {isa = PBXBuildFile; fileRef = 24CA8B12111161FE0084E2DE /* FilesystemModule.m */; };
		DABB372A12E8CB280026A6EA /* DatabaseModule.m in Sources */ = {isa = PBXBuildFile; fileRef = 24CA8B35111161FE0084E2DE /* DatabaseModule.m */; };
		DABB372B12E8CB280026A6EA /* ContactsModule.m in Sources */ = {isa = PBXBuildFile; fileRef = 24CA8B37111161FE0084E2DE /* ContactsModule.m */; };
		DABB372C12E8CB280026A6EA /* TiUITableViewRowProxy.m in Sources */ = {isa = PBXBuildFile; fileRef = 24CA8B39111161FE0084E2DE /* TiUITableViewRowProxy.m */; };
		DABB372D12E8CB280026A6EA /* Bridge.m in Sources */ = {isa = PBXBuildFile; fileRef = 24CA8B3B111161FE0084E2DE /* Bridge.m */; };
		DABB372E12E8CB280026A6EA /* AppModule.m in Sources */ = {isa = PBXBuildFile; fileRef = 24CA8B56111161FE0084E2DE /* AppModule.m */; };
		DABB372F12E8CB280026A6EA /* APIModule.m in Sources */ = {isa = PBXBuildFile; fileRef = 24CA8B58111161FE0084E2DE /* APIModule.m */; };
		DABB373112E8CB280026A6EA /* AccelerometerModule.m in Sources */ = {isa = PBXBuildFile; fileRef = 24CA8B64111161FE0084E2DE /* AccelerometerModule.m */; };
		DABB373212E8CB280026A6EA /* TiUIScrollableViewProxy.m in Sources */ = {isa = PBXBuildFile; fileRef = B421C4111113AA9300DBCB42 /* TiUIScrollableViewProxy.m */; };
		DABB373312E8CB280026A6EA /* TiUIScrollableView.m in Sources */ = {isa = PBXBuildFile; fileRef = B421C4151113AAA900DBCB42 /* TiUIScrollableView.m */; };
		DABB373412E8CB280026A6EA /* TiUIScrollViewProxy.m in Sources */ = {isa = PBXBuildFile; fileRef = B4F97B6E111A41B600E2F72C /* TiUIScrollViewProxy.m */; };
		DABB373512E8CB280026A6EA /* TiUIScrollView.m in Sources */ = {isa = PBXBuildFile; fileRef = B4F97B72111A41C800E2F72C /* TiUIScrollView.m */; };
		DABB373612E8CB280026A6EA /* TiUIWebView.m in Sources */ = {isa = PBXBuildFile; fileRef = 24EB02C0111BF827001DC2D1 /* TiUIWebView.m */; };
		DABB373712E8CB280026A6EA /* TiDOMDocumentProxy.m in Sources */ = {isa = PBXBuildFile; fileRef = 24EB07D3111D4264001DC2D1 /* TiDOMDocumentProxy.m */; };
		DABB373812E8CB280026A6EA /* GDataXMLNode.m in Sources */ = {isa = PBXBuildFile; fileRef = 24EB07DF111D43AE001DC2D1 /* GDataXMLNode.m */; };
		DABB373912E8CB280026A6EA /* TiDOMNodeProxy.m in Sources */ = {isa = PBXBuildFile; fileRef = 24EB0808111D4654001DC2D1 /* TiDOMNodeProxy.m */; };
		DABB373A12E8CB280026A6EA /* TiDOMElementProxy.m in Sources */ = {isa = PBXBuildFile; fileRef = 24EB080E111D46C0001DC2D1 /* TiDOMElementProxy.m */; };
		DABB373B12E8CB280026A6EA /* TiDOMNamedNodeMapProxy.m in Sources */ = {isa = PBXBuildFile; fileRef = 24EB0828111D4BEB001DC2D1 /* TiDOMNamedNodeMapProxy.m */; };
		DABB373C12E8CB280026A6EA /* TiDOMNodeListProxy.m in Sources */ = {isa = PBXBuildFile; fileRef = 24EB0842111D500E001DC2D1 /* TiDOMNodeListProxy.m */; };
		DABB373D12E8CB280026A6EA /* TiDOMAttrProxy.m in Sources */ = {isa = PBXBuildFile; fileRef = 24EB085C111D51D9001DC2D1 /* TiDOMAttrProxy.m */; };
		DABB373F12E8CB280026A6EA /* ListenerEntry.m in Sources */ = {isa = PBXBuildFile; fileRef = 24F5B145111FDFE8005C9199 /* ListenerEntry.m */; };
		DABB374012E8CB280026A6EA /* XMLModule.m in Sources */ = {isa = PBXBuildFile; fileRef = 24DEDAC4112371A500398D86 /* XMLModule.m */; };
		DABB374112E8CB280026A6EA /* TiUIiPhoneTableViewScrollPositionProxy.m in Sources */ = {isa = PBXBuildFile; fileRef = 243ED8EC11288B4300639DF4 /* TiUIiPhoneTableViewScrollPositionProxy.m */; };
		DABB374212E8CB280026A6EA /* TiMediaAudioRecorderProxy.mm in Sources */ = {isa = PBXBuildFile; fileRef = 24FBE58211293D06005C8D48 /* TiMediaAudioRecorderProxy.mm */; };
		DABB374312E8CB280026A6EA /* CADebugMacros.cpp in Sources */ = {isa = PBXBuildFile; fileRef = 24FBE5A711293DD1005C8D48 /* CADebugMacros.cpp */; };
		DABB374412E8CB280026A6EA /* CAStreamBasicDescription.cpp in Sources */ = {isa = PBXBuildFile; fileRef = 24FBE5AA11293DD1005C8D48 /* CAStreamBasicDescription.cpp */; };
		DABB374512E8CB280026A6EA /* CAXException.cpp in Sources */ = {isa = PBXBuildFile; fileRef = 24FBE5AC11293DD1005C8D48 /* CAXException.cpp */; };
		DABB374612E8CB280026A6EA /* AQRecorder.mm in Sources */ = {isa = PBXBuildFile; fileRef = 24E25CC0112A698C0083D43D /* AQRecorder.mm */; };
		DABB374712E8CB280026A6EA /* SCListener.m in Sources */ = {isa = PBXBuildFile; fileRef = 24E25CC2112A698C0083D43D /* SCListener.m */; };
		DABB374812E8CB280026A6EA /* TiMediaAudioSession.m in Sources */ = {isa = PBXBuildFile; fileRef = 24A1E516112D33AF003DA834 /* TiMediaAudioSession.m */; };
		DABB374912E8CB280026A6EA /* TiUIPickerProxy.m in Sources */ = {isa = PBXBuildFile; fileRef = 24A1E874112DF80B003DA834 /* TiUIPickerProxy.m */; };
		DABB374A12E8CB280026A6EA /* TiUIPicker.m in Sources */ = {isa = PBXBuildFile; fileRef = 24A1E87A112DF83E003DA834 /* TiUIPicker.m */; };
		DABB374B12E8CB280026A6EA /* TiUIPickerRowProxy.m in Sources */ = {isa = PBXBuildFile; fileRef = 24A1E8A7112DFACA003DA834 /* TiUIPickerRowProxy.m */; };
		DABB374C12E8CB280026A6EA /* TiUIPickerColumnProxy.m in Sources */ = {isa = PBXBuildFile; fileRef = 24A1E991112E1363003DA834 /* TiUIPickerColumnProxy.m */; };
		DABB374D12E8CB280026A6EA /* UIImage+Alpha.m in Sources */ = {isa = PBXBuildFile; fileRef = 24A1EAF1112F4C02003DA834 /* UIImage+Alpha.m */; };
		DABB374E12E8CB280026A6EA /* UIImage+Resize.m in Sources */ = {isa = PBXBuildFile; fileRef = 24A1EAF3112F4C02003DA834 /* UIImage+Resize.m */; };
		DABB374F12E8CB280026A6EA /* UIImage+RoundedCorner.m in Sources */ = {isa = PBXBuildFile; fileRef = 24A1EAF5112F4C02003DA834 /* UIImage+RoundedCorner.m */; };
		DABB375012E8CB280026A6EA /* UtilsModule.m in Sources */ = {isa = PBXBuildFile; fileRef = 245B3C3911375A6600CE7530 /* UtilsModule.m */; };
		DABB375112E8CB280026A6EA /* TiUIiPhoneTableViewCellSelectionStyleProxy.m in Sources */ = {isa = PBXBuildFile; fileRef = 245B45601139B41800CE7530 /* TiUIiPhoneTableViewCellSelectionStyleProxy.m */; };
		DABB375212E8CB280026A6EA /* TiUIMaskedImageProxy.m in Sources */ = {isa = PBXBuildFile; fileRef = 24C012881140D30B00A94CE2 /* TiUIMaskedImageProxy.m */; };
		DABB375312E8CB280026A6EA /* TiUIMaskedImage.m in Sources */ = {isa = PBXBuildFile; fileRef = 24C0128E1140D31C00A94CE2 /* TiUIMaskedImage.m */; };
		DABB375412E8CB280026A6EA /* TiNetworkBonjourBrowserProxy.m in Sources */ = {isa = PBXBuildFile; fileRef = 248133A2115761DE00E3A9BA /* TiNetworkBonjourBrowserProxy.m */; };
		DABB375512E8CB280026A6EA /* TiNetworkBonjourServiceProxy.m in Sources */ = {isa = PBXBuildFile; fileRef = 248133A4115761DE00E3A9BA /* TiNetworkBonjourServiceProxy.m */; };
		DABB375612E8CB280026A6EA /* TiNetworkTCPSocketProxy.m in Sources */ = {isa = PBXBuildFile; fileRef = 248133A6115761DE00E3A9BA /* TiNetworkTCPSocketProxy.m */; };
		DABB375712E8CB280026A6EA /* TiDOMTextNodeProxy.m in Sources */ = {isa = PBXBuildFile; fileRef = 24813712115A852800E3A9BA /* TiDOMTextNodeProxy.m */; };
		DABB375812E8CB280026A6EA /* TiMediaVideoPlayer.m in Sources */ = {isa = PBXBuildFile; fileRef = 2412F465115C296300454E5B /* TiMediaVideoPlayer.m */; };
		DABB375912E8CB280026A6EA /* TiUIiPadSplitWindowProxy.m in Sources */ = {isa = PBXBuildFile; fileRef = 24FB4EDC115C81A7001AAF99 /* TiUIiPadSplitWindowProxy.m */; };
		DABB375A12E8CB280026A6EA /* TiUIiPadPopoverProxy.m in Sources */ = {isa = PBXBuildFile; fileRef = 24FB4EEE115C81C5001AAF99 /* TiUIiPadPopoverProxy.m */; };
		DABB375B12E8CB280026A6EA /* TiUIiPadPopover.m in Sources */ = {isa = PBXBuildFile; fileRef = 24FB4EF7115C81DD001AAF99 /* TiUIiPadPopover.m */; };
		DABB375C12E8CB280026A6EA /* TiUIiPadProxy.m in Sources */ = {isa = PBXBuildFile; fileRef = 24FB4F41115C8C4E001AAF99 /* TiUIiPadProxy.m */; };
		DABB375D12E8CB280026A6EA /* TiUIiPhoneNavigationGroupProxy.m in Sources */ = {isa = PBXBuildFile; fileRef = 24FB5DD511600456001AAF99 /* TiUIiPhoneNavigationGroupProxy.m */; };
		DABB375E12E8CB280026A6EA /* TiUIiPhoneNavigationGroup.m in Sources */ = {isa = PBXBuildFile; fileRef = 24FB5DDE11600480001AAF99 /* TiUIiPhoneNavigationGroup.m */; };
		DABB375F12E8CB280026A6EA /* TiUIiPadSplitWindowButtonProxy.m in Sources */ = {isa = PBXBuildFile; fileRef = 24E50CF31160569B00AF54AF /* TiUIiPadSplitWindowButtonProxy.m */; };
		DABB376012E8CB280026A6EA /* LauncherButton.m in Sources */ = {isa = PBXBuildFile; fileRef = 24E50E061160666300AF54AF /* LauncherButton.m */; };
		DABB376112E8CB280026A6EA /* LauncherItem.m in Sources */ = {isa = PBXBuildFile; fileRef = 24E50E081160666300AF54AF /* LauncherItem.m */; };
		DABB376212E8CB280026A6EA /* LauncherView.m in Sources */ = {isa = PBXBuildFile; fileRef = 24E50E0A1160666300AF54AF /* LauncherView.m */; };
		DABB376312E8CB280026A6EA /* TiUIDashboardViewProxy.m in Sources */ = {isa = PBXBuildFile; fileRef = 24E50E21116066A800AF54AF /* TiUIDashboardViewProxy.m */; };
		DABB376412E8CB280026A6EA /* TiUIDashboardView.m in Sources */ = {isa = PBXBuildFile; fileRef = 24E50E2A116066B400AF54AF /* TiUIDashboardView.m */; };
		DABB376512E8CB280026A6EA /* TiUIDashboardItemProxy.m in Sources */ = {isa = PBXBuildFile; fileRef = 24E50F8B1160792D00AF54AF /* TiUIDashboardItemProxy.m */; };
		DABB376812E8CB280026A6EA /* TiGradient.m in Sources */ = {isa = PBXBuildFile; fileRef = B4DE7E4D11823E990006DDE1 /* TiGradient.m */; };
		DABB376912E8CB280026A6EA /* ApplicationRouting.m in Sources */ = {isa = PBXBuildFile; fileRef = 24596692118E70D300519F79 /* ApplicationRouting.m */; };
		DABB376A12E8CB280026A6EA /* TiUIiPadSplitWindow.m in Sources */ = {isa = PBXBuildFile; fileRef = 245972C511921D0D00519F79 /* TiUIiPadSplitWindow.m */; };
		DABB376B12E8CB280026A6EA /* TopTiModule.m in Sources */ = {isa = PBXBuildFile; fileRef = 24F6204E1199F1F400EEAD3C /* TopTiModule.m */; };
		DABB376C12E8CB280026A6EA /* TiApp.m in Sources */ = {isa = PBXBuildFile; fileRef = 24F620531199F26500EEAD3C /* TiApp.m */; };
		DABB376D12E8CB280026A6EA /* TiErrorController.m in Sources */ = {isa = PBXBuildFile; fileRef = 24F620571199F27700EEAD3C /* TiErrorController.m */; };
		DABB376F12E8CB280026A6EA /* TiMediaMusicPlayer.m in Sources */ = {isa = PBXBuildFile; fileRef = DA864E3111A2314A00B9CD68 /* TiMediaMusicPlayer.m */; };
		DABB377012E8CB280026A6EA /* TiMediaItem.m in Sources */ = {isa = PBXBuildFile; fileRef = DAA905CD11A359F10030B119 /* TiMediaItem.m */; };
		DABB377112E8CB280026A6EA /* TiLayoutQueue.m in Sources */ = {isa = PBXBuildFile; fileRef = B468B4F011B5816F007D1C1E /* TiLayoutQueue.m */; };
		DABB377312E8CB280026A6EA /* AsyncSocket.m in Sources */ = {isa = PBXBuildFile; fileRef = 242E967411BAD2F20046A0D0 /* AsyncSocket.m */; };
		DABB377412E8CB280026A6EA /* AsyncUdpSocket.m in Sources */ = {isa = PBXBuildFile; fileRef = 242E967611BAD2F20046A0D0 /* AsyncUdpSocket.m */; };
		DABB377612E8CB280026A6EA /* TiContactsGroup.m in Sources */ = {isa = PBXBuildFile; fileRef = DA4E12D611C0A55F00A55BAB /* TiContactsGroup.m */; };
		DABB377712E8CB280026A6EA /* ApplicationMods.m in Sources */ = {isa = PBXBuildFile; fileRef = 2478B2A411C447A4005814DF /* ApplicationMods.m */; };
		DABB377812E8CB280026A6EA /* TiUIiOSAdViewProxy.m in Sources */ = {isa = PBXBuildFile; fileRef = 24D06FE011D0211100F615D8 /* TiUIiOSAdViewProxy.m */; };
		DABB377912E8CB280026A6EA /* TiUIiOSAdView.m in Sources */ = {isa = PBXBuildFile; fileRef = 24D06FE711D0219B00F615D8 /* TiUIiOSAdView.m */; };
		DABB377A12E8CB280026A6EA /* TiUIiOSProxy.m in Sources */ = {isa = PBXBuildFile; fileRef = 24D0700511D0253D00F615D8 /* TiUIiOSProxy.m */; };
		DABB377B12E8CB280026A6EA /* TiMapImageAnnotationView.m in Sources */ = {isa = PBXBuildFile; fileRef = 24F1584511D72A23000DD736 /* TiMapImageAnnotationView.m */; };
		DABB377E12E8CB280026A6EA /* Webcolor.m in Sources */ = {isa = PBXBuildFile; fileRef = 2467310611E2549300D39AF7 /* Webcolor.m */; };
		DABB377F12E8CB280026A6EA /* TiFilesystemBlobProxy.m in Sources */ = {isa = PBXBuildFile; fileRef = 2465592311E5862F0059BBF4 /* TiFilesystemBlobProxy.m */; };
		DABB378012E8CB280026A6EA /* TiUIDashboardItem.m in Sources */ = {isa = PBXBuildFile; fileRef = 243AAFB411FCE62600E37D8B /* TiUIDashboardItem.m */; };
		DABB378112E8CB280026A6EA /* MGSplitCornersView.m in Sources */ = {isa = PBXBuildFile; fileRef = B440EF791209DC400045FEAE /* MGSplitCornersView.m */; };
		DABB378212E8CB280026A6EA /* MGSplitDividerView.m in Sources */ = {isa = PBXBuildFile; fileRef = B440EF7B1209DC400045FEAE /* MGSplitDividerView.m */; };
		DABB378312E8CB280026A6EA /* MGSplitViewController.m in Sources */ = {isa = PBXBuildFile; fileRef = B440EF7D1209DC400045FEAE /* MGSplitViewController.m */; };
		DABB378412E8CB280026A6EA /* TiStylesheet.m in Sources */ = {isa = PBXBuildFile; fileRef = 24F29E2D12209C920099351D /* TiStylesheet.m */; };
		DABB378512E8CB280026A6EA /* TiLocale.m in Sources */ = {isa = PBXBuildFile; fileRef = 24F29E6F1220CE0A0099351D /* TiLocale.m */; };
		DABB378612E8CB280026A6EA /* LocaleModule.m in Sources */ = {isa = PBXBuildFile; fileRef = 24F29F80122105C70099351D /* LocaleModule.m */; };
		DABB378712E8CB280026A6EA /* TiUIClipboardProxy.m in Sources */ = {isa = PBXBuildFile; fileRef = D4AB36F4123DE20200DED4A0 /* TiUIClipboardProxy.m */; };
		DABB378812E8CB280026A6EA /* TiPublicAPI.m in Sources */ = {isa = PBXBuildFile; fileRef = B473FBA3126FB2DF00E29C73 /* TiPublicAPI.m */; };
		DABB378912E8CB280026A6EA /* TiThreading.m in Sources */ = {isa = PBXBuildFile; fileRef = B473FB67126F8F7900E29C73 /* TiThreading.m */; };
		DABB378B12E8CB280026A6EA /* AudioStreamerCUR.m in Sources */ = {isa = PBXBuildFile; fileRef = DA9FF582128A1F3600457759 /* AudioStreamerCUR.m */; };
		DABB378C12E8CB280026A6EA /* UIImageExtras.m in Sources */ = {isa = PBXBuildFile; fileRef = DA9BE36E127F8F6C000FE9E1 /* UIImageExtras.m */; };
		DABB378E12E8CB280026A6EA /* TiAppiOSProxy.m in Sources */ = {isa = PBXBuildFile; fileRef = 24ADC5111299F60C0014DB75 /* TiAppiOSProxy.m */; };
		DABB378F12E8CB280026A6EA /* TiAppiOSBackgroundServiceProxy.m in Sources */ = {isa = PBXBuildFile; fileRef = 24ADC5151299F6AA0014DB75 /* TiAppiOSBackgroundServiceProxy.m */; };
		DABB379012E8CB280026A6EA /* TiAppiOSLocalNotificationProxy.m in Sources */ = {isa = PBXBuildFile; fileRef = 24ADC633129A1ED60014DB75 /* TiAppiOSLocalNotificationProxy.m */; };
		DABB37A212E8CB280026A6EA /* Foundation.framework in Frameworks */ = {isa = PBXBuildFile; fileRef = 1D30AB110D05D00D00671497 /* Foundation.framework */; };
		DABB37A312E8CB280026A6EA /* UIKit.framework in Frameworks */ = {isa = PBXBuildFile; fileRef = 1DF5F4DF0D08C38300B7A737 /* UIKit.framework */; settings = {ATTRIBUTES = (Weak, ); }; };
		DABB37A412E8CB280026A6EA /* CoreGraphics.framework in Frameworks */ = {isa = PBXBuildFile; fileRef = 288765FC0DF74451002DB57D /* CoreGraphics.framework */; };
		DABB37A512E8CB280026A6EA /* AddressBook.framework in Frameworks */ = {isa = PBXBuildFile; fileRef = 24CA8C75111167B60084E2DE /* AddressBook.framework */; };
		DABB37A612E8CB280026A6EA /* AddressBookUI.framework in Frameworks */ = {isa = PBXBuildFile; fileRef = 24CA8C77111167B60084E2DE /* AddressBookUI.framework */; };
		DABB37A712E8CB280026A6EA /* CFNetwork.framework in Frameworks */ = {isa = PBXBuildFile; fileRef = 24CA8C7B111167B60084E2DE /* CFNetwork.framework */; };
		DABB37A812E8CB280026A6EA /* CoreLocation.framework in Frameworks */ = {isa = PBXBuildFile; fileRef = 24CA8C7D111167B60084E2DE /* CoreLocation.framework */; };
		DABB37A912E8CB280026A6EA /* MapKit.framework in Frameworks */ = {isa = PBXBuildFile; fileRef = 24CA8C7F111167B60084E2DE /* MapKit.framework */; };
		DABB37AA12E8CB280026A6EA /* MessageUI.framework in Frameworks */ = {isa = PBXBuildFile; fileRef = 24CA8C81111167B60084E2DE /* MessageUI.framework */; };
		DABB37AB12E8CB280026A6EA /* MobileCoreServices.framework in Frameworks */ = {isa = PBXBuildFile; fileRef = 24CA8C83111167B60084E2DE /* MobileCoreServices.framework */; };
		DABB37AC12E8CB280026A6EA /* OpenGLES.framework in Frameworks */ = {isa = PBXBuildFile; fileRef = 24CA8C85111167B60084E2DE /* OpenGLES.framework */; };
		DABB37AD12E8CB280026A6EA /* QuartzCore.framework in Frameworks */ = {isa = PBXBuildFile; fileRef = 24CA8C87111167B60084E2DE /* QuartzCore.framework */; };
		DABB37AE12E8CB280026A6EA /* SystemConfiguration.framework in Frameworks */ = {isa = PBXBuildFile; fileRef = 24CA8C89111167B60084E2DE /* SystemConfiguration.framework */; };
		DABB37AF12E8CB280026A6EA /* libsqlite3.dylib in Frameworks */ = {isa = PBXBuildFile; fileRef = 24CA8C8D111167B60084E2DE /* libsqlite3.dylib */; };
		DABB37B012E8CB280026A6EA /* libz.dylib in Frameworks */ = {isa = PBXBuildFile; fileRef = 24CA8C8F111167B60084E2DE /* libz.dylib */; };
		DABB37B112E8CB280026A6EA /* AudioToolbox.framework in Frameworks */ = {isa = PBXBuildFile; fileRef = 24CA8CEC1111689B0084E2DE /* AudioToolbox.framework */; };
		DABB37B212E8CB280026A6EA /* MediaPlayer.framework in Frameworks */ = {isa = PBXBuildFile; fileRef = 24CA8CF3111168AE0084E2DE /* MediaPlayer.framework */; settings = {ATTRIBUTES = (Weak, ); }; };
		DABB37B312E8CB280026A6EA /* AVFoundation.framework in Frameworks */ = {isa = PBXBuildFile; fileRef = 24CA8CFA111168C30084E2DE /* AVFoundation.framework */; };
		DABB37B412E8CB280026A6EA /* libxml2.dylib in Frameworks */ = {isa = PBXBuildFile; fileRef = 24EB0A57111E1BAE001DC2D1 /* libxml2.dylib */; };
		DABB37B512E8CB280026A6EA /* StoreKit.framework in Frameworks */ = {isa = PBXBuildFile; fileRef = 24597034118FF66300519F79 /* StoreKit.framework */; };
		DABB37B612E8CB280026A6EA /* libTiCore.a in Frameworks */ = {isa = PBXBuildFile; fileRef = 242E8E3011BA39FD0046A0D0 /* libTiCore.a */; };
		DABB37B712E8CB280026A6EA /* libtiverify.a in Frameworks */ = {isa = PBXBuildFile; fileRef = 24D5C75811E6364F00F097E2 /* libtiverify.a */; };
		DABDEB08128B5A8F00C85FEA /* AudioStreamerCUR.m in Sources */ = {isa = PBXBuildFile; fileRef = DA9FF582128A1F3600457759 /* AudioStreamerCUR.m */; };
		DABF3ECF134D210400836137 /* TiBuffer.m in Sources */ = {isa = PBXBuildFile; fileRef = DABF3ECE134D210400836137 /* TiBuffer.m */; };
		DABF3ED0134D210400836137 /* TiBuffer.m in Sources */ = {isa = PBXBuildFile; fileRef = DABF3ECE134D210400836137 /* TiBuffer.m */; };
		DABF3ED1134D210400836137 /* TiBuffer.m in Sources */ = {isa = PBXBuildFile; fileRef = DABF3ECE134D210400836137 /* TiBuffer.m */; };
		DABF3ED7134D2CA100836137 /* StreamModule.m in Sources */ = {isa = PBXBuildFile; fileRef = DABF3ED6134D2CA100836137 /* StreamModule.m */; };
		DABF3ED8134D2CA100836137 /* StreamModule.m in Sources */ = {isa = PBXBuildFile; fileRef = DABF3ED6134D2CA100836137 /* StreamModule.m */; };
		DABF3ED9134D2CA100836137 /* StreamModule.m in Sources */ = {isa = PBXBuildFile; fileRef = DABF3ED6134D2CA100836137 /* StreamModule.m */; };
		DABF3EDC134D2E4400836137 /* TiStreamProxy.m in Sources */ = {isa = PBXBuildFile; fileRef = DABF3EDB134D2E4300836137 /* TiStreamProxy.m */; };
		DABF3EDD134D2E4400836137 /* TiStreamProxy.m in Sources */ = {isa = PBXBuildFile; fileRef = DABF3EDB134D2E4300836137 /* TiStreamProxy.m */; };
		DABF3EDE134D2E4400836137 /* TiStreamProxy.m in Sources */ = {isa = PBXBuildFile; fileRef = DABF3EDB134D2E4300836137 /* TiStreamProxy.m */; };
		DADD76E913CCF4FF00CD03AC /* MGSplitView.m in Sources */ = {isa = PBXBuildFile; fileRef = DADD76E813CCF4FF00CD03AC /* MGSplitView.m */; };
		DADD76EA13CCF4FF00CD03AC /* MGSplitView.m in Sources */ = {isa = PBXBuildFile; fileRef = DADD76E813CCF4FF00CD03AC /* MGSplitView.m */; };
		DADD76EB13CCF4FF00CD03AC /* MGSplitView.m in Sources */ = {isa = PBXBuildFile; fileRef = DADD76E813CCF4FF00CD03AC /* MGSplitView.m */; };
		DADE76D413D65C590079FC75 /* libicucore.dylib in Frameworks */ = {isa = PBXBuildFile; fileRef = DADE76D313D65C590079FC75 /* libicucore.dylib */; };
		DADE76D613D65C6F0079FC75 /* libicucore.dylib in Frameworks */ = {isa = PBXBuildFile; fileRef = DADE76D313D65C590079FC75 /* libicucore.dylib */; };
		DADE76D713D65C7D0079FC75 /* libicucore.dylib in Frameworks */ = {isa = PBXBuildFile; fileRef = DADE76D313D65C590079FC75 /* libicucore.dylib */; };
		DAE541E313577BEC00A65123 /* TiDataStream.m in Sources */ = {isa = PBXBuildFile; fileRef = DAE541E213577BEC00A65123 /* TiDataStream.m */; };
		DAE541E413577BEC00A65123 /* TiDataStream.m in Sources */ = {isa = PBXBuildFile; fileRef = DAE541E213577BEC00A65123 /* TiDataStream.m */; };
		DAE541E513577BEC00A65123 /* TiDataStream.m in Sources */ = {isa = PBXBuildFile; fileRef = DAE541E213577BEC00A65123 /* TiDataStream.m */; };
		EF03EFF313E3665100BD4FF7 /* ASIDataCompressor.m in Sources */ = {isa = PBXBuildFile; fileRef = EF03EFF013E3665100BD4FF7 /* ASIDataCompressor.m */; };
		EF03EFF413E3665100BD4FF7 /* ASIDataCompressor.m in Sources */ = {isa = PBXBuildFile; fileRef = EF03EFF013E3665100BD4FF7 /* ASIDataCompressor.m */; };
		EF03EFF513E3665100BD4FF7 /* ASIDataCompressor.m in Sources */ = {isa = PBXBuildFile; fileRef = EF03EFF013E3665100BD4FF7 /* ASIDataCompressor.m */; };
		EF03EFF613E3665100BD4FF7 /* ASIDataDecompressor.m in Sources */ = {isa = PBXBuildFile; fileRef = EF03EFF213E3665100BD4FF7 /* ASIDataDecompressor.m */; };
		EF03EFF713E3665100BD4FF7 /* ASIDataDecompressor.m in Sources */ = {isa = PBXBuildFile; fileRef = EF03EFF213E3665100BD4FF7 /* ASIDataDecompressor.m */; };
		EF03EFF813E3665100BD4FF7 /* ASIDataDecompressor.m in Sources */ = {isa = PBXBuildFile; fileRef = EF03EFF213E3665100BD4FF7 /* ASIDataDecompressor.m */; };
		EF0ADCFA143F9ABF00977386 /* NSData+Additions.m in Sources */ = {isa = PBXBuildFile; fileRef = EF0ADCF9143F9ABF00977386 /* NSData+Additions.m */; };
		EF0ADCFB143F9ABF00977386 /* NSData+Additions.m in Sources */ = {isa = PBXBuildFile; fileRef = EF0ADCF9143F9ABF00977386 /* NSData+Additions.m */; };
		EF0ADCFC143F9ABF00977386 /* NSData+Additions.m in Sources */ = {isa = PBXBuildFile; fileRef = EF0ADCF9143F9ABF00977386 /* NSData+Additions.m */; };
		EF0ADD1A143FA0CD00977386 /* GeolocationModule.m in Sources */ = {isa = PBXBuildFile; fileRef = EF0ADD19143FA0CD00977386 /* GeolocationModule.m */; };
		EF0ADD1B143FA0CD00977386 /* GeolocationModule.m in Sources */ = {isa = PBXBuildFile; fileRef = EF0ADD19143FA0CD00977386 /* GeolocationModule.m */; };
		EF0ADD1C143FA0CD00977386 /* GeolocationModule.m in Sources */ = {isa = PBXBuildFile; fileRef = EF0ADD19143FA0CD00977386 /* GeolocationModule.m */; };
		EF0ADD1F143FA0E200977386 /* AnalyticsModule.m in Sources */ = {isa = PBXBuildFile; fileRef = EF0ADD1E143FA0E200977386 /* AnalyticsModule.m */; };
		EF0ADD20143FA0E200977386 /* AnalyticsModule.m in Sources */ = {isa = PBXBuildFile; fileRef = EF0ADD1E143FA0E200977386 /* AnalyticsModule.m */; };
		EF0ADD21143FA0E200977386 /* AnalyticsModule.m in Sources */ = {isa = PBXBuildFile; fileRef = EF0ADD1E143FA0E200977386 /* AnalyticsModule.m */; };
		EF8339D313E3643C001F2A97 /* ASIDownloadCache.m in Sources */ = {isa = PBXBuildFile; fileRef = EF8339D213E3643C001F2A97 /* ASIDownloadCache.m */; };
		EF8339D413E3643C001F2A97 /* ASIDownloadCache.m in Sources */ = {isa = PBXBuildFile; fileRef = EF8339D213E3643C001F2A97 /* ASIDownloadCache.m */; };
		EF8339D513E3643C001F2A97 /* ASIDownloadCache.m in Sources */ = {isa = PBXBuildFile; fileRef = EF8339D213E3643C001F2A97 /* ASIDownloadCache.m */; };
/* End PBXBuildFile section */

/* Begin PBXFileReference section */
		1D0061BF160283820016BBEE /* TiBindingRunLoop.h */ = {isa = PBXFileReference; fileEncoding = 4; lastKnownFileType = sourcecode.c.h; path = TiBindingRunLoop.h; sourceTree = "<group>"; };
		1D0061C0160283820016BBEE /* TiBindingRunLoop.m */ = {isa = PBXFileReference; fileEncoding = 4; lastKnownFileType = sourcecode.c.objc; path = TiBindingRunLoop.m; sourceTree = "<group>"; };
		1D1029A615F9769100372EC0 /* TiBindingEvent.h */ = {isa = PBXFileReference; fileEncoding = 4; lastKnownFileType = sourcecode.c.h; lineEnding = 0; path = TiBindingEvent.h; sourceTree = "<group>"; xcLanguageSpecificationIdentifier = xcode.lang.objcpp; };
		1D1029A715F9769100372EC0 /* TiBindingEvent.m */ = {isa = PBXFileReference; fileEncoding = 4; lastKnownFileType = sourcecode.c.objc; lineEnding = 0; path = TiBindingEvent.m; sourceTree = "<group>"; xcLanguageSpecificationIdentifier = xcode.lang.objc; };
		1D19459413FF3BC400E2B4D0 /* TIDOMDOMImplementationProxy.h */ = {isa = PBXFileReference; fileEncoding = 4; lastKnownFileType = sourcecode.c.h; path = TIDOMDOMImplementationProxy.h; sourceTree = "<group>"; };
		1D19459513FF3BC400E2B4D0 /* TIDOMDOMImplementationProxy.m */ = {isa = PBXFileReference; fileEncoding = 4; lastKnownFileType = sourcecode.c.objc; path = TIDOMDOMImplementationProxy.m; sourceTree = "<group>"; };
		1D19459913FF3BE500E2B4D0 /* TIDOMDocumentTypeProxy.h */ = {isa = PBXFileReference; fileEncoding = 4; lastKnownFileType = sourcecode.c.h; path = TIDOMDocumentTypeProxy.h; sourceTree = "<group>"; };
		1D19459A13FF3BE500E2B4D0 /* TIDOMDocumentTypeProxy.m */ = {isa = PBXFileReference; fileEncoding = 4; lastKnownFileType = sourcecode.c.objc; path = TIDOMDocumentTypeProxy.m; sourceTree = "<group>"; };
		1D30AB110D05D00D00671497 /* Foundation.framework */ = {isa = PBXFileReference; lastKnownFileType = wrapper.framework; name = Foundation.framework; path = System/Library/Frameworks/Foundation.framework; sourceTree = SDKROOT; };
		1D6058910D05DD3D006BFB54 /* Titanium.app */ = {isa = PBXFileReference; explicitFileType = wrapper.application; includeInIndex = 0; path = Titanium.app; sourceTree = BUILT_PRODUCTS_DIR; };
		1DCC542D13FF0B0700DF3EE5 /* TIDOMCharacterDataProxy.h */ = {isa = PBXFileReference; fileEncoding = 4; lastKnownFileType = sourcecode.c.h; path = TIDOMCharacterDataProxy.h; sourceTree = "<group>"; };
		1DCC542E13FF0B0800DF3EE5 /* TIDOMCharacterDataProxy.m */ = {isa = PBXFileReference; fileEncoding = 4; lastKnownFileType = sourcecode.c.objc; path = TIDOMCharacterDataProxy.m; sourceTree = "<group>"; };
		1DD9388A1609230900091777 /* TiBindingTiValue.h */ = {isa = PBXFileReference; fileEncoding = 4; lastKnownFileType = sourcecode.c.h; path = TiBindingTiValue.h; sourceTree = "<group>"; };
		1DD9388B1609230900091777 /* TiBindingTiValue.m */ = {isa = PBXFileReference; fileEncoding = 4; lastKnownFileType = sourcecode.c.objc; path = TiBindingTiValue.m; sourceTree = "<group>"; };
		1DF5F4DF0D08C38300B7A737 /* UIKit.framework */ = {isa = PBXFileReference; lastKnownFileType = wrapper.framework; name = UIKit.framework; path = System/Library/Frameworks/UIKit.framework; sourceTree = SDKROOT; };
		2412F464115C296300454E5B /* TiMediaVideoPlayer.h */ = {isa = PBXFileReference; fileEncoding = 4; lastKnownFileType = sourcecode.c.h; path = TiMediaVideoPlayer.h; sourceTree = "<group>"; };
		2412F465115C296300454E5B /* TiMediaVideoPlayer.m */ = {isa = PBXFileReference; fileEncoding = 4; lastKnownFileType = sourcecode.c.objc; path = TiMediaVideoPlayer.m; sourceTree = "<group>"; };
		241EAA21118AB3BB0081A5BE /* defines.h */ = {isa = PBXFileReference; fileEncoding = 4; lastKnownFileType = sourcecode.c.h; name = defines.h; path = ../Classes/defines.h; sourceTree = SOURCE_ROOT; };
		241EAEC5118E2BA90081A5BE /* project.xcconfig */ = {isa = PBXFileReference; fileEncoding = 4; lastKnownFileType = text.xcconfig; path = project.xcconfig; sourceTree = "<group>"; };
		242E8E3011BA39FD0046A0D0 /* libTiCore.a */ = {isa = PBXFileReference; lastKnownFileType = archive.ar; name = libTiCore.a; path = ../lib/libTiCore.a; sourceTree = SOURCE_ROOT; };
		242E95C811BAC8B40046A0D0 /* TiDebugger.h */ = {isa = PBXFileReference; fileEncoding = 4; lastKnownFileType = sourcecode.c.h; name = TiDebugger.h; path = ../Classes/TiDebugger.h; sourceTree = SOURCE_ROOT; };
		242E967311BAD2F20046A0D0 /* AsyncSocket.h */ = {isa = PBXFileReference; fileEncoding = 4; lastKnownFileType = sourcecode.c.h; name = AsyncSocket.h; path = ../Classes/AsyncSocket.h; sourceTree = SOURCE_ROOT; };
		242E967411BAD2F20046A0D0 /* AsyncSocket.m */ = {isa = PBXFileReference; fileEncoding = 4; lastKnownFileType = sourcecode.c.objc; name = AsyncSocket.m; path = ../Classes/AsyncSocket.m; sourceTree = SOURCE_ROOT; };
		242E967511BAD2F20046A0D0 /* AsyncUdpSocket.h */ = {isa = PBXFileReference; fileEncoding = 4; lastKnownFileType = sourcecode.c.h; name = AsyncUdpSocket.h; path = ../Classes/AsyncUdpSocket.h; sourceTree = SOURCE_ROOT; };
		242E967611BAD2F20046A0D0 /* AsyncUdpSocket.m */ = {isa = PBXFileReference; fileEncoding = 4; lastKnownFileType = sourcecode.c.objc; name = AsyncUdpSocket.m; path = ../Classes/AsyncUdpSocket.m; sourceTree = SOURCE_ROOT; };
		242EA11511BD956F0046A0D0 /* ExternalAccessory.framework */ = {isa = PBXFileReference; lastKnownFileType = wrapper.framework; name = ExternalAccessory.framework; path = System/Library/Frameworks/ExternalAccessory.framework; sourceTree = SDKROOT; };
		243AAFB311FCE62500E37D8B /* TiUIDashboardItem.h */ = {isa = PBXFileReference; fileEncoding = 4; lastKnownFileType = sourcecode.c.h; path = TiUIDashboardItem.h; sourceTree = "<group>"; };
		243AAFB411FCE62600E37D8B /* TiUIDashboardItem.m */ = {isa = PBXFileReference; fileEncoding = 4; lastKnownFileType = sourcecode.c.objc; path = TiUIDashboardItem.m; sourceTree = "<group>"; };
		243EC5E9112617F900639DF4 /* TiUITableViewSectionProxy.h */ = {isa = PBXFileReference; fileEncoding = 4; lastKnownFileType = sourcecode.c.h; path = TiUITableViewSectionProxy.h; sourceTree = "<group>"; };
		243EC5EA112617F900639DF4 /* TiUITableViewSectionProxy.m */ = {isa = PBXFileReference; fileEncoding = 4; lastKnownFileType = sourcecode.c.objc; path = TiUITableViewSectionProxy.m; sourceTree = "<group>"; };
		243EC7D5112634AF00639DF4 /* TiUITableViewAction.h */ = {isa = PBXFileReference; fileEncoding = 4; lastKnownFileType = sourcecode.c.h; path = TiUITableViewAction.h; sourceTree = "<group>"; };
		243EC7D6112634AF00639DF4 /* TiUITableViewAction.m */ = {isa = PBXFileReference; fileEncoding = 4; lastKnownFileType = sourcecode.c.objc; path = TiUITableViewAction.m; sourceTree = "<group>"; };
		243EC9681126632700639DF4 /* TiUIiPhoneTableViewStyleProxy.h */ = {isa = PBXFileReference; fileEncoding = 4; lastKnownFileType = sourcecode.c.h; path = TiUIiPhoneTableViewStyleProxy.h; sourceTree = "<group>"; };
		243EC9691126632700639DF4 /* TiUIiPhoneTableViewStyleProxy.m */ = {isa = PBXFileReference; fileEncoding = 4; lastKnownFileType = sourcecode.c.objc; path = TiUIiPhoneTableViewStyleProxy.m; sourceTree = "<group>"; };
		243ECB2311267CC100639DF4 /* TiUIiPhoneTableViewSeparatorStyleProxy.h */ = {isa = PBXFileReference; fileEncoding = 4; lastKnownFileType = sourcecode.c.h; path = TiUIiPhoneTableViewSeparatorStyleProxy.h; sourceTree = "<group>"; };
		243ECB2411267CC100639DF4 /* TiUIiPhoneTableViewSeparatorStyleProxy.m */ = {isa = PBXFileReference; fileEncoding = 4; lastKnownFileType = sourcecode.c.objc; path = TiUIiPhoneTableViewSeparatorStyleProxy.m; sourceTree = "<group>"; };
		243ED8EB11288B4300639DF4 /* TiUIiPhoneTableViewScrollPositionProxy.h */ = {isa = PBXFileReference; fileEncoding = 4; lastKnownFileType = sourcecode.c.h; path = TiUIiPhoneTableViewScrollPositionProxy.h; sourceTree = "<group>"; };
		243ED8EC11288B4300639DF4 /* TiUIiPhoneTableViewScrollPositionProxy.m */ = {isa = PBXFileReference; fileEncoding = 4; lastKnownFileType = sourcecode.c.objc; path = TiUIiPhoneTableViewScrollPositionProxy.m; sourceTree = "<group>"; };
		24596691118E70D300519F79 /* ApplicationRouting.h */ = {isa = PBXFileReference; fileEncoding = 4; lastKnownFileType = sourcecode.c.h; name = ApplicationRouting.h; path = ../Classes/ApplicationRouting.h; sourceTree = SOURCE_ROOT; };
		24596692118E70D300519F79 /* ApplicationRouting.m */ = {isa = PBXFileReference; fileEncoding = 4; lastKnownFileType = sourcecode.c.objc; name = ApplicationRouting.m; path = ../Classes/ApplicationRouting.m; sourceTree = SOURCE_ROOT; };
		24597034118FF66300519F79 /* StoreKit.framework */ = {isa = PBXFileReference; lastKnownFileType = wrapper.framework; name = StoreKit.framework; path = System/Library/Frameworks/StoreKit.framework; sourceTree = SDKROOT; };
		245972C411921D0D00519F79 /* TiUIiPadSplitWindow.h */ = {isa = PBXFileReference; fileEncoding = 4; lastKnownFileType = sourcecode.c.h; path = TiUIiPadSplitWindow.h; sourceTree = "<group>"; };
		245972C511921D0D00519F79 /* TiUIiPadSplitWindow.m */ = {isa = PBXFileReference; fileEncoding = 4; lastKnownFileType = sourcecode.c.objc; path = TiUIiPadSplitWindow.m; sourceTree = "<group>"; };
		245B3C3811375A6600CE7530 /* UtilsModule.h */ = {isa = PBXFileReference; fileEncoding = 4; lastKnownFileType = sourcecode.c.h; path = UtilsModule.h; sourceTree = "<group>"; };
		245B3C3911375A6600CE7530 /* UtilsModule.m */ = {isa = PBXFileReference; fileEncoding = 4; lastKnownFileType = sourcecode.c.objc; path = UtilsModule.m; sourceTree = "<group>"; };
		245B455F1139B41800CE7530 /* TiUIiPhoneTableViewCellSelectionStyleProxy.h */ = {isa = PBXFileReference; fileEncoding = 4; lastKnownFileType = sourcecode.c.h; path = TiUIiPhoneTableViewCellSelectionStyleProxy.h; sourceTree = "<group>"; };
		245B45601139B41800CE7530 /* TiUIiPhoneTableViewCellSelectionStyleProxy.m */ = {isa = PBXFileReference; fileEncoding = 4; lastKnownFileType = sourcecode.c.objc; path = TiUIiPhoneTableViewCellSelectionStyleProxy.m; sourceTree = "<group>"; };
		2464F96211AB996C001C035A /* module.xcconfig */ = {isa = PBXFileReference; fileEncoding = 4; lastKnownFileType = text.xcconfig; path = module.xcconfig; sourceTree = "<group>"; };
		2465592211E5862F0059BBF4 /* TiFilesystemBlobProxy.h */ = {isa = PBXFileReference; fileEncoding = 4; lastKnownFileType = sourcecode.c.h; lineEnding = 0; path = TiFilesystemBlobProxy.h; sourceTree = "<group>"; xcLanguageSpecificationIdentifier = xcode.lang.objcpp; };
		2465592311E5862F0059BBF4 /* TiFilesystemBlobProxy.m */ = {isa = PBXFileReference; fileEncoding = 4; lastKnownFileType = sourcecode.c.objc; path = TiFilesystemBlobProxy.m; sourceTree = "<group>"; };
		2467310611E2549300D39AF7 /* Webcolor.m */ = {isa = PBXFileReference; fileEncoding = 4; lastKnownFileType = sourcecode.c.objc; path = Webcolor.m; sourceTree = "<group>"; };
		2478B2A311C447A4005814DF /* ApplicationMods.h */ = {isa = PBXFileReference; fileEncoding = 4; lastKnownFileType = sourcecode.c.h; name = ApplicationMods.h; path = ../Classes/ApplicationMods.h; sourceTree = SOURCE_ROOT; };
		2478B2A411C447A4005814DF /* ApplicationMods.m */ = {isa = PBXFileReference; fileEncoding = 4; lastKnownFileType = sourcecode.c.objc; name = ApplicationMods.m; path = ../Classes/ApplicationMods.m; sourceTree = SOURCE_ROOT; };
		247FC32811CD5B6B00F97C4E /* ASIHTTPRequestDelegate.h */ = {isa = PBXFileReference; fileEncoding = 4; lastKnownFileType = sourcecode.c.h; lineEnding = 0; path = ASIHTTPRequestDelegate.h; sourceTree = "<group>"; xcLanguageSpecificationIdentifier = xcode.lang.objcpp; };
		247FC32911CD5B6B00F97C4E /* ASIProgressDelegate.h */ = {isa = PBXFileReference; fileEncoding = 4; lastKnownFileType = sourcecode.c.h; lineEnding = 0; path = ASIProgressDelegate.h; sourceTree = "<group>"; xcLanguageSpecificationIdentifier = xcode.lang.objcpp; };
		248133A1115761DE00E3A9BA /* TiNetworkBonjourBrowserProxy.h */ = {isa = PBXFileReference; fileEncoding = 4; lastKnownFileType = sourcecode.c.h; path = TiNetworkBonjourBrowserProxy.h; sourceTree = "<group>"; };
		248133A2115761DE00E3A9BA /* TiNetworkBonjourBrowserProxy.m */ = {isa = PBXFileReference; fileEncoding = 4; lastKnownFileType = sourcecode.c.objc; path = TiNetworkBonjourBrowserProxy.m; sourceTree = "<group>"; };
		248133A3115761DE00E3A9BA /* TiNetworkBonjourServiceProxy.h */ = {isa = PBXFileReference; fileEncoding = 4; lastKnownFileType = sourcecode.c.h; path = TiNetworkBonjourServiceProxy.h; sourceTree = "<group>"; };
		248133A4115761DE00E3A9BA /* TiNetworkBonjourServiceProxy.m */ = {isa = PBXFileReference; fileEncoding = 4; lastKnownFileType = sourcecode.c.objc; path = TiNetworkBonjourServiceProxy.m; sourceTree = "<group>"; };
		248133A5115761DE00E3A9BA /* TiNetworkTCPSocketProxy.h */ = {isa = PBXFileReference; fileEncoding = 4; lastKnownFileType = sourcecode.c.h; path = TiNetworkTCPSocketProxy.h; sourceTree = "<group>"; };
		248133A6115761DE00E3A9BA /* TiNetworkTCPSocketProxy.m */ = {isa = PBXFileReference; fileEncoding = 4; lastKnownFileType = sourcecode.c.objc; path = TiNetworkTCPSocketProxy.m; sourceTree = "<group>"; };
		24813711115A852800E3A9BA /* TiDOMTextNodeProxy.h */ = {isa = PBXFileReference; fileEncoding = 4; lastKnownFileType = sourcecode.c.h; path = TiDOMTextNodeProxy.h; sourceTree = "<group>"; };
		24813712115A852800E3A9BA /* TiDOMTextNodeProxy.m */ = {isa = PBXFileReference; fileEncoding = 4; lastKnownFileType = sourcecode.c.objc; path = TiDOMTextNodeProxy.m; sourceTree = "<group>"; };
		24A1E515112D33AF003DA834 /* TiMediaAudioSession.h */ = {isa = PBXFileReference; fileEncoding = 4; lastKnownFileType = sourcecode.c.h; path = TiMediaAudioSession.h; sourceTree = "<group>"; };
		24A1E516112D33AF003DA834 /* TiMediaAudioSession.m */ = {isa = PBXFileReference; fileEncoding = 4; lastKnownFileType = sourcecode.c.objc; path = TiMediaAudioSession.m; sourceTree = "<group>"; };
		24A1E873112DF80B003DA834 /* TiUIPickerProxy.h */ = {isa = PBXFileReference; fileEncoding = 4; lastKnownFileType = sourcecode.c.h; path = TiUIPickerProxy.h; sourceTree = "<group>"; };
		24A1E874112DF80B003DA834 /* TiUIPickerProxy.m */ = {isa = PBXFileReference; fileEncoding = 4; lastKnownFileType = sourcecode.c.objc; path = TiUIPickerProxy.m; sourceTree = "<group>"; };
		24A1E879112DF83E003DA834 /* TiUIPicker.h */ = {isa = PBXFileReference; fileEncoding = 4; lastKnownFileType = sourcecode.c.h; path = TiUIPicker.h; sourceTree = "<group>"; };
		24A1E87A112DF83E003DA834 /* TiUIPicker.m */ = {isa = PBXFileReference; fileEncoding = 4; lastKnownFileType = sourcecode.c.objc; path = TiUIPicker.m; sourceTree = "<group>"; };
		24A1E8A6112DFACA003DA834 /* TiUIPickerRowProxy.h */ = {isa = PBXFileReference; fileEncoding = 4; lastKnownFileType = sourcecode.c.h; path = TiUIPickerRowProxy.h; sourceTree = "<group>"; };
		24A1E8A7112DFACA003DA834 /* TiUIPickerRowProxy.m */ = {isa = PBXFileReference; fileEncoding = 4; lastKnownFileType = sourcecode.c.objc; path = TiUIPickerRowProxy.m; sourceTree = "<group>"; };
		24A1E990112E1363003DA834 /* TiUIPickerColumnProxy.h */ = {isa = PBXFileReference; fileEncoding = 4; lastKnownFileType = sourcecode.c.h; path = TiUIPickerColumnProxy.h; sourceTree = "<group>"; };
		24A1E991112E1363003DA834 /* TiUIPickerColumnProxy.m */ = {isa = PBXFileReference; fileEncoding = 4; lastKnownFileType = sourcecode.c.objc; path = TiUIPickerColumnProxy.m; sourceTree = "<group>"; };
		24A1EAF0112F4C02003DA834 /* UIImage+Alpha.h */ = {isa = PBXFileReference; fileEncoding = 4; lastKnownFileType = sourcecode.c.h; name = "UIImage+Alpha.h"; path = "../Classes/UIImage+Alpha.h"; sourceTree = SOURCE_ROOT; };
		24A1EAF1112F4C02003DA834 /* UIImage+Alpha.m */ = {isa = PBXFileReference; fileEncoding = 4; lastKnownFileType = sourcecode.c.objc; name = "UIImage+Alpha.m"; path = "../Classes/UIImage+Alpha.m"; sourceTree = SOURCE_ROOT; };
		24A1EAF2112F4C02003DA834 /* UIImage+Resize.h */ = {isa = PBXFileReference; fileEncoding = 4; lastKnownFileType = sourcecode.c.h; name = "UIImage+Resize.h"; path = "../Classes/UIImage+Resize.h"; sourceTree = SOURCE_ROOT; };
		24A1EAF3112F4C02003DA834 /* UIImage+Resize.m */ = {isa = PBXFileReference; fileEncoding = 4; lastKnownFileType = sourcecode.c.objc; name = "UIImage+Resize.m"; path = "../Classes/UIImage+Resize.m"; sourceTree = SOURCE_ROOT; };
		24A1EAF4112F4C02003DA834 /* UIImage+RoundedCorner.h */ = {isa = PBXFileReference; fileEncoding = 4; lastKnownFileType = sourcecode.c.h; name = "UIImage+RoundedCorner.h"; path = "../Classes/UIImage+RoundedCorner.h"; sourceTree = SOURCE_ROOT; };
		24A1EAF5112F4C02003DA834 /* UIImage+RoundedCorner.m */ = {isa = PBXFileReference; fileEncoding = 4; lastKnownFileType = sourcecode.c.objc; name = "UIImage+RoundedCorner.m"; path = "../Classes/UIImage+RoundedCorner.m"; sourceTree = SOURCE_ROOT; };
		24ADC5101299F60C0014DB75 /* TiAppiOSProxy.h */ = {isa = PBXFileReference; fileEncoding = 4; lastKnownFileType = sourcecode.c.h; path = TiAppiOSProxy.h; sourceTree = "<group>"; };
		24ADC5111299F60C0014DB75 /* TiAppiOSProxy.m */ = {isa = PBXFileReference; fileEncoding = 4; lastKnownFileType = sourcecode.c.objc; path = TiAppiOSProxy.m; sourceTree = "<group>"; };
		24ADC5141299F6AA0014DB75 /* TiAppiOSBackgroundServiceProxy.h */ = {isa = PBXFileReference; fileEncoding = 4; lastKnownFileType = sourcecode.c.h; path = TiAppiOSBackgroundServiceProxy.h; sourceTree = "<group>"; };
		24ADC5151299F6AA0014DB75 /* TiAppiOSBackgroundServiceProxy.m */ = {isa = PBXFileReference; fileEncoding = 4; lastKnownFileType = sourcecode.c.objc; path = TiAppiOSBackgroundServiceProxy.m; sourceTree = "<group>"; };
		24ADC632129A1ED60014DB75 /* TiAppiOSLocalNotificationProxy.h */ = {isa = PBXFileReference; fileEncoding = 4; lastKnownFileType = sourcecode.c.h; path = TiAppiOSLocalNotificationProxy.h; sourceTree = "<group>"; };
		24ADC633129A1ED60014DB75 /* TiAppiOSLocalNotificationProxy.m */ = {isa = PBXFileReference; fileEncoding = 4; lastKnownFileType = sourcecode.c.objc; path = TiAppiOSLocalNotificationProxy.m; sourceTree = "<group>"; };
		24C012871140D30B00A94CE2 /* TiUIMaskedImageProxy.h */ = {isa = PBXFileReference; fileEncoding = 4; lastKnownFileType = sourcecode.c.h; path = TiUIMaskedImageProxy.h; sourceTree = "<group>"; };
		24C012881140D30B00A94CE2 /* TiUIMaskedImageProxy.m */ = {isa = PBXFileReference; fileEncoding = 4; lastKnownFileType = sourcecode.c.objc; path = TiUIMaskedImageProxy.m; sourceTree = "<group>"; };
		24C0128D1140D31C00A94CE2 /* TiUIMaskedImage.h */ = {isa = PBXFileReference; fileEncoding = 4; lastKnownFileType = sourcecode.c.h; path = TiUIMaskedImage.h; sourceTree = "<group>"; };
		24C0128E1140D31C00A94CE2 /* TiUIMaskedImage.m */ = {isa = PBXFileReference; fileEncoding = 4; lastKnownFileType = sourcecode.c.objc; path = TiUIMaskedImage.m; sourceTree = "<group>"; };
		24CA890A111161050084E2DE /* AFItemView.h */ = {isa = PBXFileReference; fileEncoding = 4; lastKnownFileType = sourcecode.c.h; path = AFItemView.h; sourceTree = "<group>"; };
		24CA890B111161050084E2DE /* AFItemView.m */ = {isa = PBXFileReference; fileEncoding = 4; lastKnownFileType = sourcecode.c.objc; path = AFItemView.m; sourceTree = "<group>"; };
		24CA890C111161050084E2DE /* AFOpenFlowConstants.h */ = {isa = PBXFileReference; fileEncoding = 4; lastKnownFileType = sourcecode.c.h; path = AFOpenFlowConstants.h; sourceTree = "<group>"; };
		24CA890D111161050084E2DE /* AFOpenFlowView.h */ = {isa = PBXFileReference; fileEncoding = 4; lastKnownFileType = sourcecode.c.h; path = AFOpenFlowView.h; sourceTree = "<group>"; };
		24CA890E111161050084E2DE /* AFOpenFlowView.m */ = {isa = PBXFileReference; fileEncoding = 4; lastKnownFileType = sourcecode.c.objc; path = AFOpenFlowView.m; sourceTree = "<group>"; };
		24CA890F111161050084E2DE /* AFUIImageReflection.h */ = {isa = PBXFileReference; fileEncoding = 4; lastKnownFileType = sourcecode.c.h; path = AFUIImageReflection.h; sourceTree = "<group>"; };
		24CA8910111161050084E2DE /* AFUIImageReflection.m */ = {isa = PBXFileReference; fileEncoding = 4; lastKnownFileType = sourcecode.c.objc; path = AFUIImageReflection.m; sourceTree = "<group>"; };
		24CA8912111161050084E2DE /* ASIAuthenticationDialog.h */ = {isa = PBXFileReference; fileEncoding = 4; lastKnownFileType = sourcecode.c.h; path = ASIAuthenticationDialog.h; sourceTree = "<group>"; };
		24CA8913111161050084E2DE /* ASIAuthenticationDialog.m */ = {isa = PBXFileReference; fileEncoding = 4; lastKnownFileType = sourcecode.c.objc; path = ASIAuthenticationDialog.m; sourceTree = "<group>"; };
		24CA8914111161050084E2DE /* ASIFormDataRequest.h */ = {isa = PBXFileReference; fileEncoding = 4; lastKnownFileType = sourcecode.c.h; path = ASIFormDataRequest.h; sourceTree = "<group>"; };
		24CA8915111161050084E2DE /* ASIFormDataRequest.m */ = {isa = PBXFileReference; fileEncoding = 4; lastKnownFileType = sourcecode.c.objc; path = ASIFormDataRequest.m; sourceTree = "<group>"; };
		24CA8916111161050084E2DE /* ASIHTTPRequest.h */ = {isa = PBXFileReference; fileEncoding = 4; lastKnownFileType = sourcecode.c.h; path = ASIHTTPRequest.h; sourceTree = "<group>"; };
		24CA8917111161050084E2DE /* ASIHTTPRequest.m */ = {isa = PBXFileReference; fileEncoding = 4; lastKnownFileType = sourcecode.c.objc; path = ASIHTTPRequest.m; sourceTree = "<group>"; };
		24CA8918111161050084E2DE /* ASIHTTPRequestConfig.h */ = {isa = PBXFileReference; fileEncoding = 4; lastKnownFileType = sourcecode.c.h; path = ASIHTTPRequestConfig.h; sourceTree = "<group>"; };
		24CA8919111161050084E2DE /* ASIInputStream.h */ = {isa = PBXFileReference; fileEncoding = 4; lastKnownFileType = sourcecode.c.h; path = ASIInputStream.h; sourceTree = "<group>"; };
		24CA891A111161050084E2DE /* ASIInputStream.m */ = {isa = PBXFileReference; fileEncoding = 4; lastKnownFileType = sourcecode.c.objc; path = ASIInputStream.m; sourceTree = "<group>"; };
		24CA891B111161050084E2DE /* ASINetworkQueue.h */ = {isa = PBXFileReference; fileEncoding = 4; lastKnownFileType = sourcecode.c.h; path = ASINetworkQueue.h; sourceTree = "<group>"; };
		24CA891C111161050084E2DE /* ASINetworkQueue.m */ = {isa = PBXFileReference; fileEncoding = 4; lastKnownFileType = sourcecode.c.objc; path = ASINetworkQueue.m; sourceTree = "<group>"; };
		24CA8925111161050084E2DE /* Reachability.h */ = {isa = PBXFileReference; fileEncoding = 4; lastKnownFileType = sourcecode.c.h; path = Reachability.h; sourceTree = "<group>"; };
		24CA8926111161050084E2DE /* Reachability.m */ = {isa = PBXFileReference; fileEncoding = 4; lastKnownFileType = sourcecode.c.objc; path = Reachability.m; sourceTree = "<group>"; };
		24CA8928111161050084E2DE /* AudioStreamer.h */ = {isa = PBXFileReference; fileEncoding = 4; lastKnownFileType = sourcecode.c.h; path = AudioStreamer.h; sourceTree = "<group>"; };
		24CA8929111161050084E2DE /* AudioStreamer.m */ = {isa = PBXFileReference; fileEncoding = 4; lastKnownFileType = sourcecode.c.objc; path = AudioStreamer.m; sourceTree = "<group>"; };
		24CA892A111161050084E2DE /* Base64Transcoder.c */ = {isa = PBXFileReference; fileEncoding = 4; lastKnownFileType = sourcecode.c.c; name = Base64Transcoder.c; path = ../Classes/Base64Transcoder.c; sourceTree = SOURCE_ROOT; };
		24CA892B111161050084E2DE /* Base64Transcoder.h */ = {isa = PBXFileReference; fileEncoding = 4; lastKnownFileType = sourcecode.c.h; name = Base64Transcoder.h; path = ../Classes/Base64Transcoder.h; sourceTree = SOURCE_ROOT; };
		24CA894E111161050084E2DE /* PlausibleDatabase.h */ = {isa = PBXFileReference; fileEncoding = 4; lastKnownFileType = sourcecode.c.h; path = PlausibleDatabase.h; sourceTree = "<group>"; };
		24CA894F111161050084E2DE /* PlausibleDatabase.m */ = {isa = PBXFileReference; fileEncoding = 4; lastKnownFileType = sourcecode.c.objc; path = PlausibleDatabase.m; sourceTree = "<group>"; };
		24CA8950111161050084E2DE /* PLDatabase.h */ = {isa = PBXFileReference; fileEncoding = 4; lastKnownFileType = sourcecode.c.h; path = PLDatabase.h; sourceTree = "<group>"; };
		24CA8951111161050084E2DE /* PLPreparedStatement.h */ = {isa = PBXFileReference; fileEncoding = 4; lastKnownFileType = sourcecode.c.h; path = PLPreparedStatement.h; sourceTree = "<group>"; };
		24CA8952111161050084E2DE /* PLResultSet.h */ = {isa = PBXFileReference; fileEncoding = 4; lastKnownFileType = sourcecode.c.h; path = PLResultSet.h; sourceTree = "<group>"; };
		24CA8953111161050084E2DE /* PLSqliteDatabase.h */ = {isa = PBXFileReference; fileEncoding = 4; lastKnownFileType = sourcecode.c.h; path = PLSqliteDatabase.h; sourceTree = "<group>"; };
		24CA8954111161050084E2DE /* PLSqliteDatabase.m */ = {isa = PBXFileReference; fileEncoding = 4; lastKnownFileType = sourcecode.c.objc; path = PLSqliteDatabase.m; sourceTree = "<group>"; };
		24CA8955111161050084E2DE /* PLSqlitePreparedStatement.h */ = {isa = PBXFileReference; fileEncoding = 4; lastKnownFileType = sourcecode.c.h; path = PLSqlitePreparedStatement.h; sourceTree = "<group>"; };
		24CA8956111161050084E2DE /* PLSqlitePreparedStatement.m */ = {isa = PBXFileReference; fileEncoding = 4; lastKnownFileType = sourcecode.c.objc; path = PLSqlitePreparedStatement.m; sourceTree = "<group>"; };
		24CA8957111161050084E2DE /* PLSqliteResultSet.h */ = {isa = PBXFileReference; fileEncoding = 4; lastKnownFileType = sourcecode.c.h; path = PLSqliteResultSet.h; sourceTree = "<group>"; };
		24CA8958111161050084E2DE /* PLSqliteResultSet.m */ = {isa = PBXFileReference; fileEncoding = 4; lastKnownFileType = sourcecode.c.objc; path = PLSqliteResultSet.m; sourceTree = "<group>"; };
		24CA8959111161050084E2DE /* SBJSON.h */ = {isa = PBXFileReference; fileEncoding = 4; lastKnownFileType = sourcecode.c.h; name = SBJSON.h; path = ../Classes/SBJSON.h; sourceTree = SOURCE_ROOT; };
		24CA895A111161050084E2DE /* SBJSON.m */ = {isa = PBXFileReference; fileEncoding = 4; lastKnownFileType = sourcecode.c.objc; name = SBJSON.m; path = ../Classes/SBJSON.m; sourceTree = SOURCE_ROOT; };
		24CA89A81111615D0084E2DE /* KrollBridge.h */ = {isa = PBXFileReference; fileEncoding = 4; lastKnownFileType = sourcecode.c.h; path = KrollBridge.h; sourceTree = "<group>"; };
		24CA89A91111615D0084E2DE /* KrollBridge.m */ = {isa = PBXFileReference; fileEncoding = 4; lastKnownFileType = sourcecode.c.objc; path = KrollBridge.m; sourceTree = "<group>"; };
		24CA89AA1111615D0084E2DE /* KrollCallback.h */ = {isa = PBXFileReference; fileEncoding = 4; lastKnownFileType = sourcecode.c.h; name = KrollCallback.h; path = ../Classes/KrollCallback.h; sourceTree = SOURCE_ROOT; };
		24CA89AB1111615D0084E2DE /* KrollCallback.m */ = {isa = PBXFileReference; fileEncoding = 4; lastKnownFileType = sourcecode.c.objc; name = KrollCallback.m; path = ../Classes/KrollCallback.m; sourceTree = SOURCE_ROOT; };
		24CA89AC1111615D0084E2DE /* KrollContext.h */ = {isa = PBXFileReference; fileEncoding = 4; lastKnownFileType = sourcecode.c.h; name = KrollContext.h; path = ../Classes/KrollContext.h; sourceTree = SOURCE_ROOT; };
		24CA89AD1111615D0084E2DE /* KrollContext.m */ = {isa = PBXFileReference; fileEncoding = 4; lastKnownFileType = sourcecode.c.objc; name = KrollContext.m; path = ../Classes/KrollContext.m; sourceTree = SOURCE_ROOT; };
		24CA89AE1111615D0084E2DE /* KrollMethod.h */ = {isa = PBXFileReference; fileEncoding = 4; lastKnownFileType = sourcecode.c.h; name = KrollMethod.h; path = ../Classes/KrollMethod.h; sourceTree = SOURCE_ROOT; };
		24CA89AF1111615D0084E2DE /* KrollMethod.m */ = {isa = PBXFileReference; fileEncoding = 4; lastKnownFileType = sourcecode.c.objc; name = KrollMethod.m; path = ../Classes/KrollMethod.m; sourceTree = SOURCE_ROOT; };
		24CA89B01111615D0084E2DE /* KrollMethodDelegate.h */ = {isa = PBXFileReference; fileEncoding = 4; lastKnownFileType = sourcecode.c.h; name = KrollMethodDelegate.h; path = ../Classes/KrollMethodDelegate.h; sourceTree = SOURCE_ROOT; };
		24CA89B11111615D0084E2DE /* KrollMethodDelegate.m */ = {isa = PBXFileReference; fileEncoding = 4; lastKnownFileType = sourcecode.c.objc; name = KrollMethodDelegate.m; path = ../Classes/KrollMethodDelegate.m; sourceTree = SOURCE_ROOT; };
		24CA89B21111615D0084E2DE /* KrollObject.h */ = {isa = PBXFileReference; fileEncoding = 4; lastKnownFileType = sourcecode.c.h; lineEnding = 0; name = KrollObject.h; path = ../Classes/KrollObject.h; sourceTree = SOURCE_ROOT; xcLanguageSpecificationIdentifier = xcode.lang.objcpp; };
		24CA89B31111615D0084E2DE /* KrollObject.m */ = {isa = PBXFileReference; fileEncoding = 4; lastKnownFileType = sourcecode.c.objc; lineEnding = 0; name = KrollObject.m; path = ../Classes/KrollObject.m; sourceTree = SOURCE_ROOT; xcLanguageSpecificationIdentifier = xcode.lang.objc; };
		24CA89B41111615D0084E2DE /* KrollPropertyDelegate.h */ = {isa = PBXFileReference; fileEncoding = 4; lastKnownFileType = sourcecode.c.h; name = KrollPropertyDelegate.h; path = ../Classes/KrollPropertyDelegate.h; sourceTree = SOURCE_ROOT; };
		24CA89B51111615D0084E2DE /* KrollPropertyDelegate.m */ = {isa = PBXFileReference; fileEncoding = 4; lastKnownFileType = sourcecode.c.objc; name = KrollPropertyDelegate.m; path = ../Classes/KrollPropertyDelegate.m; sourceTree = SOURCE_ROOT; };
		24CA89B61111615D0084E2DE /* KrollTimer.h */ = {isa = PBXFileReference; fileEncoding = 4; lastKnownFileType = sourcecode.c.h; name = KrollTimer.h; path = ../Classes/KrollTimer.h; sourceTree = SOURCE_ROOT; };
		24CA89B71111615D0084E2DE /* KrollTimer.m */ = {isa = PBXFileReference; fileEncoding = 4; lastKnownFileType = sourcecode.c.objc; name = KrollTimer.m; path = ../Classes/KrollTimer.m; sourceTree = SOURCE_ROOT; };
		24CA89F61111618F0084E2DE /* Ti.h */ = {isa = PBXFileReference; fileEncoding = 4; lastKnownFileType = sourcecode.c.h; path = Ti.h; sourceTree = "<group>"; };
		24CA89F71111618F0084E2DE /* TiBase.h */ = {isa = PBXFileReference; fileEncoding = 4; lastKnownFileType = sourcecode.c.h; path = TiBase.h; sourceTree = "<group>"; };
		24CA89FE1111618F0084E2DE /* TiContextRef.h */ = {isa = PBXFileReference; fileEncoding = 4; lastKnownFileType = sourcecode.c.h; path = TiContextRef.h; sourceTree = "<group>"; };
		24CA89FF1111618F0084E2DE /* TiContextRefPrivate.h */ = {isa = PBXFileReference; fileEncoding = 4; lastKnownFileType = sourcecode.c.h; path = TiContextRefPrivate.h; sourceTree = "<group>"; };
		24CA8A001111618F0084E2DE /* TiCore.h */ = {isa = PBXFileReference; fileEncoding = 4; lastKnownFileType = sourcecode.c.h; path = TiCore.h; sourceTree = "<group>"; };
		24CA8A011111618F0084E2DE /* TiObjectRef.h */ = {isa = PBXFileReference; fileEncoding = 4; lastKnownFileType = sourcecode.c.h; path = TiObjectRef.h; sourceTree = "<group>"; };
		24CA8A041111618F0084E2DE /* TiStringRef.h */ = {isa = PBXFileReference; fileEncoding = 4; lastKnownFileType = sourcecode.c.h; path = TiStringRef.h; sourceTree = "<group>"; };
		24CA8A061111618F0084E2DE /* TiStringRefCF.h */ = {isa = PBXFileReference; fileEncoding = 4; lastKnownFileType = sourcecode.c.h; path = TiStringRefCF.h; sourceTree = "<group>"; };
		24CA8A071111618F0084E2DE /* TiValueRef.h */ = {isa = PBXFileReference; fileEncoding = 4; lastKnownFileType = sourcecode.c.h; path = TiValueRef.h; sourceTree = "<group>"; };
		24CA8A081111618F0084E2DE /* WebKitAvailability.h */ = {isa = PBXFileReference; fileEncoding = 4; lastKnownFileType = sourcecode.c.h; lineEnding = 0; path = WebKitAvailability.h; sourceTree = "<group>"; xcLanguageSpecificationIdentifier = xcode.lang.objcpp; };
		24CA8A0C111161FD0084E2DE /* YahooModule.m */ = {isa = PBXFileReference; fileEncoding = 4; lastKnownFileType = sourcecode.c.objc; name = YahooModule.m; path = ../Classes/YahooModule.m; sourceTree = SOURCE_ROOT; };
		24CA8A0D111161FD0084E2DE /* YahooModule.h */ = {isa = PBXFileReference; fileEncoding = 4; lastKnownFileType = sourcecode.c.h; name = YahooModule.h; path = ../Classes/YahooModule.h; sourceTree = SOURCE_ROOT; };
		24CA8A0E111161FD0084E2DE /* XHRBridge.m */ = {isa = PBXFileReference; fileEncoding = 4; lastKnownFileType = sourcecode.c.objc; name = XHRBridge.m; path = ../Classes/XHRBridge.m; sourceTree = SOURCE_ROOT; };
		24CA8A0F111161FD0084E2DE /* XHRBridge.h */ = {isa = PBXFileReference; fileEncoding = 4; lastKnownFileType = sourcecode.c.h; name = XHRBridge.h; path = ../Classes/XHRBridge.h; sourceTree = SOURCE_ROOT; };
		24CA8A10111161FD0084E2DE /* WebFont.m */ = {isa = PBXFileReference; fileEncoding = 4; lastKnownFileType = sourcecode.c.objc; name = WebFont.m; path = ../Classes/WebFont.m; sourceTree = SOURCE_ROOT; };
		24CA8A11111161FD0084E2DE /* WebFont.h */ = {isa = PBXFileReference; fileEncoding = 4; lastKnownFileType = sourcecode.c.h; name = WebFont.h; path = ../Classes/WebFont.h; sourceTree = SOURCE_ROOT; };
		24CA8A13111161FD0084E2DE /* Webcolor.h */ = {isa = PBXFileReference; fileEncoding = 4; lastKnownFileType = sourcecode.c.h; name = Webcolor.h; path = ../Classes/Webcolor.h; sourceTree = SOURCE_ROOT; };
		24CA8A14111161FD0084E2DE /* UIModule.m */ = {isa = PBXFileReference; fileEncoding = 4; lastKnownFileType = sourcecode.c.objc; name = UIModule.m; path = ../Classes/UIModule.m; sourceTree = SOURCE_ROOT; };
		24CA8A15111161FD0084E2DE /* UIModule.h */ = {isa = PBXFileReference; fileEncoding = 4; lastKnownFileType = sourcecode.c.h; name = UIModule.h; path = ../Classes/UIModule.h; sourceTree = SOURCE_ROOT; };
		24CA8A18111161FD0084E2DE /* TiViewProxy.m */ = {isa = PBXFileReference; fileEncoding = 4; lastKnownFileType = sourcecode.c.objc; name = TiViewProxy.m; path = ../Classes/TiViewProxy.m; sourceTree = SOURCE_ROOT; };
		24CA8A19111161FD0084E2DE /* TiViewProxy.h */ = {isa = PBXFileReference; fileEncoding = 4; lastKnownFileType = sourcecode.c.h; name = TiViewProxy.h; path = ../Classes/TiViewProxy.h; sourceTree = SOURCE_ROOT; };
		24CA8A20111161FD0084E2DE /* TiUtils.m */ = {isa = PBXFileReference; fileEncoding = 4; lastKnownFileType = sourcecode.c.objc; name = TiUtils.m; path = ../Classes/TiUtils.m; sourceTree = SOURCE_ROOT; };
		24CA8A21111161FD0084E2DE /* TiUtils.h */ = {isa = PBXFileReference; fileEncoding = 4; lastKnownFileType = sourcecode.c.h; name = TiUtils.h; path = ../Classes/TiUtils.h; sourceTree = SOURCE_ROOT; };
		24CA8A22111161FD0084E2DE /* TiUIWindowProxy.m */ = {isa = PBXFileReference; fileEncoding = 4; lastKnownFileType = sourcecode.c.objc; name = TiUIWindowProxy.m; path = ../Classes/TiUIWindowProxy.m; sourceTree = SOURCE_ROOT; };
		24CA8A23111161FD0084E2DE /* TiUIWindowProxy.h */ = {isa = PBXFileReference; fileEncoding = 4; lastKnownFileType = sourcecode.c.h; name = TiUIWindowProxy.h; path = ../Classes/TiUIWindowProxy.h; sourceTree = SOURCE_ROOT; };
		24CA8A24111161FD0084E2DE /* TiUIWindow.m */ = {isa = PBXFileReference; fileEncoding = 4; lastKnownFileType = sourcecode.c.objc; name = TiUIWindow.m; path = ../Classes/TiUIWindow.m; sourceTree = SOURCE_ROOT; };
		24CA8A25111161FD0084E2DE /* TiUIWindow.h */ = {isa = PBXFileReference; fileEncoding = 4; lastKnownFileType = sourcecode.c.h; name = TiUIWindow.h; path = ../Classes/TiUIWindow.h; sourceTree = SOURCE_ROOT; };
		24CA8A28111161FD0084E2DE /* TiUIWebViewProxy.m */ = {isa = PBXFileReference; fileEncoding = 4; lastKnownFileType = sourcecode.c.objc; name = TiUIWebViewProxy.m; path = ../Classes/TiUIWebViewProxy.m; sourceTree = SOURCE_ROOT; };
		24CA8A29111161FD0084E2DE /* TiUIWebViewProxy.h */ = {isa = PBXFileReference; fileEncoding = 4; lastKnownFileType = sourcecode.c.h; name = TiUIWebViewProxy.h; path = ../Classes/TiUIWebViewProxy.h; sourceTree = SOURCE_ROOT; };
		24CA8A2A111161FD0084E2DE /* TiUIViewProxy.m */ = {isa = PBXFileReference; fileEncoding = 4; lastKnownFileType = sourcecode.c.objc; name = TiUIViewProxy.m; path = ../Classes/TiUIViewProxy.m; sourceTree = SOURCE_ROOT; };
		24CA8A2B111161FD0084E2DE /* TiUIViewProxy.h */ = {isa = PBXFileReference; fileEncoding = 4; lastKnownFileType = sourcecode.c.h; name = TiUIViewProxy.h; path = ../Classes/TiUIViewProxy.h; sourceTree = SOURCE_ROOT; };
		24CA8A2C111161FD0084E2DE /* TiUIView.m */ = {isa = PBXFileReference; fileEncoding = 4; lastKnownFileType = sourcecode.c.objc; name = TiUIView.m; path = ../Classes/TiUIView.m; sourceTree = SOURCE_ROOT; };
		24CA8A2D111161FD0084E2DE /* TiUIView.h */ = {isa = PBXFileReference; fileEncoding = 4; lastKnownFileType = sourcecode.c.h; name = TiUIView.h; path = ../Classes/TiUIView.h; sourceTree = SOURCE_ROOT; };
		24CA8A32111161FD0084E2DE /* TiUITextFieldProxy.m */ = {isa = PBXFileReference; fileEncoding = 4; lastKnownFileType = sourcecode.c.objc; name = TiUITextFieldProxy.m; path = ../Classes/TiUITextFieldProxy.m; sourceTree = SOURCE_ROOT; };
		24CA8A33111161FD0084E2DE /* TiUITextFieldProxy.h */ = {isa = PBXFileReference; fileEncoding = 4; lastKnownFileType = sourcecode.c.h; name = TiUITextFieldProxy.h; path = ../Classes/TiUITextFieldProxy.h; sourceTree = SOURCE_ROOT; };
		24CA8A34111161FD0084E2DE /* TiUITextField.m */ = {isa = PBXFileReference; fileEncoding = 4; lastKnownFileType = sourcecode.c.objc; name = TiUITextField.m; path = ../Classes/TiUITextField.m; sourceTree = SOURCE_ROOT; };
		24CA8A35111161FD0084E2DE /* TiUITextField.h */ = {isa = PBXFileReference; fileEncoding = 4; lastKnownFileType = sourcecode.c.h; name = TiUITextField.h; path = ../Classes/TiUITextField.h; sourceTree = SOURCE_ROOT; };
		24CA8A36111161FD0084E2DE /* TiUITextAreaProxy.m */ = {isa = PBXFileReference; fileEncoding = 4; lastKnownFileType = sourcecode.c.objc; path = TiUITextAreaProxy.m; sourceTree = "<group>"; };
		24CA8A37111161FD0084E2DE /* TiUITextAreaProxy.h */ = {isa = PBXFileReference; fileEncoding = 4; lastKnownFileType = sourcecode.c.h; path = TiUITextAreaProxy.h; sourceTree = "<group>"; };
		24CA8A38111161FD0084E2DE /* TiUITextArea.m */ = {isa = PBXFileReference; fileEncoding = 4; lastKnownFileType = sourcecode.c.objc; path = TiUITextArea.m; sourceTree = "<group>"; };
		24CA8A39111161FD0084E2DE /* TiUITextArea.h */ = {isa = PBXFileReference; fileEncoding = 4; lastKnownFileType = sourcecode.c.h; path = TiUITextArea.h; sourceTree = "<group>"; };
		24CA8A3A111161FD0084E2DE /* TiUITabProxy.m */ = {isa = PBXFileReference; fileEncoding = 4; lastKnownFileType = sourcecode.c.objc; name = TiUITabProxy.m; path = ../Classes/TiUITabProxy.m; sourceTree = SOURCE_ROOT; };
		24CA8A3B111161FD0084E2DE /* TiUITabProxy.h */ = {isa = PBXFileReference; fileEncoding = 4; lastKnownFileType = sourcecode.c.h; name = TiUITabProxy.h; path = ../Classes/TiUITabProxy.h; sourceTree = SOURCE_ROOT; };
		24CA8A40111161FD0084E2DE /* TiUITableViewProxy.m */ = {isa = PBXFileReference; fileEncoding = 4; lastKnownFileType = sourcecode.c.objc; name = TiUITableViewProxy.m; path = ../Classes/TiUITableViewProxy.m; sourceTree = SOURCE_ROOT; };
		24CA8A41111161FD0084E2DE /* TiUITableViewProxy.h */ = {isa = PBXFileReference; fileEncoding = 4; lastKnownFileType = sourcecode.c.h; name = TiUITableViewProxy.h; path = ../Classes/TiUITableViewProxy.h; sourceTree = SOURCE_ROOT; };
		24CA8A48111161FD0084E2DE /* TiUITableView.m */ = {isa = PBXFileReference; fileEncoding = 4; lastKnownFileType = sourcecode.c.objc; name = TiUITableView.m; path = ../Classes/TiUITableView.m; sourceTree = SOURCE_ROOT; };
		24CA8A49111161FD0084E2DE /* TiUITableView.h */ = {isa = PBXFileReference; fileEncoding = 4; lastKnownFileType = sourcecode.c.h; name = TiUITableView.h; path = ../Classes/TiUITableView.h; sourceTree = SOURCE_ROOT; };
		24CA8A4A111161FD0084E2DE /* TiUITabGroupProxy.m */ = {isa = PBXFileReference; fileEncoding = 4; lastKnownFileType = sourcecode.c.objc; name = TiUITabGroupProxy.m; path = ../Classes/TiUITabGroupProxy.m; sourceTree = SOURCE_ROOT; };
		24CA8A4B111161FD0084E2DE /* TiUITabGroupProxy.h */ = {isa = PBXFileReference; fileEncoding = 4; lastKnownFileType = sourcecode.c.h; name = TiUITabGroupProxy.h; path = ../Classes/TiUITabGroupProxy.h; sourceTree = SOURCE_ROOT; };
		24CA8A4C111161FD0084E2DE /* TiUITabGroup.m */ = {isa = PBXFileReference; fileEncoding = 4; lastKnownFileType = sourcecode.c.objc; name = TiUITabGroup.m; path = ../Classes/TiUITabGroup.m; sourceTree = SOURCE_ROOT; };
		24CA8A4D111161FD0084E2DE /* TiUITabGroup.h */ = {isa = PBXFileReference; fileEncoding = 4; lastKnownFileType = sourcecode.c.h; name = TiUITabGroup.h; path = ../Classes/TiUITabGroup.h; sourceTree = SOURCE_ROOT; };
		24CA8A52111161FD0084E2DE /* TiUIiPhoneSystemIconProxy.m */ = {isa = PBXFileReference; fileEncoding = 4; lastKnownFileType = sourcecode.c.objc; name = TiUIiPhoneSystemIconProxy.m; path = ../Classes/TiUIiPhoneSystemIconProxy.m; sourceTree = SOURCE_ROOT; };
		24CA8A53111161FD0084E2DE /* TiUIiPhoneSystemIconProxy.h */ = {isa = PBXFileReference; fileEncoding = 4; lastKnownFileType = sourcecode.c.h; name = TiUIiPhoneSystemIconProxy.h; path = ../Classes/TiUIiPhoneSystemIconProxy.h; sourceTree = SOURCE_ROOT; };
		24CA8A54111161FD0084E2DE /* TiUIiPhoneSystemButtonStyleProxy.m */ = {isa = PBXFileReference; fileEncoding = 4; lastKnownFileType = sourcecode.c.objc; name = TiUIiPhoneSystemButtonStyleProxy.m; path = ../Classes/TiUIiPhoneSystemButtonStyleProxy.m; sourceTree = SOURCE_ROOT; };
		24CA8A55111161FD0084E2DE /* TiUIiPhoneSystemButtonStyleProxy.h */ = {isa = PBXFileReference; fileEncoding = 4; lastKnownFileType = sourcecode.c.h; name = TiUIiPhoneSystemButtonStyleProxy.h; path = ../Classes/TiUIiPhoneSystemButtonStyleProxy.h; sourceTree = SOURCE_ROOT; };
		24CA8A56111161FD0084E2DE /* TiUIiPhoneSystemButtonProxy.m */ = {isa = PBXFileReference; fileEncoding = 4; lastKnownFileType = sourcecode.c.objc; name = TiUIiPhoneSystemButtonProxy.m; path = ../Classes/TiUIiPhoneSystemButtonProxy.m; sourceTree = SOURCE_ROOT; };
		24CA8A57111161FD0084E2DE /* TiUIiPhoneSystemButtonProxy.h */ = {isa = PBXFileReference; fileEncoding = 4; lastKnownFileType = sourcecode.c.h; name = TiUIiPhoneSystemButtonProxy.h; path = ../Classes/TiUIiPhoneSystemButtonProxy.h; sourceTree = SOURCE_ROOT; };
		24CA8A58111161FD0084E2DE /* TiUISwitchProxy.m */ = {isa = PBXFileReference; fileEncoding = 4; lastKnownFileType = sourcecode.c.objc; name = TiUISwitchProxy.m; path = ../Classes/TiUISwitchProxy.m; sourceTree = SOURCE_ROOT; };
		24CA8A59111161FD0084E2DE /* TiUISwitchProxy.h */ = {isa = PBXFileReference; fileEncoding = 4; lastKnownFileType = sourcecode.c.h; name = TiUISwitchProxy.h; path = ../Classes/TiUISwitchProxy.h; sourceTree = SOURCE_ROOT; };
		24CA8A5A111161FD0084E2DE /* TiUISwitch.m */ = {isa = PBXFileReference; fileEncoding = 4; lastKnownFileType = sourcecode.c.objc; name = TiUISwitch.m; path = ../Classes/TiUISwitch.m; sourceTree = SOURCE_ROOT; };
		24CA8A5B111161FD0084E2DE /* TiUISwitch.h */ = {isa = PBXFileReference; fileEncoding = 4; lastKnownFileType = sourcecode.c.h; name = TiUISwitch.h; path = ../Classes/TiUISwitch.h; sourceTree = SOURCE_ROOT; };
		24CA8A5C111161FD0084E2DE /* TiUIiPhoneStatusBarProxy.m */ = {isa = PBXFileReference; fileEncoding = 4; lastKnownFileType = sourcecode.c.objc; name = TiUIiPhoneStatusBarProxy.m; path = ../Classes/TiUIiPhoneStatusBarProxy.m; sourceTree = SOURCE_ROOT; };
		24CA8A5D111161FD0084E2DE /* TiUIiPhoneStatusBarProxy.h */ = {isa = PBXFileReference; fileEncoding = 4; lastKnownFileType = sourcecode.c.h; name = TiUIiPhoneStatusBarProxy.h; path = ../Classes/TiUIiPhoneStatusBarProxy.h; sourceTree = SOURCE_ROOT; };
		24CA8A5E111161FD0084E2DE /* TiUISliderProxy.m */ = {isa = PBXFileReference; fileEncoding = 4; lastKnownFileType = sourcecode.c.objc; name = TiUISliderProxy.m; path = ../Classes/TiUISliderProxy.m; sourceTree = SOURCE_ROOT; };
		24CA8A5F111161FD0084E2DE /* TiUISliderProxy.h */ = {isa = PBXFileReference; fileEncoding = 4; lastKnownFileType = sourcecode.c.h; name = TiUISliderProxy.h; path = ../Classes/TiUISliderProxy.h; sourceTree = SOURCE_ROOT; };
		24CA8A60111161FD0084E2DE /* TiUISlider.m */ = {isa = PBXFileReference; fileEncoding = 4; lastKnownFileType = sourcecode.c.objc; name = TiUISlider.m; path = ../Classes/TiUISlider.m; sourceTree = SOURCE_ROOT; };
		24CA8A61111161FD0084E2DE /* TiUISlider.h */ = {isa = PBXFileReference; fileEncoding = 4; lastKnownFileType = sourcecode.c.h; name = TiUISlider.h; path = ../Classes/TiUISlider.h; sourceTree = SOURCE_ROOT; };
		24CA8A62111161FD0084E2DE /* TiUISearchBarProxy.m */ = {isa = PBXFileReference; fileEncoding = 4; lastKnownFileType = sourcecode.c.objc; name = TiUISearchBarProxy.m; path = ../Classes/TiUISearchBarProxy.m; sourceTree = SOURCE_ROOT; };
		24CA8A63111161FD0084E2DE /* TiUISearchBarProxy.h */ = {isa = PBXFileReference; fileEncoding = 4; lastKnownFileType = sourcecode.c.h; name = TiUISearchBarProxy.h; path = ../Classes/TiUISearchBarProxy.h; sourceTree = SOURCE_ROOT; };
		24CA8A64111161FD0084E2DE /* TiUISearchBar.m */ = {isa = PBXFileReference; fileEncoding = 4; lastKnownFileType = sourcecode.c.objc; name = TiUISearchBar.m; path = ../Classes/TiUISearchBar.m; sourceTree = SOURCE_ROOT; };
		24CA8A65111161FD0084E2DE /* TiUISearchBar.h */ = {isa = PBXFileReference; fileEncoding = 4; lastKnownFileType = sourcecode.c.h; name = TiUISearchBar.h; path = ../Classes/TiUISearchBar.h; sourceTree = SOURCE_ROOT; };
		24CA8A66111161FD0084E2DE /* TiUIiPhoneRowAnimationStyleProxy.m */ = {isa = PBXFileReference; fileEncoding = 4; lastKnownFileType = sourcecode.c.objc; name = TiUIiPhoneRowAnimationStyleProxy.m; path = ../Classes/TiUIiPhoneRowAnimationStyleProxy.m; sourceTree = SOURCE_ROOT; };
		24CA8A67111161FD0084E2DE /* TiUIiPhoneRowAnimationStyleProxy.h */ = {isa = PBXFileReference; fileEncoding = 4; lastKnownFileType = sourcecode.c.h; name = TiUIiPhoneRowAnimationStyleProxy.h; path = ../Classes/TiUIiPhoneRowAnimationStyleProxy.h; sourceTree = SOURCE_ROOT; };
		24CA8A68111161FD0084E2DE /* TiUIiPhoneProgressBarStyleProxy.m */ = {isa = PBXFileReference; fileEncoding = 4; lastKnownFileType = sourcecode.c.objc; name = TiUIiPhoneProgressBarStyleProxy.m; path = ../Classes/TiUIiPhoneProgressBarStyleProxy.m; sourceTree = SOURCE_ROOT; };
		24CA8A69111161FD0084E2DE /* TiUIiPhoneProgressBarStyleProxy.h */ = {isa = PBXFileReference; fileEncoding = 4; lastKnownFileType = sourcecode.c.h; name = TiUIiPhoneProgressBarStyleProxy.h; path = ../Classes/TiUIiPhoneProgressBarStyleProxy.h; sourceTree = SOURCE_ROOT; };
		24CA8A6A111161FD0084E2DE /* TiUIProgressBarProxy.m */ = {isa = PBXFileReference; fileEncoding = 4; lastKnownFileType = sourcecode.c.objc; name = TiUIProgressBarProxy.m; path = ../Classes/TiUIProgressBarProxy.m; sourceTree = SOURCE_ROOT; };
		24CA8A6B111161FD0084E2DE /* TiUIProgressBarProxy.h */ = {isa = PBXFileReference; fileEncoding = 4; lastKnownFileType = sourcecode.c.h; name = TiUIProgressBarProxy.h; path = ../Classes/TiUIProgressBarProxy.h; sourceTree = SOURCE_ROOT; };
		24CA8A6C111161FD0084E2DE /* TiUIProgressBar.m */ = {isa = PBXFileReference; fileEncoding = 4; lastKnownFileType = sourcecode.c.objc; name = TiUIProgressBar.m; path = ../Classes/TiUIProgressBar.m; sourceTree = SOURCE_ROOT; };
		24CA8A6D111161FD0084E2DE /* TiUIProgressBar.h */ = {isa = PBXFileReference; fileEncoding = 4; lastKnownFileType = sourcecode.c.h; name = TiUIProgressBar.h; path = ../Classes/TiUIProgressBar.h; sourceTree = SOURCE_ROOT; };
		24CA8A6E111161FD0084E2DE /* TiUIOptionDialogProxy.m */ = {isa = PBXFileReference; fileEncoding = 4; lastKnownFileType = sourcecode.c.objc; name = TiUIOptionDialogProxy.m; path = ../Classes/TiUIOptionDialogProxy.m; sourceTree = SOURCE_ROOT; };
		24CA8A6F111161FD0084E2DE /* TiUIOptionDialogProxy.h */ = {isa = PBXFileReference; fileEncoding = 4; lastKnownFileType = sourcecode.c.h; name = TiUIOptionDialogProxy.h; path = ../Classes/TiUIOptionDialogProxy.h; sourceTree = SOURCE_ROOT; };
		24CA8A70111161FD0084E2DE /* TiUINavBarButton.m */ = {isa = PBXFileReference; fileEncoding = 4; lastKnownFileType = sourcecode.c.objc; name = TiUINavBarButton.m; path = ../Classes/TiUINavBarButton.m; sourceTree = SOURCE_ROOT; };
		24CA8A71111161FD0084E2DE /* TiUINavBarButton.h */ = {isa = PBXFileReference; fileEncoding = 4; lastKnownFileType = sourcecode.c.h; name = TiUINavBarButton.h; path = ../Classes/TiUINavBarButton.h; sourceTree = SOURCE_ROOT; };
		24CA8A72111161FD0084E2DE /* TiUILabelProxy.m */ = {isa = PBXFileReference; fileEncoding = 4; lastKnownFileType = sourcecode.c.objc; name = TiUILabelProxy.m; path = ../Classes/TiUILabelProxy.m; sourceTree = SOURCE_ROOT; };
		24CA8A73111161FD0084E2DE /* TiUILabelProxy.h */ = {isa = PBXFileReference; fileEncoding = 4; lastKnownFileType = sourcecode.c.h; name = TiUILabelProxy.h; path = ../Classes/TiUILabelProxy.h; sourceTree = SOURCE_ROOT; };
		24CA8A74111161FD0084E2DE /* TiUILabel.m */ = {isa = PBXFileReference; fileEncoding = 4; lastKnownFileType = sourcecode.c.objc; name = TiUILabel.m; path = ../Classes/TiUILabel.m; sourceTree = SOURCE_ROOT; };
		24CA8A75111161FD0084E2DE /* TiUILabel.h */ = {isa = PBXFileReference; fileEncoding = 4; lastKnownFileType = sourcecode.c.h; name = TiUILabel.h; path = ../Classes/TiUILabel.h; sourceTree = SOURCE_ROOT; };
		24CA8A76111161FD0084E2DE /* TiUIiPhoneProxy.m */ = {isa = PBXFileReference; fileEncoding = 4; lastKnownFileType = sourcecode.c.objc; name = TiUIiPhoneProxy.m; path = ../Classes/TiUIiPhoneProxy.m; sourceTree = SOURCE_ROOT; };
		24CA8A77111161FD0084E2DE /* TiUIiPhoneProxy.h */ = {isa = PBXFileReference; fileEncoding = 4; lastKnownFileType = sourcecode.c.h; name = TiUIiPhoneProxy.h; path = ../Classes/TiUIiPhoneProxy.h; sourceTree = SOURCE_ROOT; };
		24CA8A78111161FD0084E2DE /* TiUIImageViewProxy.m */ = {isa = PBXFileReference; fileEncoding = 4; lastKnownFileType = sourcecode.c.objc; name = TiUIImageViewProxy.m; path = ../Classes/TiUIImageViewProxy.m; sourceTree = SOURCE_ROOT; };
		24CA8A79111161FD0084E2DE /* TiUIImageViewProxy.h */ = {isa = PBXFileReference; fileEncoding = 4; lastKnownFileType = sourcecode.c.h; name = TiUIImageViewProxy.h; path = ../Classes/TiUIImageViewProxy.h; sourceTree = SOURCE_ROOT; };
		24CA8A7A111161FD0084E2DE /* TiUIImageView.m */ = {isa = PBXFileReference; fileEncoding = 4; lastKnownFileType = sourcecode.c.objc; name = TiUIImageView.m; path = ../Classes/TiUIImageView.m; sourceTree = SOURCE_ROOT; };
		24CA8A7B111161FD0084E2DE /* TiUIImageView.h */ = {isa = PBXFileReference; fileEncoding = 4; lastKnownFileType = sourcecode.c.h; name = TiUIImageView.h; path = ../Classes/TiUIImageView.h; sourceTree = SOURCE_ROOT; };
		24CA8A82111161FD0084E2DE /* TiUIEmailDialogProxy.m */ = {isa = PBXFileReference; fileEncoding = 4; lastKnownFileType = sourcecode.c.objc; name = TiUIEmailDialogProxy.m; path = ../Classes/TiUIEmailDialogProxy.m; sourceTree = SOURCE_ROOT; };
		24CA8A83111161FD0084E2DE /* TiUIEmailDialogProxy.h */ = {isa = PBXFileReference; fileEncoding = 4; lastKnownFileType = sourcecode.c.h; name = TiUIEmailDialogProxy.h; path = ../Classes/TiUIEmailDialogProxy.h; sourceTree = SOURCE_ROOT; };
		24CA8A8A111161FD0084E2DE /* TiUICanvasViewProxy.m */ = {isa = PBXFileReference; fileEncoding = 4; lastKnownFileType = sourcecode.c.objc; name = TiUICanvasViewProxy.m; path = ../Classes/TiUICanvasViewProxy.m; sourceTree = SOURCE_ROOT; };
		24CA8A8B111161FD0084E2DE /* TiUICanvasViewProxy.h */ = {isa = PBXFileReference; fileEncoding = 4; lastKnownFileType = sourcecode.c.h; name = TiUICanvasViewProxy.h; path = ../Classes/TiUICanvasViewProxy.h; sourceTree = SOURCE_ROOT; };
		24CA8A8C111161FD0084E2DE /* TiUICanvasView.m */ = {isa = PBXFileReference; fileEncoding = 4; lastKnownFileType = sourcecode.c.objc; name = TiUICanvasView.m; path = ../Classes/TiUICanvasView.m; sourceTree = SOURCE_ROOT; };
		24CA8A8D111161FD0084E2DE /* TiUICanvasView.h */ = {isa = PBXFileReference; fileEncoding = 4; lastKnownFileType = sourcecode.c.h; name = TiUICanvasView.h; path = ../Classes/TiUICanvasView.h; sourceTree = SOURCE_ROOT; };
		24CA8A8E111161FD0084E2DE /* TiUIButtonProxy.m */ = {isa = PBXFileReference; fileEncoding = 4; lastKnownFileType = sourcecode.c.objc; name = TiUIButtonProxy.m; path = ../Classes/TiUIButtonProxy.m; sourceTree = SOURCE_ROOT; };
		24CA8A8F111161FD0084E2DE /* TiUIButtonProxy.h */ = {isa = PBXFileReference; fileEncoding = 4; lastKnownFileType = sourcecode.c.h; name = TiUIButtonProxy.h; path = ../Classes/TiUIButtonProxy.h; sourceTree = SOURCE_ROOT; };
		24CA8A90111161FD0084E2DE /* TiUIButtonBarProxy.m */ = {isa = PBXFileReference; fileEncoding = 4; lastKnownFileType = sourcecode.c.objc; name = TiUIButtonBarProxy.m; path = ../Classes/TiUIButtonBarProxy.m; sourceTree = SOURCE_ROOT; };
		24CA8A91111161FD0084E2DE /* TiUIButtonBarProxy.h */ = {isa = PBXFileReference; fileEncoding = 4; lastKnownFileType = sourcecode.c.h; name = TiUIButtonBarProxy.h; path = ../Classes/TiUIButtonBarProxy.h; sourceTree = SOURCE_ROOT; };
		24CA8A92111161FD0084E2DE /* TiUIButtonBar.m */ = {isa = PBXFileReference; fileEncoding = 4; lastKnownFileType = sourcecode.c.objc; name = TiUIButtonBar.m; path = ../Classes/TiUIButtonBar.m; sourceTree = SOURCE_ROOT; };
		24CA8A93111161FD0084E2DE /* TiUIButtonBar.h */ = {isa = PBXFileReference; fileEncoding = 4; lastKnownFileType = sourcecode.c.h; name = TiUIButtonBar.h; path = ../Classes/TiUIButtonBar.h; sourceTree = SOURCE_ROOT; };
		24CA8A94111161FD0084E2DE /* TiUIButton.m */ = {isa = PBXFileReference; fileEncoding = 4; lastKnownFileType = sourcecode.c.objc; name = TiUIButton.m; path = ../Classes/TiUIButton.m; sourceTree = SOURCE_ROOT; };
		24CA8A95111161FD0084E2DE /* TiUIButton.h */ = {isa = PBXFileReference; fileEncoding = 4; lastKnownFileType = sourcecode.c.h; name = TiUIButton.h; path = ../Classes/TiUIButton.h; sourceTree = SOURCE_ROOT; };
		24CA8A96111161FD0084E2DE /* TiUIiPhoneAnimationStyleProxy.m */ = {isa = PBXFileReference; fileEncoding = 4; lastKnownFileType = sourcecode.c.objc; name = TiUIiPhoneAnimationStyleProxy.m; path = ../Classes/TiUIiPhoneAnimationStyleProxy.m; sourceTree = SOURCE_ROOT; };
		24CA8A97111161FD0084E2DE /* TiUIiPhoneAnimationStyleProxy.h */ = {isa = PBXFileReference; fileEncoding = 4; lastKnownFileType = sourcecode.c.h; name = TiUIiPhoneAnimationStyleProxy.h; path = ../Classes/TiUIiPhoneAnimationStyleProxy.h; sourceTree = SOURCE_ROOT; };
		24CA8A98111161FD0084E2DE /* TiUIAlertDialogProxy.m */ = {isa = PBXFileReference; fileEncoding = 4; lastKnownFileType = sourcecode.c.objc; name = TiUIAlertDialogProxy.m; path = ../Classes/TiUIAlertDialogProxy.m; sourceTree = SOURCE_ROOT; };
		24CA8A99111161FD0084E2DE /* TiUIAlertDialogProxy.h */ = {isa = PBXFileReference; fileEncoding = 4; lastKnownFileType = sourcecode.c.h; name = TiUIAlertDialogProxy.h; path = ../Classes/TiUIAlertDialogProxy.h; sourceTree = SOURCE_ROOT; };
		24CA8A9A111161FD0084E2DE /* TiUIiPhoneActivityIndicatorStyleProxy.m */ = {isa = PBXFileReference; fileEncoding = 4; lastKnownFileType = sourcecode.c.objc; name = TiUIiPhoneActivityIndicatorStyleProxy.m; path = ../Classes/TiUIiPhoneActivityIndicatorStyleProxy.m; sourceTree = SOURCE_ROOT; };
		24CA8A9B111161FD0084E2DE /* TiUIiPhoneActivityIndicatorStyleProxy.h */ = {isa = PBXFileReference; fileEncoding = 4; lastKnownFileType = sourcecode.c.h; name = TiUIiPhoneActivityIndicatorStyleProxy.h; path = ../Classes/TiUIiPhoneActivityIndicatorStyleProxy.h; sourceTree = SOURCE_ROOT; };
		24CA8A9C111161FD0084E2DE /* TiUIActivityIndicatorProxy.m */ = {isa = PBXFileReference; fileEncoding = 4; lastKnownFileType = sourcecode.c.objc; name = TiUIActivityIndicatorProxy.m; path = ../Classes/TiUIActivityIndicatorProxy.m; sourceTree = SOURCE_ROOT; };
		24CA8A9D111161FD0084E2DE /* TiUIActivityIndicatorProxy.h */ = {isa = PBXFileReference; fileEncoding = 4; lastKnownFileType = sourcecode.c.h; name = TiUIActivityIndicatorProxy.h; path = ../Classes/TiUIActivityIndicatorProxy.h; sourceTree = SOURCE_ROOT; };
		24CA8A9E111161FD0084E2DE /* TiUIActivityIndicator.m */ = {isa = PBXFileReference; fileEncoding = 4; lastKnownFileType = sourcecode.c.objc; name = TiUIActivityIndicator.m; path = ../Classes/TiUIActivityIndicator.m; sourceTree = SOURCE_ROOT; };
		24CA8A9F111161FD0084E2DE /* TiUIActivityIndicator.h */ = {isa = PBXFileReference; fileEncoding = 4; lastKnownFileType = sourcecode.c.h; name = TiUIActivityIndicator.h; path = ../Classes/TiUIActivityIndicator.h; sourceTree = SOURCE_ROOT; };
		24CA8AAB111161FD0084E2DE /* TiTab.h */ = {isa = PBXFileReference; fileEncoding = 4; lastKnownFileType = sourcecode.c.h; name = TiTab.h; path = ../Classes/TiTab.h; sourceTree = SOURCE_ROOT; };
		24CA8AAC111161FD0084E2DE /* TiRect.m */ = {isa = PBXFileReference; fileEncoding = 4; lastKnownFileType = sourcecode.c.objc; name = TiRect.m; path = ../Classes/TiRect.m; sourceTree = SOURCE_ROOT; };
		24CA8AAD111161FD0084E2DE /* TiRect.h */ = {isa = PBXFileReference; fileEncoding = 4; lastKnownFileType = sourcecode.c.h; name = TiRect.h; path = ../Classes/TiRect.h; sourceTree = SOURCE_ROOT; };
		24CA8AB0111161FD0084E2DE /* TiProxy.m */ = {isa = PBXFileReference; fileEncoding = 4; lastKnownFileType = sourcecode.c.objc; name = TiProxy.m; path = ../Classes/TiProxy.m; sourceTree = SOURCE_ROOT; };
		24CA8AB1111161FD0084E2DE /* TiProxy.h */ = {isa = PBXFileReference; fileEncoding = 4; lastKnownFileType = sourcecode.c.h; name = TiProxy.h; path = ../Classes/TiProxy.h; sourceTree = SOURCE_ROOT; };
		24CA8AB2111161FD0084E2DE /* TiPoint.m */ = {isa = PBXFileReference; fileEncoding = 4; lastKnownFileType = sourcecode.c.objc; name = TiPoint.m; path = ../Classes/TiPoint.m; sourceTree = SOURCE_ROOT; };
		24CA8AB3111161FD0084E2DE /* TiPoint.h */ = {isa = PBXFileReference; fileEncoding = 4; lastKnownFileType = sourcecode.c.h; name = TiPoint.h; path = ../Classes/TiPoint.h; sourceTree = SOURCE_ROOT; };
		24CA8AB4111161FD0084E2DE /* TiNetworkHTTPClientResultProxy.m */ = {isa = PBXFileReference; fileEncoding = 4; lastKnownFileType = sourcecode.c.objc; name = TiNetworkHTTPClientResultProxy.m; path = ../Classes/TiNetworkHTTPClientResultProxy.m; sourceTree = SOURCE_ROOT; };
		24CA8AB5111161FD0084E2DE /* TiNetworkHTTPClientResultProxy.h */ = {isa = PBXFileReference; fileEncoding = 4; lastKnownFileType = sourcecode.c.h; name = TiNetworkHTTPClientResultProxy.h; path = ../Classes/TiNetworkHTTPClientResultProxy.h; sourceTree = SOURCE_ROOT; };
		24CA8AB6111161FD0084E2DE /* TiNetworkHTTPClientProxy.m */ = {isa = PBXFileReference; fileEncoding = 4; lastKnownFileType = sourcecode.c.objc; name = TiNetworkHTTPClientProxy.m; path = ../Classes/TiNetworkHTTPClientProxy.m; sourceTree = SOURCE_ROOT; };
		24CA8AB7111161FD0084E2DE /* TiNetworkHTTPClientProxy.h */ = {isa = PBXFileReference; fileEncoding = 4; lastKnownFileType = sourcecode.c.h; name = TiNetworkHTTPClientProxy.h; path = ../Classes/TiNetworkHTTPClientProxy.h; sourceTree = SOURCE_ROOT; };
		24CA8AB8111161FD0084E2DE /* TiModule.m */ = {isa = PBXFileReference; fileEncoding = 4; lastKnownFileType = sourcecode.c.objc; name = TiModule.m; path = ../Classes/TiModule.m; sourceTree = SOURCE_ROOT; };
		24CA8AB9111161FD0084E2DE /* TiModule.h */ = {isa = PBXFileReference; fileEncoding = 4; lastKnownFileType = sourcecode.c.h; name = TiModule.h; path = ../Classes/TiModule.h; sourceTree = SOURCE_ROOT; };
		24CA8ABA111161FD0084E2DE /* TiMediaVideoPlayerProxy.m */ = {isa = PBXFileReference; fileEncoding = 4; lastKnownFileType = sourcecode.c.objc; name = TiMediaVideoPlayerProxy.m; path = ../Classes/TiMediaVideoPlayerProxy.m; sourceTree = SOURCE_ROOT; };
		24CA8ABB111161FD0084E2DE /* TiMediaVideoPlayerProxy.h */ = {isa = PBXFileReference; fileEncoding = 4; lastKnownFileType = sourcecode.c.h; name = TiMediaVideoPlayerProxy.h; path = ../Classes/TiMediaVideoPlayerProxy.h; sourceTree = SOURCE_ROOT; };
		24CA8ABC111161FD0084E2DE /* TiMediaSoundProxy.m */ = {isa = PBXFileReference; fileEncoding = 4; lastKnownFileType = sourcecode.c.objc; name = TiMediaSoundProxy.m; path = ../Classes/TiMediaSoundProxy.m; sourceTree = SOURCE_ROOT; };
		24CA8ABD111161FD0084E2DE /* TiMediaSoundProxy.h */ = {isa = PBXFileReference; fileEncoding = 4; lastKnownFileType = sourcecode.c.h; name = TiMediaSoundProxy.h; path = ../Classes/TiMediaSoundProxy.h; sourceTree = SOURCE_ROOT; };
		24CA8ABE111161FD0084E2DE /* TiMediaAudioPlayerProxy.m */ = {isa = PBXFileReference; fileEncoding = 4; lastKnownFileType = sourcecode.c.objc; name = TiMediaAudioPlayerProxy.m; path = ../Classes/TiMediaAudioPlayerProxy.m; sourceTree = SOURCE_ROOT; };
		24CA8ABF111161FD0084E2DE /* TiMediaAudioPlayerProxy.h */ = {isa = PBXFileReference; fileEncoding = 4; lastKnownFileType = sourcecode.c.h; name = TiMediaAudioPlayerProxy.h; path = ../Classes/TiMediaAudioPlayerProxy.h; sourceTree = SOURCE_ROOT; };
		24CA8AC0111161FD0084E2DE /* TiMapViewProxy.m */ = {isa = PBXFileReference; fileEncoding = 4; lastKnownFileType = sourcecode.c.objc; name = TiMapViewProxy.m; path = ../Classes/TiMapViewProxy.m; sourceTree = SOURCE_ROOT; };
		24CA8AC1111161FD0084E2DE /* TiMapViewProxy.h */ = {isa = PBXFileReference; fileEncoding = 4; lastKnownFileType = sourcecode.c.h; name = TiMapViewProxy.h; path = ../Classes/TiMapViewProxy.h; sourceTree = SOURCE_ROOT; };
		24CA8AC2111161FD0084E2DE /* TiMapView.m */ = {isa = PBXFileReference; fileEncoding = 4; lastKnownFileType = sourcecode.c.objc; name = TiMapView.m; path = ../Classes/TiMapView.m; sourceTree = SOURCE_ROOT; };
		24CA8AC3111161FD0084E2DE /* TiMapView.h */ = {isa = PBXFileReference; fileEncoding = 4; lastKnownFileType = sourcecode.c.h; name = TiMapView.h; path = ../Classes/TiMapView.h; sourceTree = SOURCE_ROOT; };
		24CA8AC4111161FD0084E2DE /* TiMapAnnotationProxy.m */ = {isa = PBXFileReference; fileEncoding = 4; lastKnownFileType = sourcecode.c.objc; name = TiMapAnnotationProxy.m; path = ../Classes/TiMapAnnotationProxy.m; sourceTree = SOURCE_ROOT; };
		24CA8AC5111161FD0084E2DE /* TiMapAnnotationProxy.h */ = {isa = PBXFileReference; fileEncoding = 4; lastKnownFileType = sourcecode.c.h; name = TiMapAnnotationProxy.h; path = ../Classes/TiMapAnnotationProxy.h; sourceTree = SOURCE_ROOT; };
		24CA8AC6111161FD0084E2DE /* TiHost.m */ = {isa = PBXFileReference; fileEncoding = 4; lastKnownFileType = sourcecode.c.objc; name = TiHost.m; path = ../Classes/TiHost.m; sourceTree = SOURCE_ROOT; };
		24CA8AC7111161FD0084E2DE /* TiHost.h */ = {isa = PBXFileReference; fileEncoding = 4; lastKnownFileType = sourcecode.c.h; name = TiHost.h; path = ../Classes/TiHost.h; sourceTree = SOURCE_ROOT; };
		24CA8AC8111161FD0084E2DE /* TiFilesystemFileProxy.m */ = {isa = PBXFileReference; fileEncoding = 4; lastKnownFileType = sourcecode.c.objc; name = TiFilesystemFileProxy.m; path = ../Classes/TiFilesystemFileProxy.m; sourceTree = SOURCE_ROOT; };
		24CA8AC9111161FD0084E2DE /* TiFilesystemFileProxy.h */ = {isa = PBXFileReference; fileEncoding = 4; lastKnownFileType = sourcecode.c.h; name = TiFilesystemFileProxy.h; path = ../Classes/TiFilesystemFileProxy.h; sourceTree = SOURCE_ROOT; };
		24CA8AD0111161FD0084E2DE /* TiEvaluator.h */ = {isa = PBXFileReference; fileEncoding = 4; lastKnownFileType = sourcecode.c.h; name = TiEvaluator.h; path = ../Classes/TiEvaluator.h; sourceTree = SOURCE_ROOT; };
		24CA8AD1111161FD0084E2DE /* TiDimension.m */ = {isa = PBXFileReference; fileEncoding = 4; lastKnownFileType = sourcecode.c.objc; lineEnding = 0; name = TiDimension.m; path = ../Classes/TiDimension.m; sourceTree = SOURCE_ROOT; xcLanguageSpecificationIdentifier = xcode.lang.objc; };
		24CA8AD2111161FD0084E2DE /* TiDimension.h */ = {isa = PBXFileReference; fileEncoding = 4; lastKnownFileType = sourcecode.c.h; lineEnding = 0; name = TiDimension.h; path = ../Classes/TiDimension.h; sourceTree = SOURCE_ROOT; xcLanguageSpecificationIdentifier = xcode.lang.objcpp; };
		24CA8AD3111161FD0084E2DE /* TiDatabaseResultSetProxy.m */ = {isa = PBXFileReference; fileEncoding = 4; lastKnownFileType = sourcecode.c.objc; name = TiDatabaseResultSetProxy.m; path = ../Classes/TiDatabaseResultSetProxy.m; sourceTree = SOURCE_ROOT; };
		24CA8AD4111161FD0084E2DE /* TiDatabaseResultSetProxy.h */ = {isa = PBXFileReference; fileEncoding = 4; lastKnownFileType = sourcecode.c.h; name = TiDatabaseResultSetProxy.h; path = ../Classes/TiDatabaseResultSetProxy.h; sourceTree = SOURCE_ROOT; };
		24CA8AD5111161FD0084E2DE /* TiDatabaseProxy.m */ = {isa = PBXFileReference; fileEncoding = 4; lastKnownFileType = sourcecode.c.objc; name = TiDatabaseProxy.m; path = ../Classes/TiDatabaseProxy.m; sourceTree = SOURCE_ROOT; };
		24CA8AD6111161FD0084E2DE /* TiDatabaseProxy.h */ = {isa = PBXFileReference; fileEncoding = 4; lastKnownFileType = sourcecode.c.h; name = TiDatabaseProxy.h; path = ../Classes/TiDatabaseProxy.h; sourceTree = SOURCE_ROOT; };
		24CA8AD7111161FD0084E2DE /* TiController.h */ = {isa = PBXFileReference; fileEncoding = 4; lastKnownFileType = sourcecode.c.h; name = TiController.h; path = ../Classes/TiController.h; sourceTree = SOURCE_ROOT; };
		24CA8AD8111161FD0084E2DE /* TiContactsPerson.m */ = {isa = PBXFileReference; fileEncoding = 4; lastKnownFileType = sourcecode.c.objc; path = TiContactsPerson.m; sourceTree = "<group>"; };
		24CA8AD9111161FD0084E2DE /* TiContactsPerson.h */ = {isa = PBXFileReference; fileEncoding = 4; lastKnownFileType = sourcecode.c.h; path = TiContactsPerson.h; sourceTree = "<group>"; };
		24CA8ADA111161FE0084E2DE /* TiComplexValue.m */ = {isa = PBXFileReference; fileEncoding = 4; lastKnownFileType = sourcecode.c.objc; name = TiComplexValue.m; path = ../Classes/TiComplexValue.m; sourceTree = SOURCE_ROOT; };
		24CA8ADB111161FE0084E2DE /* TiComplexValue.h */ = {isa = PBXFileReference; fileEncoding = 4; lastKnownFileType = sourcecode.c.h; name = TiComplexValue.h; path = ../Classes/TiComplexValue.h; sourceTree = SOURCE_ROOT; };
		24CA8ADC111161FE0084E2DE /* TiColor.m */ = {isa = PBXFileReference; fileEncoding = 4; lastKnownFileType = sourcecode.c.objc; name = TiColor.m; path = ../Classes/TiColor.m; sourceTree = SOURCE_ROOT; };
		24CA8ADD111161FE0084E2DE /* TiColor.h */ = {isa = PBXFileReference; fileEncoding = 4; lastKnownFileType = sourcecode.c.h; name = TiColor.h; path = ../Classes/TiColor.h; sourceTree = SOURCE_ROOT; };
		24CA8ADE111161FE0084E2DE /* TiButtonUtil.m */ = {isa = PBXFileReference; fileEncoding = 4; lastKnownFileType = sourcecode.c.objc; name = TiButtonUtil.m; path = ../Classes/TiButtonUtil.m; sourceTree = SOURCE_ROOT; };
		24CA8ADF111161FE0084E2DE /* TiButtonUtil.h */ = {isa = PBXFileReference; fileEncoding = 4; lastKnownFileType = sourcecode.c.h; name = TiButtonUtil.h; path = ../Classes/TiButtonUtil.h; sourceTree = SOURCE_ROOT; };
		24CA8AE0111161FE0084E2DE /* TiBlob.m */ = {isa = PBXFileReference; fileEncoding = 4; lastKnownFileType = sourcecode.c.objc; name = TiBlob.m; path = ../Classes/TiBlob.m; sourceTree = SOURCE_ROOT; };
		24CA8AE1111161FE0084E2DE /* TiBlob.h */ = {isa = PBXFileReference; fileEncoding = 4; lastKnownFileType = sourcecode.c.h; name = TiBlob.h; path = ../Classes/TiBlob.h; sourceTree = SOURCE_ROOT; };
		24CA8AE2111161FE0084E2DE /* TiBase.m */ = {isa = PBXFileReference; fileEncoding = 4; lastKnownFileType = sourcecode.c.objc; name = TiBase.m; path = ../Classes/TiBase.m; sourceTree = SOURCE_ROOT; };
		24CA8AE3111161FE0084E2DE /* TiBase.h */ = {isa = PBXFileReference; fileEncoding = 4; lastKnownFileType = sourcecode.c.h; name = TiBase.h; path = ../Classes/TiBase.h; sourceTree = SOURCE_ROOT; };
		24CA8AE4111161FE0084E2DE /* TiAppPropertiesProxy.m */ = {isa = PBXFileReference; fileEncoding = 4; lastKnownFileType = sourcecode.c.objc; name = TiAppPropertiesProxy.m; path = ../Classes/TiAppPropertiesProxy.m; sourceTree = SOURCE_ROOT; };
		24CA8AE5111161FE0084E2DE /* TiAppPropertiesProxy.h */ = {isa = PBXFileReference; fileEncoding = 4; lastKnownFileType = sourcecode.c.h; name = TiAppPropertiesProxy.h; path = ../Classes/TiAppPropertiesProxy.h; sourceTree = SOURCE_ROOT; };
		24CA8AE6111161FE0084E2DE /* TiAnimation.m */ = {isa = PBXFileReference; fileEncoding = 4; lastKnownFileType = sourcecode.c.objc; name = TiAnimation.m; path = ../Classes/TiAnimation.m; sourceTree = SOURCE_ROOT; };
		24CA8AE7111161FE0084E2DE /* TiAnimation.h */ = {isa = PBXFileReference; fileEncoding = 4; lastKnownFileType = sourcecode.c.h; name = TiAnimation.h; path = ../Classes/TiAnimation.h; sourceTree = SOURCE_ROOT; };
		24CA8AE8111161FE0084E2DE /* TiAction.m */ = {isa = PBXFileReference; fileEncoding = 4; lastKnownFileType = sourcecode.c.objc; name = TiAction.m; path = ../Classes/TiAction.m; sourceTree = SOURCE_ROOT; };
		24CA8AE9111161FE0084E2DE /* TiAction.h */ = {isa = PBXFileReference; fileEncoding = 4; lastKnownFileType = sourcecode.c.h; name = TiAction.h; path = ../Classes/TiAction.h; sourceTree = SOURCE_ROOT; };
		24CA8AEC111161FE0084E2DE /* Ti2DMatrix.m */ = {isa = PBXFileReference; fileEncoding = 4; lastKnownFileType = sourcecode.c.objc; name = Ti2DMatrix.m; path = ../Classes/Ti2DMatrix.m; sourceTree = SOURCE_ROOT; };
		24CA8AED111161FE0084E2DE /* Ti2DMatrix.h */ = {isa = PBXFileReference; fileEncoding = 4; lastKnownFileType = sourcecode.c.h; name = Ti2DMatrix.h; path = ../Classes/Ti2DMatrix.h; sourceTree = SOURCE_ROOT; };
		24CA8AFA111161FE0084E2DE /* TiPlatformDisplayCaps.m */ = {isa = PBXFileReference; fileEncoding = 4; lastKnownFileType = sourcecode.c.objc; name = TiPlatformDisplayCaps.m; path = ../Classes/TiPlatformDisplayCaps.m; sourceTree = SOURCE_ROOT; };
		24CA8AFB111161FE0084E2DE /* TiPlatformDisplayCaps.h */ = {isa = PBXFileReference; fileEncoding = 4; lastKnownFileType = sourcecode.c.h; name = TiPlatformDisplayCaps.h; path = ../Classes/TiPlatformDisplayCaps.h; sourceTree = SOURCE_ROOT; };
		24CA8AFC111161FE0084E2DE /* PlatformModule.m */ = {isa = PBXFileReference; fileEncoding = 4; lastKnownFileType = sourcecode.c.objc; name = PlatformModule.m; path = ../Classes/PlatformModule.m; sourceTree = SOURCE_ROOT; };
		24CA8AFD111161FE0084E2DE /* PlatformModule.h */ = {isa = PBXFileReference; fileEncoding = 4; lastKnownFileType = sourcecode.c.h; name = PlatformModule.h; path = ../Classes/PlatformModule.h; sourceTree = SOURCE_ROOT; };
		24CA8AFE111161FE0084E2DE /* OperationQueue.m */ = {isa = PBXFileReference; fileEncoding = 4; lastKnownFileType = sourcecode.c.objc; name = OperationQueue.m; path = ../Classes/OperationQueue.m; sourceTree = SOURCE_ROOT; };
		24CA8AFF111161FE0084E2DE /* OperationQueue.h */ = {isa = PBXFileReference; fileEncoding = 4; lastKnownFileType = sourcecode.c.h; name = OperationQueue.h; path = ../Classes/OperationQueue.h; sourceTree = SOURCE_ROOT; };
		24CA8B00111161FE0084E2DE /* NetworkModule.m */ = {isa = PBXFileReference; fileEncoding = 4; lastKnownFileType = sourcecode.c.objc; name = NetworkModule.m; path = ../Classes/NetworkModule.m; sourceTree = SOURCE_ROOT; };
		24CA8B01111161FE0084E2DE /* NetworkModule.h */ = {isa = PBXFileReference; fileEncoding = 4; lastKnownFileType = sourcecode.c.h; name = NetworkModule.h; path = ../Classes/NetworkModule.h; sourceTree = SOURCE_ROOT; };
		24CA8B02111161FE0084E2DE /* Mimetypes.m */ = {isa = PBXFileReference; fileEncoding = 4; lastKnownFileType = sourcecode.c.objc; name = Mimetypes.m; path = ../Classes/Mimetypes.m; sourceTree = SOURCE_ROOT; };
		24CA8B03111161FE0084E2DE /* Mimetypes.h */ = {isa = PBXFileReference; fileEncoding = 4; lastKnownFileType = sourcecode.c.h; name = Mimetypes.h; path = ../Classes/Mimetypes.h; sourceTree = SOURCE_ROOT; };
		24CA8B04111161FE0084E2DE /* MediaModule.m */ = {isa = PBXFileReference; fileEncoding = 4; lastKnownFileType = sourcecode.c.objc; name = MediaModule.m; path = ../Classes/MediaModule.m; sourceTree = SOURCE_ROOT; };
		24CA8B05111161FE0084E2DE /* MediaModule.h */ = {isa = PBXFileReference; fileEncoding = 4; lastKnownFileType = sourcecode.c.h; name = MediaModule.h; path = ../Classes/MediaModule.h; sourceTree = SOURCE_ROOT; };
		24CA8B06111161FE0084E2DE /* MapModule.m */ = {isa = PBXFileReference; fileEncoding = 4; lastKnownFileType = sourcecode.c.objc; name = MapModule.m; path = ../Classes/MapModule.m; sourceTree = SOURCE_ROOT; };
		24CA8B07111161FE0084E2DE /* MapModule.h */ = {isa = PBXFileReference; fileEncoding = 4; lastKnownFileType = sourcecode.c.h; name = MapModule.h; path = ../Classes/MapModule.h; sourceTree = SOURCE_ROOT; };
		24CA8B0A111161FE0084E2DE /* LayoutConstraint.m */ = {isa = PBXFileReference; fileEncoding = 4; lastKnownFileType = sourcecode.c.objc; name = LayoutConstraint.m; path = ../Classes/LayoutConstraint.m; sourceTree = SOURCE_ROOT; };
		24CA8B0B111161FE0084E2DE /* LayoutConstraint.h */ = {isa = PBXFileReference; fileEncoding = 4; lastKnownFileType = sourcecode.c.h; name = LayoutConstraint.h; path = ../Classes/LayoutConstraint.h; sourceTree = SOURCE_ROOT; };
		24CA8B0C111161FE0084E2DE /* ImageLoader.m */ = {isa = PBXFileReference; fileEncoding = 4; lastKnownFileType = sourcecode.c.objc; name = ImageLoader.m; path = ../Classes/ImageLoader.m; sourceTree = SOURCE_ROOT; };
		24CA8B0D111161FE0084E2DE /* ImageLoader.h */ = {isa = PBXFileReference; fileEncoding = 4; lastKnownFileType = sourcecode.c.h; name = ImageLoader.h; path = ../Classes/ImageLoader.h; sourceTree = SOURCE_ROOT; };
		24CA8B0E111161FE0084E2DE /* GestureModule.m */ = {isa = PBXFileReference; fileEncoding = 4; lastKnownFileType = sourcecode.c.objc; name = GestureModule.m; path = ../Classes/GestureModule.m; sourceTree = SOURCE_ROOT; };
		24CA8B0F111161FE0084E2DE /* GestureModule.h */ = {isa = PBXFileReference; fileEncoding = 4; lastKnownFileType = sourcecode.c.h; name = GestureModule.h; path = ../Classes/GestureModule.h; sourceTree = SOURCE_ROOT; };
		24CA8B11111161FE0084E2DE /* GeolocationModule.h */ = {isa = PBXFileReference; fileEncoding = 4; lastKnownFileType = sourcecode.c.h; name = GeolocationModule.h; path = ../Classes/GeolocationModule.h; sourceTree = SOURCE_ROOT; };
		24CA8B12111161FE0084E2DE /* FilesystemModule.m */ = {isa = PBXFileReference; fileEncoding = 4; lastKnownFileType = sourcecode.c.objc; name = FilesystemModule.m; path = ../Classes/FilesystemModule.m; sourceTree = SOURCE_ROOT; };
		24CA8B13111161FE0084E2DE /* FilesystemModule.h */ = {isa = PBXFileReference; fileEncoding = 4; lastKnownFileType = sourcecode.c.h; name = FilesystemModule.h; path = ../Classes/FilesystemModule.h; sourceTree = SOURCE_ROOT; };
		24CA8B35111161FE0084E2DE /* DatabaseModule.m */ = {isa = PBXFileReference; fileEncoding = 4; lastKnownFileType = sourcecode.c.objc; name = DatabaseModule.m; path = ../Classes/DatabaseModule.m; sourceTree = SOURCE_ROOT; };
		24CA8B36111161FE0084E2DE /* DatabaseModule.h */ = {isa = PBXFileReference; fileEncoding = 4; lastKnownFileType = sourcecode.c.h; name = DatabaseModule.h; path = ../Classes/DatabaseModule.h; sourceTree = SOURCE_ROOT; };
		24CA8B37111161FE0084E2DE /* ContactsModule.m */ = {isa = PBXFileReference; fileEncoding = 4; lastKnownFileType = sourcecode.c.objc; name = ContactsModule.m; path = ../Classes/ContactsModule.m; sourceTree = SOURCE_ROOT; };
		24CA8B38111161FE0084E2DE /* ContactsModule.h */ = {isa = PBXFileReference; fileEncoding = 4; lastKnownFileType = sourcecode.c.h; name = ContactsModule.h; path = ../Classes/ContactsModule.h; sourceTree = SOURCE_ROOT; };
		24CA8B39111161FE0084E2DE /* TiUITableViewRowProxy.m */ = {isa = PBXFileReference; fileEncoding = 4; lastKnownFileType = sourcecode.c.objc; path = TiUITableViewRowProxy.m; sourceTree = "<group>"; };
		24CA8B3A111161FE0084E2DE /* TiUITableViewRowProxy.h */ = {isa = PBXFileReference; fileEncoding = 4; lastKnownFileType = sourcecode.c.h; path = TiUITableViewRowProxy.h; sourceTree = "<group>"; };
		24CA8B3B111161FE0084E2DE /* Bridge.m */ = {isa = PBXFileReference; fileEncoding = 4; lastKnownFileType = sourcecode.c.objc; name = Bridge.m; path = ../Classes/Bridge.m; sourceTree = SOURCE_ROOT; };
		24CA8B3C111161FE0084E2DE /* Bridge.h */ = {isa = PBXFileReference; fileEncoding = 4; lastKnownFileType = sourcecode.c.h; name = Bridge.h; path = ../Classes/Bridge.h; sourceTree = SOURCE_ROOT; };
		24CA8B56111161FE0084E2DE /* AppModule.m */ = {isa = PBXFileReference; fileEncoding = 4; lastKnownFileType = sourcecode.c.objc; name = AppModule.m; path = ../Classes/AppModule.m; sourceTree = SOURCE_ROOT; };
		24CA8B57111161FE0084E2DE /* AppModule.h */ = {isa = PBXFileReference; fileEncoding = 4; lastKnownFileType = sourcecode.c.h; name = AppModule.h; path = ../Classes/AppModule.h; sourceTree = SOURCE_ROOT; };
		24CA8B58111161FE0084E2DE /* APIModule.m */ = {isa = PBXFileReference; fileEncoding = 4; lastKnownFileType = sourcecode.c.objc; name = APIModule.m; path = ../Classes/APIModule.m; sourceTree = SOURCE_ROOT; };
		24CA8B59111161FE0084E2DE /* APIModule.h */ = {isa = PBXFileReference; fileEncoding = 4; lastKnownFileType = sourcecode.c.h; name = APIModule.h; path = ../Classes/APIModule.h; sourceTree = SOURCE_ROOT; };
		24CA8B5B111161FE0084E2DE /* AnalyticsModule.h */ = {isa = PBXFileReference; fileEncoding = 4; lastKnownFileType = sourcecode.c.h; name = AnalyticsModule.h; path = ../Classes/AnalyticsModule.h; sourceTree = SOURCE_ROOT; };
		24CA8B64111161FE0084E2DE /* AccelerometerModule.m */ = {isa = PBXFileReference; fileEncoding = 4; lastKnownFileType = sourcecode.c.objc; name = AccelerometerModule.m; path = ../Classes/AccelerometerModule.m; sourceTree = SOURCE_ROOT; };
		24CA8B65111161FE0084E2DE /* AccelerometerModule.h */ = {isa = PBXFileReference; fileEncoding = 4; lastKnownFileType = sourcecode.c.h; name = AccelerometerModule.h; path = ../Classes/AccelerometerModule.h; sourceTree = SOURCE_ROOT; };
		24CA8C75111167B60084E2DE /* AddressBook.framework */ = {isa = PBXFileReference; lastKnownFileType = wrapper.framework; name = AddressBook.framework; path = System/Library/Frameworks/AddressBook.framework; sourceTree = SDKROOT; };
		24CA8C77111167B60084E2DE /* AddressBookUI.framework */ = {isa = PBXFileReference; lastKnownFileType = wrapper.framework; name = AddressBookUI.framework; path = System/Library/Frameworks/AddressBookUI.framework; sourceTree = SDKROOT; };
		24CA8C7B111167B60084E2DE /* CFNetwork.framework */ = {isa = PBXFileReference; lastKnownFileType = wrapper.framework; name = CFNetwork.framework; path = System/Library/Frameworks/CFNetwork.framework; sourceTree = SDKROOT; };
		24CA8C7D111167B60084E2DE /* CoreLocation.framework */ = {isa = PBXFileReference; lastKnownFileType = wrapper.framework; name = CoreLocation.framework; path = System/Library/Frameworks/CoreLocation.framework; sourceTree = SDKROOT; };
		24CA8C7F111167B60084E2DE /* MapKit.framework */ = {isa = PBXFileReference; lastKnownFileType = wrapper.framework; name = MapKit.framework; path = System/Library/Frameworks/MapKit.framework; sourceTree = SDKROOT; };
		24CA8C81111167B60084E2DE /* MessageUI.framework */ = {isa = PBXFileReference; lastKnownFileType = wrapper.framework; name = MessageUI.framework; path = System/Library/Frameworks/MessageUI.framework; sourceTree = SDKROOT; };
		24CA8C83111167B60084E2DE /* MobileCoreServices.framework */ = {isa = PBXFileReference; lastKnownFileType = wrapper.framework; name = MobileCoreServices.framework; path = System/Library/Frameworks/MobileCoreServices.framework; sourceTree = SDKROOT; };
		24CA8C85111167B60084E2DE /* OpenGLES.framework */ = {isa = PBXFileReference; lastKnownFileType = wrapper.framework; name = OpenGLES.framework; path = System/Library/Frameworks/OpenGLES.framework; sourceTree = SDKROOT; };
		24CA8C87111167B60084E2DE /* QuartzCore.framework */ = {isa = PBXFileReference; lastKnownFileType = wrapper.framework; name = QuartzCore.framework; path = System/Library/Frameworks/QuartzCore.framework; sourceTree = SDKROOT; };
		24CA8C89111167B60084E2DE /* SystemConfiguration.framework */ = {isa = PBXFileReference; lastKnownFileType = wrapper.framework; name = SystemConfiguration.framework; path = System/Library/Frameworks/SystemConfiguration.framework; sourceTree = SDKROOT; };
		24CA8C8D111167B60084E2DE /* libsqlite3.dylib */ = {isa = PBXFileReference; lastKnownFileType = "compiled.mach-o.dylib"; name = libsqlite3.dylib; path = usr/lib/libsqlite3.dylib; sourceTree = SDKROOT; };
		24CA8C8F111167B60084E2DE /* libz.dylib */ = {isa = PBXFileReference; lastKnownFileType = "compiled.mach-o.dylib"; name = libz.dylib; path = usr/lib/libz.dylib; sourceTree = SDKROOT; };
		24CA8CEC1111689B0084E2DE /* AudioToolbox.framework */ = {isa = PBXFileReference; lastKnownFileType = wrapper.framework; name = AudioToolbox.framework; path = System/Library/Frameworks/AudioToolbox.framework; sourceTree = SDKROOT; };
		24CA8CF3111168AE0084E2DE /* MediaPlayer.framework */ = {isa = PBXFileReference; lastKnownFileType = wrapper.framework; name = MediaPlayer.framework; path = System/Library/Frameworks/MediaPlayer.framework; sourceTree = SDKROOT; };
		24CA8CFA111168C30084E2DE /* AVFoundation.framework */ = {isa = PBXFileReference; lastKnownFileType = wrapper.framework; name = AVFoundation.framework; path = System/Library/Frameworks/AVFoundation.framework; sourceTree = SDKROOT; };
		24CA916411116F870084E2DE /* Titanium.plist */ = {isa = PBXFileReference; fileEncoding = 4; lastKnownFileType = text.plist.xml; path = Titanium.plist; sourceTree = "<group>"; };
		24D06FDF11D0211100F615D8 /* TiUIiOSAdViewProxy.h */ = {isa = PBXFileReference; fileEncoding = 4; lastKnownFileType = sourcecode.c.h; lineEnding = 0; path = TiUIiOSAdViewProxy.h; sourceTree = "<group>"; xcLanguageSpecificationIdentifier = xcode.lang.objcpp; };
		24D06FE011D0211100F615D8 /* TiUIiOSAdViewProxy.m */ = {isa = PBXFileReference; fileEncoding = 4; lastKnownFileType = sourcecode.c.objc; lineEnding = 0; path = TiUIiOSAdViewProxy.m; sourceTree = "<group>"; xcLanguageSpecificationIdentifier = xcode.lang.objc; };
		24D06FE611D0219B00F615D8 /* TiUIiOSAdView.h */ = {isa = PBXFileReference; fileEncoding = 4; lastKnownFileType = sourcecode.c.h; lineEnding = 0; path = TiUIiOSAdView.h; sourceTree = "<group>"; xcLanguageSpecificationIdentifier = xcode.lang.objcpp; };
		24D06FE711D0219B00F615D8 /* TiUIiOSAdView.m */ = {isa = PBXFileReference; fileEncoding = 4; lastKnownFileType = sourcecode.c.objc; lineEnding = 0; path = TiUIiOSAdView.m; sourceTree = "<group>"; xcLanguageSpecificationIdentifier = xcode.lang.objc; };
		24D0700411D0253D00F615D8 /* TiUIiOSProxy.h */ = {isa = PBXFileReference; fileEncoding = 4; lastKnownFileType = sourcecode.c.h; lineEnding = 0; path = TiUIiOSProxy.h; sourceTree = "<group>"; xcLanguageSpecificationIdentifier = xcode.lang.objcpp; };
		24D0700511D0253D00F615D8 /* TiUIiOSProxy.m */ = {isa = PBXFileReference; fileEncoding = 4; lastKnownFileType = sourcecode.c.objc; lineEnding = 0; path = TiUIiOSProxy.m; sourceTree = "<group>"; xcLanguageSpecificationIdentifier = xcode.lang.objc; };
		24D5C75811E6364F00F097E2 /* libtiverify.a */ = {isa = PBXFileReference; lastKnownFileType = archive.ar; name = libtiverify.a; path = ../lib/libtiverify.a; sourceTree = SOURCE_ROOT; };
		24D8E4B1119B9D8A00F8CAA6 /* Titanium.app */ = {isa = PBXFileReference; explicitFileType = wrapper.application; includeInIndex = 0; path = Titanium.app; sourceTree = BUILT_PRODUCTS_DIR; };
		24DD042A116A6C58006FD6E1 /* TiToolbar.h */ = {isa = PBXFileReference; fileEncoding = 4; lastKnownFileType = sourcecode.c.h; path = TiToolbar.h; sourceTree = "<group>"; };
		24DD0455116A6F02006FD6E1 /* TiTabGroup.h */ = {isa = PBXFileReference; fileEncoding = 4; lastKnownFileType = sourcecode.c.h; path = TiTabGroup.h; sourceTree = "<group>"; };
		24DD0977116D8E07006FD6E1 /* TiToolbarButton.h */ = {isa = PBXFileReference; fileEncoding = 4; lastKnownFileType = sourcecode.c.h; path = TiToolbarButton.h; sourceTree = "<group>"; };
		24DEDAC3112371A500398D86 /* XMLModule.h */ = {isa = PBXFileReference; fileEncoding = 4; lastKnownFileType = sourcecode.c.h; path = XMLModule.h; sourceTree = "<group>"; };
		24DEDAC4112371A500398D86 /* XMLModule.m */ = {isa = PBXFileReference; fileEncoding = 4; lastKnownFileType = sourcecode.c.objc; path = XMLModule.m; sourceTree = "<group>"; };
		24E25CBF112A698C0083D43D /* AQRecorder.h */ = {isa = PBXFileReference; fileEncoding = 4; lastKnownFileType = sourcecode.c.h; name = AQRecorder.h; path = ../Classes/AQRecorder.h; sourceTree = SOURCE_ROOT; };
		24E25CC0112A698C0083D43D /* AQRecorder.mm */ = {isa = PBXFileReference; fileEncoding = 4; lastKnownFileType = sourcecode.cpp.objcpp; name = AQRecorder.mm; path = ../Classes/AQRecorder.mm; sourceTree = SOURCE_ROOT; };
		24E25CC1112A698C0083D43D /* SCListener.h */ = {isa = PBXFileReference; fileEncoding = 4; lastKnownFileType = sourcecode.c.h; name = SCListener.h; path = ../Classes/SCListener.h; sourceTree = SOURCE_ROOT; };
		24E25CC2112A698C0083D43D /* SCListener.m */ = {isa = PBXFileReference; fileEncoding = 4; lastKnownFileType = sourcecode.c.objc; name = SCListener.m; path = ../Classes/SCListener.m; sourceTree = SOURCE_ROOT; };
		24E50CF21160569B00AF54AF /* TiUIiPadSplitWindowButtonProxy.h */ = {isa = PBXFileReference; fileEncoding = 4; lastKnownFileType = sourcecode.c.h; path = TiUIiPadSplitWindowButtonProxy.h; sourceTree = "<group>"; };
		24E50CF31160569B00AF54AF /* TiUIiPadSplitWindowButtonProxy.m */ = {isa = PBXFileReference; fileEncoding = 4; lastKnownFileType = sourcecode.c.objc; path = TiUIiPadSplitWindowButtonProxy.m; sourceTree = "<group>"; };
		24E50E051160666300AF54AF /* LauncherButton.h */ = {isa = PBXFileReference; fileEncoding = 4; lastKnownFileType = sourcecode.c.h; path = LauncherButton.h; sourceTree = "<group>"; };
		24E50E061160666300AF54AF /* LauncherButton.m */ = {isa = PBXFileReference; fileEncoding = 4; lastKnownFileType = sourcecode.c.objc; path = LauncherButton.m; sourceTree = "<group>"; };
		24E50E071160666300AF54AF /* LauncherItem.h */ = {isa = PBXFileReference; fileEncoding = 4; lastKnownFileType = sourcecode.c.h; path = LauncherItem.h; sourceTree = "<group>"; };
		24E50E081160666300AF54AF /* LauncherItem.m */ = {isa = PBXFileReference; fileEncoding = 4; lastKnownFileType = sourcecode.c.objc; path = LauncherItem.m; sourceTree = "<group>"; };
		24E50E091160666300AF54AF /* LauncherView.h */ = {isa = PBXFileReference; fileEncoding = 4; lastKnownFileType = sourcecode.c.h; path = LauncherView.h; sourceTree = "<group>"; };
		24E50E0A1160666300AF54AF /* LauncherView.m */ = {isa = PBXFileReference; fileEncoding = 4; lastKnownFileType = sourcecode.c.objc; path = LauncherView.m; sourceTree = "<group>"; };
		24E50E20116066A800AF54AF /* TiUIDashboardViewProxy.h */ = {isa = PBXFileReference; fileEncoding = 4; lastKnownFileType = sourcecode.c.h; path = TiUIDashboardViewProxy.h; sourceTree = "<group>"; };
		24E50E21116066A800AF54AF /* TiUIDashboardViewProxy.m */ = {isa = PBXFileReference; fileEncoding = 4; lastKnownFileType = sourcecode.c.objc; path = TiUIDashboardViewProxy.m; sourceTree = "<group>"; };
		24E50E29116066B400AF54AF /* TiUIDashboardView.h */ = {isa = PBXFileReference; fileEncoding = 4; lastKnownFileType = sourcecode.c.h; path = TiUIDashboardView.h; sourceTree = "<group>"; };
		24E50E2A116066B400AF54AF /* TiUIDashboardView.m */ = {isa = PBXFileReference; fileEncoding = 4; lastKnownFileType = sourcecode.c.objc; path = TiUIDashboardView.m; sourceTree = "<group>"; };
		24E50F8A1160792D00AF54AF /* TiUIDashboardItemProxy.h */ = {isa = PBXFileReference; fileEncoding = 4; lastKnownFileType = sourcecode.c.h; path = TiUIDashboardItemProxy.h; sourceTree = "<group>"; };
		24E50F8B1160792D00AF54AF /* TiUIDashboardItemProxy.m */ = {isa = PBXFileReference; fileEncoding = 4; lastKnownFileType = sourcecode.c.objc; path = TiUIDashboardItemProxy.m; sourceTree = "<group>"; };
		24EB02BF111BF827001DC2D1 /* TiUIWebView.h */ = {isa = PBXFileReference; fileEncoding = 4; lastKnownFileType = sourcecode.c.h; path = TiUIWebView.h; sourceTree = "<group>"; };
		24EB02C0111BF827001DC2D1 /* TiUIWebView.m */ = {isa = PBXFileReference; fileEncoding = 4; lastKnownFileType = sourcecode.c.objc; path = TiUIWebView.m; sourceTree = "<group>"; };
		24EB06EC111D03F9001DC2D1 /* bridge.txt */ = {isa = PBXFileReference; fileEncoding = 4; lastKnownFileType = text; path = bridge.txt; sourceTree = "<group>"; };
		24EB07D2111D4264001DC2D1 /* TiDOMDocumentProxy.h */ = {isa = PBXFileReference; fileEncoding = 4; lastKnownFileType = sourcecode.c.h; path = TiDOMDocumentProxy.h; sourceTree = "<group>"; };
		24EB07D3111D4264001DC2D1 /* TiDOMDocumentProxy.m */ = {isa = PBXFileReference; fileEncoding = 4; lastKnownFileType = sourcecode.c.objc; path = TiDOMDocumentProxy.m; sourceTree = "<group>"; };
		24EB07DE111D43AE001DC2D1 /* GDataXMLNode.h */ = {isa = PBXFileReference; fileEncoding = 4; lastKnownFileType = sourcecode.c.h; path = GDataXMLNode.h; sourceTree = "<group>"; };
		24EB07DF111D43AE001DC2D1 /* GDataXMLNode.m */ = {isa = PBXFileReference; fileEncoding = 4; lastKnownFileType = sourcecode.c.objc; path = GDataXMLNode.m; sourceTree = "<group>"; };
		24EB0807111D4654001DC2D1 /* TiDOMNodeProxy.h */ = {isa = PBXFileReference; fileEncoding = 4; lastKnownFileType = sourcecode.c.h; path = TiDOMNodeProxy.h; sourceTree = "<group>"; };
		24EB0808111D4654001DC2D1 /* TiDOMNodeProxy.m */ = {isa = PBXFileReference; fileEncoding = 4; lastKnownFileType = sourcecode.c.objc; path = TiDOMNodeProxy.m; sourceTree = "<group>"; };
		24EB080D111D46C0001DC2D1 /* TiDOMElementProxy.h */ = {isa = PBXFileReference; fileEncoding = 4; lastKnownFileType = sourcecode.c.h; path = TiDOMElementProxy.h; sourceTree = "<group>"; };
		24EB080E111D46C0001DC2D1 /* TiDOMElementProxy.m */ = {isa = PBXFileReference; fileEncoding = 4; lastKnownFileType = sourcecode.c.objc; path = TiDOMElementProxy.m; sourceTree = "<group>"; };
		24EB0827111D4BEB001DC2D1 /* TiDOMNamedNodeMapProxy.h */ = {isa = PBXFileReference; fileEncoding = 4; lastKnownFileType = sourcecode.c.h; path = TiDOMNamedNodeMapProxy.h; sourceTree = "<group>"; };
		24EB0828111D4BEB001DC2D1 /* TiDOMNamedNodeMapProxy.m */ = {isa = PBXFileReference; fileEncoding = 4; lastKnownFileType = sourcecode.c.objc; path = TiDOMNamedNodeMapProxy.m; sourceTree = "<group>"; };
		24EB0841111D500E001DC2D1 /* TiDOMNodeListProxy.h */ = {isa = PBXFileReference; fileEncoding = 4; lastKnownFileType = sourcecode.c.h; path = TiDOMNodeListProxy.h; sourceTree = "<group>"; };
		24EB0842111D500E001DC2D1 /* TiDOMNodeListProxy.m */ = {isa = PBXFileReference; fileEncoding = 4; lastKnownFileType = sourcecode.c.objc; path = TiDOMNodeListProxy.m; sourceTree = "<group>"; };
		24EB085B111D51D9001DC2D1 /* TiDOMAttrProxy.h */ = {isa = PBXFileReference; fileEncoding = 4; lastKnownFileType = sourcecode.c.h; path = TiDOMAttrProxy.h; sourceTree = "<group>"; };
		24EB085C111D51D9001DC2D1 /* TiDOMAttrProxy.m */ = {isa = PBXFileReference; fileEncoding = 4; lastKnownFileType = sourcecode.c.objc; path = TiDOMAttrProxy.m; sourceTree = "<group>"; };
		24EB0A57111E1BAE001DC2D1 /* libxml2.dylib */ = {isa = PBXFileReference; lastKnownFileType = "compiled.mach-o.dylib"; name = libxml2.dylib; path = usr/lib/libxml2.dylib; sourceTree = SDKROOT; };
		24EB0B72111E7EE8001DC2D1 /* NSData+Additions.h */ = {isa = PBXFileReference; fileEncoding = 4; lastKnownFileType = sourcecode.c.h; name = "NSData+Additions.h"; path = "../Classes/NSData+Additions.h"; sourceTree = SOURCE_ROOT; };
		24EB0BA8111F7959001DC2D1 /* TiMapPinAnnotationView.h */ = {isa = PBXFileReference; fileEncoding = 4; lastKnownFileType = sourcecode.c.h; path = TiMapPinAnnotationView.h; sourceTree = "<group>"; };
		24EB0BA9111F7959001DC2D1 /* TiMapPinAnnotationView.m */ = {isa = PBXFileReference; fileEncoding = 4; lastKnownFileType = sourcecode.c.objc; path = TiMapPinAnnotationView.m; sourceTree = "<group>"; };
		24F1584411D72A23000DD736 /* TiMapImageAnnotationView.h */ = {isa = PBXFileReference; fileEncoding = 4; lastKnownFileType = sourcecode.c.h; path = TiMapImageAnnotationView.h; sourceTree = "<group>"; };
		24F1584511D72A23000DD736 /* TiMapImageAnnotationView.m */ = {isa = PBXFileReference; fileEncoding = 4; lastKnownFileType = sourcecode.c.objc; path = TiMapImageAnnotationView.m; sourceTree = "<group>"; };
		24F29E2C12209C920099351D /* TiStylesheet.h */ = {isa = PBXFileReference; fileEncoding = 4; lastKnownFileType = sourcecode.c.h; path = TiStylesheet.h; sourceTree = "<group>"; };
		24F29E2D12209C920099351D /* TiStylesheet.m */ = {isa = PBXFileReference; fileEncoding = 4; lastKnownFileType = sourcecode.c.objc; path = TiStylesheet.m; sourceTree = "<group>"; };
		24F29E6E1220CE0A0099351D /* TiLocale.h */ = {isa = PBXFileReference; fileEncoding = 4; lastKnownFileType = sourcecode.c.h; path = TiLocale.h; sourceTree = "<group>"; };
		24F29E6F1220CE0A0099351D /* TiLocale.m */ = {isa = PBXFileReference; fileEncoding = 4; lastKnownFileType = sourcecode.c.objc; path = TiLocale.m; sourceTree = "<group>"; };
		24F29F80122105C70099351D /* LocaleModule.m */ = {isa = PBXFileReference; fileEncoding = 4; lastKnownFileType = sourcecode.c.objc; path = LocaleModule.m; sourceTree = "<group>"; };
		24F29F81122105C70099351D /* LocaleModule.h */ = {isa = PBXFileReference; fileEncoding = 4; lastKnownFileType = sourcecode.c.h; path = LocaleModule.h; sourceTree = "<group>"; };
		24F5AEB2111F9DE9005C9199 /* TiFile.h */ = {isa = PBXFileReference; fileEncoding = 4; lastKnownFileType = sourcecode.c.h; path = TiFile.h; sourceTree = "<group>"; };
		24F5AEB3111F9DE9005C9199 /* TiFile.m */ = {isa = PBXFileReference; fileEncoding = 4; lastKnownFileType = sourcecode.c.objc; path = TiFile.m; sourceTree = "<group>"; };
		24F5B144111FDFE8005C9199 /* ListenerEntry.h */ = {isa = PBXFileReference; fileEncoding = 4; lastKnownFileType = sourcecode.c.h; path = ListenerEntry.h; sourceTree = "<group>"; };
		24F5B145111FDFE8005C9199 /* ListenerEntry.m */ = {isa = PBXFileReference; fileEncoding = 4; lastKnownFileType = sourcecode.c.objc; path = ListenerEntry.m; sourceTree = "<group>"; };
		24F6204D1199F1F400EEAD3C /* TopTiModule.h */ = {isa = PBXFileReference; fileEncoding = 4; lastKnownFileType = sourcecode.c.h; path = TopTiModule.h; sourceTree = "<group>"; };
		24F6204E1199F1F400EEAD3C /* TopTiModule.m */ = {isa = PBXFileReference; fileEncoding = 4; lastKnownFileType = sourcecode.c.objc; path = TopTiModule.m; sourceTree = "<group>"; };
		24F620521199F26500EEAD3C /* TiApp.h */ = {isa = PBXFileReference; fileEncoding = 4; lastKnownFileType = sourcecode.c.h; path = TiApp.h; sourceTree = "<group>"; };
		24F620531199F26500EEAD3C /* TiApp.m */ = {isa = PBXFileReference; fileEncoding = 4; lastKnownFileType = sourcecode.c.objc; path = TiApp.m; sourceTree = "<group>"; };
		24F620571199F27700EEAD3C /* TiErrorController.m */ = {isa = PBXFileReference; fileEncoding = 4; lastKnownFileType = sourcecode.c.objc; path = TiErrorController.m; sourceTree = "<group>"; };
		24F620601199F28600EEAD3C /* TiErrorController.h */ = {isa = PBXFileReference; fileEncoding = 4; lastKnownFileType = sourcecode.c.h; path = TiErrorController.h; sourceTree = "<group>"; };
		24FB4EDB115C81A7001AAF99 /* TiUIiPadSplitWindowProxy.h */ = {isa = PBXFileReference; fileEncoding = 4; lastKnownFileType = sourcecode.c.h; path = TiUIiPadSplitWindowProxy.h; sourceTree = "<group>"; };
		24FB4EDC115C81A7001AAF99 /* TiUIiPadSplitWindowProxy.m */ = {isa = PBXFileReference; fileEncoding = 4; lastKnownFileType = sourcecode.c.objc; path = TiUIiPadSplitWindowProxy.m; sourceTree = "<group>"; };
		24FB4EED115C81C5001AAF99 /* TiUIiPadPopoverProxy.h */ = {isa = PBXFileReference; fileEncoding = 4; lastKnownFileType = sourcecode.c.h; lineEnding = 0; path = TiUIiPadPopoverProxy.h; sourceTree = "<group>"; xcLanguageSpecificationIdentifier = xcode.lang.objcpp; };
		24FB4EEE115C81C5001AAF99 /* TiUIiPadPopoverProxy.m */ = {isa = PBXFileReference; fileEncoding = 4; lastKnownFileType = sourcecode.c.objc; lineEnding = 0; path = TiUIiPadPopoverProxy.m; sourceTree = "<group>"; xcLanguageSpecificationIdentifier = xcode.lang.objc; };
		24FB4EF6115C81DD001AAF99 /* TiUIiPadPopover.h */ = {isa = PBXFileReference; fileEncoding = 4; lastKnownFileType = sourcecode.c.h; lineEnding = 0; path = TiUIiPadPopover.h; sourceTree = "<group>"; xcLanguageSpecificationIdentifier = xcode.lang.objcpp; };
		24FB4EF7115C81DD001AAF99 /* TiUIiPadPopover.m */ = {isa = PBXFileReference; fileEncoding = 4; lastKnownFileType = sourcecode.c.objc; lineEnding = 0; path = TiUIiPadPopover.m; sourceTree = "<group>"; xcLanguageSpecificationIdentifier = xcode.lang.objc; };
		24FB4F40115C8C4E001AAF99 /* TiUIiPadProxy.h */ = {isa = PBXFileReference; fileEncoding = 4; lastKnownFileType = sourcecode.c.h; path = TiUIiPadProxy.h; sourceTree = "<group>"; };
		24FB4F41115C8C4E001AAF99 /* TiUIiPadProxy.m */ = {isa = PBXFileReference; fileEncoding = 4; lastKnownFileType = sourcecode.c.objc; path = TiUIiPadProxy.m; sourceTree = "<group>"; };
		24FB5DD411600456001AAF99 /* TiUIiPhoneNavigationGroupProxy.h */ = {isa = PBXFileReference; fileEncoding = 4; lastKnownFileType = sourcecode.c.h; path = TiUIiPhoneNavigationGroupProxy.h; sourceTree = "<group>"; };
		24FB5DD511600456001AAF99 /* TiUIiPhoneNavigationGroupProxy.m */ = {isa = PBXFileReference; fileEncoding = 4; lastKnownFileType = sourcecode.c.objc; path = TiUIiPhoneNavigationGroupProxy.m; sourceTree = "<group>"; };
		24FB5DDD11600480001AAF99 /* TiUIiPhoneNavigationGroup.h */ = {isa = PBXFileReference; fileEncoding = 4; lastKnownFileType = sourcecode.c.h; path = TiUIiPhoneNavigationGroup.h; sourceTree = "<group>"; };
		24FB5DDE11600480001AAF99 /* TiUIiPhoneNavigationGroup.m */ = {isa = PBXFileReference; fileEncoding = 4; lastKnownFileType = sourcecode.c.objc; path = TiUIiPhoneNavigationGroup.m; sourceTree = "<group>"; };
		24FBE58111293D06005C8D48 /* TiMediaAudioRecorderProxy.h */ = {isa = PBXFileReference; fileEncoding = 4; lastKnownFileType = sourcecode.c.h; path = TiMediaAudioRecorderProxy.h; sourceTree = "<group>"; };
		24FBE58211293D06005C8D48 /* TiMediaAudioRecorderProxy.mm */ = {isa = PBXFileReference; fileEncoding = 4; lastKnownFileType = sourcecode.cpp.objcpp; path = TiMediaAudioRecorderProxy.mm; sourceTree = "<group>"; };
		24FBE5A711293DD1005C8D48 /* CADebugMacros.cpp */ = {isa = PBXFileReference; fileEncoding = 4; lastKnownFileType = sourcecode.cpp.cpp; name = CADebugMacros.cpp; path = ../Classes/CADebugMacros.cpp; sourceTree = SOURCE_ROOT; };
		24FBE5A811293DD1005C8D48 /* CADebugMacros.h */ = {isa = PBXFileReference; fileEncoding = 4; lastKnownFileType = sourcecode.c.h; name = CADebugMacros.h; path = ../Classes/CADebugMacros.h; sourceTree = SOURCE_ROOT; };
		24FBE5A911293DD1005C8D48 /* CAMath.h */ = {isa = PBXFileReference; fileEncoding = 4; lastKnownFileType = sourcecode.c.h; name = CAMath.h; path = ../Classes/CAMath.h; sourceTree = SOURCE_ROOT; };
		24FBE5AA11293DD1005C8D48 /* CAStreamBasicDescription.cpp */ = {isa = PBXFileReference; fileEncoding = 4; lastKnownFileType = sourcecode.cpp.cpp; name = CAStreamBasicDescription.cpp; path = ../Classes/CAStreamBasicDescription.cpp; sourceTree = SOURCE_ROOT; };
		24FBE5AB11293DD1005C8D48 /* CAStreamBasicDescription.h */ = {isa = PBXFileReference; fileEncoding = 4; lastKnownFileType = sourcecode.c.h; name = CAStreamBasicDescription.h; path = ../Classes/CAStreamBasicDescription.h; sourceTree = SOURCE_ROOT; };
		24FBE5AC11293DD1005C8D48 /* CAXException.cpp */ = {isa = PBXFileReference; fileEncoding = 4; lastKnownFileType = sourcecode.cpp.cpp; name = CAXException.cpp; path = ../Classes/CAXException.cpp; sourceTree = SOURCE_ROOT; };
		24FBE5AD11293DD1005C8D48 /* CAXException.h */ = {isa = PBXFileReference; fileEncoding = 4; lastKnownFileType = sourcecode.c.h; name = CAXException.h; path = ../Classes/CAXException.h; sourceTree = SOURCE_ROOT; };
		288765FC0DF74451002DB57D /* CoreGraphics.framework */ = {isa = PBXFileReference; lastKnownFileType = wrapper.framework; name = CoreGraphics.framework; path = System/Library/Frameworks/CoreGraphics.framework; sourceTree = SDKROOT; };
		29B97316FDCFA39411CA2CEA /* main.m */ = {isa = PBXFileReference; fileEncoding = 4; lastKnownFileType = sourcecode.c.objc; path = main.m; sourceTree = "<group>"; };
		2B0B6E0A15951F9400F3170F /* TiUIiOSDocumentViewerProxy.h */ = {isa = PBXFileReference; fileEncoding = 4; lastKnownFileType = sourcecode.c.h; path = TiUIiOSDocumentViewerProxy.h; sourceTree = "<group>"; };
		2B0B6E0B15951F9400F3170F /* TiUIiOSDocumentViewerProxy.m */ = {isa = PBXFileReference; fileEncoding = 4; lastKnownFileType = sourcecode.c.objc; path = TiUIiOSDocumentViewerProxy.m; sourceTree = "<group>"; };
		2B1F65751431031E006C5D37 /* ApplicationDefaults.h */ = {isa = PBXFileReference; fileEncoding = 4; lastKnownFileType = sourcecode.c.h; name = ApplicationDefaults.h; path = ../Classes/ApplicationDefaults.h; sourceTree = SOURCE_ROOT; };
		2B1F65761431031E006C5D37 /* ApplicationDefaults.m */ = {isa = PBXFileReference; fileEncoding = 4; lastKnownFileType = sourcecode.c.objc; name = ApplicationDefaults.m; path = ../Classes/ApplicationDefaults.m; sourceTree = SOURCE_ROOT; };
		2B353A7F15901D41008FBD84 /* Ti3DMatrix.h */ = {isa = PBXFileReference; fileEncoding = 4; lastKnownFileType = sourcecode.c.h; path = Ti3DMatrix.h; sourceTree = "<group>"; };
		2B353A8015901D41008FBD84 /* Ti3DMatrix.m */ = {isa = PBXFileReference; fileEncoding = 4; lastKnownFileType = sourcecode.c.objc; path = Ti3DMatrix.m; sourceTree = "<group>"; };
		2B94603213F0A2AE000C5BEA /* TiUIiOSCoverFlowView.h */ = {isa = PBXFileReference; fileEncoding = 4; lastKnownFileType = sourcecode.c.h; path = TiUIiOSCoverFlowView.h; sourceTree = "<group>"; };
		2B94603313F0A2AE000C5BEA /* TiUIiOSCoverFlowView.m */ = {isa = PBXFileReference; fileEncoding = 4; lastKnownFileType = sourcecode.c.objc; path = TiUIiOSCoverFlowView.m; sourceTree = "<group>"; };
		2B94603413F0A2AE000C5BEA /* TiUIiOSCoverFlowViewProxy.h */ = {isa = PBXFileReference; fileEncoding = 4; lastKnownFileType = sourcecode.c.h; path = TiUIiOSCoverFlowViewProxy.h; sourceTree = "<group>"; };
		2B94603513F0A2AE000C5BEA /* TiUIiOSCoverFlowViewProxy.m */ = {isa = PBXFileReference; fileEncoding = 4; lastKnownFileType = sourcecode.c.objc; path = TiUIiOSCoverFlowViewProxy.m; sourceTree = "<group>"; };
		2BCD59C11429561D00DEC2E8 /* TiUIiOSToolbar.h */ = {isa = PBXFileReference; fileEncoding = 4; lastKnownFileType = sourcecode.c.h; path = TiUIiOSToolbar.h; sourceTree = "<group>"; };
		2BCD59C21429561D00DEC2E8 /* TiUIiOSToolbar.m */ = {isa = PBXFileReference; fileEncoding = 4; lastKnownFileType = sourcecode.c.objc; path = TiUIiOSToolbar.m; sourceTree = "<group>"; };
		2BCD59C31429561D00DEC2E8 /* TiUIiOSToolbarProxy.h */ = {isa = PBXFileReference; fileEncoding = 4; lastKnownFileType = sourcecode.c.h; path = TiUIiOSToolbarProxy.h; sourceTree = "<group>"; };
		2BCD59C41429561D00DEC2E8 /* TiUIiOSToolbarProxy.m */ = {isa = PBXFileReference; fileEncoding = 4; lastKnownFileType = sourcecode.c.objc; path = TiUIiOSToolbarProxy.m; sourceTree = "<group>"; };
		2BDEA4F11448FFB7004EC750 /* TiUIiOSTabbedBarProxy.h */ = {isa = PBXFileReference; fileEncoding = 4; lastKnownFileType = sourcecode.c.h; path = TiUIiOSTabbedBarProxy.h; sourceTree = "<group>"; };
		2BDEA4F21448FFB7004EC750 /* TiUIiOSTabbedBarProxy.m */ = {isa = PBXFileReference; fileEncoding = 4; lastKnownFileType = sourcecode.c.objc; path = TiUIiOSTabbedBarProxy.m; sourceTree = "<group>"; };
		32CA4F630368D1EE00C91783 /* Titanium_Prefix.pch */ = {isa = PBXFileReference; fileEncoding = 4; lastKnownFileType = sourcecode.c.h; path = Titanium_Prefix.pch; sourceTree = "<group>"; };
		4688700515E39A9D008FA326 /* TiUIiPhoneAlertDialogStyleProxy.h */ = {isa = PBXFileReference; fileEncoding = 4; lastKnownFileType = sourcecode.c.h; path = TiUIiPhoneAlertDialogStyleProxy.h; sourceTree = "<group>"; };
		4688700615E39A9D008FA326 /* TiUIiPhoneAlertDialogStyleProxy.m */ = {isa = PBXFileReference; fileEncoding = 4; lastKnownFileType = sourcecode.c.objc; path = TiUIiPhoneAlertDialogStyleProxy.m; sourceTree = "<group>"; };
		4D3033A1136239B30034640F /* TiFilesystemFileStreamProxy.h */ = {isa = PBXFileReference; fileEncoding = 4; lastKnownFileType = sourcecode.c.h; lineEnding = 0; path = TiFilesystemFileStreamProxy.h; sourceTree = "<group>"; xcLanguageSpecificationIdentifier = xcode.lang.objcpp; };
		4D3033A2136239B30034640F /* TiFilesystemFileStreamProxy.m */ = {isa = PBXFileReference; fileEncoding = 4; lastKnownFileType = sourcecode.c.objc; lineEnding = 0; path = TiFilesystemFileStreamProxy.m; sourceTree = "<group>"; xcLanguageSpecificationIdentifier = xcode.lang.objc; };
		50115A9315D5DE0500122055 /* ThirdpartyNS.h */ = {isa = PBXFileReference; fileEncoding = 4; lastKnownFileType = sourcecode.c.h; name = ThirdpartyNS.h; path = ../Classes/ThirdpartyNS.h; sourceTree = SOURCE_ROOT; };
		501A990916BA0A6E0076A122 /* TiProfiler.h */ = {isa = PBXFileReference; fileEncoding = 4; lastKnownFileType = sourcecode.c.h; name = TiProfiler.h; path = ../Classes/TiProfiler.h; sourceTree = "<group>"; };
		502A68D016EEAA7500661EF6 /* TiUIListItem.h */ = {isa = PBXFileReference; fileEncoding = 4; lastKnownFileType = sourcecode.c.h; path = TiUIListItem.h; sourceTree = "<group>"; };
		502A68D116EEAA7500661EF6 /* TiUIListItem.m */ = {isa = PBXFileReference; fileEncoding = 4; lastKnownFileType = sourcecode.c.objc; path = TiUIListItem.m; sourceTree = "<group>"; };
		502A68D216EEAA7500661EF6 /* TiUIListItemProxy.h */ = {isa = PBXFileReference; fileEncoding = 4; lastKnownFileType = sourcecode.c.h; path = TiUIListItemProxy.h; sourceTree = "<group>"; };
		502A68D316EEAA7500661EF6 /* TiUIListItemProxy.m */ = {isa = PBXFileReference; fileEncoding = 4; lastKnownFileType = sourcecode.c.objc; path = TiUIListItemProxy.m; sourceTree = "<group>"; };
		502A68D416EEAA7500661EF6 /* TiUIListSectionProxy.h */ = {isa = PBXFileReference; fileEncoding = 4; lastKnownFileType = sourcecode.c.h; path = TiUIListSectionProxy.h; sourceTree = "<group>"; };
		502A68D516EEAA7500661EF6 /* TiUIListSectionProxy.m */ = {isa = PBXFileReference; fileEncoding = 4; lastKnownFileType = sourcecode.c.objc; path = TiUIListSectionProxy.m; sourceTree = "<group>"; };
		502A68D616EEAA7500661EF6 /* TiUIListView.h */ = {isa = PBXFileReference; fileEncoding = 4; lastKnownFileType = sourcecode.c.h; path = TiUIListView.h; sourceTree = "<group>"; };
		502A68D716EEAA7500661EF6 /* TiUIListView.m */ = {isa = PBXFileReference; fileEncoding = 4; lastKnownFileType = sourcecode.c.objc; path = TiUIListView.m; sourceTree = "<group>"; };
		502A68D816EEAA7500661EF6 /* TiUIListViewProxy.h */ = {isa = PBXFileReference; fileEncoding = 4; lastKnownFileType = sourcecode.c.h; path = TiUIListViewProxy.h; sourceTree = "<group>"; };
		502A68D916EEAA7500661EF6 /* TiUIListViewProxy.m */ = {isa = PBXFileReference; fileEncoding = 4; lastKnownFileType = sourcecode.c.objc; path = TiUIListViewProxy.m; sourceTree = "<group>"; };
		502A68E916F0428500661EF6 /* TiViewTemplate.h */ = {isa = PBXFileReference; fileEncoding = 4; lastKnownFileType = sourcecode.c.h; path = TiViewTemplate.h; sourceTree = "<group>"; };
		502A68EA16F0428500661EF6 /* TiViewTemplate.m */ = {isa = PBXFileReference; fileEncoding = 4; lastKnownFileType = sourcecode.c.objc; path = TiViewTemplate.m; sourceTree = "<group>"; };
		502E9D2316CAFB9D00C1BD26 /* libti_ios_profiler.a */ = {isa = PBXFileReference; lastKnownFileType = archive.ar; name = libti_ios_profiler.a; path = ../lib/libti_ios_profiler.a; sourceTree = "<group>"; };
		5081CEF615F8100E00C881D8 /* TiExceptionHandler.h */ = {isa = PBXFileReference; fileEncoding = 4; lastKnownFileType = sourcecode.c.h; path = TiExceptionHandler.h; sourceTree = "<group>"; };
		5081CEF715F8100E00C881D8 /* TiExceptionHandler.m */ = {isa = PBXFileReference; fileEncoding = 4; lastKnownFileType = sourcecode.c.objc; path = TiExceptionHandler.m; sourceTree = "<group>"; };
		840A9D4716CEBF24003AA591 /* TiMapCustomAnnotationView.h */ = {isa = PBXFileReference; fileEncoding = 4; lastKnownFileType = sourcecode.c.h; path = TiMapCustomAnnotationView.h; sourceTree = "<group>"; };
		840A9D4816CEBF24003AA591 /* TiMapCustomAnnotationView.m */ = {isa = PBXFileReference; fileEncoding = 4; lastKnownFileType = sourcecode.c.objc; path = TiMapCustomAnnotationView.m; sourceTree = "<group>"; };
		843FA58217BD4DFF0064E061 /* TiUIiOSNavWindow.h */ = {isa = PBXFileReference; fileEncoding = 4; lastKnownFileType = sourcecode.c.h; path = TiUIiOSNavWindow.h; sourceTree = "<group>"; };
		843FA58317BD4DFF0064E061 /* TiUIiOSNavWindow.m */ = {isa = PBXFileReference; fileEncoding = 4; lastKnownFileType = sourcecode.c.objc; path = TiUIiOSNavWindow.m; sourceTree = "<group>"; };
		844E1F7C14883A3700F5424C /* TiDOMValidator.h */ = {isa = PBXFileReference; fileEncoding = 4; lastKnownFileType = sourcecode.c.h; path = TiDOMValidator.h; sourceTree = "<group>"; };
		844E1F7D14883A3700F5424C /* TiDOMValidator.m */ = {isa = PBXFileReference; fileEncoding = 4; lastKnownFileType = sourcecode.c.objc; path = TiDOMValidator.m; sourceTree = "<group>"; };
		8484E39F17A8279500C24B02 /* TiRootViewController.h */ = {isa = PBXFileReference; fileEncoding = 4; lastKnownFileType = sourcecode.c.h; path = TiRootViewController.h; sourceTree = "<group>"; };
		8484E3A017A8279500C24B02 /* TiRootViewController.m */ = {isa = PBXFileReference; fileEncoding = 4; lastKnownFileType = sourcecode.c.objc; path = TiRootViewController.m; sourceTree = "<group>"; };
		8484E3A417A82EE700C24B02 /* TiControllerProtocols.h */ = {isa = PBXFileReference; fileEncoding = 4; lastKnownFileType = sourcecode.c.h; path = TiControllerProtocols.h; sourceTree = "<group>"; };
		8484E3A517A865F700C24B02 /* TiViewController.h */ = {isa = PBXFileReference; fileEncoding = 4; lastKnownFileType = sourcecode.c.h; path = TiViewController.h; sourceTree = "<group>"; };
		8484E3A617A865F700C24B02 /* TiViewController.m */ = {isa = PBXFileReference; fileEncoding = 4; lastKnownFileType = sourcecode.c.objc; path = TiViewController.m; sourceTree = "<group>"; };
		848C2592145F37A200E1B0F1 /* TiDOMCDATANodeProxy.h */ = {isa = PBXFileReference; fileEncoding = 4; lastKnownFileType = sourcecode.c.h; path = TiDOMCDATANodeProxy.h; sourceTree = "<group>"; };
		848C2593145F37A300E1B0F1 /* TiDOMCDATANodeProxy.m */ = {isa = PBXFileReference; fileEncoding = 4; lastKnownFileType = sourcecode.c.objc; path = TiDOMCDATANodeProxy.m; sourceTree = "<group>"; };
		848C2598145F3FE100E1B0F1 /* TiDOMCommentProxy.h */ = {isa = PBXFileReference; fileEncoding = 4; lastKnownFileType = sourcecode.c.h; path = TiDOMCommentProxy.h; sourceTree = "<group>"; };
		848C2599145F3FE100E1B0F1 /* TiDOMCommentProxy.m */ = {isa = PBXFileReference; fileEncoding = 4; lastKnownFileType = sourcecode.c.objc; path = TiDOMCommentProxy.m; sourceTree = "<group>"; };
		848C259D145F46C200E1B0F1 /* TiDOMPIProxy.h */ = {isa = PBXFileReference; fileEncoding = 4; lastKnownFileType = sourcecode.c.h; path = TiDOMPIProxy.h; sourceTree = "<group>"; };
		848C259E145F46C200E1B0F1 /* TiDOMPIProxy.m */ = {isa = PBXFileReference; fileEncoding = 4; lastKnownFileType = sourcecode.c.objc; path = TiDOMPIProxy.m; sourceTree = "<group>"; };
		848C25A2145F501600E1B0F1 /* TiDOMDocFragProxy.h */ = {isa = PBXFileReference; fileEncoding = 4; lastKnownFileType = sourcecode.c.h; path = TiDOMDocFragProxy.h; sourceTree = "<group>"; };
		848C25A3145F501600E1B0F1 /* TiDOMDocFragProxy.m */ = {isa = PBXFileReference; fileEncoding = 4; lastKnownFileType = sourcecode.c.objc; path = TiDOMDocFragProxy.m; sourceTree = "<group>"; };
		84A00FEE17FB39A100D4BF94 /* TiAnimatorProxy.h */ = {isa = PBXFileReference; fileEncoding = 4; lastKnownFileType = sourcecode.c.h; path = TiAnimatorProxy.h; sourceTree = "<group>"; };
		84A00FEF17FB39A100D4BF94 /* TiAnimatorProxy.m */ = {isa = PBXFileReference; fileEncoding = 4; lastKnownFileType = sourcecode.c.objc; path = TiAnimatorProxy.m; sourceTree = "<group>"; };
		84A00FF317FB675E00D4BF94 /* TiSnapBehavior.h */ = {isa = PBXFileReference; fileEncoding = 4; lastKnownFileType = sourcecode.c.h; path = TiSnapBehavior.h; sourceTree = "<group>"; };
		84A00FF417FB675E00D4BF94 /* TiSnapBehavior.m */ = {isa = PBXFileReference; fileEncoding = 4; lastKnownFileType = sourcecode.c.objc; path = TiSnapBehavior.m; sourceTree = "<group>"; };
		84A00FFD17FB833000D4BF94 /* TiPushBehavior.h */ = {isa = PBXFileReference; fileEncoding = 4; lastKnownFileType = sourcecode.c.h; path = TiPushBehavior.h; sourceTree = "<group>"; };
		84A00FFE17FB833000D4BF94 /* TiPushBehavior.m */ = {isa = PBXFileReference; fileEncoding = 4; lastKnownFileType = sourcecode.c.objc; path = TiPushBehavior.m; sourceTree = "<group>"; };
		84A0100217FC8D3500D4BF94 /* TiGravityBehavior.h */ = {isa = PBXFileReference; fileEncoding = 4; lastKnownFileType = sourcecode.c.h; path = TiGravityBehavior.h; sourceTree = "<group>"; };
		84A0100317FC8D3500D4BF94 /* TiGravityBehavior.m */ = {isa = PBXFileReference; fileEncoding = 4; lastKnownFileType = sourcecode.c.objc; path = TiGravityBehavior.m; sourceTree = "<group>"; };
		84A0100717FC9C2B00D4BF94 /* TiAnchorAttachBehavior.h */ = {isa = PBXFileReference; fileEncoding = 4; lastKnownFileType = sourcecode.c.h; path = TiAnchorAttachBehavior.h; sourceTree = "<group>"; };
		84A0100817FC9C2B00D4BF94 /* TiAnchorAttachBehavior.m */ = {isa = PBXFileReference; fileEncoding = 4; lastKnownFileType = sourcecode.c.objc; path = TiAnchorAttachBehavior.m; sourceTree = "<group>"; };
		84A0100C17FCA9A700D4BF94 /* TiViewAttachBehavior.h */ = {isa = PBXFileReference; fileEncoding = 4; lastKnownFileType = sourcecode.c.h; path = TiViewAttachBehavior.h; sourceTree = "<group>"; };
		84A0100D17FCA9A700D4BF94 /* TiViewAttachBehavior.m */ = {isa = PBXFileReference; fileEncoding = 4; lastKnownFileType = sourcecode.c.objc; path = TiViewAttachBehavior.m; sourceTree = "<group>"; };
		84A0101117FCB46E00D4BF94 /* TiCollisionBehavior.h */ = {isa = PBXFileReference; fileEncoding = 4; lastKnownFileType = sourcecode.c.h; path = TiCollisionBehavior.h; sourceTree = "<group>"; };
		84A0101217FCB46E00D4BF94 /* TiCollisionBehavior.m */ = {isa = PBXFileReference; fileEncoding = 4; lastKnownFileType = sourcecode.c.objc; path = TiCollisionBehavior.m; sourceTree = "<group>"; };
		84A0101617FDC07000D4BF94 /* TiDynamicItemBehavior.h */ = {isa = PBXFileReference; fileEncoding = 4; lastKnownFileType = sourcecode.c.h; path = TiDynamicItemBehavior.h; sourceTree = "<group>"; };
		84A0101717FDC07000D4BF94 /* TiDynamicItemBehavior.m */ = {isa = PBXFileReference; fileEncoding = 4; lastKnownFileType = sourcecode.c.objc; path = TiDynamicItemBehavior.m; sourceTree = "<group>"; };
		84BBA58716570F90006B8C22 /* Security.framework */ = {isa = PBXFileReference; lastKnownFileType = wrapper.framework; name = Security.framework; path = System/Library/Frameworks/Security.framework; sourceTree = SDKROOT; };
		84C3870017417CB800970D26 /* TiSelectedCellbackgroundView.h */ = {isa = PBXFileReference; fileEncoding = 4; lastKnownFileType = sourcecode.c.h; path = TiSelectedCellbackgroundView.h; sourceTree = "<group>"; };
		84C3870117417CB800970D26 /* TiSelectedCellbackgroundView.m */ = {isa = PBXFileReference; fileEncoding = 4; lastKnownFileType = sourcecode.c.objc; path = TiSelectedCellbackgroundView.m; sourceTree = "<group>"; };
		84D541A11460B2DF005338D1 /* TiDOMNotationProxy.h */ = {isa = PBXFileReference; fileEncoding = 4; lastKnownFileType = sourcecode.c.h; path = TiDOMNotationProxy.h; sourceTree = "<group>"; };
		84D541A21460B2DF005338D1 /* TiDOMNotationProxy.m */ = {isa = PBXFileReference; fileEncoding = 4; lastKnownFileType = sourcecode.c.objc; path = TiDOMNotationProxy.m; sourceTree = "<group>"; };
		84D541A61460B3C7005338D1 /* TiDOMEntityProxy.h */ = {isa = PBXFileReference; fileEncoding = 4; lastKnownFileType = sourcecode.c.h; path = TiDOMEntityProxy.h; sourceTree = "<group>"; };
		84D541A71460B3C8005338D1 /* TiDOMEntityProxy.m */ = {isa = PBXFileReference; fileEncoding = 4; lastKnownFileType = sourcecode.c.objc; path = TiDOMEntityProxy.m; sourceTree = "<group>"; };
		84D541AB1460B3EC005338D1 /* TiDOMEntityRefProxy.h */ = {isa = PBXFileReference; fileEncoding = 4; lastKnownFileType = sourcecode.c.h; path = TiDOMEntityRefProxy.h; sourceTree = "<group>"; };
		84D541AC1460B3ED005338D1 /* TiDOMEntityRefProxy.m */ = {isa = PBXFileReference; fileEncoding = 4; lastKnownFileType = sourcecode.c.objc; path = TiDOMEntityRefProxy.m; sourceTree = "<group>"; };
		84E00A9A17B646EE00B6DCE2 /* TiUIiOSNavWindowProxy.h */ = {isa = PBXFileReference; fileEncoding = 4; lastKnownFileType = sourcecode.c.h; path = TiUIiOSNavWindowProxy.h; sourceTree = "<group>"; };
		84E00A9B17B646EE00B6DCE2 /* TiUIiOSNavWindowProxy.m */ = {isa = PBXFileReference; fileEncoding = 4; lastKnownFileType = sourcecode.c.objc; path = TiUIiOSNavWindowProxy.m; sourceTree = "<group>"; };
		84EB33FE17A8CAA700723B1E /* TiWindowProxy.h */ = {isa = PBXFileReference; fileEncoding = 4; lastKnownFileType = sourcecode.c.h; path = TiWindowProxy.h; sourceTree = "<group>"; };
		84EB33FF17A8CAA700723B1E /* TiWindowProxy.m */ = {isa = PBXFileReference; fileEncoding = 4; lastKnownFileType = sourcecode.c.objc; path = TiWindowProxy.m; sourceTree = "<group>"; };
		ABD472F213BB73BF00502912 /* KrollCoverage.h */ = {isa = PBXFileReference; fileEncoding = 4; lastKnownFileType = sourcecode.c.h; name = KrollCoverage.h; path = ../Classes/KrollCoverage.h; sourceTree = "<group>"; };
		ABD472F313BB73BF00502912 /* KrollCoverage.m */ = {isa = PBXFileReference; fileEncoding = 4; lastKnownFileType = sourcecode.c.objc; name = KrollCoverage.m; path = ../Classes/KrollCoverage.m; sourceTree = "<group>"; };
		B421C4101113AA9300DBCB42 /* TiUIScrollableViewProxy.h */ = {isa = PBXFileReference; fileEncoding = 4; lastKnownFileType = sourcecode.c.h; path = TiUIScrollableViewProxy.h; sourceTree = "<group>"; };
		B421C4111113AA9300DBCB42 /* TiUIScrollableViewProxy.m */ = {isa = PBXFileReference; fileEncoding = 4; lastKnownFileType = sourcecode.c.objc; path = TiUIScrollableViewProxy.m; sourceTree = "<group>"; };
		B421C4141113AAA900DBCB42 /* TiUIScrollableView.h */ = {isa = PBXFileReference; fileEncoding = 4; lastKnownFileType = sourcecode.c.h; path = TiUIScrollableView.h; sourceTree = "<group>"; };
		B421C4151113AAA900DBCB42 /* TiUIScrollableView.m */ = {isa = PBXFileReference; fileEncoding = 4; lastKnownFileType = sourcecode.c.objc; path = TiUIScrollableView.m; sourceTree = "<group>"; };
		B440EF781209DC400045FEAE /* MGSplitCornersView.h */ = {isa = PBXFileReference; fileEncoding = 4; lastKnownFileType = sourcecode.c.h; lineEnding = 0; path = MGSplitCornersView.h; sourceTree = "<group>"; xcLanguageSpecificationIdentifier = xcode.lang.objcpp; };
		B440EF791209DC400045FEAE /* MGSplitCornersView.m */ = {isa = PBXFileReference; fileEncoding = 4; lastKnownFileType = sourcecode.c.objc; lineEnding = 0; path = MGSplitCornersView.m; sourceTree = "<group>"; xcLanguageSpecificationIdentifier = xcode.lang.objc; };
		B440EF7A1209DC400045FEAE /* MGSplitDividerView.h */ = {isa = PBXFileReference; fileEncoding = 4; lastKnownFileType = sourcecode.c.h; lineEnding = 0; path = MGSplitDividerView.h; sourceTree = "<group>"; xcLanguageSpecificationIdentifier = xcode.lang.objcpp; };
		B440EF7B1209DC400045FEAE /* MGSplitDividerView.m */ = {isa = PBXFileReference; fileEncoding = 4; lastKnownFileType = sourcecode.c.objc; lineEnding = 0; path = MGSplitDividerView.m; sourceTree = "<group>"; xcLanguageSpecificationIdentifier = xcode.lang.objc; };
		B440EF7C1209DC400045FEAE /* MGSplitViewController.h */ = {isa = PBXFileReference; fileEncoding = 4; lastKnownFileType = sourcecode.c.h; lineEnding = 0; path = MGSplitViewController.h; sourceTree = "<group>"; xcLanguageSpecificationIdentifier = xcode.lang.objcpp; };
		B440EF7D1209DC400045FEAE /* MGSplitViewController.m */ = {isa = PBXFileReference; fileEncoding = 4; lastKnownFileType = sourcecode.c.objc; lineEnding = 0; path = MGSplitViewController.m; sourceTree = "<group>"; xcLanguageSpecificationIdentifier = xcode.lang.objc; };
		B468B4EF11B5816F007D1C1E /* TiLayoutQueue.h */ = {isa = PBXFileReference; fileEncoding = 4; lastKnownFileType = sourcecode.c.h; path = TiLayoutQueue.h; sourceTree = "<group>"; };
		B468B4F011B5816F007D1C1E /* TiLayoutQueue.m */ = {isa = PBXFileReference; fileEncoding = 4; lastKnownFileType = sourcecode.c.objc; path = TiLayoutQueue.m; sourceTree = "<group>"; };
		B473FB66126F8F7900E29C73 /* TiThreading.h */ = {isa = PBXFileReference; fileEncoding = 4; lastKnownFileType = sourcecode.c.h; path = TiThreading.h; sourceTree = "<group>"; };
		B473FB67126F8F7900E29C73 /* TiThreading.m */ = {isa = PBXFileReference; fileEncoding = 4; lastKnownFileType = sourcecode.c.objc; path = TiThreading.m; sourceTree = "<group>"; };
		B473FBA2126FB2DF00E29C73 /* TiPublicAPI.h */ = {isa = PBXFileReference; fileEncoding = 4; lastKnownFileType = sourcecode.c.h; path = TiPublicAPI.h; sourceTree = "<group>"; };
		B473FBA3126FB2DF00E29C73 /* TiPublicAPI.m */ = {isa = PBXFileReference; fileEncoding = 4; lastKnownFileType = sourcecode.c.objc; path = TiPublicAPI.m; sourceTree = "<group>"; };
		B4D5828F11264FD000A6B66C /* TiUITextWidgetProxy.h */ = {isa = PBXFileReference; fileEncoding = 4; lastKnownFileType = sourcecode.c.h; path = TiUITextWidgetProxy.h; sourceTree = "<group>"; };
		B4D5829011264FD000A6B66C /* TiUITextWidgetProxy.m */ = {isa = PBXFileReference; fileEncoding = 4; lastKnownFileType = sourcecode.c.objc; path = TiUITextWidgetProxy.m; sourceTree = "<group>"; };
		B4D5829511264FF500A6B66C /* TiUITextWidget.h */ = {isa = PBXFileReference; fileEncoding = 4; lastKnownFileType = sourcecode.c.h; path = TiUITextWidget.h; sourceTree = "<group>"; };
		B4D5829611264FF500A6B66C /* TiUITextWidget.m */ = {isa = PBXFileReference; fileEncoding = 4; lastKnownFileType = sourcecode.c.objc; path = TiUITextWidget.m; sourceTree = "<group>"; };
		B4DE7E4C11823E990006DDE1 /* TiGradient.h */ = {isa = PBXFileReference; fileEncoding = 4; lastKnownFileType = sourcecode.c.h; path = TiGradient.h; sourceTree = "<group>"; };
		B4DE7E4D11823E990006DDE1 /* TiGradient.m */ = {isa = PBXFileReference; fileEncoding = 4; lastKnownFileType = sourcecode.c.objc; path = TiGradient.m; sourceTree = "<group>"; };
		B4F97B6D111A41B600E2F72C /* TiUIScrollViewProxy.h */ = {isa = PBXFileReference; fileEncoding = 4; lastKnownFileType = sourcecode.c.h; path = TiUIScrollViewProxy.h; sourceTree = "<group>"; };
		B4F97B6E111A41B600E2F72C /* TiUIScrollViewProxy.m */ = {isa = PBXFileReference; fileEncoding = 4; lastKnownFileType = sourcecode.c.objc; path = TiUIScrollViewProxy.m; sourceTree = "<group>"; };
		B4F97B71111A41C800E2F72C /* TiUIScrollView.h */ = {isa = PBXFileReference; fileEncoding = 4; lastKnownFileType = sourcecode.c.h; path = TiUIScrollView.h; sourceTree = "<group>"; };
		B4F97B72111A41C800E2F72C /* TiUIScrollView.m */ = {isa = PBXFileReference; fileEncoding = 4; lastKnownFileType = sourcecode.c.objc; path = TiUIScrollView.m; sourceTree = "<group>"; };
		B4F97C56111BAD4700E2F72C /* TiUIiPhoneScrollIndicatorStyleProxy.h */ = {isa = PBXFileReference; fileEncoding = 4; lastKnownFileType = sourcecode.c.h; path = TiUIiPhoneScrollIndicatorStyleProxy.h; sourceTree = "<group>"; };
		B4F97C57111BAD4700E2F72C /* TiUIiPhoneScrollIndicatorStyleProxy.m */ = {isa = PBXFileReference; fileEncoding = 4; lastKnownFileType = sourcecode.c.objc; path = TiUIiPhoneScrollIndicatorStyleProxy.m; sourceTree = "<group>"; };
		B6C5205F18035AF3002471C6 /* TiUIiOSAttributedStringProxy.h */ = {isa = PBXFileReference; fileEncoding = 4; lastKnownFileType = sourcecode.c.h; path = TiUIiOSAttributedStringProxy.h; sourceTree = "<group>"; };
		B6C5206018035AF3002471C6 /* TiUIiOSAttributedStringProxy.m */ = {isa = PBXFileReference; fileEncoding = 4; lastKnownFileType = sourcecode.c.objc; path = TiUIiOSAttributedStringProxy.m; sourceTree = "<group>"; };
		D4AB36F3123DE20200DED4A0 /* TiUIClipboardProxy.h */ = {isa = PBXFileReference; fileEncoding = 4; lastKnownFileType = sourcecode.c.h; path = TiUIClipboardProxy.h; sourceTree = "<group>"; };
		D4AB36F4123DE20200DED4A0 /* TiUIClipboardProxy.m */ = {isa = PBXFileReference; fileEncoding = 4; lastKnownFileType = sourcecode.c.objc; path = TiUIClipboardProxy.m; sourceTree = "<group>"; };
		D930111C16DA9D61002E25C2 /* TiCalendarRecurrenceRule.h */ = {isa = PBXFileReference; fileEncoding = 4; lastKnownFileType = sourcecode.c.h; path = TiCalendarRecurrenceRule.h; sourceTree = "<group>"; };
		D930111D16DA9D62002E25C2 /* TiCalendarRecurrenceRule.m */ = {isa = PBXFileReference; fileEncoding = 4; lastKnownFileType = sourcecode.c.objc; path = TiCalendarRecurrenceRule.m; sourceTree = "<group>"; };
		D93DAA4E16CBF8CB00AD64C9 /* CalendarModule.h */ = {isa = PBXFileReference; fileEncoding = 4; lastKnownFileType = sourcecode.c.h; path = CalendarModule.h; sourceTree = "<group>"; };
		D93DAA4F16CBF8CB00AD64C9 /* CalendarModule.m */ = {isa = PBXFileReference; fileEncoding = 4; lastKnownFileType = sourcecode.c.objc; path = CalendarModule.m; sourceTree = "<group>"; };
		D93DAA5316CBF8E500AD64C9 /* TiCalendarCalendar.h */ = {isa = PBXFileReference; fileEncoding = 4; lastKnownFileType = sourcecode.c.h; path = TiCalendarCalendar.h; sourceTree = "<group>"; };
		D93DAA5416CBF8E500AD64C9 /* TiCalendarCalendar.m */ = {isa = PBXFileReference; fileEncoding = 4; lastKnownFileType = sourcecode.c.objc; path = TiCalendarCalendar.m; sourceTree = "<group>"; };
		D93DAA5816CBF8FB00AD64C9 /* TiCalendarAlert.h */ = {isa = PBXFileReference; fileEncoding = 4; lastKnownFileType = sourcecode.c.h; path = TiCalendarAlert.h; sourceTree = "<group>"; };
		D93DAA5916CBF8FB00AD64C9 /* TiCalendarAlert.m */ = {isa = PBXFileReference; fileEncoding = 4; lastKnownFileType = sourcecode.c.objc; path = TiCalendarAlert.m; sourceTree = "<group>"; };
		D93DAA5D16CBF91100AD64C9 /* TiCalendarEvent.h */ = {isa = PBXFileReference; fileEncoding = 4; lastKnownFileType = sourcecode.c.h; path = TiCalendarEvent.h; sourceTree = "<group>"; };
		D93DAA5E16CBF91100AD64C9 /* TiCalendarEvent.m */ = {isa = PBXFileReference; fileEncoding = 4; lastKnownFileType = sourcecode.c.objc; path = TiCalendarEvent.m; sourceTree = "<group>"; };
		D93DAA6216CBFC7C00AD64C9 /* TiCalendarReminder.h */ = {isa = PBXFileReference; fileEncoding = 4; lastKnownFileType = sourcecode.c.h; path = TiCalendarReminder.h; sourceTree = "<group>"; };
		D93DAA6316CBFC7C00AD64C9 /* TiCalendarReminder.m */ = {isa = PBXFileReference; fileEncoding = 4; lastKnownFileType = sourcecode.c.objc; path = TiCalendarReminder.m; sourceTree = "<group>"; };
		D93DAA6716CBFD5600AD64C9 /* EventKit.framework */ = {isa = PBXFileReference; lastKnownFileType = wrapper.framework; name = EventKit.framework; path = System/Library/Frameworks/EventKit.framework; sourceTree = SDKROOT; };
		D93DAA6816CBFD5600AD64C9 /* EventKitUI.framework */ = {isa = PBXFileReference; lastKnownFileType = wrapper.framework; name = EventKitUI.framework; path = System/Library/Frameworks/EventKitUI.framework; sourceTree = SDKROOT; };
		DA2556421353D2FC005D459C /* TiNetworkSocketProxy.h */ = {isa = PBXFileReference; fileEncoding = 4; lastKnownFileType = sourcecode.c.h; path = TiNetworkSocketProxy.h; sourceTree = "<group>"; };
		DA2556431353D2FC005D459C /* TiNetworkSocketProxy.m */ = {isa = PBXFileReference; fileEncoding = 4; lastKnownFileType = sourcecode.c.objc; path = TiNetworkSocketProxy.m; sourceTree = "<group>"; };
		DA2B35C0134514FE00056705 /* TiNetworkSocketTCPProxy.h */ = {isa = PBXFileReference; fileEncoding = 4; lastKnownFileType = sourcecode.c.h; path = TiNetworkSocketTCPProxy.h; sourceTree = "<group>"; };
		DA2B35C1134514FE00056705 /* TiNetworkSocketTCPProxy.m */ = {isa = PBXFileReference; fileEncoding = 4; lastKnownFileType = sourcecode.c.objc; path = TiNetworkSocketTCPProxy.m; sourceTree = "<group>"; };
		DA4E12D511C0A55F00A55BAB /* TiContactsGroup.h */ = {isa = PBXFileReference; fileEncoding = 4; lastKnownFileType = sourcecode.c.h; path = TiContactsGroup.h; sourceTree = "<group>"; };
		DA4E12D611C0A55F00A55BAB /* TiContactsGroup.m */ = {isa = PBXFileReference; fileEncoding = 4; lastKnownFileType = sourcecode.c.objc; path = TiContactsGroup.m; sourceTree = "<group>"; };
		DA864E3011A2314A00B9CD68 /* TiMediaMusicPlayer.h */ = {isa = PBXFileReference; fileEncoding = 4; lastKnownFileType = sourcecode.c.h; path = TiMediaMusicPlayer.h; sourceTree = "<group>"; };
		DA864E3111A2314A00B9CD68 /* TiMediaMusicPlayer.m */ = {isa = PBXFileReference; fileEncoding = 4; lastKnownFileType = sourcecode.c.objc; path = TiMediaMusicPlayer.m; sourceTree = "<group>"; };
		DA9BE36D127F8F6C000FE9E1 /* UIImageExtras.h */ = {isa = PBXFileReference; fileEncoding = 4; lastKnownFileType = sourcecode.c.h; path = UIImageExtras.h; sourceTree = "<group>"; };
		DA9BE36E127F8F6C000FE9E1 /* UIImageExtras.m */ = {isa = PBXFileReference; fileEncoding = 4; lastKnownFileType = sourcecode.c.objc; path = UIImageExtras.m; sourceTree = "<group>"; };
		DA9FF581128A1F3600457759 /* AudioStreamerCUR.h */ = {isa = PBXFileReference; fileEncoding = 4; lastKnownFileType = sourcecode.c.h; path = AudioStreamerCUR.h; sourceTree = "<group>"; };
		DA9FF582128A1F3600457759 /* AudioStreamerCUR.m */ = {isa = PBXFileReference; fileEncoding = 4; lastKnownFileType = sourcecode.c.objc; path = AudioStreamerCUR.m; sourceTree = "<group>"; };
		DAA4B2AD134E3DBD00AB6011 /* libti_ios_debugger.a */ = {isa = PBXFileReference; lastKnownFileType = archive.ar; name = libti_ios_debugger.a; path = ../lib/libti_ios_debugger.a; sourceTree = "<group>"; };
		DAA4B2B2134E75AC00AB6011 /* CodecModule.h */ = {isa = PBXFileReference; fileEncoding = 4; lastKnownFileType = sourcecode.c.h; path = CodecModule.h; sourceTree = "<group>"; };
		DAA4B2B3134E75AC00AB6011 /* CodecModule.m */ = {isa = PBXFileReference; fileEncoding = 4; lastKnownFileType = sourcecode.c.objc; path = CodecModule.m; sourceTree = "<group>"; };
		DAA72341156D642400757987 /* TiConsole.h */ = {isa = PBXFileReference; fileEncoding = 4; lastKnownFileType = sourcecode.c.h; path = TiConsole.h; sourceTree = "<group>"; };
		DAA72342156D642400757987 /* TiConsole.m */ = {isa = PBXFileReference; fileEncoding = 4; lastKnownFileType = sourcecode.c.objc; path = TiConsole.m; sourceTree = "<group>"; };
		DAA905CC11A359F10030B119 /* TiMediaItem.h */ = {isa = PBXFileReference; fileEncoding = 4; lastKnownFileType = sourcecode.c.h; path = TiMediaItem.h; sourceTree = "<group>"; };
		DAA905CD11A359F10030B119 /* TiMediaItem.m */ = {isa = PBXFileReference; fileEncoding = 4; lastKnownFileType = sourcecode.c.objc; path = TiMediaItem.m; sourceTree = "<group>"; };
		DABB37BC12E8CB280026A6EA /* Titanium.app */ = {isa = PBXFileReference; explicitFileType = wrapper.application; includeInIndex = 0; path = Titanium.app; sourceTree = BUILT_PRODUCTS_DIR; };
		DABF3ECD134D210400836137 /* TiBuffer.h */ = {isa = PBXFileReference; fileEncoding = 4; lastKnownFileType = sourcecode.c.h; path = TiBuffer.h; sourceTree = "<group>"; };
		DABF3ECE134D210400836137 /* TiBuffer.m */ = {isa = PBXFileReference; fileEncoding = 4; lastKnownFileType = sourcecode.c.objc; path = TiBuffer.m; sourceTree = "<group>"; };
		DABF3ED5134D2CA100836137 /* StreamModule.h */ = {isa = PBXFileReference; fileEncoding = 4; lastKnownFileType = sourcecode.c.h; path = StreamModule.h; sourceTree = "<group>"; };
		DABF3ED6134D2CA100836137 /* StreamModule.m */ = {isa = PBXFileReference; fileEncoding = 4; lastKnownFileType = sourcecode.c.objc; path = StreamModule.m; sourceTree = "<group>"; };
		DABF3EDA134D2E4300836137 /* TiStreamProxy.h */ = {isa = PBXFileReference; fileEncoding = 4; lastKnownFileType = sourcecode.c.h; path = TiStreamProxy.h; sourceTree = "<group>"; };
		DABF3EDB134D2E4300836137 /* TiStreamProxy.m */ = {isa = PBXFileReference; fileEncoding = 4; lastKnownFileType = sourcecode.c.objc; path = TiStreamProxy.m; sourceTree = "<group>"; };
		DADD76E713CCF4FF00CD03AC /* MGSplitView.h */ = {isa = PBXFileReference; fileEncoding = 4; lastKnownFileType = sourcecode.c.h; path = MGSplitView.h; sourceTree = "<group>"; };
		DADD76E813CCF4FF00CD03AC /* MGSplitView.m */ = {isa = PBXFileReference; fileEncoding = 4; lastKnownFileType = sourcecode.c.objc; path = MGSplitView.m; sourceTree = "<group>"; };
		DADE76D313D65C590079FC75 /* libicucore.dylib */ = {isa = PBXFileReference; lastKnownFileType = "compiled.mach-o.dylib"; name = libicucore.dylib; path = usr/lib/libicucore.dylib; sourceTree = SDKROOT; };
		DAE541E113577BEC00A65123 /* TiDataStream.h */ = {isa = PBXFileReference; fileEncoding = 4; lastKnownFileType = sourcecode.c.h; path = TiDataStream.h; sourceTree = "<group>"; };
		DAE541E213577BEC00A65123 /* TiDataStream.m */ = {isa = PBXFileReference; fileEncoding = 4; lastKnownFileType = sourcecode.c.objc; path = TiDataStream.m; sourceTree = "<group>"; };
		EF03EFEF13E3665100BD4FF7 /* ASIDataCompressor.h */ = {isa = PBXFileReference; fileEncoding = 4; lastKnownFileType = sourcecode.c.h; path = ASIDataCompressor.h; sourceTree = "<group>"; };
		EF03EFF013E3665100BD4FF7 /* ASIDataCompressor.m */ = {isa = PBXFileReference; fileEncoding = 4; lastKnownFileType = sourcecode.c.objc; path = ASIDataCompressor.m; sourceTree = "<group>"; };
		EF03EFF113E3665100BD4FF7 /* ASIDataDecompressor.h */ = {isa = PBXFileReference; fileEncoding = 4; lastKnownFileType = sourcecode.c.h; path = ASIDataDecompressor.h; sourceTree = "<group>"; };
		EF03EFF213E3665100BD4FF7 /* ASIDataDecompressor.m */ = {isa = PBXFileReference; fileEncoding = 4; lastKnownFileType = sourcecode.c.objc; path = ASIDataDecompressor.m; sourceTree = "<group>"; };
		EF0ADCF9143F9ABF00977386 /* NSData+Additions.m */ = {isa = PBXFileReference; fileEncoding = 4; lastKnownFileType = sourcecode.c.objc; name = "NSData+Additions.m"; path = "../Classes/NSData+Additions.m"; sourceTree = "<group>"; };
		EF0ADD19143FA0CD00977386 /* GeolocationModule.m */ = {isa = PBXFileReference; fileEncoding = 4; lastKnownFileType = sourcecode.c.objc; path = GeolocationModule.m; sourceTree = "<group>"; };
		EF0ADD1E143FA0E200977386 /* AnalyticsModule.m */ = {isa = PBXFileReference; fileEncoding = 4; lastKnownFileType = sourcecode.c.objc; path = AnalyticsModule.m; sourceTree = "<group>"; };
		EF8339D113E3643C001F2A97 /* ASIDownloadCache.h */ = {isa = PBXFileReference; fileEncoding = 4; lastKnownFileType = sourcecode.c.h; path = ASIDownloadCache.h; sourceTree = "<group>"; };
		EF8339D213E3643C001F2A97 /* ASIDownloadCache.m */ = {isa = PBXFileReference; fileEncoding = 4; lastKnownFileType = sourcecode.c.objc; path = ASIDownloadCache.m; sourceTree = "<group>"; };
		EF8339D713E364A0001F2A97 /* ASICacheDelegate.h */ = {isa = PBXFileReference; fileEncoding = 4; lastKnownFileType = sourcecode.c.h; path = ASICacheDelegate.h; sourceTree = "<group>"; };
/* End PBXFileReference section */

/* Begin PBXFrameworksBuildPhase section */
		1D60588F0D05DD3D006BFB54 /* Frameworks */ = {
			isa = PBXFrameworksBuildPhase;
			buildActionMask = 2147483647;
			files = (
				D93DAA6D16CBFD7100AD64C9 /* EventKit.framework in Frameworks */,
				D93DAA6E16CBFD7100AD64C9 /* EventKitUI.framework in Frameworks */,
				84BBA58816570F90006B8C22 /* Security.framework in Frameworks */,
				DADE76D413D65C590079FC75 /* libicucore.dylib in Frameworks */,
				1D60589F0D05DD5A006BFB54 /* Foundation.framework in Frameworks */,
				1DF5F4E00D08C38300B7A737 /* UIKit.framework in Frameworks */,
				288765FD0DF74451002DB57D /* CoreGraphics.framework in Frameworks */,
				24CA8C76111167B60084E2DE /* AddressBook.framework in Frameworks */,
				24CA8C78111167B60084E2DE /* AddressBookUI.framework in Frameworks */,
				24CA8C7C111167B60084E2DE /* CFNetwork.framework in Frameworks */,
				24CA8C7E111167B60084E2DE /* CoreLocation.framework in Frameworks */,
				24CA8C80111167B60084E2DE /* MapKit.framework in Frameworks */,
				24CA8C82111167B60084E2DE /* MessageUI.framework in Frameworks */,
				24CA8C84111167B60084E2DE /* MobileCoreServices.framework in Frameworks */,
				24CA8C86111167B60084E2DE /* OpenGLES.framework in Frameworks */,
				24CA8C88111167B60084E2DE /* QuartzCore.framework in Frameworks */,
				24CA8C8A111167B60084E2DE /* SystemConfiguration.framework in Frameworks */,
				24CA8C8E111167B60084E2DE /* libsqlite3.dylib in Frameworks */,
				24CA8C90111167B60084E2DE /* libz.dylib in Frameworks */,
				24CA8CED1111689B0084E2DE /* AudioToolbox.framework in Frameworks */,
				24CA8CF4111168AE0084E2DE /* MediaPlayer.framework in Frameworks */,
				24CA8CFB111168C30084E2DE /* AVFoundation.framework in Frameworks */,
				24EB0A58111E1BAE001DC2D1 /* libxml2.dylib in Frameworks */,
				24597035118FF66300519F79 /* StoreKit.framework in Frameworks */,
				242E8E3111BA39FD0046A0D0 /* libTiCore.a in Frameworks */,
				242EA11611BD956F0046A0D0 /* ExternalAccessory.framework in Frameworks */,
				24D5C75911E6364F00F097E2 /* libtiverify.a in Frameworks */,
				DAA4B2AE134E3DBD00AB6011 /* libti_ios_debugger.a in Frameworks */,
				508DB8FD16D431F100F9910E /* libti_ios_profiler.a in Frameworks */,
			);
			runOnlyForDeploymentPostprocessing = 0;
		};
		24D8E497119B9D8A00F8CAA6 /* Frameworks */ = {
			isa = PBXFrameworksBuildPhase;
			buildActionMask = 2147483647;
			files = (
				D93DAA6B16CBFD6400AD64C9 /* EventKit.framework in Frameworks */,
				D93DAA6C16CBFD6400AD64C9 /* EventKitUI.framework in Frameworks */,
				84BBA58A16570FA0006B8C22 /* Security.framework in Frameworks */,
				24D8E498119B9D8A00F8CAA6 /* Foundation.framework in Frameworks */,
				24D8E499119B9D8A00F8CAA6 /* UIKit.framework in Frameworks */,
				24D8E49A119B9D8A00F8CAA6 /* CoreGraphics.framework in Frameworks */,
				24D8E49C119B9D8A00F8CAA6 /* AddressBook.framework in Frameworks */,
				24D8E49D119B9D8A00F8CAA6 /* AddressBookUI.framework in Frameworks */,
				24D8E49E119B9D8A00F8CAA6 /* CFNetwork.framework in Frameworks */,
				24D8E49F119B9D8A00F8CAA6 /* CoreLocation.framework in Frameworks */,
				24D8E4A0119B9D8A00F8CAA6 /* MapKit.framework in Frameworks */,
				24D8E4A1119B9D8A00F8CAA6 /* MessageUI.framework in Frameworks */,
				24D8E4A2119B9D8A00F8CAA6 /* MobileCoreServices.framework in Frameworks */,
				24D8E4A3119B9D8A00F8CAA6 /* OpenGLES.framework in Frameworks */,
				24D8E4A4119B9D8A00F8CAA6 /* QuartzCore.framework in Frameworks */,
				24D8E4A5119B9D8A00F8CAA6 /* SystemConfiguration.framework in Frameworks */,
				24D8E4A6119B9D8A00F8CAA6 /* libsqlite3.dylib in Frameworks */,
				24D8E4A7119B9D8A00F8CAA6 /* libz.dylib in Frameworks */,
				24D8E4A8119B9D8A00F8CAA6 /* AudioToolbox.framework in Frameworks */,
				24D8E4A9119B9D8A00F8CAA6 /* MediaPlayer.framework in Frameworks */,
				24D8E4AA119B9D8A00F8CAA6 /* AVFoundation.framework in Frameworks */,
				24D8E4AB119B9D8A00F8CAA6 /* libxml2.dylib in Frameworks */,
				24D8E4AC119B9D8A00F8CAA6 /* StoreKit.framework in Frameworks */,
				242E8E3211BA39FE0046A0D0 /* libTiCore.a in Frameworks */,
				24D5C75A11E6364F00F097E2 /* libtiverify.a in Frameworks */,
				DAA4B2AF134E3DBD00AB6011 /* libti_ios_debugger.a in Frameworks */,
				DADE76D613D65C6F0079FC75 /* libicucore.dylib in Frameworks */,
				508DB8FC16D431F000F9910E /* libti_ios_profiler.a in Frameworks */,
			);
			runOnlyForDeploymentPostprocessing = 0;
		};
		DABB37A112E8CB280026A6EA /* Frameworks */ = {
			isa = PBXFrameworksBuildPhase;
			buildActionMask = 2147483647;
			files = (
				D93DAA6916CBFD5600AD64C9 /* EventKit.framework in Frameworks */,
				D93DAA6A16CBFD5600AD64C9 /* EventKitUI.framework in Frameworks */,
				502E9D2416CAFB9D00C1BD26 /* libti_ios_profiler.a in Frameworks */,
				84BBA58B16570FAF006B8C22 /* Security.framework in Frameworks */,
				DABB37A212E8CB280026A6EA /* Foundation.framework in Frameworks */,
				DABB37A312E8CB280026A6EA /* UIKit.framework in Frameworks */,
				DABB37A412E8CB280026A6EA /* CoreGraphics.framework in Frameworks */,
				DABB37A512E8CB280026A6EA /* AddressBook.framework in Frameworks */,
				DABB37A612E8CB280026A6EA /* AddressBookUI.framework in Frameworks */,
				DABB37A712E8CB280026A6EA /* CFNetwork.framework in Frameworks */,
				DABB37A812E8CB280026A6EA /* CoreLocation.framework in Frameworks */,
				DABB37A912E8CB280026A6EA /* MapKit.framework in Frameworks */,
				DABB37AA12E8CB280026A6EA /* MessageUI.framework in Frameworks */,
				DABB37AB12E8CB280026A6EA /* MobileCoreServices.framework in Frameworks */,
				DABB37AC12E8CB280026A6EA /* OpenGLES.framework in Frameworks */,
				DABB37AD12E8CB280026A6EA /* QuartzCore.framework in Frameworks */,
				DABB37AE12E8CB280026A6EA /* SystemConfiguration.framework in Frameworks */,
				DABB37AF12E8CB280026A6EA /* libsqlite3.dylib in Frameworks */,
				DABB37B012E8CB280026A6EA /* libz.dylib in Frameworks */,
				DABB37B112E8CB280026A6EA /* AudioToolbox.framework in Frameworks */,
				DABB37B212E8CB280026A6EA /* MediaPlayer.framework in Frameworks */,
				DABB37B312E8CB280026A6EA /* AVFoundation.framework in Frameworks */,
				DABB37B412E8CB280026A6EA /* libxml2.dylib in Frameworks */,
				DABB37B512E8CB280026A6EA /* StoreKit.framework in Frameworks */,
				DABB37B612E8CB280026A6EA /* libTiCore.a in Frameworks */,
				DABB37B712E8CB280026A6EA /* libtiverify.a in Frameworks */,
				DAA4B2B0134E3DBD00AB6011 /* libti_ios_debugger.a in Frameworks */,
				DADE76D713D65C7D0079FC75 /* libicucore.dylib in Frameworks */,
			);
			runOnlyForDeploymentPostprocessing = 0;
		};
/* End PBXFrameworksBuildPhase section */

/* Begin PBXGroup section */
		19C28FACFE9D520D11CA2CBB /* Products */ = {
			isa = PBXGroup;
			children = (
				1D6058910D05DD3D006BFB54 /* Titanium.app */,
				24D8E4B1119B9D8A00F8CAA6 /* Titanium.app */,
				DABB37BC12E8CB280026A6EA /* Titanium.app */,
			);
			name = Products;
			sourceTree = "<group>";
		};
		242E95C211BAC8070046A0D0 /* Debugger */ = {
			isa = PBXGroup;
			children = (
				242E95C811BAC8B40046A0D0 /* TiDebugger.h */,
			);
			name = Debugger;
			sourceTree = "<group>";
		};
		242E967211BAD2E30046A0D0 /* AsyncSocket */ = {
			isa = PBXGroup;
			children = (
				242E967311BAD2F20046A0D0 /* AsyncSocket.h */,
				242E967411BAD2F20046A0D0 /* AsyncSocket.m */,
				242E967511BAD2F20046A0D0 /* AsyncUdpSocket.h */,
				242E967611BAD2F20046A0D0 /* AsyncUdpSocket.m */,
			);
			name = AsyncSocket;
			sourceTree = "<group>";
		};
		245B3C3011375A4D00CE7530 /* Utils */ = {
			isa = PBXGroup;
			children = (
				245B3C3811375A6600CE7530 /* UtilsModule.h */,
				245B3C3911375A6600CE7530 /* UtilsModule.m */,
			);
			name = Utils;
			sourceTree = "<group>";
		};
		24A1E872112DF7E4003DA834 /* Picker */ = {
			isa = PBXGroup;
			children = (
				24A1E873112DF80B003DA834 /* TiUIPickerProxy.h */,
				24A1E874112DF80B003DA834 /* TiUIPickerProxy.m */,
				24A1E879112DF83E003DA834 /* TiUIPicker.h */,
				24A1E87A112DF83E003DA834 /* TiUIPicker.m */,
				24A1E8A6112DFACA003DA834 /* TiUIPickerRowProxy.h */,
				24A1E8A7112DFACA003DA834 /* TiUIPickerRowProxy.m */,
				24A1E990112E1363003DA834 /* TiUIPickerColumnProxy.h */,
				24A1E991112E1363003DA834 /* TiUIPickerColumnProxy.m */,
			);
			name = Picker;
			sourceTree = "<group>";
		};
		24ADC5081299F4730014DB75 /* Clipboard */ = {
			isa = PBXGroup;
			children = (
				D4AB36F3123DE20200DED4A0 /* TiUIClipboardProxy.h */,
				D4AB36F4123DE20200DED4A0 /* TiUIClipboardProxy.m */,
			);
			name = Clipboard;
			sourceTree = "<group>";
		};
		24ADC50F1299F5A50014DB75 /* iOS */ = {
			isa = PBXGroup;
			children = (
				24ADC5101299F60C0014DB75 /* TiAppiOSProxy.h */,
				24ADC5111299F60C0014DB75 /* TiAppiOSProxy.m */,
				24ADC5141299F6AA0014DB75 /* TiAppiOSBackgroundServiceProxy.h */,
				24ADC5151299F6AA0014DB75 /* TiAppiOSBackgroundServiceProxy.m */,
				24ADC632129A1ED60014DB75 /* TiAppiOSLocalNotificationProxy.h */,
				24ADC633129A1ED60014DB75 /* TiAppiOSLocalNotificationProxy.m */,
			);
			name = iOS;
			sourceTree = "<group>";
		};
		24CA8902111160BE0084E2DE /* Classes */ = {
			isa = PBXGroup;
			children = (
				24EB07D1111D420D001DC2D1 /* DOM */,
				24CA8A09111161D60084E2DE /* Modules */,
				24CA8A0A111161DC0084E2DE /* Utils */,
				24CA8A0B111161E10084E2DE /* API */,
			);
			name = Classes;
			path = ../Classes;
			sourceTree = "<group>";
		};
		24CA8903111160C30084E2DE /* Thirdparty */ = {
			isa = PBXGroup;
			children = (
				B440EF771209DC400045FEAE /* MGSplitView */,
				242E967211BAD2E30046A0D0 /* AsyncSocket */,
				242E95C211BAC8070046A0D0 /* Debugger */,
				501A990816BA0A4C0076A122 /* Profiler */,
				24CA89F31111618F0084E2DE /* TiCore */,
				24CA8909111161050084E2DE /* AFOpenFlow */,
				24CA89A6111161230084E2DE /* Misc */,
				24CA89A7111161460084E2DE /* Kroll */,
				24CA8911111161050084E2DE /* ASI */,
				24CA8927111161050084E2DE /* AudioStreamer */,
				24CA894D111161050084E2DE /* PlausibleDatabase */,
				50115A9315D5DE0500122055 /* ThirdpartyNS.h */,
			);
			name = Thirdparty;
			sourceTree = "<group>";
		};
		24CA8909111161050084E2DE /* AFOpenFlow */ = {
			isa = PBXGroup;
			children = (
				DA9BE36D127F8F6C000FE9E1 /* UIImageExtras.h */,
				DA9BE36E127F8F6C000FE9E1 /* UIImageExtras.m */,
				24CA890A111161050084E2DE /* AFItemView.h */,
				24CA890B111161050084E2DE /* AFItemView.m */,
				24CA890C111161050084E2DE /* AFOpenFlowConstants.h */,
				24CA890D111161050084E2DE /* AFOpenFlowView.h */,
				24CA890E111161050084E2DE /* AFOpenFlowView.m */,
				24CA890F111161050084E2DE /* AFUIImageReflection.h */,
				24CA8910111161050084E2DE /* AFUIImageReflection.m */,
			);
			name = AFOpenFlow;
			path = ../Classes/AFOpenFlow;
			sourceTree = SOURCE_ROOT;
		};
		24CA8911111161050084E2DE /* ASI */ = {
			isa = PBXGroup;
			children = (
				EF03EFEF13E3665100BD4FF7 /* ASIDataCompressor.h */,
				EF03EFF013E3665100BD4FF7 /* ASIDataCompressor.m */,
				EF03EFF113E3665100BD4FF7 /* ASIDataDecompressor.h */,
				EF03EFF213E3665100BD4FF7 /* ASIDataDecompressor.m */,
				EF8339D713E364A0001F2A97 /* ASICacheDelegate.h */,
				EF8339D113E3643C001F2A97 /* ASIDownloadCache.h */,
				EF8339D213E3643C001F2A97 /* ASIDownloadCache.m */,
				247FC32811CD5B6B00F97C4E /* ASIHTTPRequestDelegate.h */,
				247FC32911CD5B6B00F97C4E /* ASIProgressDelegate.h */,
				24CA8912111161050084E2DE /* ASIAuthenticationDialog.h */,
				24CA8913111161050084E2DE /* ASIAuthenticationDialog.m */,
				24CA8914111161050084E2DE /* ASIFormDataRequest.h */,
				24CA8915111161050084E2DE /* ASIFormDataRequest.m */,
				24CA8916111161050084E2DE /* ASIHTTPRequest.h */,
				24CA8917111161050084E2DE /* ASIHTTPRequest.m */,
				24CA8918111161050084E2DE /* ASIHTTPRequestConfig.h */,
				24CA8919111161050084E2DE /* ASIInputStream.h */,
				24CA891A111161050084E2DE /* ASIInputStream.m */,
				24CA891B111161050084E2DE /* ASINetworkQueue.h */,
				24CA891C111161050084E2DE /* ASINetworkQueue.m */,
				24CA8925111161050084E2DE /* Reachability.h */,
				24CA8926111161050084E2DE /* Reachability.m */,
			);
			name = ASI;
			path = ../Classes/ASI;
			sourceTree = SOURCE_ROOT;
		};
		24CA8927111161050084E2DE /* AudioStreamer */ = {
			isa = PBXGroup;
			children = (
				DA9FF581128A1F3600457759 /* AudioStreamerCUR.h */,
				DA9FF582128A1F3600457759 /* AudioStreamerCUR.m */,
				24CA8928111161050084E2DE /* AudioStreamer.h */,
				24CA8929111161050084E2DE /* AudioStreamer.m */,
			);
			name = AudioStreamer;
			path = ../Classes/AudioStreamer;
			sourceTree = SOURCE_ROOT;
		};
		24CA894D111161050084E2DE /* PlausibleDatabase */ = {
			isa = PBXGroup;
			children = (
				24CA894E111161050084E2DE /* PlausibleDatabase.h */,
				24CA894F111161050084E2DE /* PlausibleDatabase.m */,
				24CA8950111161050084E2DE /* PLDatabase.h */,
				24CA8951111161050084E2DE /* PLPreparedStatement.h */,
				24CA8952111161050084E2DE /* PLResultSet.h */,
				24CA8953111161050084E2DE /* PLSqliteDatabase.h */,
				24CA8954111161050084E2DE /* PLSqliteDatabase.m */,
				24CA8955111161050084E2DE /* PLSqlitePreparedStatement.h */,
				24CA8956111161050084E2DE /* PLSqlitePreparedStatement.m */,
				24CA8957111161050084E2DE /* PLSqliteResultSet.h */,
				24CA8958111161050084E2DE /* PLSqliteResultSet.m */,
			);
			name = PlausibleDatabase;
			path = ../Classes/PlausibleDatabase;
			sourceTree = SOURCE_ROOT;
		};
		24CA89A6111161230084E2DE /* Misc */ = {
			isa = PBXGroup;
			children = (
				EF0ADCF9143F9ABF00977386 /* NSData+Additions.m */,
				24A1EAF0112F4C02003DA834 /* UIImage+Alpha.h */,
				24A1EAF1112F4C02003DA834 /* UIImage+Alpha.m */,
				24A1EAF2112F4C02003DA834 /* UIImage+Resize.h */,
				24A1EAF3112F4C02003DA834 /* UIImage+Resize.m */,
				24A1EAF4112F4C02003DA834 /* UIImage+RoundedCorner.h */,
				24A1EAF5112F4C02003DA834 /* UIImage+RoundedCorner.m */,
				24E25CBF112A698C0083D43D /* AQRecorder.h */,
				24E25CC0112A698C0083D43D /* AQRecorder.mm */,
				24E25CC1112A698C0083D43D /* SCListener.h */,
				24E25CC2112A698C0083D43D /* SCListener.m */,
				24FBE5A711293DD1005C8D48 /* CADebugMacros.cpp */,
				24FBE5A811293DD1005C8D48 /* CADebugMacros.h */,
				24FBE5A911293DD1005C8D48 /* CAMath.h */,
				24FBE5AA11293DD1005C8D48 /* CAStreamBasicDescription.cpp */,
				24FBE5AB11293DD1005C8D48 /* CAStreamBasicDescription.h */,
				24FBE5AC11293DD1005C8D48 /* CAXException.cpp */,
				24FBE5AD11293DD1005C8D48 /* CAXException.h */,
				24EB0B72111E7EE8001DC2D1 /* NSData+Additions.h */,
				24CA892A111161050084E2DE /* Base64Transcoder.c */,
				24CA892B111161050084E2DE /* Base64Transcoder.h */,
				24CA8959111161050084E2DE /* SBJSON.h */,
				24CA895A111161050084E2DE /* SBJSON.m */,
			);
			name = Misc;
			sourceTree = "<group>";
		};
		24CA89A7111161460084E2DE /* Kroll */ = {
			isa = PBXGroup;
			children = (
				ABD472F213BB73BF00502912 /* KrollCoverage.h */,
				ABD472F313BB73BF00502912 /* KrollCoverage.m */,
				24CA89AA1111615D0084E2DE /* KrollCallback.h */,
				24CA89AB1111615D0084E2DE /* KrollCallback.m */,
				24CA89AC1111615D0084E2DE /* KrollContext.h */,
				24CA89AD1111615D0084E2DE /* KrollContext.m */,
				24CA89AE1111615D0084E2DE /* KrollMethod.h */,
				24CA89AF1111615D0084E2DE /* KrollMethod.m */,
				24CA89B01111615D0084E2DE /* KrollMethodDelegate.h */,
				24CA89B11111615D0084E2DE /* KrollMethodDelegate.m */,
				24CA89B21111615D0084E2DE /* KrollObject.h */,
				24CA89B31111615D0084E2DE /* KrollObject.m */,
				24CA89B41111615D0084E2DE /* KrollPropertyDelegate.h */,
				24CA89B51111615D0084E2DE /* KrollPropertyDelegate.m */,
				24CA89B61111615D0084E2DE /* KrollTimer.h */,
				24CA89B71111615D0084E2DE /* KrollTimer.m */,
			);
			name = Kroll;
			sourceTree = "<group>";
		};
		24CA89F31111618F0084E2DE /* TiCore */ = {
			isa = PBXGroup;
			children = (
				24CA89F61111618F0084E2DE /* Ti.h */,
				24CA89F71111618F0084E2DE /* TiBase.h */,
				24CA89FE1111618F0084E2DE /* TiContextRef.h */,
				24CA89FF1111618F0084E2DE /* TiContextRefPrivate.h */,
				24CA8A001111618F0084E2DE /* TiCore.h */,
				24CA8A011111618F0084E2DE /* TiObjectRef.h */,
				24CA8A041111618F0084E2DE /* TiStringRef.h */,
				24CA8A061111618F0084E2DE /* TiStringRefCF.h */,
				24CA8A071111618F0084E2DE /* TiValueRef.h */,
				24CA8A081111618F0084E2DE /* WebKitAvailability.h */,
			);
			name = TiCore;
			path = ../headers/TiCore;
			sourceTree = SOURCE_ROOT;
		};
		24CA8A09111161D60084E2DE /* Modules */ = {
			isa = PBXGroup;
			children = (
				D93DAA4C16CBF8A000AD64C9 /* Calendar */,
				24F6204D1199F1F400EEAD3C /* TopTiModule.h */,
				24F6204E1199F1F400EEAD3C /* TopTiModule.m */,
				DABF3ED3134D2A6400836137 /* Stream */,
				DAA4B2B1134E758B00AB6011 /* Codec */,
				245B3C3011375A4D00CE7530 /* Utils */,
				24DEDAC21123719700398D86 /* XML */,
				24CA8C58111165180084E2DE /* Accelerometer */,
				24CA8C10111163BB0084E2DE /* API */,
				24CA8C0F111163B50084E2DE /* App */,
				24CA8C57111165070084E2DE /* Analytics */,
				24CA8C1C1111645B0084E2DE /* Contacts */,
				24CA8C19111164490084E2DE /* Database */,
				24CA8C1B111164530084E2DE /* Filesystem */,
				24CA8C13111163F20084E2DE /* Geolocation */,
				24CA8C12111163CD0084E2DE /* Gesture */,
				24CA8C1A1111644E0084E2DE /* Map */,
				24CA8C18111164440084E2DE /* Media */,
				24CA8C171111643E0084E2DE /* Network */,
				24CA8C11111163C30084E2DE /* Platform */,
				24CA8C16111164150084E2DE /* Yahoo */,
				24CA8C14111164040084E2DE /* UI */,
				24F29E781220D0DB0099351D /* Locale */,
			);
			name = Modules;
			sourceTree = "<group>";
		};
		24CA8A0A111161DC0084E2DE /* Utils */ = {
			isa = PBXGroup;
			children = (
				2B353A7F15901D41008FBD84 /* Ti3DMatrix.h */,
				2B353A8015901D41008FBD84 /* Ti3DMatrix.m */,
				24CA8A10111161FD0084E2DE /* WebFont.m */,
				24CA8A11111161FD0084E2DE /* WebFont.h */,
				2467310611E2549300D39AF7 /* Webcolor.m */,
				24CA8A13111161FD0084E2DE /* Webcolor.h */,
				24CA8A20111161FD0084E2DE /* TiUtils.m */,
				24CA8A21111161FD0084E2DE /* TiUtils.h */,
				24CA8AAC111161FD0084E2DE /* TiRect.m */,
				24CA8AAD111161FD0084E2DE /* TiRect.h */,
				24CA8AB2111161FD0084E2DE /* TiPoint.m */,
				24CA8AB3111161FD0084E2DE /* TiPoint.h */,
				24CA8AD1111161FD0084E2DE /* TiDimension.m */,
				24CA8AD2111161FD0084E2DE /* TiDimension.h */,
				24CA8ADA111161FE0084E2DE /* TiComplexValue.m */,
				24CA8ADB111161FE0084E2DE /* TiComplexValue.h */,
				24CA8ADC111161FE0084E2DE /* TiColor.m */,
				24CA8ADD111161FE0084E2DE /* TiColor.h */,
				24CA8ADE111161FE0084E2DE /* TiButtonUtil.m */,
				24CA8ADF111161FE0084E2DE /* TiButtonUtil.h */,
				24CA8AEC111161FE0084E2DE /* Ti2DMatrix.m */,
				24CA8AED111161FE0084E2DE /* Ti2DMatrix.h */,
				24CA8AFE111161FE0084E2DE /* OperationQueue.m */,
				24CA8AFF111161FE0084E2DE /* OperationQueue.h */,
				24CA8B02111161FE0084E2DE /* Mimetypes.m */,
				24CA8B03111161FE0084E2DE /* Mimetypes.h */,
				24CA8B0A111161FE0084E2DE /* LayoutConstraint.m */,
				24CA8B0B111161FE0084E2DE /* LayoutConstraint.h */,
				24CA8B0C111161FE0084E2DE /* ImageLoader.m */,
				24CA8B0D111161FE0084E2DE /* ImageLoader.h */,
				24F5B144111FDFE8005C9199 /* ListenerEntry.h */,
				24F5B145111FDFE8005C9199 /* ListenerEntry.m */,
				B4DE7E4C11823E990006DDE1 /* TiGradient.h */,
				B4DE7E4D11823E990006DDE1 /* TiGradient.m */,
				B468B4EF11B5816F007D1C1E /* TiLayoutQueue.h */,
				B468B4F011B5816F007D1C1E /* TiLayoutQueue.m */,
				DAA72341156D642400757987 /* TiConsole.h */,
				DAA72342156D642400757987 /* TiConsole.m */,
				84C3870017417CB800970D26 /* TiSelectedCellbackgroundView.h */,
				84C3870117417CB800970D26 /* TiSelectedCellbackgroundView.m */,
			);
			name = Utils;
			sourceTree = "<group>";
		};
		24CA8A0B111161E10084E2DE /* API */ = {
			isa = PBXGroup;
			children = (
				B473FB65126F8E8900E29C73 /* Utility Macros */,
				24F620601199F28600EEAD3C /* TiErrorController.h */,
				24F620571199F27700EEAD3C /* TiErrorController.m */,
				8484E3A417A82EE700C24B02 /* TiControllerProtocols.h */,
				8484E39F17A8279500C24B02 /* TiRootViewController.h */,
				8484E3A017A8279500C24B02 /* TiRootViewController.m */,
				8484E3A517A865F700C24B02 /* TiViewController.h */,
				8484E3A617A865F700C24B02 /* TiViewController.m */,
				84EB33FE17A8CAA700723B1E /* TiWindowProxy.h */,
				84EB33FF17A8CAA700723B1E /* TiWindowProxy.m */,
				24F620521199F26500EEAD3C /* TiApp.h */,
				24F620531199F26500EEAD3C /* TiApp.m */,
				24F5AEB2111F9DE9005C9199 /* TiFile.h */,
				24F5AEB3111F9DE9005C9199 /* TiFile.m */,
				24CA8A2C111161FD0084E2DE /* TiUIView.m */,
				24CA8A2D111161FD0084E2DE /* TiUIView.h */,
				24CA8A18111161FD0084E2DE /* TiViewProxy.m */,
				24CA8A19111161FD0084E2DE /* TiViewProxy.h */,
				24CA8AB8111161FD0084E2DE /* TiModule.m */,
				24CA8AB9111161FD0084E2DE /* TiModule.h */,
				24CA8A0E111161FD0084E2DE /* XHRBridge.m */,
				24CA8A0F111161FD0084E2DE /* XHRBridge.h */,
				24CA8AB0111161FD0084E2DE /* TiProxy.m */,
				24CA8AB1111161FD0084E2DE /* TiProxy.h */,
				24CA8AAB111161FD0084E2DE /* TiTab.h */,
				24CA8AD0111161FD0084E2DE /* TiEvaluator.h */,
				24CA8AE0111161FE0084E2DE /* TiBlob.m */,
				24CA8AE1111161FE0084E2DE /* TiBlob.h */,
				24CA8AD7111161FD0084E2DE /* TiController.h */,
				24CA8AC6111161FD0084E2DE /* TiHost.m */,
				24CA8AC7111161FD0084E2DE /* TiHost.h */,
				24CA8AE2111161FE0084E2DE /* TiBase.m */,
				24CA8AE3111161FE0084E2DE /* TiBase.h */,
				24CA8AE6111161FE0084E2DE /* TiAnimation.m */,
				24CA8AE7111161FE0084E2DE /* TiAnimation.h */,
				24CA8AE8111161FE0084E2DE /* TiAction.m */,
				24CA8AE9111161FE0084E2DE /* TiAction.h */,
				24CA8B3B111161FE0084E2DE /* Bridge.m */,
				24CA8B3C111161FE0084E2DE /* Bridge.h */,
				24CA89A81111615D0084E2DE /* KrollBridge.h */,
				24CA89A91111615D0084E2DE /* KrollBridge.m */,
				24DD042A116A6C58006FD6E1 /* TiToolbar.h */,
				24DD0455116A6F02006FD6E1 /* TiTabGroup.h */,
				24DD0977116D8E07006FD6E1 /* TiToolbarButton.h */,
				24F29E2C12209C920099351D /* TiStylesheet.h */,
				24F29E2D12209C920099351D /* TiStylesheet.m */,
				24F29E6E1220CE0A0099351D /* TiLocale.h */,
				24F29E6F1220CE0A0099351D /* TiLocale.m */,
				DABF3ECD134D210400836137 /* TiBuffer.h */,
				DABF3ECE134D210400836137 /* TiBuffer.m */,
				DABF3EDA134D2E4300836137 /* TiStreamProxy.h */,
				DABF3EDB134D2E4300836137 /* TiStreamProxy.m */,
				DAE541E113577BEC00A65123 /* TiDataStream.h */,
				DAE541E213577BEC00A65123 /* TiDataStream.m */,
				1DD9388A1609230900091777 /* TiBindingTiValue.h */,
				1DD9388B1609230900091777 /* TiBindingTiValue.m */,
				1D0061BF160283820016BBEE /* TiBindingRunLoop.h */,
				1D0061C0160283820016BBEE /* TiBindingRunLoop.m */,
				1D1029A615F9769100372EC0 /* TiBindingEvent.h */,
				1D1029A715F9769100372EC0 /* TiBindingEvent.m */,
				5081CEF615F8100E00C881D8 /* TiExceptionHandler.h */,
				5081CEF715F8100E00C881D8 /* TiExceptionHandler.m */,
				502A68E916F0428500661EF6 /* TiViewTemplate.h */,
				502A68EA16F0428500661EF6 /* TiViewTemplate.m */,
			);
			name = API;
			sourceTree = "<group>";
		};
		24CA8C0F111163B50084E2DE /* App */ = {
			isa = PBXGroup;
			children = (
				24ADC50F1299F5A50014DB75 /* iOS */,
				24CA8B56111161FE0084E2DE /* AppModule.m */,
				24CA8B57111161FE0084E2DE /* AppModule.h */,
				24CA8AE4111161FE0084E2DE /* TiAppPropertiesProxy.m */,
				24CA8AE5111161FE0084E2DE /* TiAppPropertiesProxy.h */,
			);
			name = App;
			sourceTree = "<group>";
		};
		24CA8C10111163BB0084E2DE /* API */ = {
			isa = PBXGroup;
			children = (
				24CA8B58111161FE0084E2DE /* APIModule.m */,
				24CA8B59111161FE0084E2DE /* APIModule.h */,
			);
			name = API;
			sourceTree = "<group>";
		};
		24CA8C11111163C30084E2DE /* Platform */ = {
			isa = PBXGroup;
			children = (
				24CA8AFC111161FE0084E2DE /* PlatformModule.m */,
				24CA8AFD111161FE0084E2DE /* PlatformModule.h */,
				24CA8AFA111161FE0084E2DE /* TiPlatformDisplayCaps.m */,
				24CA8AFB111161FE0084E2DE /* TiPlatformDisplayCaps.h */,
			);
			name = Platform;
			sourceTree = "<group>";
		};
		24CA8C12111163CD0084E2DE /* Gesture */ = {
			isa = PBXGroup;
			children = (
				24CA8B0E111161FE0084E2DE /* GestureModule.m */,
				24CA8B0F111161FE0084E2DE /* GestureModule.h */,
			);
			name = Gesture;
			sourceTree = "<group>";
		};
		24CA8C13111163F20084E2DE /* Geolocation */ = {
			isa = PBXGroup;
			children = (
				EF0ADD19143FA0CD00977386 /* GeolocationModule.m */,
				24CA8B11111161FE0084E2DE /* GeolocationModule.h */,
			);
			name = Geolocation;
			sourceTree = "<group>";
		};
		24CA8C14111164040084E2DE /* UI */ = {
			isa = PBXGroup;
			children = (
				24ADC5081299F4730014DB75 /* Clipboard */,
				24D06FDE11D020E600F615D8 /* iOS */,
				B4F97B6C111A418700E2F72C /* Scroll View */,
				B43663DA11138AB300782262 /* Scrollable View */,
				24CA8A14111161FD0084E2DE /* UIModule.m */,
				24CA8A15111161FD0084E2DE /* UIModule.h */,
				24CA8C65111165D40084E2DE /* Canvas */,
				24CA8C64111165B60084E2DE /* Email Dialog */,
				24CA8C63111165890084E2DE /* Tableview & Groupview */,
				502A68CF16EEAA4A00661EF6 /* ListView */,
				24CA8C62111165840084E2DE /* Tabgroup */,
				24CA8C60111165780084E2DE /* Alert */,
				24CA8C5F111165720084E2DE /* Option Dialog */,
				24CA8C5C111165510084E2DE /* View */,
				24CA8C5B111165470084E2DE /* Window */,
				24CA8C66111166550084E2DE /* Webview */,
				24CA8C5A111165420084E2DE /* ImageView */,
				24CA8C591111653B0084E2DE /* Widgets */,
			);
			name = UI;
			sourceTree = "<group>";
		};
		24CA8C16111164150084E2DE /* Yahoo */ = {
			isa = PBXGroup;
			children = (
				24CA8A0C111161FD0084E2DE /* YahooModule.m */,
				24CA8A0D111161FD0084E2DE /* YahooModule.h */,
			);
			name = Yahoo;
			sourceTree = "<group>";
		};
		24CA8C171111643E0084E2DE /* Network */ = {
			isa = PBXGroup;
			children = (
				DA2556411353D24C005D459C /* Sockets */,
				248133A1115761DE00E3A9BA /* TiNetworkBonjourBrowserProxy.h */,
				248133A2115761DE00E3A9BA /* TiNetworkBonjourBrowserProxy.m */,
				248133A3115761DE00E3A9BA /* TiNetworkBonjourServiceProxy.h */,
				248133A4115761DE00E3A9BA /* TiNetworkBonjourServiceProxy.m */,
				248133A5115761DE00E3A9BA /* TiNetworkTCPSocketProxy.h */,
				248133A6115761DE00E3A9BA /* TiNetworkTCPSocketProxy.m */,
				24CA8B00111161FE0084E2DE /* NetworkModule.m */,
				24CA8B01111161FE0084E2DE /* NetworkModule.h */,
				24CA8AB4111161FD0084E2DE /* TiNetworkHTTPClientResultProxy.m */,
				24CA8AB5111161FD0084E2DE /* TiNetworkHTTPClientResultProxy.h */,
				24CA8AB6111161FD0084E2DE /* TiNetworkHTTPClientProxy.m */,
				24CA8AB7111161FD0084E2DE /* TiNetworkHTTPClientProxy.h */,
				DA2556421353D2FC005D459C /* TiNetworkSocketProxy.h */,
				DA2556431353D2FC005D459C /* TiNetworkSocketProxy.m */,
			);
			name = Network;
			sourceTree = "<group>";
		};
		24CA8C18111164440084E2DE /* Media */ = {
			isa = PBXGroup;
			children = (
				24CA8B04111161FE0084E2DE /* MediaModule.m */,
				24CA8B05111161FE0084E2DE /* MediaModule.h */,
				24CA8ABE111161FD0084E2DE /* TiMediaAudioPlayerProxy.m */,
				24CA8ABF111161FD0084E2DE /* TiMediaAudioPlayerProxy.h */,
				24CA8ABA111161FD0084E2DE /* TiMediaVideoPlayerProxy.m */,
				24CA8ABB111161FD0084E2DE /* TiMediaVideoPlayerProxy.h */,
				24CA8ABC111161FD0084E2DE /* TiMediaSoundProxy.m */,
				24CA8ABD111161FD0084E2DE /* TiMediaSoundProxy.h */,
				24FBE58111293D06005C8D48 /* TiMediaAudioRecorderProxy.h */,
				24FBE58211293D06005C8D48 /* TiMediaAudioRecorderProxy.mm */,
				24A1E515112D33AF003DA834 /* TiMediaAudioSession.h */,
				24A1E516112D33AF003DA834 /* TiMediaAudioSession.m */,
				2412F464115C296300454E5B /* TiMediaVideoPlayer.h */,
				2412F465115C296300454E5B /* TiMediaVideoPlayer.m */,
				DA864E3011A2314A00B9CD68 /* TiMediaMusicPlayer.h */,
				DA864E3111A2314A00B9CD68 /* TiMediaMusicPlayer.m */,
				DAA905CC11A359F10030B119 /* TiMediaItem.h */,
				DAA905CD11A359F10030B119 /* TiMediaItem.m */,
			);
			name = Media;
			sourceTree = "<group>";
		};
		24CA8C19111164490084E2DE /* Database */ = {
			isa = PBXGroup;
			children = (
				24CA8B35111161FE0084E2DE /* DatabaseModule.m */,
				24CA8B36111161FE0084E2DE /* DatabaseModule.h */,
				24CA8AD3111161FD0084E2DE /* TiDatabaseResultSetProxy.m */,
				24CA8AD4111161FD0084E2DE /* TiDatabaseResultSetProxy.h */,
				24CA8AD5111161FD0084E2DE /* TiDatabaseProxy.m */,
				24CA8AD6111161FD0084E2DE /* TiDatabaseProxy.h */,
			);
			name = Database;
			sourceTree = "<group>";
		};
		24CA8C1A1111644E0084E2DE /* Map */ = {
			isa = PBXGroup;
			children = (
				24CA8B06111161FE0084E2DE /* MapModule.m */,
				24CA8B07111161FE0084E2DE /* MapModule.h */,
				24CA8AC0111161FD0084E2DE /* TiMapViewProxy.m */,
				24CA8AC1111161FD0084E2DE /* TiMapViewProxy.h */,
				24CA8AC2111161FD0084E2DE /* TiMapView.m */,
				24CA8AC3111161FD0084E2DE /* TiMapView.h */,
				24CA8AC4111161FD0084E2DE /* TiMapAnnotationProxy.m */,
				24CA8AC5111161FD0084E2DE /* TiMapAnnotationProxy.h */,
				24EB0BA8111F7959001DC2D1 /* TiMapPinAnnotationView.h */,
				24EB0BA9111F7959001DC2D1 /* TiMapPinAnnotationView.m */,
				24F1584411D72A23000DD736 /* TiMapImageAnnotationView.h */,
				24F1584511D72A23000DD736 /* TiMapImageAnnotationView.m */,
				840A9D4716CEBF24003AA591 /* TiMapCustomAnnotationView.h */,
				840A9D4816CEBF24003AA591 /* TiMapCustomAnnotationView.m */,
			);
			name = Map;
			sourceTree = "<group>";
		};
		24CA8C1B111164530084E2DE /* Filesystem */ = {
			isa = PBXGroup;
			children = (
				24CA8B12111161FE0084E2DE /* FilesystemModule.m */,
				24CA8B13111161FE0084E2DE /* FilesystemModule.h */,
				24CA8AC8111161FD0084E2DE /* TiFilesystemFileProxy.m */,
				24CA8AC9111161FD0084E2DE /* TiFilesystemFileProxy.h */,
				2465592211E5862F0059BBF4 /* TiFilesystemBlobProxy.h */,
				2465592311E5862F0059BBF4 /* TiFilesystemBlobProxy.m */,
				4D3033A1136239B30034640F /* TiFilesystemFileStreamProxy.h */,
				4D3033A2136239B30034640F /* TiFilesystemFileStreamProxy.m */,
			);
			name = Filesystem;
			sourceTree = "<group>";
		};
		24CA8C1C1111645B0084E2DE /* Contacts */ = {
			isa = PBXGroup;
			children = (
				24CA8B37111161FE0084E2DE /* ContactsModule.m */,
				24CA8B38111161FE0084E2DE /* ContactsModule.h */,
				24CA8AD8111161FD0084E2DE /* TiContactsPerson.m */,
				24CA8AD9111161FD0084E2DE /* TiContactsPerson.h */,
				DA4E12D511C0A55F00A55BAB /* TiContactsGroup.h */,
				DA4E12D611C0A55F00A55BAB /* TiContactsGroup.m */,
			);
			name = Contacts;
			sourceTree = "<group>";
		};
		24CA8C57111165070084E2DE /* Analytics */ = {
			isa = PBXGroup;
			children = (
				EF0ADD1E143FA0E200977386 /* AnalyticsModule.m */,
				24CA8B5B111161FE0084E2DE /* AnalyticsModule.h */,
			);
			name = Analytics;
			sourceTree = "<group>";
		};
		24CA8C58111165180084E2DE /* Accelerometer */ = {
			isa = PBXGroup;
			children = (
				24CA8B64111161FE0084E2DE /* AccelerometerModule.m */,
				24CA8B65111161FE0084E2DE /* AccelerometerModule.h */,
			);
			name = Accelerometer;
			sourceTree = "<group>";
		};
		24CA8C591111653B0084E2DE /* Widgets */ = {
			isa = PBXGroup;
			children = (
				24CA8C72111167590084E2DE /* Label */,
				24CA8C701111672E0084E2DE /* Button */,
				24CA8C6F111167140084E2DE /* ButtonBar */,
				24CA8C711111673C0084E2DE /* Progressbar */,
				24CA8C6D111166C20084E2DE /* Searchbar */,
				24CA8C6C111166BA0084E2DE /* Activity Indicator */,
				24CA8C6B111166B60084E2DE /* Switch */,
				24CA8C6A111166B20084E2DE /* Slider */,
				24CA8C69111166AB0084E2DE /* Text widgets */,
				24A1E872112DF7E4003DA834 /* Picker */,
				24CA8C67111166A10084E2DE /* Toolbar */,
			);
			name = Widgets;
			sourceTree = "<group>";
		};
		24CA8C5A111165420084E2DE /* ImageView */ = {
			isa = PBXGroup;
			children = (
				24CA8A78111161FD0084E2DE /* TiUIImageViewProxy.m */,
				24CA8A79111161FD0084E2DE /* TiUIImageViewProxy.h */,
				24CA8A7A111161FD0084E2DE /* TiUIImageView.m */,
				24CA8A7B111161FD0084E2DE /* TiUIImageView.h */,
				24C012871140D30B00A94CE2 /* TiUIMaskedImageProxy.h */,
				24C012881140D30B00A94CE2 /* TiUIMaskedImageProxy.m */,
				24C0128D1140D31C00A94CE2 /* TiUIMaskedImage.h */,
				24C0128E1140D31C00A94CE2 /* TiUIMaskedImage.m */,
			);
			name = ImageView;
			sourceTree = "<group>";
		};
		24CA8C5B111165470084E2DE /* Window */ = {
			isa = PBXGroup;
			children = (
				24CA8A23111161FD0084E2DE /* TiUIWindowProxy.h */,
				24CA8A22111161FD0084E2DE /* TiUIWindowProxy.m */,
				24CA8A25111161FD0084E2DE /* TiUIWindow.h */,
				24CA8A24111161FD0084E2DE /* TiUIWindow.m */,
			);
			name = Window;
			sourceTree = "<group>";
		};
		24CA8C5C111165510084E2DE /* View */ = {
			isa = PBXGroup;
			children = (
				24CA8A2A111161FD0084E2DE /* TiUIViewProxy.m */,
				24CA8A2B111161FD0084E2DE /* TiUIViewProxy.h */,
			);
			name = View;
			sourceTree = "<group>";
		};
		24CA8C5D111165550084E2DE /* Coverflow */ = {
			isa = PBXGroup;
			children = (
				2B94603213F0A2AE000C5BEA /* TiUIiOSCoverFlowView.h */,
				2B94603313F0A2AE000C5BEA /* TiUIiOSCoverFlowView.m */,
				2B94603413F0A2AE000C5BEA /* TiUIiOSCoverFlowViewProxy.h */,
				2B94603513F0A2AE000C5BEA /* TiUIiOSCoverFlowViewProxy.m */,
			);
			name = Coverflow;
			sourceTree = "<group>";
		};
		24CA8C5E1111655E0084E2DE /* iPhone */ = {
			isa = PBXGroup;
			children = (
				24E50C9211603B5800AF54AF /* Nav Group */,
				24CA8A5D111161FD0084E2DE /* TiUIiPhoneStatusBarProxy.h */,
				24CA8A5C111161FD0084E2DE /* TiUIiPhoneStatusBarProxy.m */,
				24CA8A52111161FD0084E2DE /* TiUIiPhoneSystemIconProxy.m */,
				24CA8A53111161FD0084E2DE /* TiUIiPhoneSystemIconProxy.h */,
				24CA8A54111161FD0084E2DE /* TiUIiPhoneSystemButtonStyleProxy.m */,
				24CA8A55111161FD0084E2DE /* TiUIiPhoneSystemButtonStyleProxy.h */,
				24CA8A56111161FD0084E2DE /* TiUIiPhoneSystemButtonProxy.m */,
				24CA8A57111161FD0084E2DE /* TiUIiPhoneSystemButtonProxy.h */,
				24CA8A96111161FD0084E2DE /* TiUIiPhoneAnimationStyleProxy.m */,
				24CA8A97111161FD0084E2DE /* TiUIiPhoneAnimationStyleProxy.h */,
				24CA8A76111161FD0084E2DE /* TiUIiPhoneProxy.m */,
				24CA8A77111161FD0084E2DE /* TiUIiPhoneProxy.h */,
				24CA8A9A111161FD0084E2DE /* TiUIiPhoneActivityIndicatorStyleProxy.m */,
				24CA8A9B111161FD0084E2DE /* TiUIiPhoneActivityIndicatorStyleProxy.h */,
				24CA8A66111161FD0084E2DE /* TiUIiPhoneRowAnimationStyleProxy.m */,
				24CA8A67111161FD0084E2DE /* TiUIiPhoneRowAnimationStyleProxy.h */,
				24CA8A68111161FD0084E2DE /* TiUIiPhoneProgressBarStyleProxy.m */,
				24CA8A69111161FD0084E2DE /* TiUIiPhoneProgressBarStyleProxy.h */,
				B4F97C56111BAD4700E2F72C /* TiUIiPhoneScrollIndicatorStyleProxy.h */,
				B4F97C57111BAD4700E2F72C /* TiUIiPhoneScrollIndicatorStyleProxy.m */,
				243EC9681126632700639DF4 /* TiUIiPhoneTableViewStyleProxy.h */,
				243EC9691126632700639DF4 /* TiUIiPhoneTableViewStyleProxy.m */,
				243ECB2311267CC100639DF4 /* TiUIiPhoneTableViewSeparatorStyleProxy.h */,
				243ECB2411267CC100639DF4 /* TiUIiPhoneTableViewSeparatorStyleProxy.m */,
				243ED8EB11288B4300639DF4 /* TiUIiPhoneTableViewScrollPositionProxy.h */,
				243ED8EC11288B4300639DF4 /* TiUIiPhoneTableViewScrollPositionProxy.m */,
				245B455F1139B41800CE7530 /* TiUIiPhoneTableViewCellSelectionStyleProxy.h */,
				245B45601139B41800CE7530 /* TiUIiPhoneTableViewCellSelectionStyleProxy.m */,
				4688700615E39A9D008FA326 /* TiUIiPhoneAlertDialogStyleProxy.m */,
				4688700515E39A9D008FA326 /* TiUIiPhoneAlertDialogStyleProxy.h */,
			);
			name = iPhone;
			sourceTree = "<group>";
		};
		24CA8C5F111165720084E2DE /* Option Dialog */ = {
			isa = PBXGroup;
			children = (
				24CA8A6E111161FD0084E2DE /* TiUIOptionDialogProxy.m */,
				24CA8A6F111161FD0084E2DE /* TiUIOptionDialogProxy.h */,
			);
			name = "Option Dialog";
			sourceTree = "<group>";
		};
		24CA8C60111165780084E2DE /* Alert */ = {
			isa = PBXGroup;
			children = (
				24CA8A98111161FD0084E2DE /* TiUIAlertDialogProxy.m */,
				24CA8A99111161FD0084E2DE /* TiUIAlertDialogProxy.h */,
			);
			name = Alert;
			sourceTree = "<group>";
		};
		24CA8C62111165840084E2DE /* Tabgroup */ = {
			isa = PBXGroup;
			children = (
				24CA8A4A111161FD0084E2DE /* TiUITabGroupProxy.m */,
				24CA8A4B111161FD0084E2DE /* TiUITabGroupProxy.h */,
				24CA8A3A111161FD0084E2DE /* TiUITabProxy.m */,
				24CA8A3B111161FD0084E2DE /* TiUITabProxy.h */,
				24CA8A4C111161FD0084E2DE /* TiUITabGroup.m */,
				24CA8A4D111161FD0084E2DE /* TiUITabGroup.h */,
			);
			name = Tabgroup;
			sourceTree = "<group>";
		};
		24CA8C63111165890084E2DE /* Tableview & Groupview */ = {
			isa = PBXGroup;
			children = (
				24CA8A40111161FD0084E2DE /* TiUITableViewProxy.m */,
				24CA8A41111161FD0084E2DE /* TiUITableViewProxy.h */,
				24CA8A48111161FD0084E2DE /* TiUITableView.m */,
				24CA8A49111161FD0084E2DE /* TiUITableView.h */,
				24CA8B39111161FE0084E2DE /* TiUITableViewRowProxy.m */,
				24CA8B3A111161FE0084E2DE /* TiUITableViewRowProxy.h */,
				243EC5E9112617F900639DF4 /* TiUITableViewSectionProxy.h */,
				243EC5EA112617F900639DF4 /* TiUITableViewSectionProxy.m */,
				243EC7D5112634AF00639DF4 /* TiUITableViewAction.h */,
				243EC7D6112634AF00639DF4 /* TiUITableViewAction.m */,
			);
			name = "Tableview & Groupview";
			sourceTree = "<group>";
		};
		24CA8C64111165B60084E2DE /* Email Dialog */ = {
			isa = PBXGroup;
			children = (
				24CA8A82111161FD0084E2DE /* TiUIEmailDialogProxy.m */,
				24CA8A83111161FD0084E2DE /* TiUIEmailDialogProxy.h */,
			);
			name = "Email Dialog";
			sourceTree = "<group>";
		};
		24CA8C65111165D40084E2DE /* Canvas */ = {
			isa = PBXGroup;
			children = (
				24CA8A8A111161FD0084E2DE /* TiUICanvasViewProxy.m */,
				24CA8A8B111161FD0084E2DE /* TiUICanvasViewProxy.h */,
				24CA8A8C111161FD0084E2DE /* TiUICanvasView.m */,
				24CA8A8D111161FD0084E2DE /* TiUICanvasView.h */,
			);
			name = Canvas;
			sourceTree = "<group>";
		};
		24CA8C66111166550084E2DE /* Webview */ = {
			isa = PBXGroup;
			children = (
				24CA8A28111161FD0084E2DE /* TiUIWebViewProxy.m */,
				24CA8A29111161FD0084E2DE /* TiUIWebViewProxy.h */,
				24EB02BF111BF827001DC2D1 /* TiUIWebView.h */,
				24EB02C0111BF827001DC2D1 /* TiUIWebView.m */,
				24EB06EC111D03F9001DC2D1 /* bridge.txt */,
			);
			name = Webview;
			sourceTree = "<group>";
		};
		24CA8C67111166A10084E2DE /* Toolbar */ = {
			isa = PBXGroup;
			children = (
			);
			name = Toolbar;
			sourceTree = "<group>";
		};
		24CA8C68111166A60084E2DE /* Textfield */ = {
			isa = PBXGroup;
			children = (
				24CA8A32111161FD0084E2DE /* TiUITextFieldProxy.m */,
				24CA8A33111161FD0084E2DE /* TiUITextFieldProxy.h */,
				24CA8A34111161FD0084E2DE /* TiUITextField.m */,
				24CA8A35111161FD0084E2DE /* TiUITextField.h */,
			);
			name = Textfield;
			sourceTree = "<group>";
		};
		24CA8C69111166AB0084E2DE /* Text widgets */ = {
			isa = PBXGroup;
			children = (
				24CA8C68111166A60084E2DE /* Textfield */,
				B4D5828E11264F8600A6B66C /* Textarea */,
				B4D5828F11264FD000A6B66C /* TiUITextWidgetProxy.h */,
				B4D5829011264FD000A6B66C /* TiUITextWidgetProxy.m */,
				B4D5829511264FF500A6B66C /* TiUITextWidget.h */,
				B4D5829611264FF500A6B66C /* TiUITextWidget.m */,
			);
			name = "Text widgets";
			sourceTree = "<group>";
		};
		24CA8C6A111166B20084E2DE /* Slider */ = {
			isa = PBXGroup;
			children = (
				24CA8A5E111161FD0084E2DE /* TiUISliderProxy.m */,
				24CA8A5F111161FD0084E2DE /* TiUISliderProxy.h */,
				24CA8A60111161FD0084E2DE /* TiUISlider.m */,
				24CA8A61111161FD0084E2DE /* TiUISlider.h */,
			);
			name = Slider;
			sourceTree = "<group>";
		};
		24CA8C6B111166B60084E2DE /* Switch */ = {
			isa = PBXGroup;
			children = (
				24CA8A58111161FD0084E2DE /* TiUISwitchProxy.m */,
				24CA8A59111161FD0084E2DE /* TiUISwitchProxy.h */,
				24CA8A5A111161FD0084E2DE /* TiUISwitch.m */,
				24CA8A5B111161FD0084E2DE /* TiUISwitch.h */,
			);
			name = Switch;
			sourceTree = "<group>";
		};
		24CA8C6C111166BA0084E2DE /* Activity Indicator */ = {
			isa = PBXGroup;
			children = (
				24CA8A9C111161FD0084E2DE /* TiUIActivityIndicatorProxy.m */,
				24CA8A9D111161FD0084E2DE /* TiUIActivityIndicatorProxy.h */,
				24CA8A9E111161FD0084E2DE /* TiUIActivityIndicator.m */,
				24CA8A9F111161FD0084E2DE /* TiUIActivityIndicator.h */,
			);
			name = "Activity Indicator";
			sourceTree = "<group>";
		};
		24CA8C6D111166C20084E2DE /* Searchbar */ = {
			isa = PBXGroup;
			children = (
				24CA8A62111161FD0084E2DE /* TiUISearchBarProxy.m */,
				24CA8A63111161FD0084E2DE /* TiUISearchBarProxy.h */,
				24CA8A64111161FD0084E2DE /* TiUISearchBar.m */,
				24CA8A65111161FD0084E2DE /* TiUISearchBar.h */,
			);
			name = Searchbar;
			sourceTree = "<group>";
		};
		24CA8C6F111167140084E2DE /* ButtonBar */ = {
			isa = PBXGroup;
			children = (
				24CA8A90111161FD0084E2DE /* TiUIButtonBarProxy.m */,
				24CA8A91111161FD0084E2DE /* TiUIButtonBarProxy.h */,
				24CA8A92111161FD0084E2DE /* TiUIButtonBar.m */,
				24CA8A93111161FD0084E2DE /* TiUIButtonBar.h */,
			);
			name = ButtonBar;
			sourceTree = "<group>";
		};
		24CA8C701111672E0084E2DE /* Button */ = {
			isa = PBXGroup;
			children = (
				24CA8A8E111161FD0084E2DE /* TiUIButtonProxy.m */,
				24CA8A8F111161FD0084E2DE /* TiUIButtonProxy.h */,
				24CA8A94111161FD0084E2DE /* TiUIButton.m */,
				24CA8A95111161FD0084E2DE /* TiUIButton.h */,
				24CA8A70111161FD0084E2DE /* TiUINavBarButton.m */,
				24CA8A71111161FD0084E2DE /* TiUINavBarButton.h */,
			);
			name = Button;
			sourceTree = "<group>";
		};
		24CA8C711111673C0084E2DE /* Progressbar */ = {
			isa = PBXGroup;
			children = (
				24CA8A6A111161FD0084E2DE /* TiUIProgressBarProxy.m */,
				24CA8A6B111161FD0084E2DE /* TiUIProgressBarProxy.h */,
				24CA8A6C111161FD0084E2DE /* TiUIProgressBar.m */,
				24CA8A6D111161FD0084E2DE /* TiUIProgressBar.h */,
			);
			name = Progressbar;
			sourceTree = "<group>";
		};
		24CA8C72111167590084E2DE /* Label */ = {
			isa = PBXGroup;
			children = (
				24CA8A72111161FD0084E2DE /* TiUILabelProxy.m */,
				24CA8A73111161FD0084E2DE /* TiUILabelProxy.h */,
				24CA8A74111161FD0084E2DE /* TiUILabel.m */,
				24CA8A75111161FD0084E2DE /* TiUILabel.h */,
			);
			name = Label;
			sourceTree = "<group>";
		};
		24D06FDE11D020E600F615D8 /* iOS */ = {
			isa = PBXGroup;
			children = (
<<<<<<< HEAD
				B6C5205E18035ACF002471C6 /* AttributedString */,
=======
				84A00FED17FB392E00D4BF94 /* Dynamics */,
>>>>>>> 8f63fa2d
				84E00A9917B6462900B6DCE2 /* Nav Window */,
				2B0B6E0F15951FC200F3170F /* DocumentViewer */,
				2BDEA4F41448FFCB004EC750 /* Tabbedbar */,
				2BCD59C91429563400DEC2E8 /* Toolbar */,
				24CA8C5D111165550084E2DE /* Coverflow */,
				24D06FE311D0216100F615D8 /* iAd */,
				24CA8C5E1111655E0084E2DE /* iPhone */,
				24FB4ECF115C8120001AAF99 /* iPad */,
				24D0700411D0253D00F615D8 /* TiUIiOSProxy.h */,
				24D0700511D0253D00F615D8 /* TiUIiOSProxy.m */,
				24E50E031160661600AF54AF /* Dashboard */,
			);
			name = iOS;
			sourceTree = "<group>";
		};
		24D06FE311D0216100F615D8 /* iAd */ = {
			isa = PBXGroup;
			children = (
				24D06FDF11D0211100F615D8 /* TiUIiOSAdViewProxy.h */,
				24D06FE011D0211100F615D8 /* TiUIiOSAdViewProxy.m */,
				24D06FE611D0219B00F615D8 /* TiUIiOSAdView.h */,
				24D06FE711D0219B00F615D8 /* TiUIiOSAdView.m */,
			);
			name = iAd;
			sourceTree = "<group>";
		};
		24DDF65B11646D0F006FD6E1 /* Document View */ = {
			isa = PBXGroup;
			children = (
			);
			name = "Document View";
			sourceTree = "<group>";
		};
		24DEDAC21123719700398D86 /* XML */ = {
			isa = PBXGroup;
			children = (
				24DEDAC3112371A500398D86 /* XMLModule.h */,
				24DEDAC4112371A500398D86 /* XMLModule.m */,
			);
			name = XML;
			sourceTree = "<group>";
		};
		24E50C9211603B5800AF54AF /* Nav Group */ = {
			isa = PBXGroup;
			children = (
				24FB5DD411600456001AAF99 /* TiUIiPhoneNavigationGroupProxy.h */,
				24FB5DD511600456001AAF99 /* TiUIiPhoneNavigationGroupProxy.m */,
				24FB5DDD11600480001AAF99 /* TiUIiPhoneNavigationGroup.h */,
				24FB5DDE11600480001AAF99 /* TiUIiPhoneNavigationGroup.m */,
			);
			name = "Nav Group";
			sourceTree = "<group>";
		};
		24E50E031160661600AF54AF /* Dashboard */ = {
			isa = PBXGroup;
			children = (
				24E50E051160666300AF54AF /* LauncherButton.h */,
				24E50E061160666300AF54AF /* LauncherButton.m */,
				24E50E071160666300AF54AF /* LauncherItem.h */,
				24E50E081160666300AF54AF /* LauncherItem.m */,
				24E50E091160666300AF54AF /* LauncherView.h */,
				24E50E0A1160666300AF54AF /* LauncherView.m */,
				24E50E20116066A800AF54AF /* TiUIDashboardViewProxy.h */,
				24E50E21116066A800AF54AF /* TiUIDashboardViewProxy.m */,
				24E50E29116066B400AF54AF /* TiUIDashboardView.h */,
				24E50E2A116066B400AF54AF /* TiUIDashboardView.m */,
				24E50F8A1160792D00AF54AF /* TiUIDashboardItemProxy.h */,
				24E50F8B1160792D00AF54AF /* TiUIDashboardItemProxy.m */,
				243AAFB311FCE62500E37D8B /* TiUIDashboardItem.h */,
				243AAFB411FCE62600E37D8B /* TiUIDashboardItem.m */,
			);
			name = Dashboard;
			sourceTree = "<group>";
		};
		24EB07D1111D420D001DC2D1 /* DOM */ = {
			isa = PBXGroup;
			children = (
				24EB07DE111D43AE001DC2D1 /* GDataXMLNode.h */,
				24EB07DF111D43AE001DC2D1 /* GDataXMLNode.m */,
				24EB085B111D51D9001DC2D1 /* TiDOMAttrProxy.h */,
				24EB085C111D51D9001DC2D1 /* TiDOMAttrProxy.m */,
				848C2592145F37A200E1B0F1 /* TiDOMCDATANodeProxy.h */,
				848C2593145F37A300E1B0F1 /* TiDOMCDATANodeProxy.m */,
				1DCC542D13FF0B0700DF3EE5 /* TIDOMCharacterDataProxy.h */,
				1DCC542E13FF0B0800DF3EE5 /* TIDOMCharacterDataProxy.m */,
				848C2598145F3FE100E1B0F1 /* TiDOMCommentProxy.h */,
				848C2599145F3FE100E1B0F1 /* TiDOMCommentProxy.m */,
				24EB07D2111D4264001DC2D1 /* TiDOMDocumentProxy.h */,
				24EB07D3111D4264001DC2D1 /* TiDOMDocumentProxy.m */,
				848C25A2145F501600E1B0F1 /* TiDOMDocFragProxy.h */,
				848C25A3145F501600E1B0F1 /* TiDOMDocFragProxy.m */,
				1D19459913FF3BE500E2B4D0 /* TIDOMDocumentTypeProxy.h */,
				1D19459A13FF3BE500E2B4D0 /* TIDOMDocumentTypeProxy.m */,
				1D19459413FF3BC400E2B4D0 /* TIDOMDOMImplementationProxy.h */,
				1D19459513FF3BC400E2B4D0 /* TIDOMDOMImplementationProxy.m */,
				24EB080D111D46C0001DC2D1 /* TiDOMElementProxy.h */,
				24EB080E111D46C0001DC2D1 /* TiDOMElementProxy.m */,
				84D541A61460B3C7005338D1 /* TiDOMEntityProxy.h */,
				84D541A71460B3C8005338D1 /* TiDOMEntityProxy.m */,
				84D541AB1460B3EC005338D1 /* TiDOMEntityRefProxy.h */,
				84D541AC1460B3ED005338D1 /* TiDOMEntityRefProxy.m */,
				24EB0827111D4BEB001DC2D1 /* TiDOMNamedNodeMapProxy.h */,
				24EB0828111D4BEB001DC2D1 /* TiDOMNamedNodeMapProxy.m */,
				24EB0807111D4654001DC2D1 /* TiDOMNodeProxy.h */,
				24EB0808111D4654001DC2D1 /* TiDOMNodeProxy.m */,
				24EB0841111D500E001DC2D1 /* TiDOMNodeListProxy.h */,
				24EB0842111D500E001DC2D1 /* TiDOMNodeListProxy.m */,
				84D541A11460B2DF005338D1 /* TiDOMNotationProxy.h */,
				84D541A21460B2DF005338D1 /* TiDOMNotationProxy.m */,
				848C259D145F46C200E1B0F1 /* TiDOMPIProxy.h */,
				848C259E145F46C200E1B0F1 /* TiDOMPIProxy.m */,
				24813711115A852800E3A9BA /* TiDOMTextNodeProxy.h */,
				24813712115A852800E3A9BA /* TiDOMTextNodeProxy.m */,
				844E1F7C14883A3700F5424C /* TiDOMValidator.h */,
				844E1F7D14883A3700F5424C /* TiDOMValidator.m */,
			);
			name = DOM;
			sourceTree = "<group>";
		};
		24F29E781220D0DB0099351D /* Locale */ = {
			isa = PBXGroup;
			children = (
				24F29F80122105C70099351D /* LocaleModule.m */,
				24F29F81122105C70099351D /* LocaleModule.h */,
			);
			name = Locale;
			sourceTree = "<group>";
		};
		24FB4ECF115C8120001AAF99 /* iPad */ = {
			isa = PBXGroup;
			children = (
				24DDF65B11646D0F006FD6E1 /* Document View */,
				24FB4ED2115C813F001AAF99 /* Popover */,
				24FB4ED0115C812E001AAF99 /* Split View */,
				24FB4F40115C8C4E001AAF99 /* TiUIiPadProxy.h */,
				24FB4F41115C8C4E001AAF99 /* TiUIiPadProxy.m */,
			);
			name = iPad;
			sourceTree = "<group>";
		};
		24FB4ED0115C812E001AAF99 /* Split View */ = {
			isa = PBXGroup;
			children = (
				245972C411921D0D00519F79 /* TiUIiPadSplitWindow.h */,
				245972C511921D0D00519F79 /* TiUIiPadSplitWindow.m */,
				24FB4EDB115C81A7001AAF99 /* TiUIiPadSplitWindowProxy.h */,
				24FB4EDC115C81A7001AAF99 /* TiUIiPadSplitWindowProxy.m */,
				24E50CF21160569B00AF54AF /* TiUIiPadSplitWindowButtonProxy.h */,
				24E50CF31160569B00AF54AF /* TiUIiPadSplitWindowButtonProxy.m */,
			);
			name = "Split View";
			sourceTree = "<group>";
		};
		24FB4ED2115C813F001AAF99 /* Popover */ = {
			isa = PBXGroup;
			children = (
				24FB4EED115C81C5001AAF99 /* TiUIiPadPopoverProxy.h */,
				24FB4EEE115C81C5001AAF99 /* TiUIiPadPopoverProxy.m */,
				24FB4EF6115C81DD001AAF99 /* TiUIiPadPopover.h */,
				24FB4EF7115C81DD001AAF99 /* TiUIiPadPopover.m */,
			);
			name = Popover;
			sourceTree = "<group>";
		};
		29B97314FDCFA39411CA2CEA /* CustomTemplate */ = {
			isa = PBXGroup;
			children = (
				24CA8902111160BE0084E2DE /* Classes */,
				24CA8903111160C30084E2DE /* Thirdparty */,
				29B97315FDCFA39411CA2CEA /* Other Sources */,
				29B97317FDCFA39411CA2CEA /* Resources */,
				29B97323FDCFA39411CA2CEA /* Frameworks */,
				19C28FACFE9D520D11CA2CBB /* Products */,
			);
			name = CustomTemplate;
			sourceTree = "<group>";
		};
		29B97315FDCFA39411CA2CEA /* Other Sources */ = {
			isa = PBXGroup;
			children = (
				32CA4F630368D1EE00C91783 /* Titanium_Prefix.pch */,
				29B97316FDCFA39411CA2CEA /* main.m */,
				241EAA21118AB3BB0081A5BE /* defines.h */,
				241EAEC5118E2BA90081A5BE /* project.xcconfig */,
				24596691118E70D300519F79 /* ApplicationRouting.h */,
				24596692118E70D300519F79 /* ApplicationRouting.m */,
				2464F96211AB996C001C035A /* module.xcconfig */,
				2478B2A311C447A4005814DF /* ApplicationMods.h */,
				2478B2A411C447A4005814DF /* ApplicationMods.m */,
				2B1F65751431031E006C5D37 /* ApplicationDefaults.h */,
				2B1F65761431031E006C5D37 /* ApplicationDefaults.m */,
			);
			name = "Other Sources";
			sourceTree = "<group>";
		};
		29B97317FDCFA39411CA2CEA /* Resources */ = {
			isa = PBXGroup;
			children = (
				24CA916411116F870084E2DE /* Titanium.plist */,
			);
			name = Resources;
			sourceTree = "<group>";
		};
		29B97323FDCFA39411CA2CEA /* Frameworks */ = {
			isa = PBXGroup;
			children = (
				D93DAA6716CBFD5600AD64C9 /* EventKit.framework */,
				D93DAA6816CBFD5600AD64C9 /* EventKitUI.framework */,
				502E9D2316CAFB9D00C1BD26 /* libti_ios_profiler.a */,
				DAA4B2AD134E3DBD00AB6011 /* libti_ios_debugger.a */,
				24D5C75811E6364F00F097E2 /* libtiverify.a */,
				242E8E3011BA39FD0046A0D0 /* libTiCore.a */,
				1DF5F4DF0D08C38300B7A737 /* UIKit.framework */,
				1D30AB110D05D00D00671497 /* Foundation.framework */,
				288765FC0DF74451002DB57D /* CoreGraphics.framework */,
				24CA8C75111167B60084E2DE /* AddressBook.framework */,
				24CA8C77111167B60084E2DE /* AddressBookUI.framework */,
				24CA8C7B111167B60084E2DE /* CFNetwork.framework */,
				24CA8C7D111167B60084E2DE /* CoreLocation.framework */,
				24CA8C7F111167B60084E2DE /* MapKit.framework */,
				24CA8C81111167B60084E2DE /* MessageUI.framework */,
				24CA8C83111167B60084E2DE /* MobileCoreServices.framework */,
				24CA8C85111167B60084E2DE /* OpenGLES.framework */,
				24CA8C87111167B60084E2DE /* QuartzCore.framework */,
				24CA8C89111167B60084E2DE /* SystemConfiguration.framework */,
				24CA8C8D111167B60084E2DE /* libsqlite3.dylib */,
				24CA8C8F111167B60084E2DE /* libz.dylib */,
				24CA8CEC1111689B0084E2DE /* AudioToolbox.framework */,
				24CA8CF3111168AE0084E2DE /* MediaPlayer.framework */,
				24CA8CFA111168C30084E2DE /* AVFoundation.framework */,
				24EB0A57111E1BAE001DC2D1 /* libxml2.dylib */,
				24597034118FF66300519F79 /* StoreKit.framework */,
				242EA11511BD956F0046A0D0 /* ExternalAccessory.framework */,
				DADE76D313D65C590079FC75 /* libicucore.dylib */,
				84BBA58716570F90006B8C22 /* Security.framework */,
			);
			name = Frameworks;
			sourceTree = "<group>";
		};
		2B0B6E0F15951FC200F3170F /* DocumentViewer */ = {
			isa = PBXGroup;
			children = (
				2B0B6E0A15951F9400F3170F /* TiUIiOSDocumentViewerProxy.h */,
				2B0B6E0B15951F9400F3170F /* TiUIiOSDocumentViewerProxy.m */,
			);
			name = DocumentViewer;
			sourceTree = "<group>";
		};
		2BCD59C91429563400DEC2E8 /* Toolbar */ = {
			isa = PBXGroup;
			children = (
				2BCD59C11429561D00DEC2E8 /* TiUIiOSToolbar.h */,
				2BCD59C21429561D00DEC2E8 /* TiUIiOSToolbar.m */,
				2BCD59C31429561D00DEC2E8 /* TiUIiOSToolbarProxy.h */,
				2BCD59C41429561D00DEC2E8 /* TiUIiOSToolbarProxy.m */,
			);
			name = Toolbar;
			sourceTree = "<group>";
		};
		2BDEA4F41448FFCB004EC750 /* Tabbedbar */ = {
			isa = PBXGroup;
			children = (
				2BDEA4F11448FFB7004EC750 /* TiUIiOSTabbedBarProxy.h */,
				2BDEA4F21448FFB7004EC750 /* TiUIiOSTabbedBarProxy.m */,
			);
			name = Tabbedbar;
			sourceTree = "<group>";
		};
		501A990816BA0A4C0076A122 /* Profiler */ = {
			isa = PBXGroup;
			children = (
				501A990916BA0A6E0076A122 /* TiProfiler.h */,
			);
			name = Profiler;
			sourceTree = "<group>";
		};
		502A68CF16EEAA4A00661EF6 /* ListView */ = {
			isa = PBXGroup;
			children = (
				502A68D016EEAA7500661EF6 /* TiUIListItem.h */,
				502A68D116EEAA7500661EF6 /* TiUIListItem.m */,
				502A68D216EEAA7500661EF6 /* TiUIListItemProxy.h */,
				502A68D316EEAA7500661EF6 /* TiUIListItemProxy.m */,
				502A68D416EEAA7500661EF6 /* TiUIListSectionProxy.h */,
				502A68D516EEAA7500661EF6 /* TiUIListSectionProxy.m */,
				502A68D616EEAA7500661EF6 /* TiUIListView.h */,
				502A68D716EEAA7500661EF6 /* TiUIListView.m */,
				502A68D816EEAA7500661EF6 /* TiUIListViewProxy.h */,
				502A68D916EEAA7500661EF6 /* TiUIListViewProxy.m */,
			);
			name = ListView;
			sourceTree = "<group>";
		};
		84A00FED17FB392E00D4BF94 /* Dynamics */ = {
			isa = PBXGroup;
			children = (
				84A00FEE17FB39A100D4BF94 /* TiAnimatorProxy.h */,
				84A00FEF17FB39A100D4BF94 /* TiAnimatorProxy.m */,
				84A00FF317FB675E00D4BF94 /* TiSnapBehavior.h */,
				84A00FF417FB675E00D4BF94 /* TiSnapBehavior.m */,
				84A00FFD17FB833000D4BF94 /* TiPushBehavior.h */,
				84A00FFE17FB833000D4BF94 /* TiPushBehavior.m */,
				84A0100217FC8D3500D4BF94 /* TiGravityBehavior.h */,
				84A0100317FC8D3500D4BF94 /* TiGravityBehavior.m */,
				84A0100717FC9C2B00D4BF94 /* TiAnchorAttachBehavior.h */,
				84A0100817FC9C2B00D4BF94 /* TiAnchorAttachBehavior.m */,
				84A0100C17FCA9A700D4BF94 /* TiViewAttachBehavior.h */,
				84A0100D17FCA9A700D4BF94 /* TiViewAttachBehavior.m */,
				84A0101117FCB46E00D4BF94 /* TiCollisionBehavior.h */,
				84A0101217FCB46E00D4BF94 /* TiCollisionBehavior.m */,
				84A0101617FDC07000D4BF94 /* TiDynamicItemBehavior.h */,
				84A0101717FDC07000D4BF94 /* TiDynamicItemBehavior.m */,
			);
			name = Dynamics;
			sourceTree = "<group>";
		};
		84E00A9917B6462900B6DCE2 /* Nav Window */ = {
			isa = PBXGroup;
			children = (
				84E00A9A17B646EE00B6DCE2 /* TiUIiOSNavWindowProxy.h */,
				84E00A9B17B646EE00B6DCE2 /* TiUIiOSNavWindowProxy.m */,
				843FA58217BD4DFF0064E061 /* TiUIiOSNavWindow.h */,
				843FA58317BD4DFF0064E061 /* TiUIiOSNavWindow.m */,
			);
			name = "Nav Window";
			sourceTree = "<group>";
		};
		B43663DA11138AB300782262 /* Scrollable View */ = {
			isa = PBXGroup;
			children = (
				B421C4101113AA9300DBCB42 /* TiUIScrollableViewProxy.h */,
				B421C4111113AA9300DBCB42 /* TiUIScrollableViewProxy.m */,
				B421C4141113AAA900DBCB42 /* TiUIScrollableView.h */,
				B421C4151113AAA900DBCB42 /* TiUIScrollableView.m */,
			);
			name = "Scrollable View";
			sourceTree = "<group>";
		};
		B440EF771209DC400045FEAE /* MGSplitView */ = {
			isa = PBXGroup;
			children = (
				B440EF781209DC400045FEAE /* MGSplitCornersView.h */,
				B440EF791209DC400045FEAE /* MGSplitCornersView.m */,
				B440EF7A1209DC400045FEAE /* MGSplitDividerView.h */,
				B440EF7B1209DC400045FEAE /* MGSplitDividerView.m */,
				B440EF7C1209DC400045FEAE /* MGSplitViewController.h */,
				B440EF7D1209DC400045FEAE /* MGSplitViewController.m */,
				DADD76E713CCF4FF00CD03AC /* MGSplitView.h */,
				DADD76E813CCF4FF00CD03AC /* MGSplitView.m */,
			);
			name = MGSplitView;
			path = ../Classes/MGSplitView;
			sourceTree = SOURCE_ROOT;
		};
		B473FB65126F8E8900E29C73 /* Utility Macros */ = {
			isa = PBXGroup;
			children = (
				B473FB66126F8F7900E29C73 /* TiThreading.h */,
				B473FB67126F8F7900E29C73 /* TiThreading.m */,
				B473FBA2126FB2DF00E29C73 /* TiPublicAPI.h */,
				B473FBA3126FB2DF00E29C73 /* TiPublicAPI.m */,
			);
			name = "Utility Macros";
			sourceTree = "<group>";
		};
		B4D5828E11264F8600A6B66C /* Textarea */ = {
			isa = PBXGroup;
			children = (
				24CA8A36111161FD0084E2DE /* TiUITextAreaProxy.m */,
				24CA8A37111161FD0084E2DE /* TiUITextAreaProxy.h */,
				24CA8A38111161FD0084E2DE /* TiUITextArea.m */,
				24CA8A39111161FD0084E2DE /* TiUITextArea.h */,
			);
			name = Textarea;
			sourceTree = "<group>";
		};
		B4F97B6C111A418700E2F72C /* Scroll View */ = {
			isa = PBXGroup;
			children = (
				B4F97B6D111A41B600E2F72C /* TiUIScrollViewProxy.h */,
				B4F97B6E111A41B600E2F72C /* TiUIScrollViewProxy.m */,
				B4F97B71111A41C800E2F72C /* TiUIScrollView.h */,
				B4F97B72111A41C800E2F72C /* TiUIScrollView.m */,
			);
			name = "Scroll View";
			sourceTree = "<group>";
		};
		B6C5205E18035ACF002471C6 /* AttributedString */ = {
			isa = PBXGroup;
			children = (
				B6C5205F18035AF3002471C6 /* TiUIiOSAttributedStringProxy.h */,
				B6C5206018035AF3002471C6 /* TiUIiOSAttributedStringProxy.m */,
			);
			name = AttributedString;
			sourceTree = "<group>";
		};
		D93DAA4C16CBF8A000AD64C9 /* Calendar */ = {
			isa = PBXGroup;
			children = (
				D93DAA4E16CBF8CB00AD64C9 /* CalendarModule.h */,
				D93DAA4F16CBF8CB00AD64C9 /* CalendarModule.m */,
				D93DAA5316CBF8E500AD64C9 /* TiCalendarCalendar.h */,
				D93DAA5416CBF8E500AD64C9 /* TiCalendarCalendar.m */,
				D93DAA5816CBF8FB00AD64C9 /* TiCalendarAlert.h */,
				D93DAA5916CBF8FB00AD64C9 /* TiCalendarAlert.m */,
				D93DAA5D16CBF91100AD64C9 /* TiCalendarEvent.h */,
				D93DAA5E16CBF91100AD64C9 /* TiCalendarEvent.m */,
				D93DAA6216CBFC7C00AD64C9 /* TiCalendarReminder.h */,
				D93DAA6316CBFC7C00AD64C9 /* TiCalendarReminder.m */,
				D930111C16DA9D61002E25C2 /* TiCalendarRecurrenceRule.h */,
				D930111D16DA9D62002E25C2 /* TiCalendarRecurrenceRule.m */,
			);
			name = Calendar;
			sourceTree = "<group>";
		};
		DA2556411353D24C005D459C /* Sockets */ = {
			isa = PBXGroup;
			children = (
				DA2B35C0134514FE00056705 /* TiNetworkSocketTCPProxy.h */,
				DA2B35C1134514FE00056705 /* TiNetworkSocketTCPProxy.m */,
			);
			name = Sockets;
			sourceTree = "<group>";
		};
		DAA4B2B1134E758B00AB6011 /* Codec */ = {
			isa = PBXGroup;
			children = (
				DAA4B2B2134E75AC00AB6011 /* CodecModule.h */,
				DAA4B2B3134E75AC00AB6011 /* CodecModule.m */,
			);
			name = Codec;
			sourceTree = "<group>";
		};
		DABF3ED3134D2A6400836137 /* Stream */ = {
			isa = PBXGroup;
			children = (
				DABF3ED5134D2CA100836137 /* StreamModule.h */,
				DABF3ED6134D2CA100836137 /* StreamModule.m */,
			);
			name = Stream;
			sourceTree = "<group>";
		};
/* End PBXGroup section */

/* Begin PBXNativeTarget section */
		1D6058900D05DD3D006BFB54 /* Titanium-KitchenSink */ = {
			isa = PBXNativeTarget;
			buildConfigurationList = 1D6058960D05DD3E006BFB54 /* Build configuration list for PBXNativeTarget "Titanium-KitchenSink" */;
			buildPhases = (
				241EAF36118E30260081A5BE /* Pre-Compile */,
				1D60588D0D05DD3D006BFB54 /* Resources */,
				1D60588E0D05DD3D006BFB54 /* Sources */,
				1D60588F0D05DD3D006BFB54 /* Frameworks */,
				24CA8D03111169070084E2DE /* Post-Compile */,
			);
			buildRules = (
			);
			dependencies = (
			);
			name = "Titanium-KitchenSink";
			productName = Titanium;
			productReference = 1D6058910D05DD3D006BFB54 /* Titanium.app */;
			productType = "com.apple.product-type.application";
		};
		24D8E3B5119B9D8A00F8CAA6 /* Titanium-KitchenSink-iPad */ = {
			isa = PBXNativeTarget;
			buildConfigurationList = 24D8E4AE119B9D8A00F8CAA6 /* Build configuration list for PBXNativeTarget "Titanium-KitchenSink-iPad" */;
			buildPhases = (
				24D8E3B9119B9D8A00F8CAA6 /* Pre-Compile */,
				24D8E3B6119B9D8A00F8CAA6 /* Resources */,
				24D8E3BA119B9D8A00F8CAA6 /* Sources */,
				24D8E497119B9D8A00F8CAA6 /* Frameworks */,
				24D8E4AD119B9D8A00F8CAA6 /* Post-Compile */,
			);
			buildRules = (
			);
			dependencies = (
			);
			name = "Titanium-KitchenSink-iPad";
			productName = Titanium;
			productReference = 24D8E4B1119B9D8A00F8CAA6 /* Titanium.app */;
			productType = "com.apple.product-type.application";
		};
		DABB369A12E8CB280026A6EA /* Titanium-KitchenSink-universal */ = {
			isa = PBXNativeTarget;
			buildConfigurationList = DABB37B912E8CB280026A6EA /* Build configuration list for PBXNativeTarget "Titanium-KitchenSink-universal" */;
			buildPhases = (
				DABB369F12E8CB280026A6EA /* Pre-Compile */,
				DABB369B12E8CB280026A6EA /* Resources */,
				DABB36A012E8CB280026A6EA /* Sources */,
				DABB37A112E8CB280026A6EA /* Frameworks */,
				DABB37B812E8CB280026A6EA /* Post-Compile */,
			);
			buildRules = (
			);
			dependencies = (
			);
			name = "Titanium-KitchenSink-universal";
			productName = Titanium;
			productReference = DABB37BC12E8CB280026A6EA /* Titanium.app */;
			productType = "com.apple.product-type.application";
		};
/* End PBXNativeTarget section */

/* Begin PBXProject section */
		29B97313FDCFA39411CA2CEA /* Project object */ = {
			isa = PBXProject;
			attributes = {
				LastUpgradeCheck = 0430;
			};
			buildConfigurationList = C01FCF4E08A954540054247B /* Build configuration list for PBXProject "Titanium" */;
			compatibilityVersion = "Xcode 3.2";
			developmentRegion = English;
			hasScannedForEncodings = 1;
			knownRegions = (
				English,
				Japanese,
				French,
				German,
			);
			mainGroup = 29B97314FDCFA39411CA2CEA /* CustomTemplate */;
			projectDirPath = "";
			projectRoot = "";
			targets = (
				1D6058900D05DD3D006BFB54 /* Titanium-KitchenSink */,
				24D8E3B5119B9D8A00F8CAA6 /* Titanium-KitchenSink-iPad */,
				DABB369A12E8CB280026A6EA /* Titanium-KitchenSink-universal */,
			);
		};
/* End PBXProject section */

/* Begin PBXResourcesBuildPhase section */
		1D60588D0D05DD3D006BFB54 /* Resources */ = {
			isa = PBXResourcesBuildPhase;
			buildActionMask = 2147483647;
			files = (
			);
			runOnlyForDeploymentPostprocessing = 0;
		};
		24D8E3B6119B9D8A00F8CAA6 /* Resources */ = {
			isa = PBXResourcesBuildPhase;
			buildActionMask = 2147483647;
			files = (
			);
			runOnlyForDeploymentPostprocessing = 0;
		};
		DABB369B12E8CB280026A6EA /* Resources */ = {
			isa = PBXResourcesBuildPhase;
			buildActionMask = 2147483647;
			files = (
			);
			runOnlyForDeploymentPostprocessing = 0;
		};
/* End PBXResourcesBuildPhase section */

/* Begin PBXShellScriptBuildPhase section */
		241EAF36118E30260081A5BE /* Pre-Compile */ = {
			isa = PBXShellScriptBuildPhase;
			buildActionMask = 2147483647;
			files = (
			);
			inputPaths = (
			);
			name = "Pre-Compile";
			outputPaths = (
			);
			runOnlyForDeploymentPostprocessing = 0;
			shellPath = /bin/sh;
			shellScript = "cp -Rf \"$PROJECT_DIR/../../demos/KitchenSink/Resources/.\" \"$TARGET_BUILD_DIR/$PRODUCT_NAME.app\" \nmkdir -p \"$TARGET_BUILD_DIR/$PRODUCT_NAME.app/modules/facebook/images\"\nmkdir -p \"$TARGET_BUILD_DIR/$PRODUCT_NAME.app/modules/ui/images\"\ncp -Rf \"$PROJECT_DIR/../Resources/modules/facebook/.\" \"$TARGET_BUILD_DIR/$PRODUCT_NAME.app/modules/facebook/images\"\ncp -Rf \"$PROJECT_DIR/../Resources/modules/ui/.\" \"$TARGET_BUILD_DIR/$PRODUCT_NAME.app/modules/ui/images\"\n\"$PROJECT_DIR/../../support/common/localecompiler.py\" \"$PROJECT_DIR/../../demos/KitchenSink\" ios simulator \"$TARGET_BUILD_DIR/$PRODUCT_NAME.app\"\n\"$PROJECT_DIR/../../support/common/css/csscompiler.py\" \"$PROJECT_DIR/../../demos/KitchenSink\" ios \"$PROJECT_DIR/../Resources\"";
		};
		24CA8D03111169070084E2DE /* Post-Compile */ = {
			isa = PBXShellScriptBuildPhase;
			buildActionMask = 2147483647;
			files = (
			);
			inputPaths = (
			);
			name = "Post-Compile";
			outputPaths = (
			);
			runOnlyForDeploymentPostprocessing = 0;
			shellPath = /bin/sh;
			shellScript = "";
		};
		24D8E3B9119B9D8A00F8CAA6 /* Pre-Compile */ = {
			isa = PBXShellScriptBuildPhase;
			buildActionMask = 2147483647;
			files = (
			);
			inputPaths = (
			);
			name = "Pre-Compile";
			outputPaths = (
			);
			runOnlyForDeploymentPostprocessing = 0;
			shellPath = /bin/sh;
			shellScript = "cp -Rf \"$PROJECT_DIR/../../demos/KitchenSink-iPad/Resources/.\" \"$TARGET_BUILD_DIR/$PRODUCT_NAME.app\" \nmkdir -p \"$TARGET_BUILD_DIR/$PRODUCT_NAME.app/modules/facebook/images\"\nmkdir -p \"$TARGET_BUILD_DIR/$PRODUCT_NAME.app/modules/ui/images\"\ncp -Rf \"$PROJECT_DIR/../Resources/modules/facebook/.\" \"$TARGET_BUILD_DIR/$PRODUCT_NAME.app/modules/facebook/images\"\ncp -Rf \"$PROJECT_DIR/../Resources/modules/ui/.\" \"$TARGET_BUILD_DIR/$PRODUCT_NAME.app/modules/ui/images\"\n\n";
		};
		24D8E4AD119B9D8A00F8CAA6 /* Post-Compile */ = {
			isa = PBXShellScriptBuildPhase;
			buildActionMask = 2147483647;
			files = (
			);
			inputPaths = (
			);
			name = "Post-Compile";
			outputPaths = (
			);
			runOnlyForDeploymentPostprocessing = 0;
			shellPath = /bin/sh;
			shellScript = "";
		};
		DABB369F12E8CB280026A6EA /* Pre-Compile */ = {
			isa = PBXShellScriptBuildPhase;
			buildActionMask = 2147483647;
			files = (
			);
			inputPaths = (
			);
			name = "Pre-Compile";
			outputPaths = (
			);
			runOnlyForDeploymentPostprocessing = 0;
			shellPath = /bin/sh;
			shellScript = "cp -Rf \"$PROJECT_DIR/../../demos/KitchenSink/Resources/.\" \"$TARGET_BUILD_DIR/$PRODUCT_NAME.app\" \nmkdir -p \"$TARGET_BUILD_DIR/$PRODUCT_NAME.app/modules/facebook/images\"\nmkdir -p \"$TARGET_BUILD_DIR/$PRODUCT_NAME.app/modules/ui/images\"\ncp -Rf \"$PROJECT_DIR/../Resources/modules/facebook/.\" \"$TARGET_BUILD_DIR/$PRODUCT_NAME.app/modules/facebook/images\"\ncp -Rf \"$PROJECT_DIR/../Resources/modules/ui/.\" \"$TARGET_BUILD_DIR/$PRODUCT_NAME.app/modules/ui/images\"\n\n";
		};
		DABB37B812E8CB280026A6EA /* Post-Compile */ = {
			isa = PBXShellScriptBuildPhase;
			buildActionMask = 2147483647;
			files = (
			);
			inputPaths = (
			);
			name = "Post-Compile";
			outputPaths = (
			);
			runOnlyForDeploymentPostprocessing = 0;
			shellPath = /bin/sh;
			shellScript = "";
		};
/* End PBXShellScriptBuildPhase section */

/* Begin PBXSourcesBuildPhase section */
		1D60588E0D05DD3D006BFB54 /* Sources */ = {
			isa = PBXSourcesBuildPhase;
			buildActionMask = 2147483647;
			files = (
				243ECCB21126984E00639DF4 /* TiUITableViewAction.m in Sources */,
				243ECCB71126986F00639DF4 /* TiFile.m in Sources */,
				24F5ACF9111F7B8A005C9199 /* TiMapPinAnnotationView.m in Sources */,
				1D60589B0D05DD56006BFB54 /* main.m in Sources */,
				24CA895B111161050084E2DE /* AFItemView.m in Sources */,
				24CA895C111161050084E2DE /* AFOpenFlowView.m in Sources */,
				24CA895D111161050084E2DE /* AFUIImageReflection.m in Sources */,
				24CA895E111161050084E2DE /* ASIAuthenticationDialog.m in Sources */,
				24CA895F111161050084E2DE /* ASIFormDataRequest.m in Sources */,
				24CA8960111161050084E2DE /* ASIHTTPRequest.m in Sources */,
				243ECCB81126988200639DF4 /* TiUIiPhoneScrollIndicatorStyleProxy.m in Sources */,
				24CA8961111161050084E2DE /* ASIInputStream.m in Sources */,
				24CA8962111161050084E2DE /* ASINetworkQueue.m in Sources */,
				84A00FF517FB675E00D4BF94 /* TiSnapBehavior.m in Sources */,
				243ECCBE112698AA00639DF4 /* TiUITextWidgetProxy.m in Sources */,
				243ECCAA1126981C00639DF4 /* TiUITableViewSectionProxy.m in Sources */,
				243ECCAB1126981C00639DF4 /* TiUIiPhoneTableViewStyleProxy.m in Sources */,
				243ECCAC1126981C00639DF4 /* TiUIiPhoneTableViewSeparatorStyleProxy.m in Sources */,
				24CA8967111161050084E2DE /* Reachability.m in Sources */,
				24CA8968111161050084E2DE /* AudioStreamer.m in Sources */,
				24CA8969111161050084E2DE /* Base64Transcoder.c in Sources */,
				243ECCB91126989700639DF4 /* TiUITextWidget.m in Sources */,
				24CA897D111161050084E2DE /* PlausibleDatabase.m in Sources */,
				24CA897E111161050084E2DE /* PLSqliteDatabase.m in Sources */,
				24CA897F111161050084E2DE /* PLSqlitePreparedStatement.m in Sources */,
				8484E3A717A865F700C24B02 /* TiViewController.m in Sources */,
				24CA8980111161050084E2DE /* PLSqliteResultSet.m in Sources */,
				24CA8981111161050084E2DE /* SBJSON.m in Sources */,
				24CA89B81111615D0084E2DE /* KrollBridge.m in Sources */,
				24CA89B91111615D0084E2DE /* KrollCallback.m in Sources */,
				24CA89BA1111615D0084E2DE /* KrollContext.m in Sources */,
				24CA89BB1111615D0084E2DE /* KrollMethod.m in Sources */,
				84A0100917FC9C2B00D4BF94 /* TiAnchorAttachBehavior.m in Sources */,
				24CA89BC1111615D0084E2DE /* KrollMethodDelegate.m in Sources */,
				24CA89BD1111615D0084E2DE /* KrollObject.m in Sources */,
				24CA89BE1111615D0084E2DE /* KrollPropertyDelegate.m in Sources */,
				24CA89BF1111615D0084E2DE /* KrollTimer.m in Sources */,
				24CA8B66111161FE0084E2DE /* YahooModule.m in Sources */,
				24CA8B67111161FE0084E2DE /* XHRBridge.m in Sources */,
				24CA8B68111161FE0084E2DE /* WebFont.m in Sources */,
				24CA8B6A111161FE0084E2DE /* UIModule.m in Sources */,
				24CA8B6C111161FE0084E2DE /* TiViewProxy.m in Sources */,
				24CA8B70111161FE0084E2DE /* TiUtils.m in Sources */,
				24CA8B71111161FE0084E2DE /* TiUIWindowProxy.m in Sources */,
				24CA8B72111161FE0084E2DE /* TiUIWindow.m in Sources */,
				24CA8B74111161FE0084E2DE /* TiUIWebViewProxy.m in Sources */,
				24CA8B75111161FE0084E2DE /* TiUIViewProxy.m in Sources */,
				84A0100417FC8D3500D4BF94 /* TiGravityBehavior.m in Sources */,
				24CA8B76111161FE0084E2DE /* TiUIView.m in Sources */,
				24CA8B79111161FE0084E2DE /* TiUITextFieldProxy.m in Sources */,
				24CA8B7A111161FE0084E2DE /* TiUITextField.m in Sources */,
				24CA8B7B111161FE0084E2DE /* TiUITextAreaProxy.m in Sources */,
				24CA8B7C111161FE0084E2DE /* TiUITextArea.m in Sources */,
				24CA8B7D111161FE0084E2DE /* TiUITabProxy.m in Sources */,
				24CA8B80111161FE0084E2DE /* TiUITableViewProxy.m in Sources */,
				24CA8B84111161FE0084E2DE /* TiUITableView.m in Sources */,
				24CA8B85111161FE0084E2DE /* TiUITabGroupProxy.m in Sources */,
				24CA8B86111161FE0084E2DE /* TiUITabGroup.m in Sources */,
				24CA8B89111161FE0084E2DE /* TiUIiPhoneSystemIconProxy.m in Sources */,
				24CA8B8A111161FE0084E2DE /* TiUIiPhoneSystemButtonStyleProxy.m in Sources */,
				24CA8B8B111161FE0084E2DE /* TiUIiPhoneSystemButtonProxy.m in Sources */,
				24CA8B8C111161FE0084E2DE /* TiUISwitchProxy.m in Sources */,
				24CA8B8D111161FE0084E2DE /* TiUISwitch.m in Sources */,
				24CA8B8E111161FE0084E2DE /* TiUIiPhoneStatusBarProxy.m in Sources */,
				24CA8B8F111161FE0084E2DE /* TiUISliderProxy.m in Sources */,
				24CA8B90111161FE0084E2DE /* TiUISlider.m in Sources */,
				24CA8B91111161FE0084E2DE /* TiUISearchBarProxy.m in Sources */,
				24CA8B92111161FE0084E2DE /* TiUISearchBar.m in Sources */,
				24CA8B93111161FE0084E2DE /* TiUIiPhoneRowAnimationStyleProxy.m in Sources */,
				24CA8B94111161FE0084E2DE /* TiUIiPhoneProgressBarStyleProxy.m in Sources */,
				24CA8B95111161FE0084E2DE /* TiUIProgressBarProxy.m in Sources */,
				24CA8B96111161FE0084E2DE /* TiUIProgressBar.m in Sources */,
				24CA8B97111161FE0084E2DE /* TiUIOptionDialogProxy.m in Sources */,
				24CA8B98111161FE0084E2DE /* TiUINavBarButton.m in Sources */,
				24CA8B99111161FE0084E2DE /* TiUILabelProxy.m in Sources */,
				24CA8B9A111161FE0084E2DE /* TiUILabel.m in Sources */,
				24CA8B9B111161FE0084E2DE /* TiUIiPhoneProxy.m in Sources */,
				24CA8B9C111161FE0084E2DE /* TiUIImageViewProxy.m in Sources */,
				24CA8B9D111161FE0084E2DE /* TiUIImageView.m in Sources */,
				24CA8BA1111161FE0084E2DE /* TiUIEmailDialogProxy.m in Sources */,
				24CA8BA5111161FE0084E2DE /* TiUICanvasViewProxy.m in Sources */,
				24CA8BA6111161FE0084E2DE /* TiUICanvasView.m in Sources */,
				24CA8BA7111161FE0084E2DE /* TiUIButtonProxy.m in Sources */,
				24CA8BA8111161FE0084E2DE /* TiUIButtonBarProxy.m in Sources */,
				24CA8BA9111161FE0084E2DE /* TiUIButtonBar.m in Sources */,
				24CA8BAA111161FE0084E2DE /* TiUIButton.m in Sources */,
				24CA8BAB111161FE0084E2DE /* TiUIiPhoneAnimationStyleProxy.m in Sources */,
				24CA8BAC111161FE0084E2DE /* TiUIAlertDialogProxy.m in Sources */,
				24CA8BAD111161FE0084E2DE /* TiUIiPhoneActivityIndicatorStyleProxy.m in Sources */,
				24CA8BAE111161FE0084E2DE /* TiUIActivityIndicatorProxy.m in Sources */,
				24CA8BAF111161FE0084E2DE /* TiUIActivityIndicator.m in Sources */,
				24CA8BB5111161FE0084E2DE /* TiRect.m in Sources */,
				24CA8BB7111161FE0084E2DE /* TiProxy.m in Sources */,
				24CA8BB8111161FE0084E2DE /* TiPoint.m in Sources */,
				24CA8BB9111161FE0084E2DE /* TiNetworkHTTPClientResultProxy.m in Sources */,
				24CA8BBA111161FE0084E2DE /* TiNetworkHTTPClientProxy.m in Sources */,
				24CA8BBB111161FE0084E2DE /* TiModule.m in Sources */,
				24CA8BBC111161FE0084E2DE /* TiMediaVideoPlayerProxy.m in Sources */,
				24CA8BBD111161FE0084E2DE /* TiMediaSoundProxy.m in Sources */,
				24CA8BBE111161FE0084E2DE /* TiMediaAudioPlayerProxy.m in Sources */,
				24CA8BBF111161FE0084E2DE /* TiMapViewProxy.m in Sources */,
				24CA8BC0111161FE0084E2DE /* TiMapView.m in Sources */,
				24CA8BC1111161FE0084E2DE /* TiMapAnnotationProxy.m in Sources */,
				24CA8BC2111161FE0084E2DE /* TiHost.m in Sources */,
				24CA8BC3111161FE0084E2DE /* TiFilesystemFileProxy.m in Sources */,
				24CA8BC7111161FE0084E2DE /* TiDimension.m in Sources */,
				24CA8BC8111161FE0084E2DE /* TiDatabaseResultSetProxy.m in Sources */,
				24CA8BC9111161FE0084E2DE /* TiDatabaseProxy.m in Sources */,
				24CA8BCA111161FE0084E2DE /* TiContactsPerson.m in Sources */,
				24CA8BCB111161FE0084E2DE /* TiComplexValue.m in Sources */,
				24CA8BCC111161FE0084E2DE /* TiColor.m in Sources */,
				84E00A9C17B646EE00B6DCE2 /* TiUIiOSNavWindowProxy.m in Sources */,
				8484E3A117A8279500C24B02 /* TiRootViewController.m in Sources */,
				24CA8BCD111161FE0084E2DE /* TiButtonUtil.m in Sources */,
				24CA8BCE111161FE0084E2DE /* TiBlob.m in Sources */,
				24CA8BCF111161FE0084E2DE /* TiBase.m in Sources */,
				24CA8BD0111161FE0084E2DE /* TiAppPropertiesProxy.m in Sources */,
				84A0101317FCB46E00D4BF94 /* TiCollisionBehavior.m in Sources */,
				24CA8BD1111161FE0084E2DE /* TiAnimation.m in Sources */,
				24CA8BD2111161FE0084E2DE /* TiAction.m in Sources */,
				24CA8BD4111161FE0084E2DE /* Ti2DMatrix.m in Sources */,
				24CA8BD9111161FE0084E2DE /* TiPlatformDisplayCaps.m in Sources */,
				24CA8BDA111161FE0084E2DE /* PlatformModule.m in Sources */,
				84A00FFF17FB833000D4BF94 /* TiPushBehavior.m in Sources */,
				24CA8BDB111161FE0084E2DE /* OperationQueue.m in Sources */,
				24CA8BDC111161FE0084E2DE /* NetworkModule.m in Sources */,
				24CA8BDD111161FE0084E2DE /* Mimetypes.m in Sources */,
				24CA8BDE111161FE0084E2DE /* MediaModule.m in Sources */,
				24CA8BDF111161FE0084E2DE /* MapModule.m in Sources */,
				24CA8BE1111161FE0084E2DE /* LayoutConstraint.m in Sources */,
				24CA8BE2111161FE0084E2DE /* ImageLoader.m in Sources */,
				24CA8BE3111161FE0084E2DE /* GestureModule.m in Sources */,
				24CA8BE5111161FE0084E2DE /* FilesystemModule.m in Sources */,
				24CA8BF9111161FE0084E2DE /* DatabaseModule.m in Sources */,
				24CA8BFA111161FE0084E2DE /* ContactsModule.m in Sources */,
				24CA8BFB111161FE0084E2DE /* TiUITableViewRowProxy.m in Sources */,
				24CA8BFC111161FE0084E2DE /* Bridge.m in Sources */,
				24CA8C08111161FE0084E2DE /* AppModule.m in Sources */,
				24CA8C09111161FE0084E2DE /* APIModule.m in Sources */,
				24CA8C0E111161FE0084E2DE /* AccelerometerModule.m in Sources */,
				B421C4121113AA9300DBCB42 /* TiUIScrollableViewProxy.m in Sources */,
				B421C4161113AAA900DBCB42 /* TiUIScrollableView.m in Sources */,
				B4F97B6F111A41B600E2F72C /* TiUIScrollViewProxy.m in Sources */,
				B4F97B73111A41C800E2F72C /* TiUIScrollView.m in Sources */,
				24EB02C2111BF827001DC2D1 /* TiUIWebView.m in Sources */,
				24EB07D4111D4264001DC2D1 /* TiDOMDocumentProxy.m in Sources */,
				24EB07E0111D43AE001DC2D1 /* GDataXMLNode.m in Sources */,
				24EB0809111D4654001DC2D1 /* TiDOMNodeProxy.m in Sources */,
				24EB080F111D46C0001DC2D1 /* TiDOMElementProxy.m in Sources */,
				24EB0829111D4BEB001DC2D1 /* TiDOMNamedNodeMapProxy.m in Sources */,
				24EB0843111D500E001DC2D1 /* TiDOMNodeListProxy.m in Sources */,
				24EB085D111D51D9001DC2D1 /* TiDOMAttrProxy.m in Sources */,
				84A0101817FDC07000D4BF94 /* TiDynamicItemBehavior.m in Sources */,
				24F5B146111FDFE8005C9199 /* ListenerEntry.m in Sources */,
				24DEDAC7112371A500398D86 /* XMLModule.m in Sources */,
				243ED8EF11288B4300639DF4 /* TiUIiPhoneTableViewScrollPositionProxy.m in Sources */,
				24FBE58311293D06005C8D48 /* TiMediaAudioRecorderProxy.mm in Sources */,
				24FBE5AE11293DD1005C8D48 /* CADebugMacros.cpp in Sources */,
				24FBE5AF11293DD1005C8D48 /* CAStreamBasicDescription.cpp in Sources */,
				24FBE5B011293DD1005C8D48 /* CAXException.cpp in Sources */,
				24E25CC3112A698C0083D43D /* AQRecorder.mm in Sources */,
				24E25CC4112A698C0083D43D /* SCListener.m in Sources */,
				24A1E519112D33AF003DA834 /* TiMediaAudioSession.m in Sources */,
				24A1E875112DF80B003DA834 /* TiUIPickerProxy.m in Sources */,
				24A1E87B112DF83E003DA834 /* TiUIPicker.m in Sources */,
				24A1E8A8112DFACA003DA834 /* TiUIPickerRowProxy.m in Sources */,
				24A1E992112E1363003DA834 /* TiUIPickerColumnProxy.m in Sources */,
				24A1EAF6112F4C02003DA834 /* UIImage+Alpha.m in Sources */,
				24A1EAF7112F4C02003DA834 /* UIImage+Resize.m in Sources */,
				24A1EAF8112F4C02003DA834 /* UIImage+RoundedCorner.m in Sources */,
				245B3C3D11375A6600CE7530 /* UtilsModule.m in Sources */,
				245B45641139B41800CE7530 /* TiUIiPhoneTableViewCellSelectionStyleProxy.m in Sources */,
				24C0128C1140D30B00A94CE2 /* TiUIMaskedImageProxy.m in Sources */,
				24C012921140D31C00A94CE2 /* TiUIMaskedImage.m in Sources */,
				248133A7115761DE00E3A9BA /* TiNetworkBonjourBrowserProxy.m in Sources */,
				248133A8115761DE00E3A9BA /* TiNetworkBonjourServiceProxy.m in Sources */,
				843FA58417BD4DFF0064E061 /* TiUIiOSNavWindow.m in Sources */,
				248133A9115761DE00E3A9BA /* TiNetworkTCPSocketProxy.m in Sources */,
				24813714115A852800E3A9BA /* TiDOMTextNodeProxy.m in Sources */,
				2412F467115C296300454E5B /* TiMediaVideoPlayer.m in Sources */,
				24FB4EE3115C81A7001AAF99 /* TiUIiPadSplitWindowProxy.m in Sources */,
				24FB4EF4115C81C5001AAF99 /* TiUIiPadPopoverProxy.m in Sources */,
				24FB4EFC115C81DD001AAF99 /* TiUIiPadPopover.m in Sources */,
				24FB4F42115C8C4E001AAF99 /* TiUIiPadProxy.m in Sources */,
				24FB5DD611600456001AAF99 /* TiUIiPhoneNavigationGroupProxy.m in Sources */,
				24FB5DE511600480001AAF99 /* TiUIiPhoneNavigationGroup.m in Sources */,
				24E50CF91160569B00AF54AF /* TiUIiPadSplitWindowButtonProxy.m in Sources */,
				24E50E1A1160666300AF54AF /* LauncherButton.m in Sources */,
				24E50E1B1160666300AF54AF /* LauncherItem.m in Sources */,
				24E50E1C1160666300AF54AF /* LauncherView.m in Sources */,
				24E50E27116066A800AF54AF /* TiUIDashboardViewProxy.m in Sources */,
				24E50E30116066B400AF54AF /* TiUIDashboardView.m in Sources */,
				24E50F911160792D00AF54AF /* TiUIDashboardItemProxy.m in Sources */,
				B4DE7E4E11823E990006DDE1 /* TiGradient.m in Sources */,
				24596694118E70D300519F79 /* ApplicationRouting.m in Sources */,
				245972C611921D0D00519F79 /* TiUIiPadSplitWindow.m in Sources */,
				24F6204F1199F1F400EEAD3C /* TopTiModule.m in Sources */,
				24F620541199F26500EEAD3C /* TiApp.m in Sources */,
				24F6205A1199F27700EEAD3C /* TiErrorController.m in Sources */,
				DA864E3211A2314A00B9CD68 /* TiMediaMusicPlayer.m in Sources */,
				DAA905CE11A359F10030B119 /* TiMediaItem.m in Sources */,
				B468B4F111B5816F007D1C1E /* TiLayoutQueue.m in Sources */,
				242E967711BAD2F20046A0D0 /* AsyncSocket.m in Sources */,
				242E967811BAD2F20046A0D0 /* AsyncUdpSocket.m in Sources */,
				DA4E12D711C0A55F00A55BAB /* TiContactsGroup.m in Sources */,
				2478B2A611C447A4005814DF /* ApplicationMods.m in Sources */,
				24D06FE111D0211100F615D8 /* TiUIiOSAdViewProxy.m in Sources */,
				24D06FE811D0219B00F615D8 /* TiUIiOSAdView.m in Sources */,
				24D0700611D0253D00F615D8 /* TiUIiOSProxy.m in Sources */,
				24F1584711D72A23000DD736 /* TiMapImageAnnotationView.m in Sources */,
				2467310811E2549300D39AF7 /* Webcolor.m in Sources */,
				2465592411E5862F0059BBF4 /* TiFilesystemBlobProxy.m in Sources */,
				243AAFB511FCE62600E37D8B /* TiUIDashboardItem.m in Sources */,
				B440EF7E1209DC400045FEAE /* MGSplitCornersView.m in Sources */,
				B440EF7F1209DC400045FEAE /* MGSplitDividerView.m in Sources */,
				B440EF801209DC400045FEAE /* MGSplitViewController.m in Sources */,
				24F29E2F12209C920099351D /* TiStylesheet.m in Sources */,
				24F29E711220CE0A0099351D /* TiLocale.m in Sources */,
				24F29F83122105C70099351D /* LocaleModule.m in Sources */,
				D4AB36F5123DE20200DED4A0 /* TiUIClipboardProxy.m in Sources */,
				B473FBA4126FB2DF00E29C73 /* TiPublicAPI.m in Sources */,
				B480501F1278AB010030AA3F /* TiThreading.m in Sources */,
				DA9BE36F127F8F6C000FE9E1 /* UIImageExtras.m in Sources */,
				DA9FF584128A1F3600457759 /* AudioStreamerCUR.m in Sources */,
				24ADC5121299F60C0014DB75 /* TiAppiOSProxy.m in Sources */,
				24ADC5161299F6AA0014DB75 /* TiAppiOSBackgroundServiceProxy.m in Sources */,
				84EB340017A8CAA700723B1E /* TiWindowProxy.m in Sources */,
				24ADC634129A1ED60014DB75 /* TiAppiOSLocalNotificationProxy.m in Sources */,
				84A0100E17FCA9A700D4BF94 /* TiViewAttachBehavior.m in Sources */,
				84A00FF017FB39A100D4BF94 /* TiAnimatorProxy.m in Sources */,
				DA2B35C2134514FE00056705 /* TiNetworkSocketTCPProxy.m in Sources */,
				DABF3ECF134D210400836137 /* TiBuffer.m in Sources */,
				DABF3ED7134D2CA100836137 /* StreamModule.m in Sources */,
				DABF3EDC134D2E4400836137 /* TiStreamProxy.m in Sources */,
				DAA4B2B4134E75AC00AB6011 /* CodecModule.m in Sources */,
				DA2556441353D2FC005D459C /* TiNetworkSocketProxy.m in Sources */,
				DAE541E313577BEC00A65123 /* TiDataStream.m in Sources */,
				4D3033A3136239B30034640F /* TiFilesystemFileStreamProxy.m in Sources */,
				ABD472F413BB73BF00502912 /* KrollCoverage.m in Sources */,
				DADD76E913CCF4FF00CD03AC /* MGSplitView.m in Sources */,
				EF8339D313E3643C001F2A97 /* ASIDownloadCache.m in Sources */,
				EF03EFF313E3665100BD4FF7 /* ASIDataCompressor.m in Sources */,
				EF03EFF613E3665100BD4FF7 /* ASIDataDecompressor.m in Sources */,
				2B94603613F0A2AE000C5BEA /* TiUIiOSCoverFlowView.m in Sources */,
				2B94603713F0A2AE000C5BEA /* TiUIiOSCoverFlowViewProxy.m in Sources */,
				1DCC542F13FF0B0800DF3EE5 /* TIDOMCharacterDataProxy.m in Sources */,
				1D19459613FF3BC400E2B4D0 /* TIDOMDOMImplementationProxy.m in Sources */,
				1D19459B13FF3BE500E2B4D0 /* TIDOMDocumentTypeProxy.m in Sources */,
				EF0ADCFA143F9ABF00977386 /* NSData+Additions.m in Sources */,
				EF0ADD1A143FA0CD00977386 /* GeolocationModule.m in Sources */,
				EF0ADD1F143FA0E200977386 /* AnalyticsModule.m in Sources */,
				2B1F65771431031E006C5D37 /* ApplicationDefaults.m in Sources */,
				2BCD59C51429561D00DEC2E8 /* TiUIiOSToolbar.m in Sources */,
				2BCD59C61429561D00DEC2E8 /* TiUIiOSToolbarProxy.m in Sources */,
				848C2594145F37A300E1B0F1 /* TiDOMCDATANodeProxy.m in Sources */,
				848C259A145F3FE200E1B0F1 /* TiDOMCommentProxy.m in Sources */,
				848C259F145F46C300E1B0F1 /* TiDOMPIProxy.m in Sources */,
				848C25A4145F501700E1B0F1 /* TiDOMDocFragProxy.m in Sources */,
				84D541A31460B2E0005338D1 /* TiDOMNotationProxy.m in Sources */,
				84D541A81460B3C9005338D1 /* TiDOMEntityProxy.m in Sources */,
				84D541AD1460B3EE005338D1 /* TiDOMEntityRefProxy.m in Sources */,
				2BDEA4F31448FFB7004EC750 /* TiUIiOSTabbedBarProxy.m in Sources */,
				844E1F7E14883A3700F5424C /* TiDOMValidator.m in Sources */,
				DAA72343156D642400757987 /* TiConsole.m in Sources */,
				2B353A8115901D41008FBD84 /* Ti3DMatrix.m in Sources */,
				2B0B6E0C15951F9400F3170F /* TiUIiOSDocumentViewerProxy.m in Sources */,
				4688700715E39A9D008FA326 /* TiUIiPhoneAlertDialogStyleProxy.m in Sources */,
				1D1029A815F9769200372EC0 /* TiBindingEvent.m in Sources */,
				1D0061C1160283820016BBEE /* TiBindingRunLoop.m in Sources */,
				1DD9388C1609230900091777 /* TiBindingTiValue.m in Sources */,
				5081CEF815F8100E00C881D8 /* TiExceptionHandler.m in Sources */,
				D93DAA5016CBF8CB00AD64C9 /* CalendarModule.m in Sources */,
				D93DAA5516CBF8E500AD64C9 /* TiCalendarCalendar.m in Sources */,
				D93DAA5A16CBF8FB00AD64C9 /* TiCalendarAlert.m in Sources */,
				B6C5206118035AF3002471C6 /* TiUIiOSAttributedStringProxy.m in Sources */,
				D93DAA5F16CBF91100AD64C9 /* TiCalendarEvent.m in Sources */,
				D93DAA6416CBFC7C00AD64C9 /* TiCalendarReminder.m in Sources */,
				D930111E16DA9D63002E25C2 /* TiCalendarRecurrenceRule.m in Sources */,
				840A9D4916CEBF24003AA591 /* TiMapCustomAnnotationView.m in Sources */,
				502A68DA16EEAA7500661EF6 /* TiUIListItem.m in Sources */,
				502A68DD16EEAA7500661EF6 /* TiUIListItemProxy.m in Sources */,
				502A68E016EEAA7500661EF6 /* TiUIListSectionProxy.m in Sources */,
				502A68E316EEAA7500661EF6 /* TiUIListView.m in Sources */,
				502A68E616EEAA7500661EF6 /* TiUIListViewProxy.m in Sources */,
				502A68EB16F0428500661EF6 /* TiViewTemplate.m in Sources */,
				84C3870217417CB800970D26 /* TiSelectedCellbackgroundView.m in Sources */,
			);
			runOnlyForDeploymentPostprocessing = 0;
		};
		24D8E3BA119B9D8A00F8CAA6 /* Sources */ = {
			isa = PBXSourcesBuildPhase;
			buildActionMask = 2147483647;
			files = (
				8406A97616CED43D00EB62FB /* TiMapCustomAnnotationView.m in Sources */,
				DA3B2FA8143EDEE3000DC803 /* TiUIiOSToolbar.m in Sources */,
				DA3B2FAA143EDEE3000DC803 /* TiUIiOSToolbarProxy.m in Sources */,
				24D8E3BB119B9D8A00F8CAA6 /* TiUITableViewAction.m in Sources */,
				24D8E3BC119B9D8A00F8CAA6 /* TiFile.m in Sources */,
				24D8E3BD119B9D8A00F8CAA6 /* TiMapPinAnnotationView.m in Sources */,
				24D8E3BE119B9D8A00F8CAA6 /* main.m in Sources */,
				24D8E3BF119B9D8A00F8CAA6 /* AFItemView.m in Sources */,
				24D8E3C0119B9D8A00F8CAA6 /* AFOpenFlowView.m in Sources */,
				24D8E3C1119B9D8A00F8CAA6 /* AFUIImageReflection.m in Sources */,
				24D8E3C2119B9D8A00F8CAA6 /* ASIAuthenticationDialog.m in Sources */,
				24D8E3C3119B9D8A00F8CAA6 /* ASIFormDataRequest.m in Sources */,
				24D8E3C4119B9D8A00F8CAA6 /* ASIHTTPRequest.m in Sources */,
				84A00FF617FB675E00D4BF94 /* TiSnapBehavior.m in Sources */,
				24D8E3C5119B9D8A00F8CAA6 /* TiUIiPhoneScrollIndicatorStyleProxy.m in Sources */,
				24D8E3C6119B9D8A00F8CAA6 /* ASIInputStream.m in Sources */,
				24D8E3C7119B9D8A00F8CAA6 /* ASINetworkQueue.m in Sources */,
				24D8E3C8119B9D8A00F8CAA6 /* TiUITextWidgetProxy.m in Sources */,
				24D8E3CA119B9D8A00F8CAA6 /* TiUITableViewSectionProxy.m in Sources */,
				24D8E3CB119B9D8A00F8CAA6 /* TiUIiPhoneTableViewStyleProxy.m in Sources */,
				24D8E3CC119B9D8A00F8CAA6 /* TiUIiPhoneTableViewSeparatorStyleProxy.m in Sources */,
				24D8E3CD119B9D8A00F8CAA6 /* Reachability.m in Sources */,
				24D8E3CE119B9D8A00F8CAA6 /* AudioStreamer.m in Sources */,
				24D8E3CF119B9D8A00F8CAA6 /* Base64Transcoder.c in Sources */,
				24D8E3D0119B9D8A00F8CAA6 /* TiUITextWidget.m in Sources */,
				8484E3A817A865F700C24B02 /* TiViewController.m in Sources */,
				24D8E3DB119B9D8A00F8CAA6 /* PlausibleDatabase.m in Sources */,
				24D8E3DC119B9D8A00F8CAA6 /* PLSqliteDatabase.m in Sources */,
				24D8E3DD119B9D8A00F8CAA6 /* PLSqlitePreparedStatement.m in Sources */,
				24D8E3DE119B9D8A00F8CAA6 /* PLSqliteResultSet.m in Sources */,
				24D8E3DF119B9D8A00F8CAA6 /* SBJSON.m in Sources */,
				24D8E3E0119B9D8A00F8CAA6 /* KrollBridge.m in Sources */,
				84A0100A17FC9C2C00D4BF94 /* TiAnchorAttachBehavior.m in Sources */,
				24D8E3E1119B9D8A00F8CAA6 /* KrollCallback.m in Sources */,
				24D8E3E2119B9D8A00F8CAA6 /* KrollContext.m in Sources */,
				24D8E3E3119B9D8A00F8CAA6 /* KrollMethod.m in Sources */,
				24D8E3E4119B9D8A00F8CAA6 /* KrollMethodDelegate.m in Sources */,
				24D8E3E5119B9D8A00F8CAA6 /* KrollObject.m in Sources */,
				24D8E3E6119B9D8A00F8CAA6 /* KrollPropertyDelegate.m in Sources */,
				24D8E3E7119B9D8A00F8CAA6 /* KrollTimer.m in Sources */,
				24D8E3E8119B9D8A00F8CAA6 /* YahooModule.m in Sources */,
				24D8E3E9119B9D8A00F8CAA6 /* XHRBridge.m in Sources */,
				24D8E3EA119B9D8A00F8CAA6 /* WebFont.m in Sources */,
				24D8E3EC119B9D8A00F8CAA6 /* UIModule.m in Sources */,
				24D8E3EE119B9D8A00F8CAA6 /* TiViewProxy.m in Sources */,
				24D8E3F0119B9D8A00F8CAA6 /* TiUtils.m in Sources */,
				24D8E3F1119B9D8A00F8CAA6 /* TiUIWindowProxy.m in Sources */,
				84A0100517FC8D3500D4BF94 /* TiGravityBehavior.m in Sources */,
				24D8E3F2119B9D8A00F8CAA6 /* TiUIWindow.m in Sources */,
				24D8E3F3119B9D8A00F8CAA6 /* TiUIWebViewProxy.m in Sources */,
				24D8E3F4119B9D8A00F8CAA6 /* TiUIViewProxy.m in Sources */,
				24D8E3F5119B9D8A00F8CAA6 /* TiUIView.m in Sources */,
				24D8E3F8119B9D8A00F8CAA6 /* TiUITextFieldProxy.m in Sources */,
				24D8E3F9119B9D8A00F8CAA6 /* TiUITextField.m in Sources */,
				24D8E3FA119B9D8A00F8CAA6 /* TiUITextAreaProxy.m in Sources */,
				24D8E3FB119B9D8A00F8CAA6 /* TiUITextArea.m in Sources */,
				24D8E3FC119B9D8A00F8CAA6 /* TiUITabProxy.m in Sources */,
				24D8E3FD119B9D8A00F8CAA6 /* TiUITableViewProxy.m in Sources */,
				24D8E3FE119B9D8A00F8CAA6 /* TiUITableView.m in Sources */,
				24D8E3FF119B9D8A00F8CAA6 /* TiUITabGroupProxy.m in Sources */,
				24D8E400119B9D8A00F8CAA6 /* TiUITabGroup.m in Sources */,
				24D8E403119B9D8A00F8CAA6 /* TiUIiPhoneSystemIconProxy.m in Sources */,
				24D8E404119B9D8A00F8CAA6 /* TiUIiPhoneSystemButtonStyleProxy.m in Sources */,
				24D8E405119B9D8A00F8CAA6 /* TiUIiPhoneSystemButtonProxy.m in Sources */,
				24D8E406119B9D8A00F8CAA6 /* TiUISwitchProxy.m in Sources */,
				24D8E407119B9D8A00F8CAA6 /* TiUISwitch.m in Sources */,
				24D8E408119B9D8A00F8CAA6 /* TiUIiPhoneStatusBarProxy.m in Sources */,
				24D8E409119B9D8A00F8CAA6 /* TiUISliderProxy.m in Sources */,
				24D8E40A119B9D8A00F8CAA6 /* TiUISlider.m in Sources */,
				24D8E40B119B9D8A00F8CAA6 /* TiUISearchBarProxy.m in Sources */,
				24D8E40C119B9D8A00F8CAA6 /* TiUISearchBar.m in Sources */,
				24D8E40D119B9D8A00F8CAA6 /* TiUIiPhoneRowAnimationStyleProxy.m in Sources */,
				24D8E40E119B9D8A00F8CAA6 /* TiUIiPhoneProgressBarStyleProxy.m in Sources */,
				24D8E40F119B9D8A00F8CAA6 /* TiUIProgressBarProxy.m in Sources */,
				24D8E410119B9D8A00F8CAA6 /* TiUIProgressBar.m in Sources */,
				24D8E411119B9D8A00F8CAA6 /* TiUIOptionDialogProxy.m in Sources */,
				24D8E412119B9D8A00F8CAA6 /* TiUINavBarButton.m in Sources */,
				24D8E413119B9D8A00F8CAA6 /* TiUILabelProxy.m in Sources */,
				24D8E414119B9D8A00F8CAA6 /* TiUILabel.m in Sources */,
				24D8E415119B9D8A00F8CAA6 /* TiUIiPhoneProxy.m in Sources */,
				24D8E416119B9D8A00F8CAA6 /* TiUIImageViewProxy.m in Sources */,
				24D8E417119B9D8A00F8CAA6 /* TiUIImageView.m in Sources */,
				24D8E418119B9D8A00F8CAA6 /* TiUIEmailDialogProxy.m in Sources */,
				24D8E41B119B9D8A00F8CAA6 /* TiUICanvasViewProxy.m in Sources */,
				24D8E41C119B9D8A00F8CAA6 /* TiUICanvasView.m in Sources */,
				24D8E41D119B9D8A00F8CAA6 /* TiUIButtonProxy.m in Sources */,
				24D8E41E119B9D8A00F8CAA6 /* TiUIButtonBarProxy.m in Sources */,
				24D8E41F119B9D8A00F8CAA6 /* TiUIButtonBar.m in Sources */,
				24D8E420119B9D8A00F8CAA6 /* TiUIButton.m in Sources */,
				24D8E421119B9D8A00F8CAA6 /* TiUIiPhoneAnimationStyleProxy.m in Sources */,
				24D8E422119B9D8A00F8CAA6 /* TiUIAlertDialogProxy.m in Sources */,
				24D8E423119B9D8A00F8CAA6 /* TiUIiPhoneActivityIndicatorStyleProxy.m in Sources */,
				24D8E424119B9D8A00F8CAA6 /* TiUIActivityIndicatorProxy.m in Sources */,
				24D8E425119B9D8A00F8CAA6 /* TiUIActivityIndicator.m in Sources */,
				24D8E426119B9D8A00F8CAA6 /* TiRect.m in Sources */,
				24D8E428119B9D8A00F8CAA6 /* TiProxy.m in Sources */,
				24D8E429119B9D8A00F8CAA6 /* TiPoint.m in Sources */,
				24D8E42A119B9D8A00F8CAA6 /* TiNetworkHTTPClientResultProxy.m in Sources */,
				24D8E42B119B9D8A00F8CAA6 /* TiNetworkHTTPClientProxy.m in Sources */,
				24D8E42C119B9D8A00F8CAA6 /* TiModule.m in Sources */,
				24D8E42D119B9D8A00F8CAA6 /* TiMediaVideoPlayerProxy.m in Sources */,
				24D8E42E119B9D8A00F8CAA6 /* TiMediaSoundProxy.m in Sources */,
				24D8E42F119B9D8A00F8CAA6 /* TiMediaAudioPlayerProxy.m in Sources */,
				24D8E430119B9D8A00F8CAA6 /* TiMapViewProxy.m in Sources */,
				24D8E431119B9D8A00F8CAA6 /* TiMapView.m in Sources */,
				24D8E432119B9D8A00F8CAA6 /* TiMapAnnotationProxy.m in Sources */,
				24D8E433119B9D8A00F8CAA6 /* TiHost.m in Sources */,
				24D8E434119B9D8A00F8CAA6 /* TiFilesystemFileProxy.m in Sources */,
				24D8E437119B9D8A00F8CAA6 /* TiDimension.m in Sources */,
				24D8E438119B9D8A00F8CAA6 /* TiDatabaseResultSetProxy.m in Sources */,
				24D8E439119B9D8A00F8CAA6 /* TiDatabaseProxy.m in Sources */,
				84E00A9D17B646EE00B6DCE2 /* TiUIiOSNavWindowProxy.m in Sources */,
				8484E3A217A8279500C24B02 /* TiRootViewController.m in Sources */,
				24D8E43A119B9D8A00F8CAA6 /* TiContactsPerson.m in Sources */,
				24D8E43B119B9D8A00F8CAA6 /* TiComplexValue.m in Sources */,
				24D8E43C119B9D8A00F8CAA6 /* TiColor.m in Sources */,
				24D8E43D119B9D8A00F8CAA6 /* TiButtonUtil.m in Sources */,
				84A0101417FCB46E00D4BF94 /* TiCollisionBehavior.m in Sources */,
				24D8E43E119B9D8A00F8CAA6 /* TiBlob.m in Sources */,
				24D8E43F119B9D8A00F8CAA6 /* TiBase.m in Sources */,
				24D8E440119B9D8A00F8CAA6 /* TiAppPropertiesProxy.m in Sources */,
				24D8E441119B9D8A00F8CAA6 /* TiAnimation.m in Sources */,
				24D8E442119B9D8A00F8CAA6 /* TiAction.m in Sources */,
				84A0100017FB833000D4BF94 /* TiPushBehavior.m in Sources */,
				24D8E444119B9D8A00F8CAA6 /* Ti2DMatrix.m in Sources */,
				24D8E445119B9D8A00F8CAA6 /* TiPlatformDisplayCaps.m in Sources */,
				24D8E446119B9D8A00F8CAA6 /* PlatformModule.m in Sources */,
				24D8E447119B9D8A00F8CAA6 /* OperationQueue.m in Sources */,
				24D8E448119B9D8A00F8CAA6 /* NetworkModule.m in Sources */,
				24D8E449119B9D8A00F8CAA6 /* Mimetypes.m in Sources */,
				24D8E44A119B9D8A00F8CAA6 /* MediaModule.m in Sources */,
				24D8E44B119B9D8A00F8CAA6 /* MapModule.m in Sources */,
				24D8E44C119B9D8A00F8CAA6 /* LayoutConstraint.m in Sources */,
				24D8E44D119B9D8A00F8CAA6 /* ImageLoader.m in Sources */,
				24D8E44E119B9D8A00F8CAA6 /* GestureModule.m in Sources */,
				24D8E450119B9D8A00F8CAA6 /* FilesystemModule.m in Sources */,
				24D8E452119B9D8A00F8CAA6 /* DatabaseModule.m in Sources */,
				24D8E453119B9D8A00F8CAA6 /* ContactsModule.m in Sources */,
				24D8E454119B9D8A00F8CAA6 /* TiUITableViewRowProxy.m in Sources */,
				24D8E455119B9D8A00F8CAA6 /* Bridge.m in Sources */,
				24D8E456119B9D8A00F8CAA6 /* AppModule.m in Sources */,
				24D8E457119B9D8A00F8CAA6 /* APIModule.m in Sources */,
				24D8E459119B9D8A00F8CAA6 /* AccelerometerModule.m in Sources */,
				24D8E45A119B9D8A00F8CAA6 /* TiUIScrollableViewProxy.m in Sources */,
				24D8E45B119B9D8A00F8CAA6 /* TiUIScrollableView.m in Sources */,
				24D8E45C119B9D8A00F8CAA6 /* TiUIScrollViewProxy.m in Sources */,
				24D8E45D119B9D8A00F8CAA6 /* TiUIScrollView.m in Sources */,
				24D8E45E119B9D8A00F8CAA6 /* TiUIWebView.m in Sources */,
				24D8E45F119B9D8A00F8CAA6 /* TiDOMDocumentProxy.m in Sources */,
				24D8E460119B9D8A00F8CAA6 /* GDataXMLNode.m in Sources */,
				24D8E461119B9D8A00F8CAA6 /* TiDOMNodeProxy.m in Sources */,
				24D8E462119B9D8A00F8CAA6 /* TiDOMElementProxy.m in Sources */,
				84A0101917FDC07000D4BF94 /* TiDynamicItemBehavior.m in Sources */,
				24D8E463119B9D8A00F8CAA6 /* TiDOMNamedNodeMapProxy.m in Sources */,
				24D8E464119B9D8A00F8CAA6 /* TiDOMNodeListProxy.m in Sources */,
				24D8E465119B9D8A00F8CAA6 /* TiDOMAttrProxy.m in Sources */,
				24D8E467119B9D8A00F8CAA6 /* ListenerEntry.m in Sources */,
				24D8E468119B9D8A00F8CAA6 /* XMLModule.m in Sources */,
				24D8E469119B9D8A00F8CAA6 /* TiUIiPhoneTableViewScrollPositionProxy.m in Sources */,
				24D8E46A119B9D8A00F8CAA6 /* TiMediaAudioRecorderProxy.mm in Sources */,
				24D8E46B119B9D8A00F8CAA6 /* CADebugMacros.cpp in Sources */,
				24D8E46C119B9D8A00F8CAA6 /* CAStreamBasicDescription.cpp in Sources */,
				24D8E46D119B9D8A00F8CAA6 /* CAXException.cpp in Sources */,
				24D8E46E119B9D8A00F8CAA6 /* AQRecorder.mm in Sources */,
				24D8E46F119B9D8A00F8CAA6 /* SCListener.m in Sources */,
				24D8E470119B9D8A00F8CAA6 /* TiMediaAudioSession.m in Sources */,
				24D8E471119B9D8A00F8CAA6 /* TiUIPickerProxy.m in Sources */,
				24D8E472119B9D8A00F8CAA6 /* TiUIPicker.m in Sources */,
				24D8E473119B9D8A00F8CAA6 /* TiUIPickerRowProxy.m in Sources */,
				24D8E474119B9D8A00F8CAA6 /* TiUIPickerColumnProxy.m in Sources */,
				24D8E475119B9D8A00F8CAA6 /* UIImage+Alpha.m in Sources */,
				24D8E476119B9D8A00F8CAA6 /* UIImage+Resize.m in Sources */,
				24D8E477119B9D8A00F8CAA6 /* UIImage+RoundedCorner.m in Sources */,
				24D8E478119B9D8A00F8CAA6 /* UtilsModule.m in Sources */,
				24D8E479119B9D8A00F8CAA6 /* TiUIiPhoneTableViewCellSelectionStyleProxy.m in Sources */,
				24D8E47A119B9D8A00F8CAA6 /* TiUIMaskedImageProxy.m in Sources */,
				843FA58517BD4DFF0064E061 /* TiUIiOSNavWindow.m in Sources */,
				24D8E47B119B9D8A00F8CAA6 /* TiUIMaskedImage.m in Sources */,
				24D8E47C119B9D8A00F8CAA6 /* TiNetworkBonjourBrowserProxy.m in Sources */,
				24D8E47D119B9D8A00F8CAA6 /* TiNetworkBonjourServiceProxy.m in Sources */,
				24D8E47E119B9D8A00F8CAA6 /* TiNetworkTCPSocketProxy.m in Sources */,
				24D8E47F119B9D8A00F8CAA6 /* TiDOMTextNodeProxy.m in Sources */,
				24D8E480119B9D8A00F8CAA6 /* TiMediaVideoPlayer.m in Sources */,
				24D8E481119B9D8A00F8CAA6 /* TiUIiPadSplitWindowProxy.m in Sources */,
				24D8E482119B9D8A00F8CAA6 /* TiUIiPadPopoverProxy.m in Sources */,
				24D8E483119B9D8A00F8CAA6 /* TiUIiPadPopover.m in Sources */,
				24D8E484119B9D8A00F8CAA6 /* TiUIiPadProxy.m in Sources */,
				24D8E485119B9D8A00F8CAA6 /* TiUIiPhoneNavigationGroupProxy.m in Sources */,
				24D8E486119B9D8A00F8CAA6 /* TiUIiPhoneNavigationGroup.m in Sources */,
				24D8E487119B9D8A00F8CAA6 /* TiUIiPadSplitWindowButtonProxy.m in Sources */,
				24D8E488119B9D8A00F8CAA6 /* LauncherButton.m in Sources */,
				24D8E489119B9D8A00F8CAA6 /* LauncherItem.m in Sources */,
				24D8E48A119B9D8A00F8CAA6 /* LauncherView.m in Sources */,
				24D8E48B119B9D8A00F8CAA6 /* TiUIDashboardViewProxy.m in Sources */,
				24D8E48C119B9D8A00F8CAA6 /* TiUIDashboardView.m in Sources */,
				24D8E48D119B9D8A00F8CAA6 /* TiUIDashboardItemProxy.m in Sources */,
				24D8E490119B9D8A00F8CAA6 /* TiGradient.m in Sources */,
				24D8E491119B9D8A00F8CAA6 /* ApplicationRouting.m in Sources */,
				24D8E492119B9D8A00F8CAA6 /* TiUIiPadSplitWindow.m in Sources */,
				24D8E493119B9D8A00F8CAA6 /* TopTiModule.m in Sources */,
				24D8E494119B9D8A00F8CAA6 /* TiApp.m in Sources */,
				24D8E495119B9D8A00F8CAA6 /* TiErrorController.m in Sources */,
				DAA905CF11A35A010030B119 /* TiMediaMusicPlayer.m in Sources */,
				DAA905D011A35A010030B119 /* TiMediaItem.m in Sources */,
				B468B4F211B5816F007D1C1E /* TiLayoutQueue.m in Sources */,
				242E967911BAD2F20046A0D0 /* AsyncSocket.m in Sources */,
				242E967A11BAD2F20046A0D0 /* AsyncUdpSocket.m in Sources */,
				DAA17BE411C15A0000957ED1 /* TiContactsGroup.m in Sources */,
				2478B2A511C447A4005814DF /* ApplicationMods.m in Sources */,
				24D06FE211D0211200F615D8 /* TiUIiOSAdViewProxy.m in Sources */,
				24D06FE911D0219B00F615D8 /* TiUIiOSAdView.m in Sources */,
				24D0700711D0253D00F615D8 /* TiUIiOSProxy.m in Sources */,
				24F1584611D72A23000DD736 /* TiMapImageAnnotationView.m in Sources */,
				2467310711E2549300D39AF7 /* Webcolor.m in Sources */,
				2465592511E5862F0059BBF4 /* TiFilesystemBlobProxy.m in Sources */,
				243AAFB611FCE62600E37D8B /* TiUIDashboardItem.m in Sources */,
				B440EF811209DC400045FEAE /* MGSplitCornersView.m in Sources */,
				B440EF821209DC400045FEAE /* MGSplitDividerView.m in Sources */,
				B440EF831209DC400045FEAE /* MGSplitViewController.m in Sources */,
				24F29E2E12209C920099351D /* TiStylesheet.m in Sources */,
				24F29E701220CE0A0099351D /* TiLocale.m in Sources */,
				24F29F82122105C70099351D /* LocaleModule.m in Sources */,
				D4AB36F6123DE20200DED4A0 /* TiUIClipboardProxy.m in Sources */,
				B473FBA5126FB2DF00E29C73 /* TiPublicAPI.m in Sources */,
				B48050201278AB170030AA3F /* TiThreading.m in Sources */,
				DABDEB08128B5A8F00C85FEA /* AudioStreamerCUR.m in Sources */,
				84EB340117A8CAA700723B1E /* TiWindowProxy.m in Sources */,
				B4E9A913128E24FB006A111B /* UIImageExtras.m in Sources */,
				84A0100F17FCA9A700D4BF94 /* TiViewAttachBehavior.m in Sources */,
				84A00FF117FB39A100D4BF94 /* TiAnimatorProxy.m in Sources */,
				24ADC5131299F60C0014DB75 /* TiAppiOSProxy.m in Sources */,
				24ADC5171299F6AA0014DB75 /* TiAppiOSBackgroundServiceProxy.m in Sources */,
				24ADC635129A1ED60014DB75 /* TiAppiOSLocalNotificationProxy.m in Sources */,
				DA2B35C3134514FE00056705 /* TiNetworkSocketTCPProxy.m in Sources */,
				DABF3ED0134D210400836137 /* TiBuffer.m in Sources */,
				DABF3ED8134D2CA100836137 /* StreamModule.m in Sources */,
				DABF3EDD134D2E4400836137 /* TiStreamProxy.m in Sources */,
				DAA4B2B5134E75AC00AB6011 /* CodecModule.m in Sources */,
				DA2556451353D2FC005D459C /* TiNetworkSocketProxy.m in Sources */,
				DAE541E413577BEC00A65123 /* TiDataStream.m in Sources */,
				B415067A136745E20084074A /* TiFilesystemFileStreamProxy.m in Sources */,
				ABD472F513BB73BF00502912 /* KrollCoverage.m in Sources */,
				DADD76EA13CCF4FF00CD03AC /* MGSplitView.m in Sources */,
				EF8339D413E3643C001F2A97 /* ASIDownloadCache.m in Sources */,
				EF03EFF413E3665100BD4FF7 /* ASIDataCompressor.m in Sources */,
				EF03EFF713E3665100BD4FF7 /* ASIDataDecompressor.m in Sources */,
				2B94603813F0A2AE000C5BEA /* TiUIiOSCoverFlowView.m in Sources */,
				2B94603913F0A2AE000C5BEA /* TiUIiOSCoverFlowViewProxy.m in Sources */,
				1DCC543013FF0B0800DF3EE5 /* TIDOMCharacterDataProxy.m in Sources */,
				1D19459713FF3BC400E2B4D0 /* TIDOMDOMImplementationProxy.m in Sources */,
				1D19459C13FF3BE500E2B4D0 /* TIDOMDocumentTypeProxy.m in Sources */,
				EF0ADCFB143F9ABF00977386 /* NSData+Additions.m in Sources */,
				EF0ADD1B143FA0CD00977386 /* GeolocationModule.m in Sources */,
				EF0ADD20143FA0E200977386 /* AnalyticsModule.m in Sources */,
				2B1F65781431031E006C5D37 /* ApplicationDefaults.m in Sources */,
				848C2595145F37A300E1B0F1 /* TiDOMCDATANodeProxy.m in Sources */,
				848C259B145F3FE200E1B0F1 /* TiDOMCommentProxy.m in Sources */,
				848C25A0145F46C300E1B0F1 /* TiDOMPIProxy.m in Sources */,
				848C25A5145F501700E1B0F1 /* TiDOMDocFragProxy.m in Sources */,
				84D541A41460B2E0005338D1 /* TiDOMNotationProxy.m in Sources */,
				84D541A91460B3C9005338D1 /* TiDOMEntityProxy.m in Sources */,
				84D541AE1460B3EE005338D1 /* TiDOMEntityRefProxy.m in Sources */,
				2BDEA4F514490546004EC750 /* TiUIiOSTabbedBarProxy.m in Sources */,
				844E1F7F14883A3700F5424C /* TiDOMValidator.m in Sources */,
				DAA72344156D642400757987 /* TiConsole.m in Sources */,
				2B353A8215901D41008FBD84 /* Ti3DMatrix.m in Sources */,
				2B0B6E0D15951F9400F3170F /* TiUIiOSDocumentViewerProxy.m in Sources */,
				4688700815E39A9D008FA326 /* TiUIiPhoneAlertDialogStyleProxy.m in Sources */,
				1D1029A915F9769200372EC0 /* TiBindingEvent.m in Sources */,
				1D0061C2160283820016BBEE /* TiBindingRunLoop.m in Sources */,
				1DD9388D1609230900091777 /* TiBindingTiValue.m in Sources */,
				5081CEF915F8100E00C881D8 /* TiExceptionHandler.m in Sources */,
				D93DAA5116CBF8CB00AD64C9 /* CalendarModule.m in Sources */,
				D93DAA5616CBF8E500AD64C9 /* TiCalendarCalendar.m in Sources */,
				B6C5206218035AF3002471C6 /* TiUIiOSAttributedStringProxy.m in Sources */,
				D93DAA5B16CBF8FB00AD64C9 /* TiCalendarAlert.m in Sources */,
				D93DAA6016CBF91100AD64C9 /* TiCalendarEvent.m in Sources */,
				D93DAA6516CBFC7C00AD64C9 /* TiCalendarReminder.m in Sources */,
				D930111F16DA9D63002E25C2 /* TiCalendarRecurrenceRule.m in Sources */,
				502A68DB16EEAA7500661EF6 /* TiUIListItem.m in Sources */,
				502A68DE16EEAA7500661EF6 /* TiUIListItemProxy.m in Sources */,
				502A68E116EEAA7500661EF6 /* TiUIListSectionProxy.m in Sources */,
				502A68E416EEAA7500661EF6 /* TiUIListView.m in Sources */,
				502A68E716EEAA7500661EF6 /* TiUIListViewProxy.m in Sources */,
				502A68EC16F0428500661EF6 /* TiViewTemplate.m in Sources */,
				84C3870317417CB800970D26 /* TiSelectedCellbackgroundView.m in Sources */,
			);
			runOnlyForDeploymentPostprocessing = 0;
		};
		DABB36A012E8CB280026A6EA /* Sources */ = {
			isa = PBXSourcesBuildPhase;
			buildActionMask = 2147483647;
			files = (
				8406A97716CED45400EB62FB /* TiMapCustomAnnotationView.m in Sources */,
				DA3B2FAF143EDF3B000DC803 /* TiUIiOSToolbar.m in Sources */,
				DA3B2FB1143EDF3B000DC803 /* TiUIiOSToolbarProxy.m in Sources */,
				DABB36A112E8CB280026A6EA /* TiUITableViewAction.m in Sources */,
				DABB36A212E8CB280026A6EA /* TiFile.m in Sources */,
				DABB36A312E8CB280026A6EA /* TiMapPinAnnotationView.m in Sources */,
				DABB36A412E8CB280026A6EA /* main.m in Sources */,
				DABB36A512E8CB280026A6EA /* AFItemView.m in Sources */,
				DABB36A612E8CB280026A6EA /* AFOpenFlowView.m in Sources */,
				DABB36A712E8CB280026A6EA /* AFUIImageReflection.m in Sources */,
				DABB36A812E8CB280026A6EA /* ASIAuthenticationDialog.m in Sources */,
				DABB36A912E8CB280026A6EA /* ASIFormDataRequest.m in Sources */,
				DABB36AA12E8CB280026A6EA /* ASIHTTPRequest.m in Sources */,
				84A00FF717FB675E00D4BF94 /* TiSnapBehavior.m in Sources */,
				DABB36AB12E8CB280026A6EA /* TiUIiPhoneScrollIndicatorStyleProxy.m in Sources */,
				DABB36AC12E8CB280026A6EA /* ASIInputStream.m in Sources */,
				DABB36AD12E8CB280026A6EA /* ASINetworkQueue.m in Sources */,
				DABB36AE12E8CB280026A6EA /* TiUITextWidgetProxy.m in Sources */,
				DABB36B012E8CB280026A6EA /* TiUITableViewSectionProxy.m in Sources */,
				DABB36B112E8CB280026A6EA /* TiUIiPhoneTableViewStyleProxy.m in Sources */,
				DABB36B212E8CB280026A6EA /* TiUIiPhoneTableViewSeparatorStyleProxy.m in Sources */,
				DABB36B312E8CB280026A6EA /* Reachability.m in Sources */,
				DABB36B412E8CB280026A6EA /* AudioStreamer.m in Sources */,
				DABB36B512E8CB280026A6EA /* Base64Transcoder.c in Sources */,
				DABB36B612E8CB280026A6EA /* TiUITextWidget.m in Sources */,
				8484E3A917A865F700C24B02 /* TiViewController.m in Sources */,
				DABB36B712E8CB280026A6EA /* PlausibleDatabase.m in Sources */,
				DABB36B812E8CB280026A6EA /* PLSqliteDatabase.m in Sources */,
				DABB36B912E8CB280026A6EA /* PLSqlitePreparedStatement.m in Sources */,
				DABB36BA12E8CB280026A6EA /* PLSqliteResultSet.m in Sources */,
				DABB36BB12E8CB280026A6EA /* SBJSON.m in Sources */,
				DABB36BC12E8CB280026A6EA /* KrollBridge.m in Sources */,
				84A0100B17FC9C2C00D4BF94 /* TiAnchorAttachBehavior.m in Sources */,
				DABB36BD12E8CB280026A6EA /* KrollCallback.m in Sources */,
				DABB36BE12E8CB280026A6EA /* KrollContext.m in Sources */,
				DABB36BF12E8CB280026A6EA /* KrollMethod.m in Sources */,
				DABB36C012E8CB280026A6EA /* KrollMethodDelegate.m in Sources */,
				DABB36C112E8CB280026A6EA /* KrollObject.m in Sources */,
				DABB36C212E8CB280026A6EA /* KrollPropertyDelegate.m in Sources */,
				DABB36C312E8CB280026A6EA /* KrollTimer.m in Sources */,
				DABB36C412E8CB280026A6EA /* YahooModule.m in Sources */,
				DABB36C512E8CB280026A6EA /* XHRBridge.m in Sources */,
				DABB36C612E8CB280026A6EA /* WebFont.m in Sources */,
				DABB36C712E8CB280026A6EA /* UIModule.m in Sources */,
				DABB36C912E8CB280026A6EA /* TiViewProxy.m in Sources */,
				DABB36CB12E8CB280026A6EA /* TiUtils.m in Sources */,
				DABB36CC12E8CB280026A6EA /* TiUIWindowProxy.m in Sources */,
				84A0100617FC8D3500D4BF94 /* TiGravityBehavior.m in Sources */,
				DABB36CD12E8CB280026A6EA /* TiUIWindow.m in Sources */,
				DABB36CE12E8CB280026A6EA /* TiUIWebViewProxy.m in Sources */,
				DABB36CF12E8CB280026A6EA /* TiUIViewProxy.m in Sources */,
				DABB36D012E8CB280026A6EA /* TiUIView.m in Sources */,
				DABB36D312E8CB280026A6EA /* TiUITextFieldProxy.m in Sources */,
				DABB36D412E8CB280026A6EA /* TiUITextField.m in Sources */,
				DABB36D512E8CB280026A6EA /* TiUITextAreaProxy.m in Sources */,
				DABB36D612E8CB280026A6EA /* TiUITextArea.m in Sources */,
				DABB36D712E8CB280026A6EA /* TiUITabProxy.m in Sources */,
				DABB36D812E8CB280026A6EA /* TiUITableViewProxy.m in Sources */,
				DABB36D912E8CB280026A6EA /* TiUITableView.m in Sources */,
				DABB36DA12E8CB280026A6EA /* TiUITabGroupProxy.m in Sources */,
				DABB36DB12E8CB280026A6EA /* TiUITabGroup.m in Sources */,
				DABB36DE12E8CB280026A6EA /* TiUIiPhoneSystemIconProxy.m in Sources */,
				DABB36DF12E8CB280026A6EA /* TiUIiPhoneSystemButtonStyleProxy.m in Sources */,
				DABB36E012E8CB280026A6EA /* TiUIiPhoneSystemButtonProxy.m in Sources */,
				DABB36E112E8CB280026A6EA /* TiUISwitchProxy.m in Sources */,
				DABB36E212E8CB280026A6EA /* TiUISwitch.m in Sources */,
				DABB36E312E8CB280026A6EA /* TiUIiPhoneStatusBarProxy.m in Sources */,
				DABB36E412E8CB280026A6EA /* TiUISliderProxy.m in Sources */,
				DABB36E512E8CB280026A6EA /* TiUISlider.m in Sources */,
				DABB36E612E8CB280026A6EA /* TiUISearchBarProxy.m in Sources */,
				DABB36E712E8CB280026A6EA /* TiUISearchBar.m in Sources */,
				DABB36E812E8CB280026A6EA /* TiUIiPhoneRowAnimationStyleProxy.m in Sources */,
				DABB36E912E8CB280026A6EA /* TiUIiPhoneProgressBarStyleProxy.m in Sources */,
				DABB36EA12E8CB280026A6EA /* TiUIProgressBarProxy.m in Sources */,
				DABB36EB12E8CB280026A6EA /* TiUIProgressBar.m in Sources */,
				DABB36EC12E8CB280026A6EA /* TiUIOptionDialogProxy.m in Sources */,
				DABB36ED12E8CB280026A6EA /* TiUINavBarButton.m in Sources */,
				DABB36EE12E8CB280026A6EA /* TiUILabelProxy.m in Sources */,
				DABB36EF12E8CB280026A6EA /* TiUILabel.m in Sources */,
				DABB36F012E8CB280026A6EA /* TiUIiPhoneProxy.m in Sources */,
				DABB36F112E8CB280026A6EA /* TiUIImageViewProxy.m in Sources */,
				DABB36F212E8CB280026A6EA /* TiUIImageView.m in Sources */,
				DABB36F312E8CB280026A6EA /* TiUIEmailDialogProxy.m in Sources */,
				DABB36F612E8CB280026A6EA /* TiUICanvasViewProxy.m in Sources */,
				DABB36F712E8CB280026A6EA /* TiUICanvasView.m in Sources */,
				DABB36F812E8CB280026A6EA /* TiUIButtonProxy.m in Sources */,
				DABB36F912E8CB280026A6EA /* TiUIButtonBarProxy.m in Sources */,
				DABB36FA12E8CB280026A6EA /* TiUIButtonBar.m in Sources */,
				DABB36FB12E8CB280026A6EA /* TiUIButton.m in Sources */,
				DABB36FC12E8CB280026A6EA /* TiUIiPhoneAnimationStyleProxy.m in Sources */,
				DABB36FD12E8CB280026A6EA /* TiUIAlertDialogProxy.m in Sources */,
				DABB36FE12E8CB280026A6EA /* TiUIiPhoneActivityIndicatorStyleProxy.m in Sources */,
				DABB36FF12E8CB280026A6EA /* TiUIActivityIndicatorProxy.m in Sources */,
				DABB370012E8CB280026A6EA /* TiUIActivityIndicator.m in Sources */,
				DABB370112E8CB280026A6EA /* TiRect.m in Sources */,
				DABB370312E8CB280026A6EA /* TiProxy.m in Sources */,
				DABB370412E8CB280026A6EA /* TiPoint.m in Sources */,
				DABB370512E8CB280026A6EA /* TiNetworkHTTPClientResultProxy.m in Sources */,
				DABB370612E8CB280026A6EA /* TiNetworkHTTPClientProxy.m in Sources */,
				DABB370712E8CB280026A6EA /* TiModule.m in Sources */,
				DABB370812E8CB280026A6EA /* TiMediaVideoPlayerProxy.m in Sources */,
				DABB370912E8CB280026A6EA /* TiMediaSoundProxy.m in Sources */,
				DABB370A12E8CB280026A6EA /* TiMediaAudioPlayerProxy.m in Sources */,
				DABB370B12E8CB280026A6EA /* TiMapViewProxy.m in Sources */,
				DABB370C12E8CB280026A6EA /* TiMapView.m in Sources */,
				DABB370D12E8CB280026A6EA /* TiMapAnnotationProxy.m in Sources */,
				DABB370E12E8CB280026A6EA /* TiHost.m in Sources */,
				DABB370F12E8CB280026A6EA /* TiFilesystemFileProxy.m in Sources */,
				DABB371012E8CB280026A6EA /* TiDimension.m in Sources */,
				DABB371112E8CB280026A6EA /* TiDatabaseResultSetProxy.m in Sources */,
				DABB371212E8CB280026A6EA /* TiDatabaseProxy.m in Sources */,
				84E00A9E17B646EE00B6DCE2 /* TiUIiOSNavWindowProxy.m in Sources */,
				8484E3A317A8279500C24B02 /* TiRootViewController.m in Sources */,
				DABB371312E8CB280026A6EA /* TiContactsPerson.m in Sources */,
				DABB371412E8CB280026A6EA /* TiComplexValue.m in Sources */,
				DABB371512E8CB280026A6EA /* TiColor.m in Sources */,
				DABB371612E8CB280026A6EA /* TiButtonUtil.m in Sources */,
				84A0101517FCB46E00D4BF94 /* TiCollisionBehavior.m in Sources */,
				DABB371712E8CB280026A6EA /* TiBlob.m in Sources */,
				DABB371812E8CB280026A6EA /* TiBase.m in Sources */,
				DABB371912E8CB280026A6EA /* TiAppPropertiesProxy.m in Sources */,
				DABB371A12E8CB280026A6EA /* TiAnimation.m in Sources */,
				DABB371B12E8CB280026A6EA /* TiAction.m in Sources */,
				84A0100117FB833000D4BF94 /* TiPushBehavior.m in Sources */,
				DABB371D12E8CB280026A6EA /* Ti2DMatrix.m in Sources */,
				DABB371E12E8CB280026A6EA /* TiPlatformDisplayCaps.m in Sources */,
				DABB371F12E8CB280026A6EA /* PlatformModule.m in Sources */,
				DABB372012E8CB280026A6EA /* OperationQueue.m in Sources */,
				DABB372112E8CB280026A6EA /* NetworkModule.m in Sources */,
				DABB372212E8CB280026A6EA /* Mimetypes.m in Sources */,
				DABB372312E8CB280026A6EA /* MediaModule.m in Sources */,
				DABB372412E8CB280026A6EA /* MapModule.m in Sources */,
				DABB372512E8CB280026A6EA /* LayoutConstraint.m in Sources */,
				DABB372612E8CB280026A6EA /* ImageLoader.m in Sources */,
				DABB372712E8CB280026A6EA /* GestureModule.m in Sources */,
				DABB372912E8CB280026A6EA /* FilesystemModule.m in Sources */,
				DABB372A12E8CB280026A6EA /* DatabaseModule.m in Sources */,
				DABB372B12E8CB280026A6EA /* ContactsModule.m in Sources */,
				DABB372C12E8CB280026A6EA /* TiUITableViewRowProxy.m in Sources */,
				DABB372D12E8CB280026A6EA /* Bridge.m in Sources */,
				DABB372E12E8CB280026A6EA /* AppModule.m in Sources */,
				DABB372F12E8CB280026A6EA /* APIModule.m in Sources */,
				DABB373112E8CB280026A6EA /* AccelerometerModule.m in Sources */,
				DABB373212E8CB280026A6EA /* TiUIScrollableViewProxy.m in Sources */,
				DABB373312E8CB280026A6EA /* TiUIScrollableView.m in Sources */,
				DABB373412E8CB280026A6EA /* TiUIScrollViewProxy.m in Sources */,
				DABB373512E8CB280026A6EA /* TiUIScrollView.m in Sources */,
				DABB373612E8CB280026A6EA /* TiUIWebView.m in Sources */,
				DABB373712E8CB280026A6EA /* TiDOMDocumentProxy.m in Sources */,
				DABB373812E8CB280026A6EA /* GDataXMLNode.m in Sources */,
				DABB373912E8CB280026A6EA /* TiDOMNodeProxy.m in Sources */,
				DABB373A12E8CB280026A6EA /* TiDOMElementProxy.m in Sources */,
				84A0101A17FDC07000D4BF94 /* TiDynamicItemBehavior.m in Sources */,
				DABB373B12E8CB280026A6EA /* TiDOMNamedNodeMapProxy.m in Sources */,
				DABB373C12E8CB280026A6EA /* TiDOMNodeListProxy.m in Sources */,
				DABB373D12E8CB280026A6EA /* TiDOMAttrProxy.m in Sources */,
				DABB373F12E8CB280026A6EA /* ListenerEntry.m in Sources */,
				DABB374012E8CB280026A6EA /* XMLModule.m in Sources */,
				DABB374112E8CB280026A6EA /* TiUIiPhoneTableViewScrollPositionProxy.m in Sources */,
				DABB374212E8CB280026A6EA /* TiMediaAudioRecorderProxy.mm in Sources */,
				DABB374312E8CB280026A6EA /* CADebugMacros.cpp in Sources */,
				DABB374412E8CB280026A6EA /* CAStreamBasicDescription.cpp in Sources */,
				DABB374512E8CB280026A6EA /* CAXException.cpp in Sources */,
				DABB374612E8CB280026A6EA /* AQRecorder.mm in Sources */,
				DABB374712E8CB280026A6EA /* SCListener.m in Sources */,
				DABB374812E8CB280026A6EA /* TiMediaAudioSession.m in Sources */,
				DABB374912E8CB280026A6EA /* TiUIPickerProxy.m in Sources */,
				DABB374A12E8CB280026A6EA /* TiUIPicker.m in Sources */,
				DABB374B12E8CB280026A6EA /* TiUIPickerRowProxy.m in Sources */,
				DABB374C12E8CB280026A6EA /* TiUIPickerColumnProxy.m in Sources */,
				DABB374D12E8CB280026A6EA /* UIImage+Alpha.m in Sources */,
				DABB374E12E8CB280026A6EA /* UIImage+Resize.m in Sources */,
				DABB374F12E8CB280026A6EA /* UIImage+RoundedCorner.m in Sources */,
				DABB375012E8CB280026A6EA /* UtilsModule.m in Sources */,
				DABB375112E8CB280026A6EA /* TiUIiPhoneTableViewCellSelectionStyleProxy.m in Sources */,
				DABB375212E8CB280026A6EA /* TiUIMaskedImageProxy.m in Sources */,
				843FA58617BD4DFF0064E061 /* TiUIiOSNavWindow.m in Sources */,
				DABB375312E8CB280026A6EA /* TiUIMaskedImage.m in Sources */,
				DABB375412E8CB280026A6EA /* TiNetworkBonjourBrowserProxy.m in Sources */,
				DABB375512E8CB280026A6EA /* TiNetworkBonjourServiceProxy.m in Sources */,
				DABB375612E8CB280026A6EA /* TiNetworkTCPSocketProxy.m in Sources */,
				DABB375712E8CB280026A6EA /* TiDOMTextNodeProxy.m in Sources */,
				DABB375812E8CB280026A6EA /* TiMediaVideoPlayer.m in Sources */,
				DABB375912E8CB280026A6EA /* TiUIiPadSplitWindowProxy.m in Sources */,
				DABB375A12E8CB280026A6EA /* TiUIiPadPopoverProxy.m in Sources */,
				DABB375B12E8CB280026A6EA /* TiUIiPadPopover.m in Sources */,
				DABB375C12E8CB280026A6EA /* TiUIiPadProxy.m in Sources */,
				DABB375D12E8CB280026A6EA /* TiUIiPhoneNavigationGroupProxy.m in Sources */,
				DABB375E12E8CB280026A6EA /* TiUIiPhoneNavigationGroup.m in Sources */,
				DABB375F12E8CB280026A6EA /* TiUIiPadSplitWindowButtonProxy.m in Sources */,
				DABB376012E8CB280026A6EA /* LauncherButton.m in Sources */,
				DABB376112E8CB280026A6EA /* LauncherItem.m in Sources */,
				DABB376212E8CB280026A6EA /* LauncherView.m in Sources */,
				DABB376312E8CB280026A6EA /* TiUIDashboardViewProxy.m in Sources */,
				DABB376412E8CB280026A6EA /* TiUIDashboardView.m in Sources */,
				DABB376512E8CB280026A6EA /* TiUIDashboardItemProxy.m in Sources */,
				DABB376812E8CB280026A6EA /* TiGradient.m in Sources */,
				DABB376912E8CB280026A6EA /* ApplicationRouting.m in Sources */,
				DABB376A12E8CB280026A6EA /* TiUIiPadSplitWindow.m in Sources */,
				DABB376B12E8CB280026A6EA /* TopTiModule.m in Sources */,
				DABB376C12E8CB280026A6EA /* TiApp.m in Sources */,
				DABB376D12E8CB280026A6EA /* TiErrorController.m in Sources */,
				DABB376F12E8CB280026A6EA /* TiMediaMusicPlayer.m in Sources */,
				DABB377012E8CB280026A6EA /* TiMediaItem.m in Sources */,
				DABB377112E8CB280026A6EA /* TiLayoutQueue.m in Sources */,
				DABB377312E8CB280026A6EA /* AsyncSocket.m in Sources */,
				DABB377412E8CB280026A6EA /* AsyncUdpSocket.m in Sources */,
				DABB377612E8CB280026A6EA /* TiContactsGroup.m in Sources */,
				DABB377712E8CB280026A6EA /* ApplicationMods.m in Sources */,
				DABB377812E8CB280026A6EA /* TiUIiOSAdViewProxy.m in Sources */,
				DABB377912E8CB280026A6EA /* TiUIiOSAdView.m in Sources */,
				DABB377A12E8CB280026A6EA /* TiUIiOSProxy.m in Sources */,
				DABB377B12E8CB280026A6EA /* TiMapImageAnnotationView.m in Sources */,
				DABB377E12E8CB280026A6EA /* Webcolor.m in Sources */,
				DABB377F12E8CB280026A6EA /* TiFilesystemBlobProxy.m in Sources */,
				DABB378012E8CB280026A6EA /* TiUIDashboardItem.m in Sources */,
				DABB378112E8CB280026A6EA /* MGSplitCornersView.m in Sources */,
				DABB378212E8CB280026A6EA /* MGSplitDividerView.m in Sources */,
				DABB378312E8CB280026A6EA /* MGSplitViewController.m in Sources */,
				DABB378412E8CB280026A6EA /* TiStylesheet.m in Sources */,
				DABB378512E8CB280026A6EA /* TiLocale.m in Sources */,
				DABB378612E8CB280026A6EA /* LocaleModule.m in Sources */,
				DABB378712E8CB280026A6EA /* TiUIClipboardProxy.m in Sources */,
				DABB378812E8CB280026A6EA /* TiPublicAPI.m in Sources */,
				DABB378912E8CB280026A6EA /* TiThreading.m in Sources */,
				DABB378B12E8CB280026A6EA /* AudioStreamerCUR.m in Sources */,
				84EB340217A8CAA700723B1E /* TiWindowProxy.m in Sources */,
				DABB378C12E8CB280026A6EA /* UIImageExtras.m in Sources */,
				84A0101017FCA9A700D4BF94 /* TiViewAttachBehavior.m in Sources */,
				84A00FF217FB39A100D4BF94 /* TiAnimatorProxy.m in Sources */,
				DABB378E12E8CB280026A6EA /* TiAppiOSProxy.m in Sources */,
				DABB378F12E8CB280026A6EA /* TiAppiOSBackgroundServiceProxy.m in Sources */,
				DABB379012E8CB280026A6EA /* TiAppiOSLocalNotificationProxy.m in Sources */,
				DA2B35C4134514FE00056705 /* TiNetworkSocketTCPProxy.m in Sources */,
				DABF3ED1134D210400836137 /* TiBuffer.m in Sources */,
				DABF3ED9134D2CA100836137 /* StreamModule.m in Sources */,
				DABF3EDE134D2E4400836137 /* TiStreamProxy.m in Sources */,
				DAA4B2B6134E75AC00AB6011 /* CodecModule.m in Sources */,
				DA2556461353D2FC005D459C /* TiNetworkSocketProxy.m in Sources */,
				DAE541E513577BEC00A65123 /* TiDataStream.m in Sources */,
				B415067D136745FE0084074A /* TiFilesystemFileStreamProxy.m in Sources */,
				ABD472F613BB73BF00502912 /* KrollCoverage.m in Sources */,
				DADD76EB13CCF4FF00CD03AC /* MGSplitView.m in Sources */,
				EF8339D513E3643C001F2A97 /* ASIDownloadCache.m in Sources */,
				EF03EFF513E3665100BD4FF7 /* ASIDataCompressor.m in Sources */,
				EF03EFF813E3665100BD4FF7 /* ASIDataDecompressor.m in Sources */,
				2B94603A13F0A2AE000C5BEA /* TiUIiOSCoverFlowView.m in Sources */,
				2B94603B13F0A2AE000C5BEA /* TiUIiOSCoverFlowViewProxy.m in Sources */,
				1DCC543113FF0B0800DF3EE5 /* TIDOMCharacterDataProxy.m in Sources */,
				1D19459813FF3BC400E2B4D0 /* TIDOMDOMImplementationProxy.m in Sources */,
				1D19459D13FF3BE500E2B4D0 /* TIDOMDocumentTypeProxy.m in Sources */,
				EF0ADCFC143F9ABF00977386 /* NSData+Additions.m in Sources */,
				EF0ADD1C143FA0CD00977386 /* GeolocationModule.m in Sources */,
				EF0ADD21143FA0E200977386 /* AnalyticsModule.m in Sources */,
				2B1F65791431031E006C5D37 /* ApplicationDefaults.m in Sources */,
				848C2596145F37A300E1B0F1 /* TiDOMCDATANodeProxy.m in Sources */,
				848C259C145F3FE200E1B0F1 /* TiDOMCommentProxy.m in Sources */,
				848C25A1145F46C300E1B0F1 /* TiDOMPIProxy.m in Sources */,
				848C25A6145F501700E1B0F1 /* TiDOMDocFragProxy.m in Sources */,
				84D541A51460B2E0005338D1 /* TiDOMNotationProxy.m in Sources */,
				84D541AA1460B3C9005338D1 /* TiDOMEntityProxy.m in Sources */,
				84D541AF1460B3EE005338D1 /* TiDOMEntityRefProxy.m in Sources */,
				2BDEA4F614490547004EC750 /* TiUIiOSTabbedBarProxy.m in Sources */,
				844E1F8014883A3700F5424C /* TiDOMValidator.m in Sources */,
				DAA72345156D642400757987 /* TiConsole.m in Sources */,
				2B353A8315901D41008FBD84 /* Ti3DMatrix.m in Sources */,
				2B0B6E0E15951F9400F3170F /* TiUIiOSDocumentViewerProxy.m in Sources */,
				4688700915E39A9D008FA326 /* TiUIiPhoneAlertDialogStyleProxy.m in Sources */,
				1D1029AA15F9769200372EC0 /* TiBindingEvent.m in Sources */,
				1D0061C3160283820016BBEE /* TiBindingRunLoop.m in Sources */,
				1DD9388E1609230900091777 /* TiBindingTiValue.m in Sources */,
				5081CEFA15F8100E00C881D8 /* TiExceptionHandler.m in Sources */,
				D93DAA5216CBF8CB00AD64C9 /* CalendarModule.m in Sources */,
				D93DAA5716CBF8E500AD64C9 /* TiCalendarCalendar.m in Sources */,
				B6C5206318035AF3002471C6 /* TiUIiOSAttributedStringProxy.m in Sources */,
				D93DAA5C16CBF8FB00AD64C9 /* TiCalendarAlert.m in Sources */,
				D93DAA6116CBF91100AD64C9 /* TiCalendarEvent.m in Sources */,
				D93DAA6616CBFC7C00AD64C9 /* TiCalendarReminder.m in Sources */,
				D930112016DA9D63002E25C2 /* TiCalendarRecurrenceRule.m in Sources */,
				502A68DC16EEAA7500661EF6 /* TiUIListItem.m in Sources */,
				502A68DF16EEAA7500661EF6 /* TiUIListItemProxy.m in Sources */,
				502A68E216EEAA7500661EF6 /* TiUIListSectionProxy.m in Sources */,
				502A68E516EEAA7500661EF6 /* TiUIListView.m in Sources */,
				502A68E816EEAA7500661EF6 /* TiUIListViewProxy.m in Sources */,
				502A68ED16F0428500661EF6 /* TiViewTemplate.m in Sources */,
				84C3870417417CB800970D26 /* TiSelectedCellbackgroundView.m in Sources */,
			);
			runOnlyForDeploymentPostprocessing = 0;
		};
/* End PBXSourcesBuildPhase section */

/* Begin XCBuildConfiguration section */
		1D6058940D05DD3E006BFB54 /* Debug */ = {
			isa = XCBuildConfiguration;
			baseConfigurationReference = 241EAEC5118E2BA90081A5BE /* project.xcconfig */;
			buildSettings = {
				ALWAYS_SEARCH_USER_PATHS = NO;
				COPY_PHASE_STRIP = NO;
				GCC_DYNAMIC_NO_PIC = NO;
				GCC_ENABLE_CPP_RTTI = NO;
				GCC_OPTIMIZATION_LEVEL = 0;
				GCC_PRECOMPILE_PREFIX_HEADER = YES;
				GCC_PREFIX_HEADER = Titanium_Prefix.pch;
				GCC_THUMB_SUPPORT = NO;
				GCC_VERSION = com.apple.compilers.llvm.clang.1_0;
				INFOPLIST_FILE = Titanium.plist;
				LIBRARY_SEARCH_PATHS = (
					"$(inherited)",
					"\"$(SRCROOT)/../lib\"",
				);
				OTHER_CFLAGS = (
					"-DDEBUG",
					"-DTI_POST_1_2",
				);
				"OTHER_LDFLAGS[sdk=iphoneos*]" = (
					"$(inherited)",
					"-weak_framework",
					iAd,
					"-weak_framework",
					CoreMedia,
					"-weak_framework",
					CoreVideo,
				);
				"OTHER_LDFLAGS[sdk=iphonesimulator*]" = (
					"$(inherited)",
					"-weak_framework",
					iAd,
				);
				PRODUCT_NAME = Titanium;
				SDKROOT = iphoneos;
				TARGETED_DEVICE_FAMILY = 1;
			};
			name = Debug;
		};
		1D6058950D05DD3E006BFB54 /* Release */ = {
			isa = XCBuildConfiguration;
			baseConfigurationReference = 241EAEC5118E2BA90081A5BE /* project.xcconfig */;
			buildSettings = {
				ALWAYS_SEARCH_USER_PATHS = NO;
				COPY_PHASE_STRIP = YES;
				GCC_PRECOMPILE_PREFIX_HEADER = YES;
				GCC_PREFIX_HEADER = Titanium_Prefix.pch;
				GCC_THUMB_SUPPORT = NO;
				GCC_VERSION = com.apple.compilers.llvm.clang.1_0;
				INFOPLIST_FILE = Titanium.plist;
				LIBRARY_SEARCH_PATHS = (
					"$(inherited)",
					"\"$(SRCROOT)/../lib\"",
				);
				"OTHER_LDFLAGS[sdk=iphoneos*]" = (
					"$(inherited)",
					"-weak_framework",
					iAd,
					"-weak_framework",
					CoreMedia,
					"-weak_framework",
					CoreVideo,
				);
				PRODUCT_NAME = Titanium;
				TARGETED_DEVICE_FAMILY = 1;
				VALIDATE_PRODUCT = YES;
			};
			name = Release;
		};
		24D8E4AF119B9D8A00F8CAA6 /* Debug */ = {
			isa = XCBuildConfiguration;
			baseConfigurationReference = 241EAEC5118E2BA90081A5BE /* project.xcconfig */;
			buildSettings = {
				ALWAYS_SEARCH_USER_PATHS = NO;
				COPY_PHASE_STRIP = NO;
				GCC_DYNAMIC_NO_PIC = NO;
				GCC_OPTIMIZATION_LEVEL = 0;
				GCC_PRECOMPILE_PREFIX_HEADER = YES;
				GCC_PREFIX_HEADER = Titanium_Prefix.pch;
				GCC_THUMB_SUPPORT = NO;
				INFOPLIST_FILE = Titanium.plist;
				LIBRARY_SEARCH_PATHS = (
					"$(inherited)",
					"\"$(SRCROOT)/../lib\"",
				);
				OTHER_CFLAGS = (
					"-DIPAD",
					"-DTI_POST_1_2",
					"-DDEBUG",
				);
				"OTHER_LDFLAGS[sdk=iphoneos*]" = (
					"$(inherited)",
					"-weak_framework",
					iAd,
					"-weak_framework",
					CoreMedia,
					"-weak_framework",
					CoreVideo,
				);
				PRODUCT_NAME = Titanium;
				TARGETED_DEVICE_FAMILY = 2;
			};
			name = Debug;
		};
		24D8E4B0119B9D8A00F8CAA6 /* Release */ = {
			isa = XCBuildConfiguration;
			baseConfigurationReference = 241EAEC5118E2BA90081A5BE /* project.xcconfig */;
			buildSettings = {
				ALWAYS_SEARCH_USER_PATHS = NO;
				COPY_PHASE_STRIP = YES;
				GCC_PRECOMPILE_PREFIX_HEADER = YES;
				GCC_PREFIX_HEADER = Titanium_Prefix.pch;
				GCC_THUMB_SUPPORT = NO;
				INFOPLIST_FILE = Titanium.plist;
				LIBRARY_SEARCH_PATHS = (
					"$(inherited)",
					"\"$(SRCROOT)/../lib\"",
				);
				OTHER_CFLAGS = (
					"-DIPAD",
					"-DTI_POST_1_2",
				);
				"OTHER_LDFLAGS[sdk=iphoneos*]" = (
					"$(inherited)",
					"-weak_framework",
					iAd,
					"-weak_framework",
					CoreMedia,
					"-weak_framework",
					CoreVideo,
				);
				PRODUCT_NAME = Titanium;
				TARGETED_DEVICE_FAMILY = 2;
				VALIDATE_PRODUCT = YES;
			};
			name = Release;
		};
		C01FCF4F08A954540054247B /* Debug */ = {
			isa = XCBuildConfiguration;
			baseConfigurationReference = 241EAEC5118E2BA90081A5BE /* project.xcconfig */;
			buildSettings = {
				ARCHS = armv7;
				"ARCHS[sdk=iphoneos*]" = armv7;
				"ARCHS[sdk=iphonesimulator*]" = i386;
				CLANG_CXX_LIBRARY = "libstdc++";
				CODE_SIGN_IDENTITY = "iPhone Developer";
				"CODE_SIGN_IDENTITY[sdk=iphoneos*]" = "iPhone Developer";
				GCC_C_LANGUAGE_STANDARD = c99;
				GCC_PREPROCESSOR_DEFINITIONS = "TI_VERSION=$(TI_VERSION)";
				GCC_THUMB_SUPPORT = NO;
				GCC_TREAT_WARNINGS_AS_ERRORS = NO;
				GCC_VERSION = com.apple.compilers.llvm.clang.1_0;
				GCC_WARN_ABOUT_RETURN_TYPE = NO;
				GCC_WARN_MISSING_PARENTHESES = NO;
				GCC_WARN_SHADOW = NO;
				GCC_WARN_STRICT_SELECTOR_MATCH = NO;
				GCC_WARN_UNUSED_FUNCTION = YES;
				GCC_WARN_UNUSED_PARAMETER = NO;
				GCC_WARN_UNUSED_VALUE = NO;
				GCC_WARN_UNUSED_VARIABLE = NO;
				HEADER_SEARCH_PATHS = (
					"${\"SDKROOT\"}/usr/include/libxml2",
					../headers,
				);
				IPHONEOS_DEPLOYMENT_TARGET = 5.0;
				OTHER_CFLAGS = (
					"-DDEBUG",
					"-DTI_POST_1_2",
				);
				OTHER_LDFLAGS = "-ObjC";
				PROVISIONING_PROFILE = "";
				"PROVISIONING_PROFILE[sdk=iphoneos*]" = "";
				RUN_CLANG_STATIC_ANALYZER = NO;
				SDKROOT = iphoneos;
				USER_HEADER_SEARCH_PATHS = "";
			};
			name = Debug;
		};
		C01FCF5008A954540054247B /* Release */ = {
			isa = XCBuildConfiguration;
			baseConfigurationReference = 241EAEC5118E2BA90081A5BE /* project.xcconfig */;
			buildSettings = {
				ARCHS = armv7;
				"ARCHS[sdk=iphoneos*]" = armv7;
				"ARCHS[sdk=iphonesimulator*]" = i386;
				CLANG_CXX_LIBRARY = "libstdc++";
				CODE_SIGN_IDENTITY = "iPhone Developer";
				"CODE_SIGN_IDENTITY[sdk=iphoneos*]" = "iPhone Developer";
				GCC_C_LANGUAGE_STANDARD = c99;
				GCC_PREPROCESSOR_DEFINITIONS = "TI_VERSION=$(TI_VERSION)";
				GCC_THUMB_SUPPORT = NO;
				GCC_TREAT_WARNINGS_AS_ERRORS = NO;
				GCC_VERSION = com.apple.compilers.llvm.clang.1_0;
				GCC_WARN_ABOUT_RETURN_TYPE = NO;
				GCC_WARN_MISSING_PARENTHESES = NO;
				GCC_WARN_SHADOW = NO;
				GCC_WARN_STRICT_SELECTOR_MATCH = NO;
				GCC_WARN_UNUSED_FUNCTION = YES;
				GCC_WARN_UNUSED_PARAMETER = NO;
				GCC_WARN_UNUSED_VALUE = NO;
				GCC_WARN_UNUSED_VARIABLE = NO;
				HEADER_SEARCH_PATHS = (
					"${\"SDKROOT\"}/usr/include/libxml2",
					../headers,
				);
				IPHONEOS_DEPLOYMENT_TARGET = 5.0;
				OTHER_CFLAGS = "-DTI_POST_1_2";
				OTHER_LDFLAGS = "-ObjC";
				PROVISIONING_PROFILE = "";
				"PROVISIONING_PROFILE[sdk=iphoneos*]" = "";
				RUN_CLANG_STATIC_ANALYZER = NO;
				SDKROOT = iphoneos;
				USER_HEADER_SEARCH_PATHS = "";
			};
			name = Release;
		};
		DA60651C155C6EB200CEA37C /* Developer */ = {
			isa = XCBuildConfiguration;
			baseConfigurationReference = 241EAEC5118E2BA90081A5BE /* project.xcconfig */;
			buildSettings = {
				ARCHS = armv7;
				"ARCHS[sdk=iphoneos*]" = armv7;
				"ARCHS[sdk=iphonesimulator*]" = i386;
				CLANG_CXX_LIBRARY = "libstdc++";
				CODE_SIGN_IDENTITY = "iPhone Developer";
				"CODE_SIGN_IDENTITY[sdk=iphoneos*]" = "iPhone Developer";
				GCC_C_LANGUAGE_STANDARD = c99;
				GCC_PREPROCESSOR_DEFINITIONS = "TI_VERSION=$(TI_VERSION)";
				GCC_THUMB_SUPPORT = NO;
				GCC_TREAT_WARNINGS_AS_ERRORS = NO;
				GCC_VERSION = com.apple.compilers.llvm.clang.1_0;
				GCC_WARN_ABOUT_RETURN_TYPE = NO;
				GCC_WARN_MISSING_PARENTHESES = NO;
				GCC_WARN_SHADOW = NO;
				GCC_WARN_STRICT_SELECTOR_MATCH = NO;
				GCC_WARN_UNUSED_FUNCTION = YES;
				GCC_WARN_UNUSED_PARAMETER = NO;
				GCC_WARN_UNUSED_VALUE = NO;
				GCC_WARN_UNUSED_VARIABLE = NO;
				HEADER_SEARCH_PATHS = (
					"${\"SDKROOT\"}/usr/include/libxml2",
					../headers,
				);
				IPHONEOS_DEPLOYMENT_TARGET = 5.0;
				OTHER_CFLAGS = (
					"-DDEBUG",
					"-DTI_POST_1_2",
					"-DDEVELOPER",
				);
				OTHER_LDFLAGS = "-ObjC";
				PROVISIONING_PROFILE = "";
				"PROVISIONING_PROFILE[sdk=iphoneos*]" = "";
				RUN_CLANG_STATIC_ANALYZER = NO;
				SDKROOT = iphoneos;
				USER_HEADER_SEARCH_PATHS = "";
			};
			name = Developer;
		};
		DA60651D155C6EB200CEA37C /* Developer */ = {
			isa = XCBuildConfiguration;
			baseConfigurationReference = 241EAEC5118E2BA90081A5BE /* project.xcconfig */;
			buildSettings = {
				ALWAYS_SEARCH_USER_PATHS = NO;
				COPY_PHASE_STRIP = NO;
				GCC_DYNAMIC_NO_PIC = NO;
				GCC_ENABLE_CPP_RTTI = NO;
				GCC_OPTIMIZATION_LEVEL = 0;
				GCC_PRECOMPILE_PREFIX_HEADER = YES;
				GCC_PREFIX_HEADER = Titanium_Prefix.pch;
				GCC_THUMB_SUPPORT = NO;
				GCC_VERSION = com.apple.compilers.llvm.clang.1_0;
				INFOPLIST_FILE = Titanium.plist;
				LIBRARY_SEARCH_PATHS = (
					"$(inherited)",
					"\"$(SRCROOT)/../lib\"",
				);
				OTHER_CFLAGS = (
					"-DDEBUG",
					"-DTI_POST_1_2",
				);
				"OTHER_LDFLAGS[sdk=iphoneos*]" = (
					"$(inherited)",
					"-weak_framework",
					iAd,
					"-weak_framework",
					CoreMedia,
					"-weak_framework",
					CoreVideo,
				);
				"OTHER_LDFLAGS[sdk=iphonesimulator*]" = (
					"$(inherited)",
					"-weak_framework",
					iAd,
				);
				PRODUCT_NAME = Titanium;
				SDKROOT = iphoneos;
				TARGETED_DEVICE_FAMILY = 1;
			};
			name = Developer;
		};
		DA60651E155C6EB200CEA37C /* Developer */ = {
			isa = XCBuildConfiguration;
			baseConfigurationReference = 241EAEC5118E2BA90081A5BE /* project.xcconfig */;
			buildSettings = {
				ALWAYS_SEARCH_USER_PATHS = NO;
				COPY_PHASE_STRIP = NO;
				GCC_DYNAMIC_NO_PIC = NO;
				GCC_OPTIMIZATION_LEVEL = 0;
				GCC_PRECOMPILE_PREFIX_HEADER = YES;
				GCC_PREFIX_HEADER = Titanium_Prefix.pch;
				GCC_THUMB_SUPPORT = NO;
				INFOPLIST_FILE = Titanium.plist;
				LIBRARY_SEARCH_PATHS = (
					"$(inherited)",
					"\"$(SRCROOT)/../lib\"",
				);
				OTHER_CFLAGS = (
					"-DIPAD",
					"-DTI_POST_1_2",
					"-DDEBUG",
				);
				"OTHER_LDFLAGS[sdk=iphoneos*]" = (
					"$(inherited)",
					"-weak_framework",
					iAd,
					"-weak_framework",
					CoreMedia,
					"-weak_framework",
					CoreVideo,
				);
				PRODUCT_NAME = Titanium;
				TARGETED_DEVICE_FAMILY = 2;
			};
			name = Developer;
		};
		DA60651F155C6EB200CEA37C /* Developer */ = {
			isa = XCBuildConfiguration;
			baseConfigurationReference = 241EAEC5118E2BA90081A5BE /* project.xcconfig */;
			buildSettings = {
				ALWAYS_SEARCH_USER_PATHS = NO;
				COPY_PHASE_STRIP = NO;
				GCC_DYNAMIC_NO_PIC = NO;
				GCC_OPTIMIZATION_LEVEL = 0;
				GCC_PRECOMPILE_PREFIX_HEADER = YES;
				GCC_PREFIX_HEADER = Titanium_Prefix.pch;
				GCC_THUMB_SUPPORT = NO;
				INFOPLIST_FILE = Titanium.plist;
				LIBRARY_SEARCH_PATHS = (
					"$(inherited)",
					"\"$(SRCROOT)/../lib\"",
				);
				OTHER_CFLAGS = (
					"-DIPAD",
					"-DTI_POST_1_2",
					"-DDEBUG",
				);
				"OTHER_CFLAGS[arch=*]" = (
					"-DIPAD",
					"-DTI_POST_1_2",
					"-DDEBUG",
				);
				"OTHER_LDFLAGS[sdk=iphoneos*]" = (
					"$(inherited)",
					"-weak_framework",
					iAd,
					"-weak_framework",
					CoreVideo,
					"-weak_framework",
					CoreMedia,
				);
				PRODUCT_NAME = Titanium;
				SDKROOT = iphoneos;
				TARGETED_DEVICE_FAMILY = "1,2";
			};
			name = Developer;
		};
		DABB37BA12E8CB280026A6EA /* Debug */ = {
			isa = XCBuildConfiguration;
			baseConfigurationReference = 241EAEC5118E2BA90081A5BE /* project.xcconfig */;
			buildSettings = {
				ALWAYS_SEARCH_USER_PATHS = NO;
				COPY_PHASE_STRIP = NO;
				GCC_DYNAMIC_NO_PIC = NO;
				GCC_OPTIMIZATION_LEVEL = 0;
				GCC_PRECOMPILE_PREFIX_HEADER = YES;
				GCC_PREFIX_HEADER = Titanium_Prefix.pch;
				GCC_THUMB_SUPPORT = NO;
				INFOPLIST_FILE = Titanium.plist;
				LIBRARY_SEARCH_PATHS = (
					"$(inherited)",
					"\"$(SRCROOT)/../lib\"",
				);
				OTHER_CFLAGS = (
					"-DIPAD",
					"-DTI_POST_1_2",
					"-DDEBUG",
				);
				"OTHER_CFLAGS[arch=*]" = (
					"-DIPAD",
					"-DTI_POST_1_2",
					"-DDEBUG",
				);
				"OTHER_LDFLAGS[sdk=iphoneos*]" = (
					"$(inherited)",
					"-weak_framework",
					iAd,
					"-weak_framework",
					CoreVideo,
					"-weak_framework",
					CoreMedia,
				);
				PRODUCT_NAME = Titanium;
				SDKROOT = iphoneos;
				TARGETED_DEVICE_FAMILY = "1,2";
			};
			name = Debug;
		};
		DABB37BB12E8CB280026A6EA /* Release */ = {
			isa = XCBuildConfiguration;
			baseConfigurationReference = 241EAEC5118E2BA90081A5BE /* project.xcconfig */;
			buildSettings = {
				ALWAYS_SEARCH_USER_PATHS = NO;
				COPY_PHASE_STRIP = YES;
				GCC_PRECOMPILE_PREFIX_HEADER = YES;
				GCC_PREFIX_HEADER = Titanium_Prefix.pch;
				GCC_THUMB_SUPPORT = NO;
				INFOPLIST_FILE = Titanium.plist;
				LIBRARY_SEARCH_PATHS = (
					"$(inherited)",
					"\"$(SRCROOT)/../lib\"",
				);
				OTHER_CFLAGS = (
					"-DIPAD",
					"-DTI_POST_1_2",
				);
				"OTHER_LDFLAGS[sdk=iphoneos*]" = (
					"$(inherited)",
					"-weak_framework",
					iAd,
					"-weak_framework",
					CoreVideo,
					"-weak_framework",
					CoreMedia,
				);
				PRODUCT_NAME = Titanium;
				SDKROOT = iphoneos;
				TARGETED_DEVICE_FAMILY = "1,2";
				VALIDATE_PRODUCT = YES;
			};
			name = Release;
		};
/* End XCBuildConfiguration section */

/* Begin XCConfigurationList section */
		1D6058960D05DD3E006BFB54 /* Build configuration list for PBXNativeTarget "Titanium-KitchenSink" */ = {
			isa = XCConfigurationList;
			buildConfigurations = (
				1D6058940D05DD3E006BFB54 /* Debug */,
				DA60651D155C6EB200CEA37C /* Developer */,
				1D6058950D05DD3E006BFB54 /* Release */,
			);
			defaultConfigurationIsVisible = 0;
			defaultConfigurationName = Release;
		};
		24D8E4AE119B9D8A00F8CAA6 /* Build configuration list for PBXNativeTarget "Titanium-KitchenSink-iPad" */ = {
			isa = XCConfigurationList;
			buildConfigurations = (
				24D8E4AF119B9D8A00F8CAA6 /* Debug */,
				DA60651E155C6EB200CEA37C /* Developer */,
				24D8E4B0119B9D8A00F8CAA6 /* Release */,
			);
			defaultConfigurationIsVisible = 0;
			defaultConfigurationName = Release;
		};
		C01FCF4E08A954540054247B /* Build configuration list for PBXProject "Titanium" */ = {
			isa = XCConfigurationList;
			buildConfigurations = (
				C01FCF4F08A954540054247B /* Debug */,
				DA60651C155C6EB200CEA37C /* Developer */,
				C01FCF5008A954540054247B /* Release */,
			);
			defaultConfigurationIsVisible = 0;
			defaultConfigurationName = Release;
		};
		DABB37B912E8CB280026A6EA /* Build configuration list for PBXNativeTarget "Titanium-KitchenSink-universal" */ = {
			isa = XCConfigurationList;
			buildConfigurations = (
				DABB37BA12E8CB280026A6EA /* Debug */,
				DA60651F155C6EB200CEA37C /* Developer */,
				DABB37BB12E8CB280026A6EA /* Release */,
			);
			defaultConfigurationIsVisible = 0;
			defaultConfigurationName = Release;
		};
/* End XCConfigurationList section */
	};
	rootObject = 29B97313FDCFA39411CA2CEA /* Project object */;
}<|MERGE_RESOLUTION|>--- conflicted
+++ resolved
@@ -2623,11 +2623,8 @@
 		24D06FDE11D020E600F615D8 /* iOS */ = {
 			isa = PBXGroup;
 			children = (
-<<<<<<< HEAD
 				B6C5205E18035ACF002471C6 /* AttributedString */,
-=======
 				84A00FED17FB392E00D4BF94 /* Dynamics */,
->>>>>>> 8f63fa2d
 				84E00A9917B6462900B6DCE2 /* Nav Window */,
 				2B0B6E0F15951FC200F3170F /* DocumentViewer */,
 				2BDEA4F41448FFCB004EC750 /* Tabbedbar */,
