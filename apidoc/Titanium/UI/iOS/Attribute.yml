---
name: Attribute
summary: An abstract datatype for specifying an attributed string attribute.
description: |
    Attributes are added to the <Titanium.UI.iOS.AttributedString> object to create
    styled text. The attribute is a JavaScript Object containing three properties:
    `type`, `value` and `range`.
platforms: [iphone, ipad]
since: "3.2.0"

properties:
  - name: type
    summary: Attribute name
    description: |
        The AttributedString expects a number value for the name. Use any of these:

          * <Titanium.UI.iOS.ATTRIBUTE_FONT>
          * <Titanium.UI.iOS.ATTRIBUTE_FOREGROUND_COLOR>
          * <Titanium.UI.iOS.ATTRIBUTE_BACKGROUND_COLOR>
          * <Titanium.UI.iOS.ATTRIBUTE_LIGATURE>
          * <Titanium.UI.iOS.ATTRIBUTE_KERN>
          * <Titanium.UI.iOS.ATTRIBUTE_STRIKETHROUGH_STYLE>
          * <Titanium.UI.iOS.ATTRIBUTE_UNDERLINES_STYLE>
          * <Titanium.UI.iOS.ATTRIBUTE_STROKE_COLOR>
          * <Titanium.UI.iOS.ATTRIBUTE_STROKE_WIDTH>
          * <Titanium.UI.iOS.ATTRIBUTE_SHADOW>

        For iOS 7 and above you can also use the following:

          * <Titanium.UI.iOS.ATTRIBUTE_WRITING_DIRECTION>
          * <Titanium.UI.iOS.ATTRIBUTE_TEXT_EFFECT>
          * <Titanium.UI.iOS.ATTRIBUTE_LINK>
          * <Titanium.UI.iOS.ATTRIBUTE_BASELINE_OFFSET>
          * <Titanium.UI.iOS.ATTRIBUTE_UNDERLINE_COLOR>
          * <Titanium.UI.iOS.ATTRIBUTE_STRIKETHROUGH_COLOR>
          * <Titanium.UI.iOS.ATTRIBUTE_OBLIQUENESS>
          * <Titanium.UI.iOS.ATTRIBUTE_EXPANSION>

    type: Number
    optional: false
  - name: value
    summary: Attribute value.
    description: |
        The `value` parameter has to match the `type` paramenter. For example, to
        use the foreground color on the text you would use <Titanium.UI.iOS.ATTRIBUTE_FOREGROUND_COLOR>
        for the `type` and a color value for the `value`:

            {
                type: Titanium.UI.iOS.ATTRIBUTE_FOREGROUND_COLOR,
                value: '#DDD',
                range: [0, 100]
            }

<<<<<<< HEAD
        If you use the  Titanium.UI.iOS.ATTRIBUTE_UNDERLINES_STYLE or the Titanium.UI.iOS.ATTRIBUTE_STRIKETHROUGH_COLOR
        you must use one, or more, of these constants:
=======
        If you use <Titanium.UI.iOS.ATTRIBUTE_UNDERLINES_STYLE> or <Titanium.UI.iOS.ATTRIBUTE_STRIKETHROUGH_COLOR>,
        you must use one or more of these constants:
>>>>>>> dcbbba61

          * <Titanium.UI.iOS.ATTRIBUTE_UNDERLINE_STYLE_NONE>
          * <Titanium.UI.iOS.ATTRIBUTE_UNDERLINE_STYLE_SINGLE>
          * <Titanium.UI.iOS.ATTRIBUTE_UNDERLINE_STYLE_THICK>
          * <Titanium.UI.iOS.ATTRIBUTE_UNDERLINE_STYLE_DOUBLE>
          * <Titanium.UI.iOS.ATTRIBUTE_UNDERLINE_PATTERN_SOLID>
          * <Titanium.UI.iOS.ATTRIBUTE_UNDERLINE_PATTERN_DOT>
          * <Titanium.UI.iOS.ATTRIBUTE_UNDERLINE_PATTERN_DASH>
          * <Titanium.UI.iOS.ATTRIBUTE_UNDERLINE_PATTERN_DASH_DOT>
          * <Titanium.UI.iOS.ATTRIBUTE_UNDERLINE_PATTERN_DASH_DOT_DOT>
          * <Titanium.UI.iOS.ATTRIBUTE_UNDERLINE_BY_WORD>

        These can be combined:

            {
                type: Titanium.UI.iOS.ATTRIBUTE_UNDERLINES_STYLE,
                value: Titanium.UI.iOS.ATTRIBUTE_UNDERLINE_STYLE_SINGLE | Titanium.UI.iOS.ATTRIBUTE_UNDERLINE_PATTERN_DASH,
                range: [0, 100]
            }

        If you use the <Titanium.UI.iOS.ATTRIBUTE_WRITING_DIRECTION>, you must use one or more of
        these constants:

          * <Titanium.UI.iOS.ATTRIBUTE_WRITING_DIRECTION_EMBEDDING>
          * <Titanium.UI.iOS.ATTRIBUTE_WRITING_DIRECTION_OVERRIDE>
          * <Titanium.UI.iOS.ATTRIBUTE_WRITING_DIRECTION_NATURAL>
          * <Titanium.UI.iOS.ATTRIBUTE_WRITING_DIRECTION_LEFT_TO_RIGHT>
          * <Titanium.UI.iOS.ATTRIBUTE_WRITING_DIRECTION_RIGHT_TO_LEFT>

        These can also be combined the same way as the underline styles.

        If you use the <Titanium.UI.iOS.ATTRIBUTE_SHADOW>, the `value` must be a JavaScript object containing
        any of the `offset`, `blurRadius` or `color` properties:

            {
                offset: {
                    width: 10,
                    height: 10
                },
                blurRadius: 10,
                color: 'red'
            }

<<<<<<< HEAD
        If you use the Titanium.UI.iOS.ATTRIBUTE_TEXT_EFFECT, you must use the only supported iOS 7 constant
        <Titanium.UI.iOS.ATTRIBUTE_LETTERPRESS_STYLE>
=======
        If you use the <Titanium.UI.iOS.ATTRIBUTE_TEXT_EFFECT>, you must use the only supported iOS 7 constant
        <Titanium.UI.iOS.ATTRIBUTE_LETTERPRESS_STYLE>.
>>>>>>> dcbbba61

    type: Number
    optional: false
  - name: range
    summary: Attribute range. 
    description: |
        This specifies the range of text to apply the property to, as an array of two numbers: `[from, length]`.
    type: Array<Number>
    optional: false<|MERGE_RESOLUTION|>--- conflicted
+++ resolved
@@ -51,13 +51,8 @@
                 range: [0, 100]
             }
 
-<<<<<<< HEAD
-        If you use the  Titanium.UI.iOS.ATTRIBUTE_UNDERLINES_STYLE or the Titanium.UI.iOS.ATTRIBUTE_STRIKETHROUGH_COLOR
-        you must use one, or more, of these constants:
-=======
         If you use <Titanium.UI.iOS.ATTRIBUTE_UNDERLINES_STYLE> or <Titanium.UI.iOS.ATTRIBUTE_STRIKETHROUGH_COLOR>,
         you must use one or more of these constants:
->>>>>>> dcbbba61
 
           * <Titanium.UI.iOS.ATTRIBUTE_UNDERLINE_STYLE_NONE>
           * <Titanium.UI.iOS.ATTRIBUTE_UNDERLINE_STYLE_SINGLE>
@@ -101,13 +96,8 @@
                 color: 'red'
             }
 
-<<<<<<< HEAD
-        If you use the Titanium.UI.iOS.ATTRIBUTE_TEXT_EFFECT, you must use the only supported iOS 7 constant
-        <Titanium.UI.iOS.ATTRIBUTE_LETTERPRESS_STYLE>
-=======
         If you use the <Titanium.UI.iOS.ATTRIBUTE_TEXT_EFFECT>, you must use the only supported iOS 7 constant
         <Titanium.UI.iOS.ATTRIBUTE_LETTERPRESS_STYLE>.
->>>>>>> dcbbba61
 
     type: Number
     optional: false
