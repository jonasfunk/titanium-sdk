/*global define*/
define(['Ti/_/css', 'Ti/_/declare', 'Ti/UI/View', 'Ti/UI', 'Ti/_/lang'],
	function(css, declare, View, UI, lang) {

	var isDef = lang.isDef,
		UI_FILL = UI.FILL,
		navGroupCss = 'TiUINavigationGroup';

	return declare('Ti.UI.MobileWeb.NavigationGroup', View, {

		constructor: function(args) {
			var self = this,
				win = self.constants.window = args && args.window,
				navBarContainer = self._navBarContainer = UI.createView({
					height: 50,
					width: UI.FILL,
					layout: UI._LAYOUT_CONSTRAINING_HORIZONTAL
				});
			css.add(navBarContainer.domNode, navGroupCss);
			self.layout = UI._LAYOUT_CONSTRAINING_VERTICAL;

			// Create the nav bar content
			navBarContainer.add(self._leftContainer = UI.createView({
				width: UI.SIZE,
				height: '100%',
				left: 5,
				right: 5
			}));
			navBarContainer.add(self._centerContainer = UI.createView({
				width: UI.FILL,
				height: '100%'
			}));
			navBarContainer.add(self._rightContainer = UI.createView({
				width: UI.SIZE,
				height: '100%',
				left: 5,
				right: 5
			}));
			self._add(navBarContainer);

			// Create the content container
			self._add(self._contentContainer = UI.createView({
				width: UI_FILL,
				height: UI_FILL
			}));

			// Stylize the top
			this.navBarAtTop = true;
			navBarContainer._getBorderFromCSS();

			// Initialize the window stack and add the root window
			self._windows = [];
			win && self.open(win);
		},

		_defaultWidth: UI_FILL,

		_defaultHeight: UI_FILL,

		_updateNavBar: function() {
			var _self = this,
				windows = _self._windows,
				len = windows.length,
				activeWin = windows[len - 1],
				navBarContainer = this._navBarContainer,
				leftContainer = _self._leftContainer,
				centerContainer = _self._centerContainer,
				rightContainer = _self._rightContainer,
				leftView,
				centerView,
<<<<<<< HEAD
				rightView;

			if (!activeWin) {
				return;
			}
			rightView = activeWin.rightNavButton;
=======
				rightView = activeWin.rightNavButton;
>>>>>>> 003d852b

			if (activeWin.leftNavButton) {
				leftView = activeWin.leftNavButton;
			} else {
				if (!_self._backButton) {
					_self._backButton = UI.createButton({
						title: 'Back'
					});
					require.on(_self._backButton, 'singletap', function() {
						// Note: we can reuse activeWin or length because they may have changed by the time this event
						// listener is called due to reuse of the back button across windows.
						_self.close(windows[windows.length - 1]);
					});
				}
				len > 1 && (leftView = _self._backButton);
			}
			if (leftContainer._children[0] !== leftView) {
				leftContainer._removeAllChildren();
				leftView && leftContainer._add(leftView);
			}

			if (rightContainer._children[0] !== rightView) {
				rightContainer._removeAllChildren();
				rightView && rightContainer._add(rightView);
			}

			navBarContainer.backgroundColor = activeWin.barColor;
			navBarContainer.backgroundImage = activeWin.barImage;
			navBarContainer.opacity = activeWin.translucent ? 0.5 : 1;
			navBarContainer.height = activeWin.navBarHidden && activeWin.modal ? 0 : 50;

			if (activeWin.titleControl) {
				centerView = activeWin.titleControl;
			} else if (activeWin.titleImage) {
				centerView = activeWin._titleImageView || (activeWin._titleImageView = UI.createImageView({
					image: activeWin.titleImage
				}));
			} else {
				centerView = activeWin._titleControl || (activeWin._titleControl = UI.createLabel({
					text: activeWin._getTitle() || (this._tab && this._tab._getTitle()) || '',
					width: '100%',
					height: '100%',
					textAlign: UI.TEXT_ALIGNMENT_CENTER
				}));
			}
			if (centerContainer._children[0] !== centerView) {
				centerContainer._removeAllChildren();
				centerView && centerContainer._add(centerView);
			}
		},

		_getTopWindow: function() {
			var windows = this._windows,
				len = windows.length;
			return len ? windows[windows.length - 1] : null;
		},

		open: function(win) {
			if (!win._opened) {
				var windows = this._windows,
					tab = this._tab;

				win._navGroup = this;

				// Set a default background
				!isDef(win.backgroundColor) && !isDef(win.backgroundImage) && (win.backgroundColor = '#fff');

				~(windows.length - 1) && windows[windows.length - 1].fireEvent('blur');

				// Show the window
				tab && (win.tabGroup = (win.tab = tab)._tabGroup);
				windows.push(win);
				this._contentContainer._add(win);
				this._updateNavBar();

				win._opened || win.fireEvent('open');
				win._opened = 1;
				win.fireEvent('focus');
			}
		},

		close: function(win) {
			var windows = this._windows,
				windowIdx = windows.indexOf(win),
				self = this;

			win._navGroup = void 0;

			// make sure the window exists and it's not the root
			if (windowIdx > 0) {
				windows.splice(windowIdx, 1);
				win.fireEvent('blur');
				self._contentContainer.remove(win);
				win.fireEvent('close');
				win._opened = 0;

				this._updateNavBar();
				windows[windows.length - 1].fireEvent('focus');
			}
		},

		_reset: function() {
			var windows = this._windows,
				win,
				i = windows.length - 1,
				l = i;

			while (1) {
				win = windows[i];
				if (!i) {
					break;
				}
				i-- === l && win.fireEvent('blur');
				this._contentContainer.remove(win);
				win.fireEvent('close');
				win._opened = 0;
			}

			windows.splice(1);
			this._updateNavBar();
			win.fireEvent('focus');
		},

		constants: {
			window: void 0,
			bubbleParent: false
		},

		properties: {
			navBarAtTop: {
				set: function (value, oldValue) {
					if (value !== oldValue) {
						var navBarContainer = this._navBarContainer,
							navBarContainerDomNode = navBarContainer.domNode;

						this._remove(navBarContainer);
						this._insertAt(navBarContainer, value ? 0 : 1);

						css.remove(navBarContainerDomNode, navGroupCss + (value ? 'Top' : 'Bottom'));
						css.add(navBarContainerDomNode, navGroupCss + (value ? 'Bottom' : 'Top'));
					}

					return value;
				}
			}
		}

	});

});<|MERGE_RESOLUTION|>--- conflicted
+++ resolved
@@ -68,16 +68,12 @@
 				rightContainer = _self._rightContainer,
 				leftView,
 				centerView,
-<<<<<<< HEAD
 				rightView;
 
 			if (!activeWin) {
 				return;
 			}
 			rightView = activeWin.rightNavButton;
-=======
-				rightView = activeWin.rightNavButton;
->>>>>>> 003d852b
 
 			if (activeWin.leftNavButton) {
 				leftView = activeWin.leftNavButton;
