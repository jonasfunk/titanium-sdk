--- conflicted
+++ resolved
@@ -25,131 +25,104 @@
 		// TODO: Add check for Firefox <http://www.thecssninja.com/javascript/fullscreen>
 		_fullscreen = (function(s){ return args.fullscreen || s && s(); }(video.webkitDisplayingFullscreen)),
 
+		_playbackState = media.VIDEO_PLAYBACK_STATE_STOPPED,
+		_playing = false,
+		_currentPlaybackTime = 0,
+		_endPlaybackTime = 0,
+		_playableDuration = 0,
+		_duration = 0,
+		_loadState = media.VIDEO_LOAD_STATE_UNKNOWN,
 		_scalingMode = args.scalingMode || media.VIDEO_SCALING_ASPECT_FIT,
 		_mediaControlStyle = args.mediaControlStyle || media.VIDEO_CONTROL_DEFAULT,
 		_url = args.url;
 
 	// Interfaces
-	Ti._5.DOMView(self, "div", args, "VideoPlayer");
-	Ti._5.Touchable(self);
-	Ti._5.Styleable(self, args);
-	Ti._5.EventDriven(self);
-	Ti._5.Positionable(self, args);
+	Ti._5.DOMView(this, "div", args, "VideoPlayer");
+	Ti._5.Touchable(this);
+	Ti._5.Styleable(this, args);
+	Ti._5.EventDriven(this);
+	Ti._5.Positionable(this, args);
 
 	// Properties
-<<<<<<< HEAD
-	Ti._5.prop(this, 'autoplay');
-
-	Ti._5.prop(this, 'contentURL');
-
-	Ti._5.prop(this, 'duration');
-
-	Ti._5.prop(this, 'endPlaybackTime');
-
-	Ti._5.prop(this, 'fullscreen');
-
-	Ti._5.prop(this, 'initialPlaybackTime');
-
-	Ti._5.prop(this, 'loadState');
-
-	Ti._5.prop(this, 'media');
-
-	Ti._5.prop(this, 'mediaControlStyle');
-
-	Ti._5.prop(this, 'mediaTypes');
-
-	Ti._5.prop(this, 'movieControlMode');
-
-	Ti._5.prop(this, 'naturalSize');
-
-	Ti._5.prop(this, 'playableDuration');
-
-	Ti._5.prop(this, 'playbackState');
-
-	Ti._5.prop(this, 'playing');
-
-	Ti._5.prop(this, 'repeatMode');
-
-	Ti._5.prop(this, 'scalingMode');
-
-	Ti._5.prop(this, 'sourceType');
-
-	Ti._5.prop(this, 'url');
-
-	Ti._5.prop(this, 'useApplicationAudioSession');
-=======
-	self.playbackState = media.VIDEO_PLAYBACK_STATE_STOPPED;
-	self.playing = false;
-	self.initialPlaybackTime = self.currentPlaybackTime = 0;
-	self.loadState = media.VIDEO_LOAD_STATE_UNKNOWN;
-	self.autoplay = !!args.autoplay;
-	self.repeatMode = args.repeatMode || media.VIDEO_REPEAT_MODE_NONE;
+	Ti._5.propReadOnly(this, {
+		"playbackState": function(){ return _playbackState; },
+		"playing": function(){ return _playing; },
+		"initialPlaybackTime": 0,
+		"currentPlaybackTime": function(){ return _currentPlaybackTime; },
+		"endPlaybackTime": function(){ return _endPlaybackTime; },
+		"playableDuration": function(){ return _playableDuration; },
+		"loadState": function(){ return _loadState; },
+		"duration": function(){ return _duration; }
+	});
+
+	Ti._5.prop(this, {
+		"autoplay": !!args.autoplay,
+		"repeatMode": args.repeatMode === media.VIDEO_REPEAT_MODE_ONE ? media.VIDEO_REPEAT_MODE_ONE : media.VIDEO_REPEAT_MODE_NONE,
+		"fullscreen": {
+			get: function(){ return _fullscreen; },
+			set: function(fs){
+				var h;
+	
+				fs = !!fs;
+				if (nativeFullscreen) {
+					try {
+						if (fs) {
+							video.webkitEnterFullscreen();
+						} else {
+							video.webkitExitFullscreen();
+						}
+					} catch(ex) {}
+				} else if (fakeFullscreen) {
+					video.className = fs ? "fullscreen" : "";
+					fs && (h = on(window, "keydown", function(e){
+						if (e.keyCode === 27) {
+							this.fullscreen = 0;
+							h();
+						}
+					}));
+				}
+	
+				// need to set this after we've already switched to fullscreen
+				_fullscreen = fs;
+	
+				this.fireEvent("fullscreen", {
+					entering: _fullscreen
+				});
+			}
+		},
+		"scalingMode": {
+			get: function() {
+				return _scalingMode;
+			},
+			set: function(val) {
+				_scalingMode = val;
+				setSize();
+				return val;
+			}
+		},
+		"url": {
+			get: function() { return _url; },
+			set: function(val) {
+				_url = val;
+				_playing = false;
+				currentState = STOPPED;
+				createVideo();
+				return val;
+			}
+		},
+		"mediaControlStyle": {
+			get: function() { return _mediaControlStyle; },
+			set: function(val) {
+				video.controls = val === media.VIDEO_CONTROL_DEFAULT;
+				return _mediaControlStyle = val;
+			}
+		}
+	});
 
 	function setDuration(t) {
-		self.duration = self.playableDuration = self.endPlaybackTime = t;
+		_duration = _playableDuration = _endPlaybackTime = t;
 	}
 	setDuration(0.0);
-
-	Object.defineProperty(self, "fullscreen", {
-		get: function(){ return _fullscreen; },
-		set: function(fs){
-			var h;
-
-			fs = !!fs;
-			if (nativeFullscreen) {
-				try {
-					if (fs) {
-						video.webkitEnterFullscreen();
-					} else {
-						video.webkitExitFullscreen();
-					}
-				} catch(ex) {}
-			} else if (fakeFullscreen) {
-				video.className = fs ? "fullscreen" : "";
-				fs && (h = on(window, "keydown", function(e){
-					if (e.keyCode === 27) {
-						self.fullscreen = 0;
-						h();
-					}
-				}));
-			}
-
-			// need to set this after we've already switched to fullscreen
-			_fullscreen = fs;
-
-			self.fireEvent("fullscreen", {
-				entering: _fullscreen
-			});
-		}
-	});
-
-	Object.defineProperty(self, "scalingMode", {
-		get: function() {
-			return _scalingMode;
-		},
-		set: function(val) {
-			_scalingMode = val;
-			setSize();
-			return val;
-		}
-	});
-
-	Object.defineProperty(self, "url", {
-		get: function() { return _url; },
-		set: function(val) {
-			_url = val;
-			createVideo();
-			return val;
-		}
-	});
-
-	Object.defineProperty(self, "mediaControlStyle", {
-		get: function() { return _mediaControlStyle; },
-		set: function(val) {
-			video.controls = val === media.VIDEO_CONTROL_DEFAULT;
-			return _mediaControlStyle = val;
-		}
-	});
 
 	function setSize() {
 		self.dom.className = self.dom.className.replace(/(scaling\-[\w\-]+)/, "") + ' '
@@ -158,19 +131,19 @@
 
 	function setPlaybackState(state) {
 		self.fireEvent("playbackState", {
-			playbackState: self.playbackState = state
+			playbackState: _playbackState = state
 		});
 	}
 
 	function setLoadState(state) {
 		self.fireEvent("loadstate", {
-			loadState: self.loadState = state
+			loadState: _loadState = state
 		});
 	}
 
 	function complete(evt) {
 		var ended = evt.type === "ended";
-		self.playing = false;
+		_playing = false;
 		currentState = STOPPED;
 		self.fireEvent("complete", {
 			reason: ended ? media.VIDEO_FINISH_REASON_PLAYBACK_ENDED : media.VIDEO_FINISH_REASON_USER_EXITED
@@ -204,7 +177,7 @@
 
 	function paused() {
 		var pbs = media.VIDEO_PLAYBACK_STATE_STOPPED;
-		self.playing = false;
+		_playing = false;
 		if (currentState === PLAYING) {
 			currentState = PAUSED;
 			pbs = media.VIDEO_PLAYBACK_STATE_PAUSED;
@@ -231,7 +204,7 @@
 		handles = [
 			on(video, "playing", function() {
 				currentState = PLAYING;
-				self.playing = true;
+				_playing = true;
 				self.fireEvent("playing", {
 					url: video.currentSrc
 				});
@@ -252,7 +225,7 @@
 			on(video, "loadedmetadata", metaDataLoaded),
 			on(video, "durationchange", durationChange),
 			on(video, "timeupdate", function(){
-				self.currentPlaybackTime = Math.round(this.currentTime);
+				_currentPlaybackTime = Math.round(this.currentTime);
 				currentState === STOPPING && this.pause();
 			}),
 			on(video, "error", function() {
@@ -263,7 +236,7 @@
 					case 3: msg = "Network error"; break;
 					case 4: msg = "Unsupported format";
 				}
-				self.playing = false;
+				_playing = false;
 				setLoadState(media.VIDEO_LOAD_STATE_UNKNOWN);
 				self.fireEvent("error", {
 					message: msg
@@ -295,7 +268,6 @@
 
 		return video;
 	}
->>>>>>> ce3b29ec
 
 	// Methods
 	self.play = function(){
