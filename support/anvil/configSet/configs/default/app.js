/*
 * Appcelerator Titanium Mobile
 * Copyright (c) 2011-2012 by Appcelerator, Inc. All Rights Reserved.
 * Licensed under the terms of the Apache Public License
 * Please see the LICENSE included with this distribution for details.
 */

var suites = [
	{name: "analytics"},
	{name: "api"},
	{name: "blob"},
	{name: "buffer"},
	{name: "codec"},
	{name: "commonjs/commonjs"},
	{name: "console"},
	{name: "database"},
	{name: "facebook"},
	{name: "filesystem/filesystem"},
	{name: "json"},
	{name: "jss"},
	{name: "kroll"},
	{name: "ui_label"},
	{name: "locale"},
	{name: "media/media"},
	{name: "network_httpclient"},
	{name: "network"},
	{name: "network_socket"},
	{name: "network_socket_tcp"},
	{name: "platform"},
	{name: "properties"},
	{name: "stream"},
	{name: "titanium"},
	{name: "ui/ui"},
	{name: "ui_2dMatrix"},
	{name: "ui_clipboard"},
	{name: "ui_controls"},
<<<<<<< HEAD
=======
	{name: "ui_view"},
>>>>>>> dcbbba61
	{name: "ui_searchBar"},
	{name: "utils/utils"},
	{name: "yahoo"}
];

if (Ti.Platform.osname === 'android') {
	suites = suites.concat([
		{name: "android/android_database/android_database"},
		{name: "android/android_filesystem"},
		{name: "android/android_geolocation"},
		{name: "android/android_kroll"},
		{name: "android/android_network_httpclient"},
		{name: "android/android_notificationmgr"},
		{name: "android/android_platform"},
		{name: "android/android_resources/android_resources"},
		{name: "android/android_string"},
		{name: "android/android_ui/android_ui"}
	]);

} else if((Ti.Platform.osname === 'iPhone') || (Ti.Platform.osname === 'iPad')) {
	suites = suites.concat([
		{name: "iphone/iphone_2Dmatrix"},
		{name: "iphone/iphone_ui"},
		{name: "iphone/iphone_UI_3DMatrix"},
		{name: "iphone/iphone_ui_toolbar"}
	]);
}


/*
these lines must be present and should not be modified.  "suites" argument to setSuites is 
expected to be an array (should be an empty array at the very least in cases where population of 
the suites argument is based on platform type and may result in no valid suites being added to the 
argument)
*/
var init = require("init");
init.setSuites(suites);
init.start();<|MERGE_RESOLUTION|>--- conflicted
+++ resolved
@@ -34,10 +34,7 @@
 	{name: "ui_2dMatrix"},
 	{name: "ui_clipboard"},
 	{name: "ui_controls"},
-<<<<<<< HEAD
-=======
 	{name: "ui_view"},
->>>>>>> dcbbba61
 	{name: "ui_searchBar"},
 	{name: "utils/utils"},
 	{name: "yahoo"}
