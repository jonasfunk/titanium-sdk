--- conflicted
+++ resolved
@@ -1,11 +1,7 @@
 {
   "name": "titanium-mobile",
   "description": "Appcelerator Titanium Mobile",
-<<<<<<< HEAD
   "version": "8.0.0",
-=======
-  "version": "7.5.0",
->>>>>>> 89091053
   "moduleApiVersion": {
     "iphone": "2",
     "android": "4",
@@ -44,11 +40,7 @@
     "markdown": "0.5.0",
     "moment": "^2.22.2",
     "node-appc": "^0.2.47",
-<<<<<<< HEAD
-    "node-titanium-sdk": "^0.6.1",
-=======
     "node-titanium-sdk": "^0.6.3",
->>>>>>> 89091053
     "node-uuid": "1.4.8",
     "pngjs": "^3.3.3",
     "request": "^2.87.0",
