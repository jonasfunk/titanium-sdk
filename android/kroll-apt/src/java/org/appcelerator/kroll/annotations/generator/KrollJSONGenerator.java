/**
 * Appcelerator Titanium Mobile
 * Copyright (c) 2010-2011 by Appcelerator, Inc. All Rights Reserved.
 * Licensed under the terms of the Apache Public License
 * Please see the LICENSE included with this distribution for details.
 */
package org.appcelerator.kroll.annotations.generator;

import java.io.FileReader;
import java.io.IOException;
import java.io.Writer;
import java.util.ArrayList;
import java.util.Arrays;
import java.util.Collections;
import java.util.HashMap;
import java.util.List;
import java.util.Map;
import java.util.Set;

import javax.annotation.processing.AbstractProcessor;
import javax.annotation.processing.RoundEnvironment;
import javax.annotation.processing.SupportedAnnotationTypes;
import javax.annotation.processing.SupportedOptions;
import javax.annotation.processing.SupportedSourceVersion;
import javax.lang.model.SourceVersion;
import javax.lang.model.element.AnnotationMirror;
import javax.lang.model.element.Element;
import javax.lang.model.element.ElementKind;
import javax.lang.model.element.ExecutableElement;
import javax.lang.model.element.TypeElement;
import javax.lang.model.element.VariableElement;
import javax.lang.model.util.SimpleElementVisitor6;
import javax.tools.Diagnostic;
import javax.tools.FileObject;
import javax.tools.StandardLocation;

import org.json.simple.JSONValue;

@SupportedAnnotationTypes({
	KrollJSONGenerator.Kroll_proxy,
	KrollJSONGenerator.Kroll_module})
@SupportedSourceVersion(SourceVersion.RELEASE_6)
@SupportedOptions({KrollJSONGenerator.PROPERTY_JSON_PACKAGE, KrollJSONGenerator.PROPERTY_JSON_FILE})
@SuppressWarnings("unchecked")
public class KrollJSONGenerator extends AbstractProcessor {

	protected static final String TAG = "KrollBindingGen";
	
	// define these here so we can avoid the titanium dependency chicken/egg problem
	protected static final String Kroll_package = "org.appcelerator.kroll";
	protected static final String Kroll_annotation = Kroll_package + ".annotations.Kroll";
	
	protected static final String Kroll_argument = Kroll_annotation + ".argument";
	protected static final String Kroll_constant = Kroll_annotation + ".constant";
	protected static final String Kroll_getProperty = Kroll_annotation + ".getProperty";
	protected static final String Kroll_inject = Kroll_annotation + ".inject";
	protected static final String Kroll_method = Kroll_annotation + ".method";
	protected static final String Kroll_module = Kroll_annotation + ".module";
	protected static final String Kroll_property = Kroll_annotation + ".property";
	protected static final String Kroll_proxy = Kroll_annotation + ".proxy";
	protected static final String Kroll_setProperty = Kroll_annotation + ".setProperty";
	protected static final String Kroll_topLevel = Kroll_annotation + ".topLevel";
	protected static final String Kroll_dynamicApis = Kroll_annotation + ".dynamicApis";
	protected static final String Kroll_interceptor = Kroll_annotation + ".interceptor";
	protected static final String Kroll_onAppCreate = Kroll_annotation + ".onAppCreate"; 

	protected static final String KrollInvocation = "org.appcelerator.kroll.KrollInvocation";
	protected static final String KrollConverter = Kroll_package + ".KrollConverter";
	protected static final String KrollNativeConverter = Kroll_package + ".KrollNativeConverter";
	protected static final String KrollJavascriptConverter = Kroll_package + ".KrollJavascriptConverter";
	protected static final String KrollModule = Kroll_package + ".KrollModule";
	protected static final String TiContext = "org.appcelerator.titanium.TiContext";

	// this needs to mirror Kroll.DEFAULT_NAME
	protected static final String DEFAULT_NAME = "__default_name__";
	protected static final String Kroll_DEFAULT = Kroll_annotation + ".DEFAULT";

	protected static final String PROPERTY_JSON_PACKAGE = "kroll.jsonPackage";
	protected static final String PROPERTY_JSON_FILE = "kroll.jsonFile";
	protected static final String PROPERTY_PROJECT_DIR = "kroll.projectDir";
	protected static final String PROPERTY_CHECK_TICONTEXT = "kroll.checkTiContext";
	protected static final String DEFAULT_JSON_PACKAGE = "org.appcelerator.titanium.gen";
	protected static final String DEFAULT_JSON_FILE = "bindings.json";
	protected static final boolean DEFAULT_CHECK_TICONTEXT = false;

	// we make these generic because they may be initialized by JSON
	protected Map<Object, Object> properties = new HashMap<Object, Object>();
	protected Map<Object, Object> proxyProperties = new HashMap<Object, Object>();
	protected KrollAnnotationUtils utils;
	protected JSONUtils jsonUtils;
	protected String jsonPackage, jsonFile;

	protected boolean initialized = false;
	protected boolean checkTiContext;

	@Override
	public boolean process(Set<? extends TypeElement> annotations,
		RoundEnvironment roundEnv)
	{
		if (!initialized) {
			initialize();
			initialized = true;
		}

		if (!roundEnv.processingOver()) {
			for (Element element : roundEnv.getRootElements()) {
				processKrollProxy(element);
			}

		} else {
			generateJSON();
		}

		return true;
	}

	protected void debug(String format, Object... args)
	{
		utils.debugLog(TAG, String.format(format, args));
	}

	protected void warn(String format, Object... args)
	{
		utils.debugLog(Diagnostic.Kind.WARNING, TAG, String.format(format, args));
	}

	protected void exception(Throwable t)
	{
		List<StackTraceElement> stackElements = Arrays.asList(t.getStackTrace());
		Collections.reverse(stackElements);
		for (StackTraceElement stackElement : stackElements) {
			utils.debugLog(Diagnostic.Kind.ERROR, TAG, "    " + stackElement.toString());
		}
		utils.debugLog(Diagnostic.Kind.ERROR, TAG, "Exception " + t.getClass() + " caught: " + t.getMessage());
	}

	protected void initialize()
	{
		utils = new KrollAnnotationUtils(processingEnv);
		jsonUtils = new JSONUtils(utils);

		debug("Running Kroll binding generator.");

		String jsonPackage = processingEnv.getOptions().get(PROPERTY_JSON_PACKAGE);
		this.jsonPackage = jsonPackage != null ? jsonPackage : DEFAULT_JSON_PACKAGE;

		String jsonFile = processingEnv.getOptions().get(PROPERTY_JSON_FILE);
		this.jsonFile = jsonFile != null ? jsonFile : DEFAULT_JSON_FILE;

		String checkTiContext = processingEnv.getOptions().get(PROPERTY_CHECK_TICONTEXT);
		this.checkTiContext = checkTiContext != null ? Boolean.parseBoolean(checkTiContext) : DEFAULT_CHECK_TICONTEXT;

		try {
			FileObject bindingsFile = processingEnv.getFiler().getResource(
				StandardLocation.SOURCE_OUTPUT, this.jsonPackage, this.jsonFile);

			// using the FileObject API fails to read the file, we'll use the pure file API
			String jsonPath = bindingsFile.toUri().toString();
			if (System.getProperty("os.name").contains("Windows")) {
				// the file URI in windows needs to be massaged (remove file:\)
				jsonPath = jsonPath.substring(6);
			}
			if (jsonPath.startsWith("file:/")) {
				jsonPath = jsonPath.substring(5);
			}

			properties = (Map<Object,Object>) JSONValue.parseWithException(new FileReader(jsonPath));
			debug("Succesfully loaded existing binding data: " + jsonPath);
		} catch (Exception e) {
			// file doesn't exist, we'll just create it later
			debug("No binding data found, creating new data file: %s/%s", this.jsonPackage, this.jsonFile);
		}
	}

	protected void processKrollProxy(final Element element)
	{
		utils.acceptAnnotations(element, new String[] { Kroll_proxy, Kroll_module },  new KrollVisitor<AnnotationMirror>() {

			protected Map<Object,Object> getProxyProperties(String packageName, String proxyClassName) {
				if (properties == null) {
					properties = new HashMap<Object,Object>();
				}
				return jsonUtils.getOrCreateMap(jsonUtils.getOrCreateMap(properties, "proxies"), packageName+"."+proxyClassName);
			}

			protected Map<Object,Object> getModule(String moduleClassName) {
				if (properties == null) {
					properties = new HashMap<Object,Object>();
				}
				return jsonUtils.getOrCreateMap(jsonUtils.getOrCreateMap(properties, "modules"), moduleClassName);
			}

			protected void checkProxyConstructor(Element element)
			{
				List<? extends Element> elements = element.getEnclosedElements();
				for (Element el : elements) {
					if (!(el instanceof ExecutableElement)) {
						continue;
					}

					ExecutableElement executable = (ExecutableElement) el;
					if (!executable.getKind().equals(ElementKind.CONSTRUCTOR)) {
						continue;
					}

					List<? extends VariableElement> parameters = executable.getParameters();
					
					if (parameters.size() == 1) {
						String paramType = utils.getType(parameters.get(0));
						if (TiContext.equals(paramType)) {
							proxyProperties.put("useTiContext", true);
						}
					}
				}
			}

			@Override
			public boolean visit(AnnotationMirror annotation, Object arg) {
				boolean isModule = utils.annotationTypeIs(annotation, Kroll_module);
				String packageName = utils.getPackage(element);
				String proxyClassName = utils.getName(element);
				String fullProxyClassName = String.format("%s.%s", packageName, proxyClassName);

				proxyProperties = getProxyProperties(packageName, proxyClassName);

<<<<<<< HEAD
				checkProxyConstructor(element);
=======
				// only check the constructor if we need to check for TiContext
				if (checkTiContext) {
					checkProxyConstructor(element);
				}
>>>>>>> ee85d5db

				String genClassName = proxyClassName + "BindingGen";
				String sourceName = String.format("%s.%s", packageName, genClassName);
				String apiName = proxyClassName;
				int moduleIdx, proxyIdx;
				if ((proxyIdx = proxyClassName.indexOf("Proxy")) != -1) {
					apiName = proxyClassName.substring(0, proxyIdx);
				} else if ((moduleIdx = proxyClassName.indexOf("Module")) != -1) {
					apiName = proxyClassName.substring(0, moduleIdx);
				}

				HashMap<String, Object> proxyAttrs = utils.getAnnotationParams(annotation);
				if (proxyAttrs.get("name").equals(DEFAULT_NAME)) {
					proxyAttrs.put("name", apiName);
				} else {
					apiName = (String)proxyAttrs.get("name");
				}

				if (!proxyAttrs.containsKey("id") || proxyAttrs.get("id").equals(DEFAULT_NAME)) {
					proxyAttrs.put("id", fullProxyClassName);
				}

				debug("Found binding for %s %s", (isModule ? "module" : "proxy"), apiName);

				proxyAttrs.put("proxyClassName", String.format("%s.%s", packageName, proxyClassName));
				if (proxyAttrs.containsKey("creatableInModule")) {
					String createInModuleClass = (String) proxyAttrs.get("creatableInModule");
					if (!createInModuleClass.equals(Kroll_DEFAULT)) {
						jsonUtils.appendUniqueObject(getModule(createInModuleClass), "createProxies",
							"proxyClassName", proxyAttrs);
					}
				}

				if (isModule && proxyAttrs.containsKey("parentModule")) {
					String parentModuleClass = (String) proxyAttrs.get("parentModule");
					if (!parentModuleClass.equals(Kroll_DEFAULT)) {
						jsonUtils.appendUniqueObject(getModule(parentModuleClass), "childModules",
							"proxyClassName", proxyAttrs);
					} else {
						proxyAttrs.remove("parentModule");
					}
				}

				boolean isTopLevel = utils.hasAnnotation(element, Kroll_topLevel);
				proxyAttrs.put("isTopLevel", isTopLevel);
				if (isTopLevel) {
					HashMap<String, Object> topLevelParams = utils.getAnnotationParams(element, Kroll_topLevel);
					List<?> topLevelNames = (List<?>)topLevelParams.get("value");
					if (topLevelNames.size() == 1 && topLevelNames.get(0).equals(DEFAULT_NAME)) {
						topLevelNames = Arrays.asList(new String[] { apiName });
					}
					
					proxyAttrs.put("topLevelNames", topLevelNames);
				}

				BindingVisitor visitor = new BindingVisitor();
				final BindingVisitor fVisitor = visitor;
				if (utils.hasAnnotation(element, Kroll_dynamicApis)) {
					utils.acceptAnnotations(element, Kroll_dynamicApis, new KrollVisitor<AnnotationMirror>() {
						@Override
						public boolean visit(AnnotationMirror annotation, Object arg) {
							fVisitor.visitDynamicApis(annotation);
							return true;
						}
					});
				}

				TypeElement type = (TypeElement) element;
				Element superType = processingEnv.getTypeUtils().asElement(type.getSuperclass());

				String superTypeName = utils.getName(superType);
				if (!superTypeName.equals("Object")) {
					proxyProperties.put(
						"superProxyBindingClassName", String.format("%s.%sBindingGen", utils.getPackage(superType), superTypeName));
					proxyProperties.put("superPackageName", utils.getPackage(superType));
					proxyProperties.put("superProxyClassName", superTypeName);
				}

				proxyProperties.put("isModule", isModule);
				proxyProperties.put("packageName", packageName);
				proxyProperties.put("proxyClassName", proxyClassName);
				proxyProperties.put("genClassName", genClassName);
				proxyProperties.put("sourceName", sourceName);
				proxyProperties.put("proxyAttrs", proxyAttrs);

				if (isModule) {
					StringBuilder b = new StringBuilder();
					b.append(packageName)
						.append(".")
						.append(proxyClassName);
					Map<Object, Object> module = getModule(b.toString());
					module.put("apiName", apiName);
				}

				for (Element e : element.getEnclosedElements()) {
					e.accept(visitor, null);
				}

				return true;
			}
		});
	}

	protected class BindingVisitor extends SimpleElementVisitor6<Object, Object> implements KrollVisitor<AnnotationMirror>
	{
		@Override
		public String visitExecutable(ExecutableElement e, Object p)
		{
			utils.acceptAnnotations(e, new String[] {
				Kroll_method, Kroll_getProperty, Kroll_setProperty,
				Kroll_inject, Kroll_topLevel, Kroll_onAppCreate, Kroll_interceptor }, this, e);
			return null;
		}

		@Override
		public Object visitVariable(VariableElement e, Object p)
		{
			utils.acceptAnnotations(e, new String[] {
				Kroll_property, Kroll_constant, Kroll_inject }, this, e);
			return null;
		}

		public boolean visit(AnnotationMirror annotation, Object arg)
		{
			if (arg instanceof ExecutableElement) {
				ExecutableElement element = (ExecutableElement)arg;
				if (utils.annotationTypeIsOneOf(annotation, new String[]{
					Kroll_getProperty, Kroll_setProperty})) {

					visitDynamicProperty(annotation, element);
				} else if (utils.annotationTypeIs(annotation, Kroll_inject)) {
					visitInject(annotation, element, true);
				} else if (utils.annotationTypeIs(annotation, Kroll_topLevel)) {
					visitTopLevel(annotation, element);
				} else if (utils.annotationTypeIs(annotation, Kroll_dynamicApis)) {
					visitDynamicApis(annotation);
				} else if (utils.annotationTypeIs(annotation, Kroll_interceptor)) {
					visitInterceptor(annotation, element);
				} else if (utils.annotationTypeIs(annotation, Kroll_onAppCreate)) {
					visitOnAppCreate(annotation, element);
				} else {
					visitMethod(annotation, element);
				}
			} else if (arg instanceof VariableElement) {
				VariableElement element = (VariableElement)arg;
				if (utils.annotationTypeIs(annotation, Kroll_inject)) {
					visitInject(annotation, element, false);
				} else {
					visitProperty(annotation, element);
				}
			}
			return true;
		}

		protected void visitMethod(AnnotationMirror annotation, ExecutableElement element)
		{
			String methodName = element.getSimpleName().toString();

			Map<Object,Object> methods = jsonUtils.getOrCreateMap(proxyProperties, "methods");
			Map<Object,Object> methodAttrs = jsonUtils.getOrCreateMap(methods, methodName);
			List<Object> args = new ArrayList<Object>();
			jsonUtils.updateObjectFromAnnotation(methodAttrs, annotation);

			methodAttrs.put("hasInvocation", false);

			for (VariableElement var: element.getParameters()) {
				String paramType = utils.getType(var);
				if (paramType.equals(KrollInvocation)) {
					methodAttrs.put("hasInvocation", true);
				}

				String paramName = utils.getName(var);

				Map<Object,Object> argParams = new HashMap<Object,Object>();
				argParams.put("sourceName", paramName);
				argParams.put("type", paramType);
				jsonUtils.updateObjectFromAnnotationParams(argParams, utils.getAnnotationParams(var, Kroll_argument));

				String name = (String) argParams.get("name");
				if (name == null || name.equals(DEFAULT_NAME)) {
					argParams.put("name", paramName);
				}

				Object converter = argParams.get("converter");
				if (converter == null || Kroll_DEFAULT.equals(converter)) {
					argParams.put("converter", KrollConverter);
				}

				Object defaultValueProvider = argParams.get("defaultValueProvider");
				if (defaultValueProvider == null || Kroll_DEFAULT.equals(defaultValueProvider)) {
					argParams.put("defaultValueProvider", KrollConverter);
				}

				args.add(argParams);
			}

			Object converter = methodAttrs.get("converter");
			if (converter == null || Kroll_DEFAULT.equals(converter)) {
				methodAttrs.put("converter", KrollConverter);
			}

			Object defaultValueProvider = methodAttrs.get("defaultValueProvider");
			if (defaultValueProvider == null || Kroll_DEFAULT.equals(defaultValueProvider)) {
				methodAttrs.put("defaultValueProvider", KrollConverter);
			}

			methodAttrs.put("apiName", methodAttrs.get("name"));
			if (methodAttrs.get("name").equals(DEFAULT_NAME)) {
				methodAttrs.put("apiName", methodName);
			}

			methodAttrs.put("args", args);
			methodAttrs.put("returnType", element.getReturnType().toString());
		}

		protected void visitProperty(AnnotationMirror annotation, VariableElement element)
		{
			boolean isConstant = utils.annotationTypeIs(annotation, Kroll_constant);

			Map<Object,Object> propertyMap = jsonUtils.getOrCreateMap(proxyProperties, isConstant ? "constants" : "properties");
			HashMap<String, Object> property = utils.getAnnotationParams(annotation);

			String type = utils.getType(element);
			property.put("type", type);
			String defaultName = utils.getName(element);
			property.put("proxyName", defaultName);

			String name = (String)property.get("name");
			if (name.equals(DEFAULT_NAME)) {
				property.put("name", defaultName);
				name = defaultName;
			}

			if (utils.annotationTypeIs(annotation, Kroll_property)) {
				Object nativeConverter = property.get("nativeConverter");
				if (nativeConverter == null || Kroll_DEFAULT.equals(nativeConverter)) {
					property.put("nativeConverter", KrollConverter);
				}

				Object javascriptConverter = property.get("javascriptConverter");
				if (javascriptConverter == null || Kroll_DEFAULT.equals(javascriptConverter)) {
					property.put("javascriptConverter", KrollConverter);
				}

			} else if (isConstant) {
				property.put("value", element.getConstantValue());
			}
			propertyMap.put(name, property);
		}

		protected void visitDynamicProperty(AnnotationMirror annotation, ExecutableElement element)
		{
			Map<Object,Object> dynamicProperties = jsonUtils.getOrCreateMap(proxyProperties, "dynamicProperties");
			HashMap<String, Object> params = utils.getAnnotationParams(annotation);
			Map<Object,Object> dynamicProperty = new HashMap<Object,Object>(params);

			String methodName = utils.getName(element);
			String defaultName = new String(methodName);
			if (defaultName.startsWith("get") || defaultName.startsWith("set")) {
				defaultName = Character.toLowerCase(defaultName.charAt(3)) + defaultName.substring(4);
			} else if (defaultName.startsWith("is")) {
				defaultName = Character.toLowerCase(defaultName.charAt(2)) + defaultName.substring(3);
			}

			String name = (String)dynamicProperty.get("name");
			if (name.equals(DEFAULT_NAME)) {
				dynamicProperty.put("name", defaultName);
				name = defaultName;
			}

			if (dynamicProperties.containsKey(name)) {
				dynamicProperty = (Map<Object,Object>) dynamicProperties.get(name);
			} else {
				// setup defaults
				dynamicProperty.put("get", false);
				dynamicProperty.put("set", false);
				dynamicProperty.put("nativeConverter", KrollConverter);
				dynamicProperty.put("javascriptConverter", KrollConverter);
				dynamicProperty.put("getHasInvocation", false);
				dynamicProperty.put("setHasInvocation", false);

				dynamicProperty.put("converter", KrollConverter);
				dynamicProperty.put("defaultValueProvider", KrollConverter);
			}

			ArrayList<Map<Object,Object>> args = new ArrayList<Map<Object,Object>>();
			for (VariableElement var: element.getParameters()) {
				String paramType = utils.getType(var);
				if (paramType.equals(KrollInvocation)) {
					if (utils.annotationTypeIs(annotation, Kroll_getProperty)) {
						dynamicProperty.put("getHasInvocation", true);
					} else {
						dynamicProperty.put("setHasInvocation", true);
					}
					continue;
				}

				String paramName = utils.getName(var);

				Map<Object,Object> argParams = new HashMap<Object,Object>();
				argParams.put("sourceName", paramName);
				argParams.put("type", paramType);
				jsonUtils.updateObjectFromAnnotationParams(argParams, utils.getAnnotationParams(var, Kroll_argument));

				String argName = (String) argParams.get("name");
				if (argName == null || argName.equals(DEFAULT_NAME)) {
					argParams.put("name", paramName);
				}

				Object converter = argParams.get("converter");
				if (converter == null || Kroll_DEFAULT.equals(converter)) {
					argParams.put("converter", KrollConverter);
				}
				Object defaultValueProvider = argParams.get("defaultValueProvider");
				if (defaultValueProvider == null || Kroll_DEFAULT.equals(defaultValueProvider)) {
					argParams.put("defaultValueProvider", KrollConverter);
				}
				args.add(argParams);
			}

			ArrayList<String> defaultProviders = new ArrayList<String>();
			for (VariableElement var: element.getParameters()) {
				if (utils.hasAnnotation(var, Kroll_argument)) {
					defaultProviders.add((String)
						utils.getAnnotationParams(var, Kroll_argument).get("defaultValueProvider"));
				} else {
					defaultProviders.add(KrollConverter);
				}
			}

			if (utils.annotationTypeIs(annotation, Kroll_getProperty)) {
				dynamicProperty.put("get", true);
				dynamicProperty.put("getMethodName", methodName);
				dynamicProperty.put("getDefaultProviders", defaultProviders);
				dynamicProperty.put("getMethodArgs", args);
				dynamicProperty.put("getReturnType", element.getReturnType().toString());
			} else {
				dynamicProperty.put("set", true);
				dynamicProperty.put("setMethodName", methodName);
				dynamicProperty.put("setDefaultProviders", defaultProviders);
				dynamicProperty.put("retain", params.get("retain"));
				dynamicProperty.put("setMethodArgs", args);
				dynamicProperty.put("setReturnType", element.getReturnType().toString());
			}

			dynamicProperties.put(name, dynamicProperty);
		}

		protected void visitInject(AnnotationMirror annotation, Element element, boolean isMethod)
		{
			List<Object> injectList = jsonUtils.getOrCreateList(proxyProperties, isMethod ? "injectMethods" : "injectFields");
			HashMap<String, Object> attrs = utils.getAnnotationParams(annotation);

			String type = (String)attrs.get("type");
			String defaultType = null;
			if (isMethod) {
				List<? extends VariableElement> params = ((ExecutableElement)element).getParameters();
				if (params.size() > 0) {
					VariableElement firstParam = params.get(0);
					defaultType = utils.getType(firstParam);
				} else {
					warn("Skipping injection into method %s, at least one argument is required in a setter", utils.getName(element));
					return;
				}
			} else {
				defaultType = utils.getType((VariableElement)element);
			}

			if (type.equals(Kroll_DEFAULT)) {
				attrs.put("type", defaultType);
			}

			String name = (String)attrs.get("name");
			if (name.equals(DEFAULT_NAME)) {
				attrs.put("name", utils.getName(element));
			}

			injectList.add(attrs);
		}

		protected void visitTopLevel(AnnotationMirror annotation, Element element)
		{
			Map<Object,Object> topLevelMethods = jsonUtils.getOrCreateMap(proxyProperties, "topLevelMethods");
			HashMap<String, Object> attrs = utils.getAnnotationParams(annotation);
			List<Object> topLevelNames = (List<Object>)attrs.get("value");
			if (topLevelNames.size() == 1 && topLevelNames.get(0).equals(DEFAULT_NAME)) {
				topLevelNames = Arrays.asList(new Object[] { utils.getName(element) });
			}
			
			topLevelMethods.put(utils.getName(element), topLevelNames);
		}

		protected void visitDynamicApis(AnnotationMirror annotation)
		{
			Map<Object, Object> dynamicApis = jsonUtils.getOrCreateMap(proxyProperties, "dynamicApis");
			HashMap<String, Object> attrs = utils.getAnnotationParams(annotation);
			List<Object> properties = (List<Object>) attrs.get("properties");
			List<Object> methods = (List<Object>) attrs.get("methods");
			for (Object p : properties) {
				if (!p.equals(DEFAULT_NAME)) {
					jsonUtils.getOrCreateList(dynamicApis, "properties").add(p);
				}
			}
			for (Object m : methods) {
				if (!m.equals(DEFAULT_NAME)) {
					jsonUtils.getOrCreateList(dynamicApis, "methods").add(m);
				}
			}
		}

		protected void visitInterceptor(AnnotationMirror annotation, ExecutableElement element)
		{
			// There should only be 1 of these per proxy
			Map<Object, Object> interceptor = jsonUtils.getOrCreateMap(proxyProperties, "interceptor");
			interceptor.put("name", utils.getName(element));
		}

		protected void visitOnAppCreate(AnnotationMirror annotation, Element element)
		{
			proxyProperties.put("onAppCreate", utils.getName(element));
		}
	}

	protected String getParentModuleClass(Map<String, Object> proxy)
	{
		String creatableInModule = (String) proxy.get("creatableInModule");
		String parentModule = (String) proxy.get("parentModule");

		if (creatableInModule != null && !creatableInModule.equals(Kroll_DEFAULT)) {
			return creatableInModule;

		} else if (parentModule != null && !parentModule.equals(Kroll_DEFAULT)) {
			return parentModule;
		}

		return null;
	}

	protected String findParentModuleName(Map<String, Object> proxy)
	{
		// Parent module name wasn't found because it exists in another source round (probably another module)
		// We can manually pull the annotation name here instead
		String parentModuleClass = getParentModuleClass(proxy);

		if (parentModuleClass != null) {
			TypeElement type = processingEnv.getElementUtils().getTypeElement(parentModuleClass);
			HashMap<String, Object> moduleParams = utils.getAnnotationParams(type, Kroll_module);

			String apiName = parentModuleClass.substring(parentModuleClass.lastIndexOf(".")+1);
			int moduleIdx;
			if ((moduleIdx = apiName.indexOf("Module")) != -1) {
				apiName = apiName.substring(0, moduleIdx);
			}

			if (moduleParams.containsKey("name") && !moduleParams.get("name").equals(DEFAULT_NAME)) {
				apiName = (String) moduleParams.get("name");
			}
			return apiName;
		}

		return null;
	}

	protected void generateFullAPIName(Map<String, Object> proxyAttrs)
	{
		Map<String, Object> childProxyAttrs = proxyAttrs;
		String fullAPIName = (String) proxyAttrs.get("name");
		Map<String, Object> modules = (Map<String, Object>) properties.get("modules");
		Map<String, Object> proxies = (Map<String, Object>) properties.get("proxies");

		for (int i = 0; i < 10; i++) {
			if (childProxyAttrs == null) {
				break;
			}

			String name = (String) childProxyAttrs.get("name");
			if (name == null) {
				name = (String) childProxyAttrs.get("apiName");
			}

			String moduleClassName = getParentModuleClass(childProxyAttrs);
			String apiName = null;
			Map<String, Object> module = ((Map<String, Object>) modules.get(moduleClassName));
			if (module != null) {
				apiName = (String) module.get("apiName");
			}

			if (apiName == null && module != null) {
				apiName = findParentModuleName(module);
			}

			if (apiName == null) {
				break;
			}

			fullAPIName = apiName + "." + fullAPIName;

			Map<String, Object> proxyMap = (Map<String, Object>) proxies.get(moduleClassName);
			childProxyAttrs = (Map<String, Object>) proxyMap.get("proxyAttrs");
		}

		proxyAttrs.put("fullAPIName", fullAPIName);
	}

	protected void generateJSON() {
		try {
			Map<String,Object> proxies = jsonUtils.getStringMap(properties, "proxies");
			for (String proxyName : proxies.keySet()) {
				Map<String,Object> proxy = jsonUtils.getStringMap(proxies, proxyName);
				generateFullAPIName(jsonUtils.getStringMap(proxy, "proxyAttrs"));
			}

			FileObject file = processingEnv.getFiler().createResource(
				StandardLocation.SOURCE_OUTPUT, jsonPackage, jsonFile);
			debug("Generating JSON: %s", file.toUri());
			Writer writer = file.openWriter();

			writer.write(JSONValue.toJSONString(properties));
			writer.close();
		} catch (IOException e) {
			debug("Exception trying to generate JSON: %s/%s, %s", jsonPackage, jsonFile, e.getMessage());
		}
	}
}<|MERGE_RESOLUTION|>--- conflicted
+++ resolved
@@ -223,14 +223,10 @@
 
 				proxyProperties = getProxyProperties(packageName, proxyClassName);
 
-<<<<<<< HEAD
-				checkProxyConstructor(element);
-=======
 				// only check the constructor if we need to check for TiContext
 				if (checkTiContext) {
 					checkProxyConstructor(element);
 				}
->>>>>>> ee85d5db
 
 				String genClassName = proxyClassName + "BindingGen";
 				String sourceName = String.format("%s.%s", packageName, genClassName);
