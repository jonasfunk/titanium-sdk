--- conflicted
+++ resolved
@@ -53,12 +53,8 @@
 			<barColor>#111</barColor>
         </window>
     </windows>
-<<<<<<< HEAD
-<name>KitchenSink</name>
-=======
     <property name="ti.android.debug" type="bool">false</property>
 	<!-- this will only work with our dev keystore and not on a production device! -->
     <property name="ti.android.google.map.api.key">0ZnKXkWA2dIAu2EM-OV4ZD2lJY3sEWE5TSgjJNg</property>
->>>>>>> a49692cf
 	<guid>6fe33f33fd1f4e95a06d2d217170866d</guid>
 </ti:app>