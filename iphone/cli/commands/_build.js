/*
 * build.js: Titanium IOS CLI build command
 *
 * Copyright (c) 2012, Appcelerator, Inc.  All Rights Reserved.
 * See the LICENSE file for more information.
 */

var ti = require('titanium-sdk'),
	fs = require('fs'),
	path = require('path'),
	crypto = require('crypto'),
	exec = require('child_process').exec,
	spawn = require('child_process').spawn,
	Buffer = require('buffer').Buffer,
	wrench = require('wrench'),
	cleanCSS = require('clean-css'),
	uglify = require('uglify-js'),
	uglifyProcessor = uglify.uglify,
	uglifyParser = uglify.parser,
	DOMParser = require('xmldom').DOMParser,
	uuid = require('node-uuid'),
	appc = require('node-appc'),
	i18n = appc.i18n(__dirname),
	__ = i18n.__,
	__n = i18n.__n,
	afs = appc.fs,
	ios = appc.ios,
	version = appc.version,
	parallel = appc.async.parallel,
	series = appc.async.series,
	minIosSdkVersion = '4.0',
	iosEnv,
	devNameIdRegExp = /\([0-9A-Za-z]*\)$/,
	targets = ['simulator', 'device', 'dist-appstore', 'dist-adhoc'],
	deviceFamilies = {
		iphone: '1',
		ipad: '2',
		universal: '1,2'
	},
	deviceFamilyNames = {
		iphone: ['ios', 'iphone'],
		ipad: ['ios', 'ipad'],
		universal: ['ios', 'iphone', 'ipad']
	},
	xcodeTargetSuffixes = {
		iphone: '',
		ipad: '-iPad',
		universal: '-universal'
	},
	simTypes = {
		iphone: 'iPhone',
		ipad: 'iPad'
	},
	provisioningProfileMap = {
		device: 'development',
		'dist-appstore': 'distribution',
		'dist-adhoc': 'adhoc'
	},
	deployTypes = {
		simulator: 'development',
		device: 'test',
		'dist-appstore': 'production',
		'dist-adhoc': 'production'
	};

exports.config = function (logger, config, cli) {
	return function (callback) {
		ios.detect(function (env) {
			iosEnv = env || {};
			
			var sdks = {},
				sims = {},
				defaultSdk,
				conf,
				devName,
				lowerCasedDevNames = iosEnv.certs.devNames.map(function (s) { return s.toLowerCase(); }),
				lowerCasedDistNames = iosEnv.certs.distNames.map(function (s) { return s.toLowerCase(); });
			
			// attempt to resolve a default ios developer cert name (used for device builds)
			if (process.env.CODE_SIGN_IDENTITY) {
				devName = process.env.CODE_SIGN_IDENTITY.replace(/(iPhone Developer\: (.+) \(.+)/, '$2');
			} else if (config.ios && config.ios.developerName) {
				devName = config.ios.developerName.trim();
				if (devNameIdRegExp.test(devName)) {
					if (lowerCasedDevNames.indexOf(devName.toLowerCase()) == -1) {
						devName = undefined;
					}
				} else {
					lowerCasedDevNames = lowerCasedDevNames.map(function (name) {
						var m = name.match(/^([^(]+?)*/);
						return (m ? m[0] : name).trim().toLowerCase();
					});
					var p = lowerCasedDevNames.indexOf(devName.toLowerCase());
					if (p == -1) {
						devName = lowerCasedDevNames[p];
					}
				}
			}
			
			Object.keys(iosEnv.xcode).forEach(function (key) {
				iosEnv.xcode[key].sdks.forEach(function (sdk, i) {
					if (iosEnv.xcode[key].selected && i == 0) {
						defaultSdk = sdk;
					}
					sdks[sdk] = 1;
				});
			});
			sdks = Object.keys(sdks).sort().reverse();
			
			Object.keys(iosEnv.xcode).forEach(function (key) {
				iosEnv.xcode[key].sims.forEach(function (sdk) {
					sims[sdk] = 1;
				});
			});
			sims = Object.keys(sims).sort().reverse();
			
			callback(conf = {
				flags: {
					/* commented out until the ios-sim tool support launching a retina iOS Simulator instance...
					retina: {
						desc: __('use the retina version of the iOS Simulator')
					},*/
<<<<<<< HEAD
					'skip-js-minify': {
						default: false,
						desc: __('bypasses JavaScript minification; %s builds are never minified', 'simulator'.cyan)
=======
					legacy: {
						desc: __('build using the old Python-based builder.py')
>>>>>>> c5b2cc96
					},
					xcode: {
						// secret flag to perform Xcode pre-compile build step
						hidden: true
					}
				},
				options: {
					'debug-host': {
						//abbr: 'H',
						//desc: __('debug connection info; airkey and hosts required for %s and %s, ignored for %s', 'device'.cyan, 'dist-adhoc'.cyan, 'dist-appstore'.cyan),
						//hint: 'host:port[:airkey:hosts]',
						hidden: true
					},
					'deploy-type': {
						abbr: 'D',
						desc: __('the type of deployment; only used when target is %s or %s', 'simulator'.cyan, 'device'.cyan),
						hint: __('type'),
						values: ['test', 'development']
					},
					'developer-name': {
						abbr: 'V',
						default: devName,
						desc: __('the iOS Developer Certificate to use; required when target is %s', 'device'.cyan),
						hint: 'name',
						prompt: {
							label: __('Name of the iOS Developer Certificate to use'),
							error: __('Invalid developer name'),
							validator: function (name) {
								name && (name = name.trim());
								
								var dn = devNameIdRegExp.test(name) ? lowerCasedDevNames.map(function (name) {
										return name.trim();
									}) : lowerCasedDevNames.map(function (name) {
										var m = name.match(/^([^(]+?)*/);
										return (m ? m[0] : name).trim();
									});
								
								if (!name || dn.indexOf(name.toLowerCase()) == -1) {
									var width = 0,
										i = 0,
										l = iosEnv.certs.devNames.length,
										h = Math.ceil(l / 2),
										output = [__('Available names:')];
									
									for (; i < h; i++) {
										if (iosEnv.certs.devNames[i].length > width) {
											width = iosEnv.certs.devNames[i].length;
										}
										output.push('    ' + iosEnv.certs.devNames[i]);
									}
									
									width += 12; // 4 spaces left padding, 8 spaces between columns
									for (h = 1; i < l; h++, i++) {
										output[h] = appc.string.rpad(output[h], width) + iosEnv.certs.devNames[i];
									}
									
									throw new appc.exception(
										name ? __('Unable to find an iOS Developer Certificate for "%s"', name) : __('Select an iOS Developer Certificate:'),
										output.map(function (s, i) { return i ? s.cyan : s; })
									);
								}
								return true;
							}
						}
					},
					'distribution-name': {
						abbr: 'R',
						default: config.ios && config.ios.distributionName && lowerCasedDistNames.indexOf(config.ios.distributionName.toLowerCase()) != -1 ? config.ios.distributionName : undefined,
						desc: __('the iOS Distribution Certificate to use; required when target is %s or %s', 'dist-appstore'.cyan, 'dist-adhoc'.cyan),
						hint: 'name',
						prompt: {
							label: __('Name of the iOS Distribution Certificate to use'),
							error: __('Invalid distribution name'),
							validator: function (name) {
								name && (name = name.trim());
								if (!name || lowerCasedDistNames.indexOf(name.toLowerCase()) == -1) {
									var names = [__('Available names:')];
									names = names.concat(iosEnv.certs.distNames);
									throw new appc.exception(
										name ? __('Unable to find an iOS Distribution Certificate for "%s"', name) : __('Select an iOS Distribution Certificate:'),
										names.map(function (s, i) { return i ? '    ' + s.cyan : s; })
									);
								}
								return true;
							}
						}
					},
					'device-family': {
						abbr: 'F',
						desc: __('the device family to build for'),
						values: Object.keys(deviceFamilies)
					},
					'ios-version': {
						abbr: 'I',
						default: process.env.SDK_NAME ? process.env.SDK_NAME.replace(/iphonesimulator|iphoneos/, '') : defaultSdk || (sdks.length && sdks[0]),
						desc: __('iOS SDK version to build for'),
						values: sdks
					},
					'keychain': {
						abbr: 'K',
						desc: __('path to the distribution keychain to use instead of the system default; only used when target is %s, %s, or %s', 'device'.cyan, 'dist-appstore'.cyan, 'dist-adhoc'.cyan)
					},
					'output-dir': {
						abbr: 'O',
						desc: __('the output directory when using %s', 'dist-adhoc'.cyan),
						hint: 'dir',
						prompt: {
							default: function () {
								return cli.argv['project-dir'] && path.join(cli.argv['project-dir'], 'dist');
							},
							label: __('Output directory'),
							error: __('Invalid output directory'),
							validator: function (dir) {
								if (!afs.resolvePath(dir)) {
									throw new appc.exception(__('Invalid output directory'));
								}
								return true;
							}
						}
					},
					'pp-uuid': {
						abbr: 'P',
						default: process.env.PROVISIONING_PROFILE,
						desc: __('the provisioning profile uuid; required when target is %s, %s, or %s', 'device'.cyan, 'dist-appstore'.cyan, 'dist-adhoc'.cyan),
						hint: 'uuid',
						prompt: {
							label: __('Provisioning Profile UUID'),
							error: __('Invalid Provisioning Profile UUID'),
							validator: function (uuid) {
								uuid = (uuid || '').trim();
								
								var availableUUIDs = [],
									addUUIDs = function (section, uuids) {
										if (uuids.length) {
											availableUUIDs.push(section);
											for (var i = 0; i < uuids.length; i++) {
												if (uuids[i].uuid == uuid) {
													return true;
												}
												availableUUIDs.push('    ' + uuids[i].uuid.cyan + '  ' + uuids[i].appId + ' (' + uuids[i].name + ')');
											}
										}
									};
								
								if (cli.argv.target == 'device') {
									if (addUUIDs(__('Available Development UUIDs:'), iosEnv.provisioningProfiles.development)) return true;
								} else {
									if (addUUIDs(__('Available Distribution UUIDs:'), iosEnv.provisioningProfiles.distribution)) return true;
									if (addUUIDs(__('Available Adhoc UUIDs:'), iosEnv.provisioningProfiles.adhoc)) return true;
									// TODO: display enterprise adhoc uuids
								}
								
								if (uuid) {
									throw new appc.exception(__('Unable to find a Provisioning Profile UUID "%s"', uuid), availableUUIDs);
								} else {
									throw new appc.exception(__('Please specify a Provisioning Profile UUID'), availableUUIDs);
								}
							}
						}
					},
					'sim-type': {
						abbr: 'Y',
						desc: __('iOS Simulator type; only used when target is %s', 'simulator'.cyan),
						hint: 'type',
						values: Object.keys(simTypes)
					},
					'sim-version': {
						abbr: 'S',
						desc: __('iOS Simulator version; only used when target is %s', 'simulator'.cyan),
						hint: 'version',
						values: sims
					},
					target: {
						abbr: 'T',
						callback: function (value) {
							var pp = iosEnv.provisioningProfiles;
							
							// as soon as we know the target, toggle required options for validation
							switch (value) {
								case 'device':
									conf.options['developer-name'].required = true;
									conf.options['pp-uuid'].required = true;
									
									if (!iosEnv.certs.devNames.length) {
										logger.error(__('Unable to find any iOS Developer Certificates') + '\n');
										logger.log(__('Download and install a certificate from %s', 'https://developer.apple.com/ios/manage/certificates/team/index.action'.cyan) + '\n');
										process.exit(1);
									}
									
									if (!pp.development.length) {
										logger.error(__('No development provisioning profiles found') + '\n');
										logger.log(__('Download and install a provisioning profile from %s', 'https://developer.apple.com/ios/manage/provisioningprofiles/index.action'.cyan) + '\n');
										process.exit(1);
									}
									break;
								
								case 'dist-adhoc':
									conf.options['output-dir'].required = true;
									// purposely fall through!
								case 'dist-appstore':
									conf.options['distribution-name'].required = true;
									conf.options['pp-uuid'].required = true;
									
									if (!iosEnv.certs.distNames.length) {
										logger.error(__('Unable to find any iOS Distribution Certificates') + '\n');
										logger.log(__('Download and install a certificate from %s', 'https://developer.apple.com/ios/manage/distribution/index.action'.cyan) + '\n');
										process.exit(1);
									}
									
									if (!pp.distribution.length && !pp.adhoc.length && !pp.enterprise.length) {
										logger.error(__('No distribution or adhoc provisioning profiles found') + '\n');
										logger.log(__('Download and install a provisioning profile from %s', 'https://developer.apple.com/ios/manage/provisioningprofiles/index.action'.cyan) + '\n');
										process.exit(1);
									}
							}
						},
						default: 'simulator',
						desc: __('the target to build for'),
						required: true,
						values: targets
					}
				}
			});
		}, {
			minsdk: minIosSdkVersion
		});
	};
};

exports.validate = function (logger, config, cli) {
	var sdks = {},
		sims = {};
	
	ti.validateProjectDir(logger, cli, cli.argv, 'project-dir');
	
	ti.validateTiappXml(logger, cli.tiapp);
	
	if (!ti.validateCorrectSDK(logger, config, cli, 'build')) {
		// we're running the build command for the wrong SDK version, gracefully return
		return false;
	}
	
	if (!Object.keys(iosEnv.xcode).length) {
		logger.error(__('Unable to find Xcode') + '\n');
		logger.log(__('Please download and install Xcode, then try again') + '\n');
		process.exit(1);
	}
	
	if (!iosEnv.xcode.__selected__) {
		logger.error(__('No Xcode version is currently selected') + '\n');
		logger.log(__("Use 'xcode-select' to select one of the Xcode versions:"));
		Object.keys(iosEnv.xcode).forEach(function (ver) {
			if (ver != '__selected__') {
				logger.log('\n' + ('    xcode-select -switch ' + iosEnv.xcode[ver].path).cyan);
			}
		});
		logger.log();
		process.exit(1);
	}
	
	Object.keys(iosEnv.xcode).forEach(function (sdk) {
		sdk != '__selected__' && iosEnv.xcode[sdk].sdks.forEach(function (ver) {
			sdks[ver] = iosEnv.xcode[sdk].sims;
		});
	});
	
	if (!Object.keys(sdks).length) {
		logger.error(__('Unable to find any iOS SDKs') + '\n');
		logger.log(__('Please download and install an iOS SDK (version %s or newer)', version.format(minIosSdkVersion, 2)) + '\n');
		process.exit(1);
	}
	
	if (!cli.argv['ios-version'] || !Object.keys(sdks).some(function (ver) {
		if (version.eq(ver, cli.argv['ios-version'])) {
			cli.argv['ios-version'] = ver;
			return true;
		}
	})) {
		logger.error(cli.argv['ios-version'] ? __('Unable to find iOS SDK %s', cli.argv['ios-version']) + '\n' : __('Missing iOS SDK') + '\n');
		logger.log(__('Available iOS SDK versions:'));
		Object.keys(sdks).forEach(function (ver) {
			logger.log('    ' + ver.cyan);
		});
		logger.log();
		process.exit(1);
	}
	
	if (cli.argv.xcode) {
		// for xcode pre-compile builds only, read the manifest file and inject the cli args
		var buildManifestFile = process.env.PROJECT_DIR ? path.join(process.env.PROJECT_DIR, 'build-manifest.json') : path.join(cli.argv['project-dir'], 'build', path.basename(afs.resolvePath(__dirname, '..', '..')), 'build-manifest.json');
		if (!afs.exists(buildManifestFile)) {
			logger.error(__('Build manifest does not exist: %s', buildManifestFile) + '\n');
			logger.log(__('Clean your project, then rebuild it'));
			process.exit(1);
		}
		
		try {
			var buildManifest = JSON.parse(fs.readFileSync(buildManifestFile)) || {};
			cli.argv.target = process.env.CURRENT_ARCH === 'i386' ? 'simulator' : (buildManifest.target != 'simulator' ? buildManifest.target : 'device');
			cli.argv['deploy-type'] = process.env.TITANIUM_CLI_XCODEBUILD ? buildManifest.deployType : (process.env.CURRENT_ARCH === 'i386' ? 'development' : 'test');
			cli.argv['output-dir'] = buildManifest.outputDir;
			cli.argv['developer-name'] = process.env.CODE_SIGN_IDENTITY ? process.env.CODE_SIGN_IDENTITY.replace(/^iPhone Developer\: /, '') : buildManifest.developerName;
			cli.argv['distribution-name'] = process.env.CODE_SIGN_IDENTITY ? process.env.CODE_SIGN_IDENTITY.replace(/^iPhone Distribution\: /, '') : buildManifest.distributionName;
<<<<<<< HEAD
			cli.argv['skip-js-minify'] = buildManifest.skipJSMinification;
=======
>>>>>>> c5b2cc96
			conf.options['output-dir'].required = false;
		} catch (e) {}
	}
	
	if (targets.indexOf(cli.argv.target) == -1) {
		logger.error(__('Invalid target "%s"', cli.argv.target) + '\n');
		appc.string.suggest(cli.argv.target, targets, logger.log, 3);
		process.exit(1);
	}
	
	if (!cli.argv.xcode && cli.argv.target != 'simulator') {
		// make sure they have Apple's WWDR cert installed
		if (!iosEnv.certs.wwdr) {
			logger.error(__('WWDR Intermediate Certificate not found') + '\n');
			logger.log(__('Download and install the certificate from %s', 'https://developer.apple.com/ios/manage/certificates/team/index.action'.cyan) + '\n');
			process.exit(1);
		}
		
		if (cli.argv.target == 'device') {
			// validate developer cert
			if (!iosEnv.certs.devNames.length) {
				logger.error(__('Unable to find any iOS Developer Certificates') + '\n');
				logger.log(__('Download and install a certificate from %s', 'https://developer.apple.com/ios/manage/certificates/team/index.action'.cyan) + '\n');
				process.exit(1);
			}
			
			cli.argv['developer-name'] = (cli.argv['developer-name'] || '').trim();
			
			var devNames = devNameIdRegExp.test(cli.argv['developer-name']) ? iosEnv.certs.devNames.map(function (name) {
					return name.trim().toLowerCase();
				}) : iosEnv.certs.devNames.map(function (name) {
					var m = name.match(/^([^(]+?)*/);
					return (m ? m[0] : name).trim().toLowerCase();
				}),
				p = devNames.indexOf(cli.argv['developer-name'].toLowerCase());
			
			if (p == -1) {
				logger.error(__('Unable to find an iOS Developer Certificate for "%s"', cli.argv['developer-name']) + '\n');
				logger.log(__('Available developer names:'));
				iosEnv.certs.devNames.forEach(function (name) {
					logger.log('    ' + name.cyan);
				});
				logger.log();
				appc.string.suggest(cli.argv['developer-name'], iosEnv.certs.devNames, logger.log);
				process.exit(1);
			} else {
				cli.argv['developer-name'] = iosEnv.certs.devNames[p];
			}
		} else {
			// validate distribution cert
			if (!iosEnv.certs.distNames.length) {
				logger.error(__('Unable to find any iOS Distribution Certificates') + '\n');
				logger.log(__('Download and install a certificate from %s', 'https://developer.apple.com/ios/manage/distribution/index.action'.cyan) + '\n');
				process.exit(1);
			}
			
			cli.argv['distribution-name'] = (cli.argv['distribution-name'] || '').trim();
			
			var p = iosEnv.certs.distNames.map(function (name) {
				return name.toLowerCase();
			}).indexOf(cli.argv['distribution-name'].toLowerCase());
			
			if (p != -1) {
				cli.argv['distribution-name'] = iosEnv.certs.distNames[p];
			} else {
				logger.error(__('Unable to find an iOS Distribution Certificate for name "%s"', cli.argv['distribution-name']) + '\n');
				logger.log(__('Available distribution names:'));
				iosEnv.certs.distNames.forEach(function (name) {
					logger.log('    ' + name.cyan);
				});
				logger.log();
				appc.string.suggest(cli.argv['distribution-name'], iosEnv.certs.distNames, logger.log);
				process.exit(1);
			}
		}
		
		// validate provisioning profile
		if (!cli.argv['pp-uuid']) {
			logger.error(__('Missing required option "--pp-uuid"') + '\n');
			process.exit(1);
		}
		
		cli.argv['pp-uuid'] = cli.argv['pp-uuid'].trim();
		
		(function (pp) {
			iosEnv.provisioningProfilesByUUID = {};
			
			var availableUUIDs = [],
				allUUIDs = [],
				addUUIDs = function (section, uuids) {
					var match = 0;
					if (uuids.length) {
						availableUUIDs.push(section);
						for (var i = 0; i < uuids.length; i++) {
							if (uuids[i].uuid == cli.argv['pp-uuid']) {
								match = 1;
							}
							allUUIDs.push(uuids[i].uuid);
							iosEnv.provisioningProfilesByUUID[uuids[i].uuid] = uuids[i];
							availableUUIDs.push('    ' + uuids[i].uuid.cyan + '  ' + uuids[i].appId + ' (' + uuids[i].name + ')');
						}
					}
					return match;
				};
			
			if (cli.argv.target == 'device') {
				if (addUUIDs(__('Available Development UUIDs:'), pp.development)) return;
			} else {
				if (addUUIDs(__('Available Distribution UUIDs:'), pp.distribution) + addUUIDs(__('Available Adhoc UUIDs:'), pp.adhoc)) return;
				// TODO: display enterprise adhoc uuids
			}
			
			logger.error(__('Invalid Provisioning Profile UUID "%s"', cli.argv['pp-uuid']) + '\n');
			availableUUIDs.forEach(function (line) {
				logger.log(line);
			});
			logger.log();
			appc.string.suggest(cli.argv['pp-uuid'], allUUIDs, logger.log);
			process.exit(1);
		})(iosEnv.provisioningProfiles);
		
		// validate keychain
		var keychain = cli.argv.keychain ? afs.resolvePath(cli.argv.keychain) : null;
		if (keychain && !afs.exists(keychain)) {
			logger.error(__('Unable to find keychain "%s"', keychain) + '\n');
			logger.log(__('Available keychains:'));
			iosEnv.keychains.forEach(function (kc) {
				logger.log('    ' + kc.cyan);
			});
			logger.log();
			appc.string.suggest(keychain, iosEnv.keychains, logger.log);
			process.exit(1);
		}
	}
	
	if (cli.argv.target == 'dist-adhoc') {
		if (!cli.argv['output-dir']) {
			logger.error(__('Invalid required option "--output-dir"') + '\n');
			process.exit(1);
		}
		
		cli.argv['output-dir'] = afs.resolvePath(cli.argv['output-dir']);
		if (!afs.exists(cli.argv['output-dir'])) {
			wrench.mkdirSyncRecursive(cli.argv['output-dir']);
		} else if (!fs.statSync(cli.argv['output-dir']).isDirectory()) {
			logger.error(__('Invalid required option "--output-dir", option is not a directory.') + '\n');
			process.exit(1);
		}
	}
	
	var deviceFamily = cli.argv['device-family'],
		deploymentTargets = cli.tiapp['deployment-targets'];
	if (!deviceFamily && process.env.TARGETED_DEVICE_FAMILY) {
		// device family was not specified at the command line, but we did get it via an environment variable!
		deviceFamily = process.env.TARGETED_DEVICE_FAMILY === '1' ? 'iphone' : process.env.TARGETED_DEVICE_FAMILY == '2' ? 'ipad' : 'universal';
	}
	if (!deviceFamily && deploymentTargets) {
		// device family was not an environment variable, construct via the tiapp.xml's deployment targets
		if (deploymentTargets.iphone && deploymentTargets.ipad) {
			deviceFamily = cli.argv.$originalPlatform == 'ipad' ? 'ipad' : 'universal';
		} else if (deploymentTargets.iphone) {
			deviceFamily = 'iphone';
		} else if (deploymentTargets.ipad) {
			deviceFamily = 'ipad';
		}
	}
	if (!deviceFamily) {
		logger.info(__('No device family specified, defaulting to %s', 'universal'));
		deviceFamily = 'universal';
	}
	
	if (!deviceFamilies[deviceFamily]) {
		logger.error(__('Invalid device family "%s"', deviceFamily) + '\n');
		appc.string.suggest(deviceFamily, Object.keys(deviceFamilies), logger.log, 3);
		process.exit(1);
	}
	
	// device family may have been modified, so set it back in the args
	cli.argv['device-family'] = deviceFamily;
	
	if (cli.argv.target == 'simulator') {
		if (!cli.argv['sim-version']) {
			cli.argv['sim-version'] = cli.argv['ios-version'];
		}
		if (!sdks[cli.argv['ios-version']].some(function (ver) {
			if (version.eq(ver, cli.argv['sim-version'])) {
				cli.argv['sim-version'] = ver;
				return true;
			}
		})) {
			logger.error(__('Unable to find iOS Simulator %s', cli.argv['sim-version']) + '\n');
			logger.log(__('Available iOS Simulator versions for iOS SDK %s:', cli.argv['ios-version']));
			sdks[cli.argv['ios-version']].forEach(function (ver) {
				logger.log('    ' + ver.cyan);
			});
			logger.log();
			process.exit(1);
		}
		
		if (!cli.argv['sim-type']) {
			cli.argv['sim-type'] = cli.argv['device-family'] == 'ipad' ? 'ipad' : 'iphone';
		}
	}
	
	if (cli.argv['debug-host'] && cli.argv.target != 'dist-appstore') {
		if (typeof cli.argv['debug-host'] == 'number') {
			logger.error(__('Invalid debug host "%s"', cli.argv['debug-host']) + '\n');
			logger.log(__('The debug host must be in the format "host:port".') + '\n');
			process.exit(1);
		}
		
		var parts = cli.argv['debug-host'].split(':');
		
		if ((cli.argv.target == 'simulator' && parts.length < 2) || (cli.argv.target != 'simulator' && parts.length < 4)) {
			logger.error(__('Invalid debug host "%s"', cli.argv['debug-host']) + '\n');
			if (cli.argv.target == 'simulator') {
				logger.log(__('The debug host must be in the format "host:port".') + '\n');
			} else {
				logger.log(__('The debug host must be in the format "host:port:airkey:hosts".') + '\n');
			}
			process.exit(1);
		}
		
		if (parts.length > 1 && parts[1]) {
			var port = parseInt(parts[1]);
			if (isNaN(port) || port < 1 || port > 65535) {
				logger.error(__('Invalid debug host "%s"', cli.argv['debug-host']) + '\n');
				logger.log(__('The port must be a valid integer between 1 and 65535.') + '\n');
				process.exit(1);
			}
		}
	}
};

exports.run = function (logger, config, cli, finished) {
	cli.argv.platform = 'ios';
	
	if (cli.argv.xcode) {
		// basically, we bypass the pre, post, and finalize hooks for xcode builds
		new build(logger, config, cli, finished);
	} else {
		cli.fireHook('build.pre.construct', function () {
			new build(logger, config, cli, function (err) {
				cli.fireHook('build.post.compile', this, function (e) {
					if (e && e.type == 'AppcException') {
						logger.error(e.message);
						e.details.forEach(function (line) {
							line && logger.error(line);
						});
					}
					sendAnalytics(cli);
					cli.fireHook('build.finalize', this, function () {
						finished(err);
					});
				}.bind(this));
			});
		});
	}
};

function sendAnalytics(cli) {
	var eventName = cli.argv['device-family'] + '.' + cli.argv.target;

	if (cli.argv.target == 'dist-appstore' || cli.argv.target == 'dist-adhoc') {
		eventName = cli.argv['device-family'] + '.distribute.' + cli.argv.target.replace('dist-', '');
	} else if (cli.argv['debug-host']) {
		eventName += '.debug';
	} else {
		eventName += '.run';
	}

	cli.addAnalyticsEvent(eventName, {
		dir: cli.argv['project-dir'],
		name: cli.tiapp.name,
		publisher: cli.tiapp.publisher,
		url: cli.tiapp.url,
		image: cli.tiapp.icon,
		appid: cli.tiapp.id,
		description: cli.tiapp.description,
		type: cli.argv.type,
		guid: cli.tiapp.guid,
		version: cli.tiapp.version,
		copyright: cli.tiapp.copyright,
		date: (new Date()).toDateString()
	});
}

function build(logger, config, cli, finished) {
	this.logger = logger;
	this.cli = cli;
	
	this.titaniumIosSdkPath = afs.resolvePath(__dirname, '..', '..');
	this.titaniumSdkVersion = path.basename(path.join(this.titaniumIosSdkPath, '..'));
	
	this.platformName = path.basename(this.titaniumIosSdkPath); // the name of the actual platform directory which will some day be "ios"
	
	this.projectDir = cli.argv['project-dir'];
	this.buildDir = process.env.PROJECT_DIR ? process.env.PROJECT_DIR : path.join(this.projectDir, 'build', this.platformName);
	this.assetsDir = path.join(this.buildDir, 'assets');
	this.tiapp = cli.tiapp;
	this.target = cli.argv.target;
	this.provisioningProfileUUID = cli.argv['pp-uuid'];
	
	this.moduleSearchPaths = [ this.projectDir, afs.resolvePath(this.titaniumIosSdkPath, '..', '..', '..', '..') ];
	if (config.paths && Array.isArray(config.paths.modules)) {
		this.moduleSearchPaths = this.moduleSearchPaths.concat(config.paths.modules);
	}
	
	this.debugHost = cli.argv['debug-host'];
	this.keychain = cli.argv.keychain;
	
	if (cli.argv.xcode) {
		this.deployType = cli.argv['deploy-type'];
	} else {
		this.deployType = /device|simulator/.test(this.target) && cli.argv['deploy-type'] ? cli.argv['deploy-type'] : deployTypes[this.target];
	}
	this.xcodeTarget = process.env.CONFIGURATION || (/device|simulator/.test(this.target) ? 'Debug' : 'Release');
	this.iosSdkVersion = cli.argv['ios-version'];
	this.iosSimVersion = cli.argv['sim-version'];
	this.iosSimType = cli.argv['sim-type'];
	this.deviceFamily = cli.argv['device-family'];
	this.xcodeTargetOS = this.target == 'simulator' ? 'iphonesimulator' + this.iosSdkVersion : 'iphoneos' + this.iosSdkVersion;
	this.iosBuildDir = path.join(this.buildDir, 'build', this.xcodeTarget + '-' + (this.target == 'simulator' ? 'iphonesimulator' : 'iphoneos'));
	this.xcodeAppDir = cli.argv.xcode ? path.join(process.env.TARGET_BUILD_DIR, process.env.CONTENTS_FOLDER_PATH) : path.join(this.iosBuildDir, this.tiapp.name + '.app');
	this.xcodeProjectConfigFile = path.join(this.buildDir, 'project.xcconfig');
	
	this.certDeveloperName = cli.argv['developer-name'];
	this.certDistributionName = cli.argv['distribution-name'];
	
	this.forceRebuild = false;
	this.forceXcode = false; // TODO: is this even necessary? it's not used anywhere and used to be for simulator builds
	
	// the ios sdk version is not in the selected xcode version, need to find the version that does have it
	Object.keys(iosEnv.xcode).forEach(function (sdk) {
		if (sdk != '__selected__' && (!this.xcodeEnv || iosEnv.xcode[sdk].selected) && iosEnv.xcode[sdk].sdks.some(function (ver) { return version.eq(ver, this.iosSdkVersion); }, this)) {
			this.xcodeEnv = iosEnv.xcode[sdk];
		}
	}, this);
	
	this.logger.info(__('Build type: %s', this.deployType.cyan));
	this.logger.debug(__('Titanium iOS SDK directory: %s', this.titaniumIosSdkPath.cyan));
	this.logger.info(__('Building for target: %s', this.target.cyan));
	this.logger.info(__('Building using iOS SDK: %s', version.format(this.iosSdkVersion, 2).cyan));
	if (this.target == 'simulator') {
		this.logger.info(__('Building for iOS %s Simulator: %s', simTypes[this.iosSimType], this.iosSimVersion.cyan));
	}
	this.logger.info(__('Building for device family: %s', this.deviceFamily.cyan));
	this.logger.debug(__('Setting Xcode target to %s', this.xcodeTarget.cyan));
	this.logger.debug(__('Setting Xcode build OS to %s', this.xcodeTargetOS.cyan));
	this.logger.debug(__('Xcode installation: %s', this.xcodeEnv.path.cyan));
	this.logger.debug(__('iOS WWDR certificate: %s', iosEnv.certs.wwdr ? __('installed').cyan : __('not found').cyan));
	if (this.target == 'device') {
		this.logger.info(__('iOS Development Certificate: %s', this.certDeveloperName.cyan));
	} else if (/dist-appstore|dist\-adhoc/.test(this.target)) {
		this.logger.info(__('iOS Distribution Certificate: %s', this.certDistributionName.cyan));
	}
	
	// validate the min-ios-ver from the tiapp.xml
	this.minIosVer = this.tiapp.ios && this.tiapp.ios['min-ios-ver'] || minIosSdkVersion;
	if (version.gte(this.iosSdkVersion, '6.0') && version.lt(this.minIosVer, '4.3')) {
		this.logger.info(__('Building for iOS %s; using %s as minimum iOS version', version.format(this.iosSdkVersion, 2).cyan, '4.3'.cyan));
		this.minIosVer = '4.3';
	} else if (version.lt(this.minIosVer, minIosSdkVersion)) {
		this.logger.info(__('The %s of the iOS section in the tiapp.xml is lower than minimum supported version: Using %s as minimum', 'min-ios-ver'.cyan, version.format(minIosSdkVersion, 2).cyan));
		this.minIosVer = minIosSdkVersion;
	} else if (version.gt(this.minIosVer, this.iosSdkVersion)) {
		this.logger.info(__('The %s of the iOS section in the tiapp.xml is greater than the specified %s: Using %s as minimum', 'min-ios-ver'.cyan, 'ios-version'.cyan, version.format(this.iosSdkVersion, 2).cyan));
		this.minIosVer = this.iosSdkVersion;
	}
	this.logger.debug(__('Minimum iOS version: %s', version.format(this.minIosVer, 2, 3).cyan));
	
	if (this.keychain) {
		this.logger.info(__('Using keychain: %s', this.keychain));
	}
	if (this.debugHost && this.target != 'dist-appstore') {
		this.logger.info(__('Debugging enabled via debug host: %s', this.debugHost.cyan));
	} else {
		this.logger.info(__('Debugging disabled'));
	}
	
	// make sure we have an icon
	if (!this.tiapp.icon || !['Resources', 'Resources/iphone', 'Resources/ios'].some(function (p) {
		return afs.exists(this.projectDir, p, this.tiapp.icon);
	}, this)) {
		this.tiapp.icon = 'appicon.png';
	}
	
	Array.isArray(this.tiapp.modules) || (this.tiapp.modules = []);
	
	if (cli.argv.xcode) {
		this.logger.info(__('Performing Xcode pre-compile phase'));
		return this.xcodePrecompilePhase(finished);
	}
	
	this.architectures = 'armv6 armv7 i386';
	// no armv6 support above 4.3 or with 6.0+ SDK
	if (version.gte(cli.argv['ios-version'], '6.0')) {
		this.architectures = 'armv7 armv7s i386';
	} else if (version.gte(this.minIosVer, '4.3')) {
		this.architectures = 'armv7 i386';
	}
	this.logger.debug(__('Building for the following architectures: %s', this.architectures.cyan));
	
	// create the build directory (<project dir>/build/[iphone|ios]) if it doesn't already exist
	wrench.mkdirSyncRecursive(this.assetsDir);
	
	// read the build manifest from the last time we built, if exists
	this.buildManifest = {};
	this.buildManifestFile = path.join(this.buildDir, 'build-manifest.json');
	if (afs.exists(this.buildManifestFile)) {
		try {
			this.buildManifest = JSON.parse(fs.readFileSync(this.buildManifestFile)) || {};
		} catch (e) {}
	}
	
	// determine the libTiCore hash
	var libTiCoreFD = fs.openSync(path.join(this.titaniumIosSdkPath, 'libTiCore.a'), 'r');
	if (libTiCoreFD) {
		try {
			var buffer = new Buffer(1024);
			fs.readSync(libTiCoreFD, buffer, 0, 1024, 0);
			this.libTiCoreHash = crypto.createHash('md5').update(buffer).digest('hex');
		} finally {
			fs.closeSync(libTiCoreFD);
		}
	}
	
	// figure out all of the modules currently in use
	this.modulesHash = crypto.createHash('md5').update(this.tiapp.modules.filter(function (m) {
		return !m.platform || /^iphone|ipad|commonjs$/.test(m.platform);
	}).map(function (m) {
		return m.id + ',' + m.platform + ',' + m.version;
	}).join('|')).digest('hex');
	
	// check if we need to do a rebuild
	this.forceRebuild = this.checkIfShouldForceRebuild();
	
	// if certain tiapp.xml settings changed or the target changed, then nuke the app directory
	if (this.forceRebuild || this.target != this.buildManifest.target) {
		this.logger.info(__('Cleaning old build directory'));
		// wipe the actual Xcode build dir, not the Titanium build dir
		wrench.rmdirSyncRecursive(path.join(this.buildDir, 'build'), true);
		wrench.mkdirSyncRecursive(path.join(this.buildDir, 'build'));
	}
	
	cli.fireHook('build.pre.compile', this, function () {
		// let's start building some apps!
		parallel(this, [
			'createInfoPlist',
			'createDebuggerPlist',
			'createEntitlementsPlist',
			'detectModules'
		], function () {
			if (this.forceRebuild) {
				this.logger.info(__('Performing full rebuild'));
				this.forceXcode = true;
				this.createXcodeProject();
				this.populateIosFiles();
			}
			
			// create the actual .app dir if it doesn't exist
			wrench.mkdirSyncRecursive(this.xcodeAppDir);
			
			parallel(this, [
				function (next) {
					if (this.target == 'simulator') {
						this.createSymlinks(next);
					} else {
						next();
					}
				},
				'injectModulesIntoXcodeProject',
				'injectApplicationDefaults',
				'compileJSS',
				'compileI18N',
				'copyTitaniumLibraries',
				'copySimulatorSpecificFiles',
				'copyModuleResources',
				'copyCommonJSModules',
				'copyItunesArtwork',
				'copyGraphics',
				'copyLocalizedSplashScreens',
				'writeBuildManifest'
			], function () {
				var xcodeArgs = [
						'-target', this.tiapp.name + xcodeTargetSuffixes[this.deviceFamily],
						'-configuration', this.xcodeTarget,
						'-sdk', this.xcodeTargetOS,
						'IPHONEOS_DEPLOYMENT_TARGET=' + appc.version.format(this.minIosVer, 2),
						'TARGETED_DEVICE_FAMILY=' + deviceFamilies[this.deviceFamily],
						'VALID_ARCHS=' + this.architectures
					],
					gccDefs = [ 'DEPLOYTYPE=' + this.deployType ];
				
				// Note: There is no evidence that TI_DEVELOPMENT, TI_TEST, TI_DEVELOPMENT, or
				//       DEBUGGER_ENABLED are used anymore.
				
				if (this.target == 'simulator') {
					gccDefs.push('__LOG__ID__=' + this.tiapp.guid);
					gccDefs.push('TI_DEVELOPMENT=1');
					gccDefs.push('DEBUG=1');
					gccDefs.push('TI_VERSION=' + this.titaniumSdkVersion);
				} else if (this.target == 'dist-appstore') {
					gccDefs.push('TI_PRODUCTION=1');
				} else if (this.target == 'dist-adhoc' || this.target == 'device') {
					gccDefs.push('TI_TEST=1');
				}
				
				if (/simulator|device|dist\-adhoc/.test(this.target)) {
					this.tiapp.ios && this.tiapp.ios.enablecoverage && gccDefs.push('KROLL_COVERAGE=1');
					this.debugHost && gccDefs.push('DEBUGGER_ENABLED=1');
				}
				
				xcodeArgs.push('GCC_PREPROCESSOR_DEFINITIONS=' + gccDefs.join(' '));
				
				if (/device|dist\-appstore|dist\-adhoc/.test(this.target)) {
					xcodeArgs.push('PROVISIONING_PROFILE=' + this.provisioningProfileUUID);
					xcodeArgs.push('DEPLOYMENT_POSTPROCESSING=YES');
					if (this.keychain) {
						xcodeArgs.push('OTHER_CODE_SIGN_FLAGS=--keychain ' + this.keychain);
					}
					this.codeSignEntitlements && xcodeArgs.push('CODE_SIGN_ENTITLEMENTS=Resources/Entitlements.plist');
				}
				
				if (this.target == 'device') {
					xcodeArgs.push('CODE_SIGN_IDENTITY=iPhone Developer: ' + this.certDeveloperName);
				}
				
				if (/dist-appstore|dist\-adhoc/.test(this.target)) {
					xcodeArgs.push('CODE_SIGN_IDENTITY=iPhone Distribution: ' + this.certDistributionName);
				}
				
				var p = spawn(this.xcodeEnv.xcodebuild, xcodeArgs, {
						cwd: this.buildDir,
						env: {
							DEVELOPER_DIR: this.xcodeEnv.path,
							HOME: process.env.HOME,
							PATH: process.env.PATH,
							TITANIUM_CLI_XCODEBUILD: 'yeah baby'
						}
					}),
					out = [],
					err = [];
				
				p.stdout.on('data', function (data) {
					data.toString().split('\n').forEach(function (line) {
						if (line.length) {
							out.push(line);
							this.logger.trace(line);
						}
					}, this);
				}.bind(this));
				
				p.stderr.on('data', function (data) {
					data.toString().split('\n').forEach(function (line) {
						if (line.length) {
							err.push(line);
							this.logger.error(line);
						}
					}, this);
				}.bind(this));
				
				p.on('exit', function (code, signal) {
					if (code) {
						err = err.join('\n');
						if (err.indexOf('Check dependencies') != -1) {
							var len = out.length;
							for (var i = len - 1; i >= 0; i--) {
								if (out[i].indexOf('Check dependencies') != -1) {
									for (var j = i + 1; j < len; j++) {
										this.logger.error('Error details: ' + out[j]);
									}
									break;
								}
							}
						}
						process.exit(1);
					}
					
					if (!cli.argv['build-only']) {
						var delta = appc.time.prettyDiff(cli.startTime, Date.now());
						this.logger.info(__('Finished building the application in %s', delta));
					}
					
					// end of the line
					finished.call(this, code);
				}.bind(this));
			});
		});
	}.bind(this));
}

build.prototype = {
	
	copyDirSync: function (src, dest, opts) {
		afs.copyDirSyncRecursive(src, dest, opts || {
			preserve: true,
			logger: this.logger.debug,
			ignoreDirs: ['.git','.svn', 'CVS'],
			ignoreFiles: ['.gitignore', '.cvsignore']
		});
	},
	
	copyDirAsync: function (src, dest, callback, opts) {
		afs.copyDirRecursive(src, dest, callback, opts || {
			preserve: true,
			logger: this.logger.debug,
			ignoreDirs: ['.git','.svn', 'CVS'],
			ignoreFiles: ['.gitignore', '.cvsignore']
		});
	},
	
	createInfoPlist: function (callback) {
		var src = this.projectDir + '/Info.plist',
			dest = this.buildDir + '/Info.plist',
			plist = new appc.plist(),
			iphone = this.tiapp.iphone,
			ios = this.tiapp.ios,
			fbAppId = this.tiapp.properties && this.tiapp.properties['ti.facebook.appid'],
			iconName = this.tiapp.icon.replace(/(.+)(\..*)$/, '$1'), // note: this is basically stripping the file extension
			consts = {
				'__APPICON__': iconName,
				'__PROJECT_NAME__': this.tiapp.name,
				'__PROJECT_ID__': this.tiapp.id,
				'__URL__': this.tiapp.id,
				'__URLSCHEME__': this.tiapp.name.replace(/\./g, '_').replace(/ /g, '').toLowerCase(),
				'__ADDITIONAL_URL_SCHEMES__': fbAppId ? '<string>fb' + fbAppId + '</string>' : ''
			};
		
		function merge(src, dest) {
			Object.keys(src).forEach(function (prop) {
				if (!/^\+/.test(prop)) {
					if (Object.prototype.toString.call(src[prop]) == '[object Object]') {
						dest.hasOwnProperty(prop) || (dest[prop] = {});
						merge(src[prop], dest[prop]);
					} else {
						dest[prop] = src[prop];
					}
				}
			});
		}
		
		if (afs.exists(this.titaniumIosSdkPath, 'Info.plist')) {
			plist.parse(fs.readFileSync(path.join(this.titaniumIosSdkPath, 'Info.plist')).toString().replace(/(__.+__)/g, function (match, key, format) {
				return consts.hasOwnProperty(key) ? consts[key] : '<!-- ' + key + ' -->'; // if they key is not a match, just comment out the key
			}));
		}
		
		// if the user has a Info.plist in their project directory, consider that a custom override
		if (afs.exists(src)) {
			this.logger.info(__('Copying custom Info.plist from project directory'));
			
			var custom = new appc.plist().parse(fs.readFileSync(src).toString());
			if (custom.CFBundleIdentifier != this.tiapp.id) {
				this.forceXcode = true;
			}
			
			merge(custom, plist);
		}
		
		plist.UIRequiresPersistentWiFi = this.tiapp.hasOwnProperty('persistent-wifi') ? !!this.tiapp['persistent-wifi'] : false;
		plist.UIPrerenderedIcon = this.tiapp.hasOwnProperty('prerendered-icon') ? !!this.tiapp['prerendered-icon'] : false;
		plist.UIStatusBarHidden = this.tiapp.hasOwnProperty('statusbar-hidden') ? !!this.tiapp['statusbar-hidden'] : false;
		
		plist.UIStatusBarStyle = 'UIStatusBarStyleDefault';
		if (/opaque_black|opaque|black/.test(this.tiapp['statusbar-style'])) {
			plist.UIStatusBarStyle = 'UIStatusBarStyleBlackOpaque';
		} else if (/translucent_black|transparent|translucent/.test(this.tiapp['statusbar-style'])) {
			plist.UIStatusBarStyle = 'UIStatusBarStyleBlackTranslucent';
		}
		
		if (iphone) {
			if (iphone.orientations) {
				var orientationsMap = {
					'PORTRAIT': 'UIInterfaceOrientationPortrait',
					'UPSIDE_PORTRAIT': 'UIInterfaceOrientationPortraitUpsideDown',
					'LANDSCAPE_LEFT': 'UIInterfaceOrientationLandscapeLeft',
					'LANDSCAPE_RIGHT': 'UIInterfaceOrientationLandscapeRight'
				};
				
				Object.keys(iphone.orientations).forEach(function (key) {
					var entry = 'UISupportedInterfaceOrientations' + (key == 'ipad' ? '~ipad' : '');
					
					Array.isArray(plist[entry]) || (plist[entry] = []);
					iphone.orientations[key].forEach(function (name) {
						var value = orientationsMap[name.split('.').pop().toUpperCase()] || name;
						// name should be in the format Ti.UI.PORTRAIT, so pop the last part and see if it's in the map
						if (plist[entry].indexOf(value) == -1) {
							plist[entry].push(value);
						}
					});
				});
			}
			
			if (iphone.backgroundModes) {
				plist.UIBackgroundModes = (plist.UIBackgroundModes || []).concat(iphone.backgroundModes);
			}
			
			if (iphone.requires) {
				plist.UIRequiredDeviceCapabilities = (plist.UIRequiredDeviceCapabilities || []).concat(iphone.requiredFeatures);
			}
			
			if (iphone.types) {
				Array.isArray(plist.CFBundleDocumentTypes) || (plist.CFBundleDocumentTypes = []);
				iphone.types.forEach(function (type) {
					var types = plist.CFBundleDocumentTypes,
						match = false,
						i = 0;
					
					for (; i < types.length; i++) {
						if (types[i].CFBundleTypeName == type.name) {
							types[i].CFBundleTypeIconFiles = type.icon;
							types[i].LSItemContentTypes = type.uti;
							types[i].LSHandlerRank = type.owner ? 'Owner' : 'Alternate';
							match = true;
							break;
						}
					}
					
					if (!match) {
						types.push({
							CFBundleTypeName: type.name,
							CFBundleTypeIconFiles: type.icon,
							LSItemContentTypes: type.uti,
							LSHandlerRank: type.owner ? 'Owner' : 'Alternate'
						});
					}
				});
			}
		}
		
		ios && ios.plist && merge(ios.plist, plist);
		
		plist.CFBundleIdentifier = this.tiapp.id;
		
		// device builds require an additional token to ensure uniquiness so that iTunes will detect an updated app to sync
		if (this.target == 'device') {
			plist.CFBundleVersion = appc.version.format(this.tiapp.version, 3, 3) + '.' + (new Date).getTime();
		} else {
			plist.CFBundleVersion = appc.version.format(this.tiapp.version, 3, 3);
		}
		plist.CFBundleShortVersionString = plist.CFBundleVersion;
		
		Array.isArray(plist.CFBundleIconFiles) || (plist.CFBundleIconFiles = []);
		['.png', '@2x.png', '-72.png', '-Small-50.png', '-72@2x.png', '-Small-50@2x.png', '-Small.png', '-Small@2x.png'].forEach(function (name) {
			name = iconName + name;
			if (afs.exists(this.projectDir, 'Resources', name) ||
				afs.exists(this.projectDir, 'Resources', 'iphone', name) ||
				afs.exists(this.projectDir, 'Resources', this.platformName, name)) {
				if (plist.CFBundleIconFiles.indexOf(name) == -1) {
					plist.CFBundleIconFiles.push(name);
				}
			}
		}, this);
		
		fs.writeFileSync(dest, plist.toString('xml'));
		
		callback();
	},
	
	createDebuggerPlist: function (callback) {
		var parts = (this.debugHost || '').split(':'),
			plist = fs.readFileSync(path.join(this.titaniumIosSdkPath, 'debugger.plist'))
						.toString()
						.replace(/__DEBUGGER_HOST__/g, parts.length > 0 ? parts[0] : '')
						.replace(/__DEBUGGER_PORT__/g, parts.length > 1 ? parts[1] : '')
						.replace(/__DEBUGGER_AIRKEY__/g, parts.length > 2 ? parts[2] : '')
						.replace(/__DEBUGGER_HOSTS__/g, parts.length > 3 ? parts[3] : ''),
			dest = path.join(this.buildDir, 'Resources', 'debugger.plist');
		
		if (!afs.exists(dest) || fs.readFileSync(dest).toString() != plist) {
			this.forceXcode = true;
			wrench.mkdirSyncRecursive(path.dirname(dest));
			fs.writeFile(dest, plist, callback());
		} else {
			callback();
		}
	},
	
	createEntitlementsPlist: function (callback) {
		if (/device|dist\-appstore|dist\-adhoc/.test(this.target)) {
			// allow the project to have its own custom entitlements
			var entitlementsFile = path.join(this.projectDir, 'Entitlements.plist'),
				contents = '',
				pp;
			if (afs.exists(entitlementsFile)) {
				this.logger.info(__('Found custom entitlements: %s', entitlementsFile));
				contents = fs.readFileSync(entitlementsFile).toString();
			} else if (pp = iosEnv.provisioningProfilesByUUID[this.provisioningProfileUUID]) {
				// attempt to customize it by reading provisioning profile
				var plist = new appc.plist();
				plist['get-task-allow'] = !!pp.getTaskAllow;
				pp.apsEnvironment && (plist['aps-environment'] = pp.apsEnvironment);
				this.target == 'dist-appstore' && (plist['application-identifier'] = plist['keychain-access-groups'] = pp.appPrefix + '.' + this.tiapp.id);
				contents = plist.toString('xml');
			}
			this.codeSignEntitlements = true;
			fs.writeFile(path.join(this.buildDir, 'Resources', 'Entitlements.plist'), contents, callback);
		} else {
			callback();
		}
	},
	
	scrubName: function (name) {
		name = name.replace(/-/g, '_').replace(/\W/g, '')
		return /^[0-9]/.test(name) ? 'k' + name : name;
	},
	
	createXcodeProject: function () {
		var xcodeDir = path.join(this.buildDir, this.tiapp.name + '.xcodeproj'),
			namespace = this.scrubName(this.tiapp.name),
			copyFileRegExps = [
				// note: order of regexps matters
				[/TitaniumModule/g, namespace + '$Module'],
				[/Titanium|Appcelerator/g, namespace],
				[/titanium/g, '_' + namespace.toLowerCase()],
				[new RegExp(namespace + '(' + namespace + '\\$?Module)', 'g'), '$1'],
				[/(org|com)\.appcelerator/g, '$1.' + namespace.toLowerCase()],
				[new RegExp('\\* ' + namespace + ' ' + namespace + ' Mobile', 'g'), '* Appcelerator Titanium Mobile'],
				[new RegExp('\\* Copyright \\(c\\) \\d{4}(-\\d{4})? by ' + namespace + ', Inc\\.', 'g'), '* Copyright (c) 2009-' + (new Date).getFullYear() + ' by Appcelerator, Inc.'],
				[/(\* Please see the LICENSE included with this distribution for details.\n)(?! \*\s*\* WARNING)/g, '$1 * \n * WARNING: This is generated code. Modify at your own risk and without support.\n']
			],
			extRegExp = /\.(c|cpp|h|m|mm|pbxproj)$/,
			copyOpts = {
				preserve: true,
				logger: this.logger.debug,
				ignoreDirs: ['.git','.svn', 'CVS'],
				ignoreFiles: ['.gitignore', '.cvsignore', 'bridge.txt', 'libTitanium.a'],
				callback: function (src, dest, contents, logger) {
					if (extRegExp.test(src) && src.indexOf('TiCore') == -1) {
						logger && logger(__('Processing %s', src.cyan));
						for (var i = 0, l = copyFileRegExps.length; i < l; i++) {
							contents = contents.toString().replace(copyFileRegExps[i][0], copyFileRegExps[i][1]);
						}
					}
					return contents;
				}
			};
		
		this.logger.info(__('Copying Xcode iOS files'));
		['Classes', 'headers', 'Resources'].forEach(function (dir) {
			afs.copyDirSyncRecursive(
				path.join(this.titaniumIosSdkPath, dir),
				path.join(this.buildDir, dir),
				copyOpts
			);
		}, this);
		
		afs.copyFileSync(
			path.join(this.titaniumIosSdkPath, this.platformName, 'Titanium_Prefix.pch'),
			path.join(this.buildDir, this.tiapp.name + '_Prefix.pch'),
			{
				logger: this.logger.debug
			}
		);
		
		this.logger.info(__('Creating Xcode project directory: %s', xcodeDir.cyan));
		wrench.mkdirSyncRecursive(xcodeDir);
		
		function injectCompileShellScript(str, sectionName, shellScript) {
			var p = 0;
			while (p != -1) {
				p = str.indexOf('name = "' + sectionName + '"', p);
				if (p != -1) {
					p = str.indexOf('shellScript = ', p);
					if (p != -1) {
						str = str.substring(0, p) + 'shellScript = "' + shellScript + '";' + str.substring(str.indexOf('\n', p));
					}
				}
			}
			return str;
		}
		
		this.logger.info(__('Writing Xcode project data file: %s', 'Titanium.xcodeproj/project.pbxproj'.cyan));
		var proj = fs.readFileSync(path.join(this.titaniumIosSdkPath, this.platformName, 'Titanium.xcodeproj', 'project.pbxproj')).toString();
		proj = proj.replace(/\.\.\/Classes/g, 'Classes')
			.replace(/\.\.\/Resources/g, 'Resources')
			.replace(/\.\.\/headers/g, 'headers')
			.replace(/\.\.\/lib/g, 'lib')
			.replace(/Titanium\.plist/g, 'Info.plist')
			.replace(/Titanium\-KitchenSink/g, this.tiapp.name)
			.replace(/path \= Titanium.app;/g, 'path = "' + this.tiapp.name + '.app";')
			.replace(/Titanium.app/g, this.tiapp.name + '.app')
			.replace(/PRODUCT_NAME \= ['"]?Titanium(-iPad|-universal)?['"]?/g, 'PRODUCT_NAME = "' + this.tiapp.name + '$1"') // note: there are no PRODUCT_NAMEs with -iPad and -univeral
			.replace(/path \= Titanium_Prefix\.pch;/g, 'path = "' + this.tiapp.name + '_Prefix.pch";')
			.replace(/GCC_PREFIX_HEADER \= Titanium_Prefix\.pch;/g, 'GCC_PREFIX_HEADER = "' + this.tiapp.name + '_Prefix.pch";')
			.replace(/Titanium_Prefix\.pch/g, this.tiapp.name + '_Prefix.pch')
			.replace(/Titanium/g, namespace);
		
		proj = injectCompileShellScript(
			proj,
			'Pre-Compile',
			'if [ \\"x$TITANIUM_CLI_XCODEBUILD\\" == \\"x\\" ]; then NO_COLORS=\\"--no-colors\\"; else NO_COLORS=\\"\\"; fi\\n' +
			(process.execPath || 'node') + ' \\"' + this.cli.argv.$0.replace(/^node /, '') + '\\" build --platform ' +
				this.platformName + ' --sdk ' + this.titaniumSdkVersion + ' --no-prompt --no-banner $NO_COLORS --xcode\\nexit $?'
		);
		proj = injectCompileShellScript(
			proj,
			'Post-Compile',
			"echo 'post-compile'"
		);
		fs.writeFileSync(path.join(this.buildDir, this.tiapp.name + '.xcodeproj', 'project.pbxproj'), proj);
		
		this.logger.info(__('Writing Xcode project configuration: %s', 'project.xcconfig'.cyan));
		fs.writeFileSync(this.xcodeProjectConfigFile, [
			'TI_VERSION=' + this.titaniumSdkVersion,
			'TI_SDK_DIR=' + this.titaniumIosSdkPath.replace(this.titaniumSdkVersion, '$(TI_VERSION)'),
			'TI_APPID=' + this.tiapp.id,
			'OTHER_LDFLAGS[sdk=iphoneos*]=$(inherited) -weak_framework iAd',
			'OTHER_LDFLAGS[sdk=iphonesimulator*]=$(inherited) -weak_framework iAd',
			'#include "module"'
		].join('\n') + '\n');
		
		this.logger.info(__('Writing Xcode module configuration: %s', 'module.xcconfig'.cyan));
		fs.writeFileSync(path.join(this.buildDir, 'module.xcconfig'), '// this is a generated file - DO NOT EDIT\n\n');
	},
	
	checkIfShouldForceRebuild: function () {
		var manifest = this.buildManifest;
		
		if (this.cli.argv.force) {
			this.logger.debug(__('Forcing rebuild: %s flag was set', '--force'.cyan));
			return true;
		}
		
		if (!afs.exists(this.buildManifestFile)) {
			// if no .version file, rebuild!
			this.logger.debug(__('Forcing rebuild: %s does not exist', this.buildManifestFile.cyan));
			return true;
		}
		
		if (afs.exists(this.xcodeProjectConfigFile)) {
			// we have a previous build, see if the Titanium SDK changed
			var conf = fs.readFileSync(this.xcodeProjectConfigFile).toString(),
				versionMatch = conf.match(/TI_VERSION\=([^\n]*)/),
				idMatch = conf.match(/TI_APPID\=([^\n]*)/);
			
			if (versionMatch && !appc.version.eq(versionMatch[1], this.titaniumSdkVersion)) {
				this.logger.debug(__("Forcing rebuild: last build was under Titanium SDK version %s and we're compiling for version %s", versionMatch[1].cyan, this.titaniumSdkVersion.cyan));
				return true;
			}
			
			if (idMatch && idMatch[1] != this.tiapp.id) {
				this.logger.debug(__("Forcing rebuild: app id changed from %s to %s", idMatch[1].cyan, this.tiapp.id.cyan));
				return true;
			}
		}
		
		if (!afs.exists(this.xcodeAppDir)) {
			this.logger.debug(__('Forcing rebuild: %s does not exist', this.xcodeAppDir.cyan));
			return true;
		}
		
		// check that we have a libTiCore hash
		if (!manifest.tiCoreHash) {
			this.logger.debug(__('Forcing rebuild: incomplete version file %s', this.buildVersionFile.cyan));
			return true;
		}
		
		// check if the libTiCore hashes are different
		if (this.libTiCoreHash != manifest.tiCoreHash) {
			this.logger.debug(__('Forcing rebuild: libTiCore hash changed since last build'));
			this.logger.debug('  ' + __('Was: %s', manifest.tiCoreHash));
			this.logger.debug('  ' + __('Now: %s', this.libTiCoreHash));
			return true;
		}
		
		// check if the titanium sdk paths are different
		if (manifest.iosSdkPath != this.titaniumIosSdkPath) {
			this.logger.debug(__('Forcing rebuild: Titanium SDK path changed since last build'));
			this.logger.debug('  ' + __('Was: %s', manifest.iosSdkPath));
			this.logger.debug('  ' + __('Now: %s', this.titaniumIosSdkPath));
			return true;
		}
		
		// check if the device family has changed (i.e. was universal, now iphone)
		if (manifest.deviceFamily != this.deviceFamily) {
			this.logger.debug(__('Forcing rebuild: device family changed since last build'));
			this.logger.debug('  ' + __('Was: %s', manifest.deviceFamily));
			this.logger.debug('  ' + __('Now: %s', this.deviceFamily));
			return true;
		}
		
		// check the git hashes are different
		if (!manifest.gitHash || manifest.gitHash != ti.manifest.githash) {
			this.logger.debug(__('Forcing rebuild: githash changed since last build'));
			this.logger.debug('  ' + __('Was: %s', manifest.gitHash));
			this.logger.debug('  ' + __('Now: %s', ti.manifest.githash));
			return true;
		}
		
		// check if the app guids are different
		if (this.tiapp.guid != manifest.appGuid) {
			this.logger.debug(__('Forcing rebuild: githash changed since last build'));
			this.logger.debug('  ' + __('Was: %s', manifest.appGuid));
			this.logger.debug('  ' + __('Now: %s', this.tiapp.guid));
			return true;
		}
		
		// check if the modules hashes are different
		if (this.modulesHash != manifest.modulesHash) {
			this.logger.debug(__('Forcing rebuild: modules hash changed since last build'));
			this.logger.debug('  ' + __('Was: %s', manifest.modulesHash));
			this.logger.debug('  ' + __('Now: %s', this.modulesHash));
			return true;
		}
		
		// next we check if any tiapp.xml values changed so we know if we need to reconstruct the main.m
		if (this.tiapp.name != manifest.name) {
			this.logger.debug(__('Forcing rebuild: tiapp.xml project name changed since last build'));
			this.logger.debug('  ' + __('Was: %s', manifest.name));
			this.logger.debug('  ' + __('Now: %s', this.tiapp.name));
			return true;
		}
		
		if (this.tiapp.id != manifest.id) {
			this.logger.debug(__('Forcing rebuild: tiapp.xml app id changed since last build'));
			this.logger.debug('  ' + __('Was: %s', manifest.id));
			this.logger.debug('  ' + __('Now: %s', this.tiapp.id));
			return true;
		}
		
		if (!this.tiapp.analytics != !manifest.analytics) {
			this.logger.debug(__('Forcing rebuild: tiapp.xml analytics flag changed since last build'));
			this.logger.debug('  ' + __('Was: %s', !!manifest.analytics));
			this.logger.debug('  ' + __('Now: %s', !!this.tiapp.analytics));
			return true;
		}
		if (this.tiapp.publisher != manifest.publisher) {
			this.logger.debug(__('Forcing rebuild: tiapp.xml publisher changed since last build'));
			this.logger.debug('  ' + __('Was: %s', manifest.publisher));
			this.logger.debug('  ' + __('Now: %s', this.tiapp.publisher));
			return true;
		}
		
		if (this.tiapp.url != manifest.url) {
			this.logger.debug(__('Forcing rebuild: tiapp.xml url changed since last build'));
			this.logger.debug('  ' + __('Was: %s', manifest.url));
			this.logger.debug('  ' + __('Now: %s', this.tiapp.url));
			return true;
		}
		
		if (this.tiapp.version != manifest.version) {
			this.logger.debug(__('Forcing rebuild: tiapp.xml version changed since last build'));
			this.logger.debug('  ' + __('Was: %s', manifest.version));
			this.logger.debug('  ' + __('Now: %s', this.tiapp.version));
			return true;
		}
		
		if (this.tiapp.description != manifest.description) {
			this.logger.debug(__('Forcing rebuild: tiapp.xml description changed since last build'));
			this.logger.debug('  ' + __('Was: %s', manifest.description));
			this.logger.debug('  ' + __('Now: %s', this.tiapp.description));
			return true;
		}
		
		if (this.tiapp.copyright != manifest.copyright) {
			this.logger.debug(__('Forcing rebuild: tiapp.xml copyright changed since last build'));
			this.logger.debug('  ' + __('Was: %s', manifest.copyright));
			this.logger.debug('  ' + __('Now: %s', this.tiapp.copyright));
			return true;
		}
		
		if (this.tiapp.guid != manifest.guid) {
			this.logger.debug(__('Forcing rebuild: tiapp.xml guid changed since last build'));
			this.logger.debug('  ' + __('Was: %s', manifest.guid));
			this.logger.debug('  ' + __('Now: %s', this.tiapp.guid));
			return true;
		}
		
		return false;
	},
	
	detectModules: function (callback) {
		this.modules = [];
		this.commonJsModules = [];
		this.nativeLibModules = [];
		
		if (!this.tiapp.modules || !this.tiapp.modules.length) {
			this.logger.info(__('No Titanium Modules required, continuing'));
			callback();
			return;
		}
		
		appc.timodule.find(this.tiapp.modules, ['iphone', 'ios'], this.deployType, this.titaniumSdkVersion, this.moduleSearchPaths, this.logger, function (modules) {
			if (modules.missing.length) {
				this.logger.error(__('Could not find all required Titanium Modules:'))
				modules.missing.forEach(function (m) {
					this.logger.error('   id: ' + m.id + '\t version: ' + (m.version || 'latest') + '\t platform: ' + m.platform);
				}, this);
				this.logger.log();
				process.exit(1);
			}
			
			if (modules.incompatible.length) {
				this.logger.error(__('Found incompatible Titanium Modules:'));
				modules.incompatible.forEach(function (m) {
					this.logger.error('   id: ' + m.id + '\t version: ' + (m.version || 'latest') + '\t platform: ' + m.platform + '\t min sdk: ' + m.minsdk);
				}, this);
				this.logger.log();
				process.exit(1);
			}
			
			this.modules = modules.found;
			
			modules.found.forEach(function (module) {
				if (module.platform == 'commonjs') {
					this.commonJsModules.push(module);
				} else {
					module.libName = 'lib' + module.id.toLowerCase() + '.a',
					module.libFile = path.join(module.modulePath, module.libName);
					
					if (!afs.exists(module.libFile)) {
						this.logger.error(__('Module %s version %s is missing library file: %s', module.id.cyan, (module.manifest.version || 'latest').cyan, libFile.cyan));
						process.exit(1);
					}
					
					this.logger.info(__('Detected third-party native iOS module: %s version %s', module.id.cyan, (module.manifest.version || 'latest').cyan));
					this.nativeLibModules.push(module);
					
					// since we have native modules, let's force a rebuild of the Xcode project
					this.forceXcode = true;
				}
			}, this);
			
			callback();
		}.bind(this));
	},
	
	copySimulatorSpecificFiles: function (callback) {
		if (this.target == 'simulator') {
			// during simulator we need to copy in standard built-in module files
			// since we might not run the compiler on subsequent launches
			['facebook', 'ui'].forEach(function (name) {
				this.copyDirSync(path.join(this.titaniumIosSdkPath, 'modules', name, 'images'), path.join(this.xcodeAppDir, 'modules', name, 'images'));
			}, this);
			
			// when in simulator since we point to the resources directory, we need
			// to explicitly copy over any files
			['ios', 'iphone'].forEach(function (name) {
				var dir = path.join(this.projectDir, 'Resources', name);
				afs.exists(dir) && this.copyDirSync(dir, this.xcodeAppDir);
				
				dir = path.join(this.projectDir, 'platform', name);
				afs.exists(dir) && this.copyDirSync(dir, this.xcodeAppDir);
			}, this);
			
			// copy the custom fonts
			fs.readdirSync(path.join(this.projectDir, 'Resources')).forEach(function (file) {
				var src = path.join(this.projectDir, 'Resources', file);
				if (fs.lstatSync(src).isFile() && /.+\.(ttf|otf)$/.test(file)) {
					this.logger.info(__('Detected custom font: %s', file));
					
					var dest = path.join(this.xcodeAppDir, file);
					afs.exists(dest) && fs.unlinkSync(dest);
					afs.copyFileSync(src, dest, { logger: this.logger.debug });
				}
			}, this);
		}
		callback();
	},
	
	injectApplicationDefaults: function (callback) {
		var props = this.tiapp.properties || {},
			dest = path.join(this.buildDir, 'Classes', 'ApplicationDefaults.m');
			contents = [
				'/**',
				' * Appcelerator Titanium Mobile',
				' * Copyright (c) 2009-' + (new Date).getFullYear() + ' by Appcelerator, Inc. All Rights Reserved.',
				' * Licensed under the terms of the Apache Public License',
				' * Please see the LICENSE included with this distribution for details.',
				' *',
				' * WARNING: This is generated code. Do not modify. Your changes *will* be lost.',
				' */',
				'',
				'#import <Foundation/Foundation.h>',
				'#import "TiUtils.h"',
				'#import "ApplicationDefaults.h"',
				'',
				'@implementation ApplicationDefaults',
				'',
				'+ (NSMutableDictionary*) copyDefaults',
				'{',
				'	NSMutableDictionary * _property = [[NSMutableDictionary alloc] init];',
				'	'
			];
		
		if (Object.keys(props).length) {
			Object.keys(props).forEach(function (name) {
				var prop = props[name],
					value = prop.value || '';
				switch (prop.type) {
					case 'bool':
						contents.push('	[_property setObject:[NSNumber numberWithBool:[TiUtils boolValue:@"' + value + '"]] forKey:@"' + name + '"];');
						break;
					case 'int':
						contents.push('	[_property setObject:[NSNumber numberWithInt:[TiUtils intValue:@"' + value + '"]] forKey:@"' + name + '"];');
						break;
					case 'double':
						contents.push('	[_property setObject:[NSNumber numberWithDouble:[TiUtils doubleValue:@"' + value + '"]] forKey:@"' + name + '"];');
						break;
					default: // includes strings
						contents.push('	[_property setObject:[TiUtils stringValue:@"' + value + '"] forKey:@"' + name + '"];');
				}
			}, this);
			contents.push('	return _property;');
		} else {
			contents.push('	[_property release];');
			contents.push('	return nil;');
		}
		
		contents.push('}');
		contents.push('');
		contents.push('@end');
		contents = contents.join('\n');
		
		if (!afs.exists(dest) || fs.readFileSync(dest).toString() != contents) {
			this.forceXcode = true;
			this.logger.info(__('Writing properties to %s', 'ApplicationDefaults.m'.cyan));
			fs.writeFile(dest, contents, callback);
		} else {
			callback();
		}
	},
	
	copyModuleResources: function (callback) {
		var counter = 0;
		parallel(this, this.nativeLibModules.map(function (m) {
			return function (next) {
				var src = path.join(m.modulePath, 'assets'),
					dest = path.join(this.xcodeAppDir, 'modules', m.id);
				if (afs.exists(src)) {
					wrench.mkdirSyncRecursive(dest);
					counter++ == 0 && this.logger.info(__('Copying module resources'));
					this.copyDirAsync(src, dest, next);
				} else {
					next();
				}
			};
		}), function () {
			counter || this.logger.info(__('No module resources to copy'));
			callback();
		});
	},
	
	copyCommonJSModules: function (callback) {
		this.logger.info(this.commonJsModules.length ? __('Copying CommonJS modules') : __('No CommonJS modules to copy'));
		parallel(this, this.commonJsModules.map(function (m) {
			return function (next) {
				// note: during test and production builds, this commonjs file is re-copied and minified and
				// this actual js file is deleted
				var src = path.join(m.modulePath, m.id + '.js');
				afs.exists(src) && afs.copyFileSync(src, this.xcodeAppDir, { logger: this.logger.debug });
				next();
			};
		}), callback);
	},
	
	copyItunesArtwork: function (callback) {
		// note: iTunesArtwork is a png image WITHOUT the file extension and the
		// purpose of this function is to copy it from the root of the project.
		// The preferred location of this file is <project-dir>/Resources/iphone
		// or <project-dir>/platform/iphone.
		if (/device|dist\-appstore|dist\-adhoc/.test(this.target)) {
			this.logger.info(__('Copying iTunes artwork'));
			fs.readdirSync(this.projectDir).forEach(function (file) {
				var src = path.join(this.projectDir, file),
					m = file.match(/^iTunesArtwork(@2x)?$/i);
				if (m && fs.lstatSync(src).isFile()) {
					afs.copyFileSync(src, path.join(this.xcodeAppDir, 'iTunesArtwork' + (m[1] ? m[1].toLowerCase() : '')), {
						logger: this.logger.debug
					});
				}
			}, this);
		}
		callback();
	},
	
	copyGraphics: function (callback) {
		var paths = [
				path.join(this.projectDir, 'Resources', 'iphone'),
				path.join(this.projectDir, 'Resources', 'ios'),
				path.join(this.titaniumIosSdkPath, 'resources'),
			],
			i = 0,
			src,
			dest = path.join(this.buildDir, 'Resources'),
			copyOpts = {
				logger: this.logger.debug
			};
		
		for (; i < paths.length; i++) {
			if (afs.exists(src = path.join(paths[i], this.tiapp.icon))) {
				afs.copyFileSync(src, this.xcodeAppDir, copyOpts);
				break;
			}
		}
		
		fs.readdirSync(src = path.join(this.titaniumIosSdkPath, 'resources'), function (file) {
			afs.copyFileSync(path.join(src, file), dest, copyOpts);
		});
		
		callback();
	},
	
	writeBuildManifest: function (callback) {
		fs.writeFile(this.buildManifestFile, JSON.stringify(this.buildManifest = {
			target: this.target,
			deployType: this.deployType,
			deviceFamily: this.deviceFamily,
			developerName: this.certDeveloperName,
			distributionName: this.certDistributionName,
			iosSdkPath: this.titaniumIosSdkPath,
			appGuid: this.tiapp.guid,
			tiCoreHash: this.libTiCoreHash,
			modulesHash: this.modulesHash,
			gitHash: ti.manifest.githash,
			outputDir: this.cli.argv['output-dir'],
			name: this.tiapp.name,
			id: this.tiapp.id,
			analytics: this.tiapp.analytics,
			publisher: this.tiapp.publisher,
			url: this.tiapp.url,
			version: this.tiapp.version,
			description: this.tiapp.description,
			copyright: this.tiapp.copyright,
			guid: this.tiapp.guid,
			skipJSMinification: !!this.cli.argv['skip-js-minify']
		}, null, '\t'), callback);
	},
	
	compileI18N: function (callback) {
		var data = ti.i18n.load(this.projectDir, this.logger);
		
		parallel(this, 
			Object.keys(data).map(function (lang) {
				return function (done) {
					var contents = [
							'/**',
							' * Appcelerator Titanium',
							' * this is a generated file - DO NOT EDIT',
							' */',
							''
						],
						dir = path.join(this.xcodeAppDir, lang + '.lproj'),
						tasks = [];
					
					wrench.mkdirSyncRecursive(dir);
					
					function add(obj, filename, map) {
						obj && tasks.push(function (next) {
							var dest = path.join(dir, filename);
							fs.writeFileSync(dest, contents.concat(Object.keys(obj).map(function (name) {
								return '"' + (map && map[name] || name).replace(/\\"/g, '"').replace(/"/g, '\\"') +
									'" = "' + (''+obj[name]).replace(/%s/g, '%@').replace(/\\"/g, '"').replace(/"/g, '\\"') + '";';
							})).join('\n'));
							if (this.deployType == 'development') {
								next();
							} else {
								exec('/usr/bin/plutil -convert binary1 "' + dest + '"', function (err, stdout, stderr) {
									next();
								});
							}
						});
					}
					
					add(data[lang].app, 'InfoPlist.strings', { appname: 'CFBundleDisplayName' });
					add(data[lang].strings, 'Localizable.strings');
					
					parallel(this, tasks, done);
				};
			}, this),
			callback
		);
	},
	
	copyLocalizedSplashScreens: function (callback) {
		
		var copyOpts = {
				logger: this.logger.debug
			};
		ti.i18n.splashScreens(this.projectDir, this.logger).forEach(function (splashImage) {
			var token = splashImage.split('/'),
				lang = token[token.length-2],
				lprojDir = path.join(this.xcodeAppDir, lang + '.lproj'),
				file = token[token.length-1],
				globalFile = path.join(this.xcodeAppDir, file),
				resourcesDir = path.join(this.buildDir, 'Resources'),
				projFile = path.join(resourcesDir, file);
			
			//This would never need to run. But just to be safe.
			if (!afs.exists(lprojDir)) {
				this.logger.debug(__('Creating lproj folder %s', lprojDir.cyan));
				wrench.mkdirSyncRecursive(lprojDir);
			}
			
			afs.copyFileSync(splashImage, lprojDir, copyOpts);
			
			this.logger.debug(__('Checking if %s exists in global space', file.cyan));
			
			// Check for it in the root of the xcode build folder.
			if (afs.exists(globalFile)) {
				this.logger.debug(__('Removing File %s, as it is being localized', globalFile.cyan));
				fs.unlinkSync(globalFile);
			}
			
			// Check in the Resources of Ti-build folder.
			if (afs.exists(projFile)) {
				this.logger.debug(__('Removing File %s, as it is being localized', projFile.cyan));
				fs.unlinkSync(projFile);
			}
			
		}, this);
		
		callback();
	},
	
	injectModulesIntoXcodeProject: function (callback) {
		if (this.nativeLibModules.length) {
			var projectFile = path.join(this.buildDir, this.tiapp.name + '.xcodeproj', 'project.pbxproj'),
				projectOrigContents = fs.readFileSync(projectFile).toString(),
				projectContents = projectOrigContents;
				targetLibs = [];
			
			this.nativeLibModules.forEach(function (lib) {
				projectContents.indexOf(lib.libName) == -1 && targetLibs.push(lib);
			}, this);
			
			if (targetLibs.length) {
				// we have some libraries to add to the project file
				this.logger.info(__('Injecting native libraries into Xcode project file'));
				
				var fileMarkers = [],
					fileMarkers2FileRefs = {},
					refMarkers = [],
					frameworkMarkers = [],
					groupMarkers = [],
					groupUUID;
				
				function makeUUID() {
					return uuid.v4().toUpperCase().replace(/-/g, '').substring(0, 24);
				}
				
				projectContents.split('\n').forEach(function (line) {
					line.indexOf('/* libTiCore.a */;') != -1 && fileMarkers.push(line);
					line.indexOf('/* libTiCore.a */ =') != -1 && refMarkers.push(line);
					line.indexOf('/* libTiCore.a in Frameworks */,') != -1 && frameworkMarkers.push(line);
					line.indexOf('/* libTiCore.a */,') != -1 && groupMarkers.push(line);
				});
				
				fileMarkers.forEach(function (marker) {
					var m = marker.match(/([0-9a-zA-Z]+) \/\*/);
					if (m) {
						fileMarkers2FileRefs[m[1].trim()] = makeUUID();
						!groupUUID && (m = marker.match(/fileRef \= ([0-9a-zA-Z]+) /)) && (groupUUID = m[1]);
					}
				});
				
				targetLibs.forEach(function (lib) {
					var newGroupUUID = makeUUID();
					
					fileMarkers.forEach(function (marker) {
						var begin = projectContents.indexOf(marker),
							end = begin + marker.length,
							m = marker.match(/([0-9a-zA-Z]+) \/\*/),
							newUUID = makeUUID(),
							line = projectContents
								.substring(begin, end)
								.replace(/libTiCore\.a/g, lib.libName)
								.replace(new RegExp(groupUUID, 'g'), newGroupUUID)
								.replace(new RegExp(m[1].trim(), 'g'), newUUID);
						fileMarkers2FileRefs[m[1].trim()] = newUUID;
						projectContents = projectContents.substring(0, end) + '\n' + line + '\n' + projectContents.substring(end + 1);
					});
					
					refMarkers.forEach(function (marker) {
						var begin = projectContents.indexOf(marker),
							end = begin + marker.length,
							m = marker.match(/([0-9a-zA-Z]+) \/\*/),
							line = projectContents
								.substring(begin, end)
								.replace(/lib\/libTiCore\.a/g, '"' + lib.libFile.replace(/"/g, '\\"') + '"')
								.replace(/libTiCore\.a/g, lib.libName)
								.replace(/SOURCE_ROOT/g, '"<absolute>"')
								.replace(new RegExp(m[1].trim(), 'g'), newGroupUUID);
						projectContents = projectContents.substring(0, end) + '\n' + line + '\n' + projectContents.substring(end + 1);
					});
					
					groupMarkers.forEach(function (marker) {
						var begin = projectContents.indexOf(marker),
							end = begin + marker.length,
							line = projectContents
								.substring(begin, end)
								.replace(/libTiCore\.a/g, lib.libName)
								.replace(new RegExp(groupUUID, 'g'), newGroupUUID);
						projectContents = projectContents.substring(0, end) + '\n' + line + '\n' + projectContents.substring(end + 1);
					});
					
					frameworkMarkers.forEach(function (marker) {
						var begin = projectContents.indexOf(marker),
							end = begin + marker.length,
							m = marker.match(/([0-9a-zA-Z]+) \/\*/),
							line = projectContents
								.substring(begin, end)
								.replace(/libTiCore\.a/g, lib.libName)
								.replace(new RegExp(m[1].trim(), 'g'), fileMarkers2FileRefs[m[1].trim()]);
						projectContents = projectContents.substring(0, end) + '\n' + line + '\n' + projectContents.substring(end + 1);
					});
					
					(function (libPath) {
						var begin = projectContents.indexOf(libPath),
							end, line;
						while (begin != -1) {
							end = begin + libPath.length;
							line = projectContents.substring(begin, end).replace(libPath, '"\\"' + path.dirname(lib.libFile) + '\\"",');
							projectContents = projectContents.substring(0, end) + '\n                                        ' +  line + '\n' + projectContents.substring(end + 1);
							begin = projectContents.indexOf(libPath, end + line.length);
						}
					}('"\\"$(SRCROOT)/lib\\"",'));
				}, this);
				
				if (projectContents != projectOrigContents) {
					this.logger.debug(__('Writing %s', projectFile.cyan));
					fs.writeFileSync(projectFile, projectContents);
				}
			}
		}
		callback();
	},
	
	populateIosFiles: function () {
		var consts = {
				'__PROJECT_NAME__': this.tiapp.name,
				'__PROJECT_ID__': this.tiapp.id,
				'__DEPLOYTYPE__': this.deployType,
				'__APP_ID__': this.tiapp.id,
				'__APP_ANALYTICS__': '' + (this.tiapp.hasOwnProperty('analytics') ? !!this.tiapp.analytics : true),
				'__APP_PUBLISHER__': this.tiapp.publisher,
				'__APP_URL__': this.tiapp.url,
				'__APP_NAME__': this.tiapp.name,
				'__APP_VERSION__': this.tiapp.version,
				'__APP_DESCRIPTION__': this.tiapp.description,
				'__APP_COPYRIGHT__': this.tiapp.copyright,
				'__APP_GUID__': this.tiapp.guid,
				'__APP_RESOURCE_DIR__': ''
			},
			dest,
			variables = {},
			mainContents = fs.readFileSync(path.join(this.titaniumIosSdkPath, 'main.m')).toString().replace(/(__.+__)/g, function (match, key, format) {
				var s = consts.hasOwnProperty(key) ? consts[key] : key;
				return typeof s == 'string' ? s.replace(/"/g, '\\"').replace(/\n/g, '\\n') : s;
			}),
			xcconfigContents = [
				'// this is a generated file - DO NOT EDIT',
				''
			],
			applicationModsContents = [
				'#import "ApplicationMods.h"',
				'',
				'@implementation ApplicationMods',
				'',
				'+ (NSArray*) compiledMods',
				'{',
				'	NSMutableArray *modules = [NSMutableArray array];'
			];
		
		dest = path.join(this.buildDir, 'main.m');
		if (!afs.exists(dest) || fs.readFileSync(dest).toString() != mainContents) {
			this.logger.debug(__('Writing %s', dest.cyan));
			fs.writeFileSync(dest, mainContents);
		}
		
		if (this.modules.length) {
			// if we have modules, write out a new ApplicationMods.m, otherwise use the default one
			this.modules.forEach(function (m) {
				var moduleId = m.manifest.moduleid.toLowerCase(),
					moduleName = m.manifest.name.toLowerCase(),
					prefix = m.manifest.moduleid.toUpperCase().replace(/\./g, '_');
				
				[	path.join(m.modulePath, 'module.xcconfig'),
					path.join(this.projectDir, 'modules', 'iphone', moduleName + '.xcconfig')
				].forEach(function (file) {
					if (afs.exists(file)) {
						var xc = new appc.xcconfig(file);
						Object.keys(xc).forEach(function (key) {
							var name = (prefix + '_' + key).replace(/[^\w]/g, '_');
							variables[key] || (variables[key] = []);
							variables[key].push(name);
							xcconfigContents.push((name + '=' + xc[key]).replace(new RegExp('\$\(' + key + '\)', 'g'), '$(' + name + ')'));
						});
					}
				});
				
				applicationModsContents.push('	[modules addObject:[NSDictionary dictionaryWithObjectsAndKeys:@\"' +
					moduleName + '\",@\"name\",@\"' +
					moduleId + '\",@\"moduleid\",@\"' +
					(m.manifest.version || '') + '\",@\"version\",@\"' +
					(m.manifest.guid || '') + '\",@\"guid\",@\"' +
					(m.manifest.licensekey || '') + '\",@\"licensekey\",nil]];'
				);
			});
			
			applicationModsContents.push('	return modules;');
			applicationModsContents.push('}\n');
			applicationModsContents.push('@end');
			applicationModsContents = applicationModsContents.join('\n');
			
			// write the ApplicationMods.m file
			dest = path.join(this.buildDir, 'Classes', 'ApplicationMods.m');
			if (!afs.exists(dest) || fs.readFileSync(dest).toString() != applicationModsContents) {
				this.logger.debug(__('Writing application modules source file: %s', dest.cyan));
				fs.writeFileSync(dest, applicationModsContents);
			} else {
				this.logger.debug(__('Application modules source file already up-to-date: %s', dest.cyan));
			}
		}
		
		// write the module.xcconfig file
		Object.keys(variables).forEach(function (v) {
			xcconfigContents.push(v + '=$(inherited) ' + variables[v].map(function (x) { return '$(' + x + ') '; }).join(''));
		});
		xcconfigContents = xcconfigContents.join('\n');
		
		dest = path.join(this.buildDir, 'module.xcconfig');
		if (!afs.exists(dest) || fs.readFileSync(dest).toString() != xcconfigContents) {
			this.logger.debug(__('Writing module xcconfig file: %s', dest.cyan));
			fs.writeFileSync(dest, xcconfigContents);
		} else {
			this.logger.debug(__('Module xccconfig file already up-to-date: %s', dest.cyan));
		}
	},
	
	copyTitaniumLibraries: function (callback) {
		// check to see if the symlink exists and that it points to the right version of the library
		var dir = path.join(this.buildDir, 'lib'),
			dest;
		
		wrench.mkdirSyncRecursive(dir);
		
		dest = path.join(dir, 'libTiCore.a');
		if (!afs.exists(dest) || !fs.lstatSync(dest).isSymbolicLink() || fs.readlinkSync(dest).indexOf(this.titaniumSdkVersion) == -1) {
			try {
				fs.unlinkSync(dest);
			} catch (e) {}
			fs.symlinkSync(path.join(this.titaniumIosSdkPath, 'libTiCore.a'), dest);
		}
		
		dest = path.join(dir, 'libtiverify.a');
		afs.exists(dest) || afs.copyFileSync(path.join(this.titaniumIosSdkPath, 'libtiverify.a'), dest, { logger: this.logger.debug });
		
		dest = path.join(dir, 'libti_ios_debugger.a');
		afs.exists(dest) || afs.copyFileSync(path.join(this.titaniumIosSdkPath, 'libti_ios_debugger.a'), dest, { logger: this.logger.debug });
		
		callback();
	},
	
	createSymlinks: function (callback) {
		var ignoreRegExp = /^\.gitignore|\.cvsignore|\.DS_Store|\.git|\.svn|_svn|CVS$/,
			symlinkResources = function (src, dest, doIgnoreDirs) {
				if (afs.exists(src)) {
					this.logger.debug(__('Walking directory %s', src.cyan));
					wrench.mkdirSyncRecursive(dest);
					fs.readdirSync(src).forEach(function (file) {
						if (!ignoreRegExp.test(file) && (!doIgnoreDirs || ti.availablePlatformsNames.indexOf(file) == -1)) {
							var srcFile = path.join(src, file),
								destFile = path.join(dest, file);
							if (fs.lstatSync(srcFile).isDirectory()) {
								symlinkResources(srcFile, destFile);
							} else {
								this.logger.debug(__('Symlinking %s => %s', srcFile.cyan, destFile.cyan));
								afs.exists(destFile) && fs.unlinkSync(destFile);
								fs.symlinkSync(srcFile, destFile);
							}
						}
					}, this);
				}
			}.bind(this),
			destModulesDir = path.join(this.xcodeAppDir, 'modules');
		
		this.logger.info(__('Creating symlinks for simulator build'));
		
		symlinkResources(path.join(this.projectDir, 'Resources'), this.xcodeAppDir, true);
		symlinkResources(path.join(this.projectDir, 'platform', 'ios'), this.xcodeAppDir, false);
		symlinkResources(path.join(this.projectDir, 'platform', 'iphone'), this.xcodeAppDir, false);
		symlinkResources(path.join(this.projectDir, 'modules', 'ios'), destModulesDir, true);
		symlinkResources(path.join(this.projectDir, 'modules', 'iphone'), destModulesDir, true);
		
		// reset the application routing
		wrench.mkdirSyncRecursive(path.join(this.buildDir, 'Classes'));
		fs.writeFile(path.join(this.buildDir, 'Classes', 'ApplicationRouting.m'), [
			'/**',
			' * Appcelerator Titanium Mobile',
			' * Copyright (c) 2009-' + (new Date).getFullYear() + ' by Appcelerator, Inc. All Rights Reserved.',
			' * Licensed under the terms of the Apache Public License',
			' * Please see the LICENSE included with this distribution for details.',
			' *',
			' * WARNING: This is generated code. Do not modify. Your changes *will* be lost.',
			' */',
			'',
			'#import <Foundation/Foundation.h>',
			'#import "ApplicationRouting.h"',
			'',
			'extern NSData* filterDataInRange(NSData* thedata, NSRange range);',
			'',
			'@implementation ApplicationRouting',
			'',
			'+ (NSData*) resolveAppAsset:(NSString*)path;',
			'{',
			'	return nil;',
			'}',
			'',
			'@end'
		].join('\n'), callback);
	},
	
	compileJSS: function (callback) {
		ti.jss.load(path.join(this.projectDir, 'Resources'), deviceFamilyNames[this.deviceFamily], this.logger, function (results) {
			var appStylesheet = path.join(this.buildDir, 'Resources', 'stylesheet.plist'),
				plist = new appc.plist();
			appc.util.mix(plist, results);
			fs.writeFile(appStylesheet, plist.toString('xml'), function () {
				if (this.target != 'simulator') {
					// compile plist into binary format so it's faster to load we can be slow on simulator
					exec('/usr/bin/plutil -convert binary1 "' + appStylesheet + '"', callback);
				} else {
					callback();
				}
			}.bind(this));
		}.bind(this));
	},
	
	compileResources: function (src, dest) {
		if (afs.exists(src)) {
			var compiledTargets = {},
				ignoreRegExp = /^\.gitignore|\.cvsignore|\.DS_Store|\.git|\.svn|_svn|CVS$/,
				recursivelyCopy = function (from, to, rel, ignore) {
					wrench.mkdirSyncRecursive(to);
					fs.readdirSync(from).forEach(function (file) {
						var f = path.join(from, file),
							t = f.replace(from, to),
							fstat = fs.lstatSync(f),
							p = rel ? rel + '/' + file : file;
						if (ignoreRegExp.test(file) || (ignore && ignore.indexOf(file) != -1)) {
							this.logger.debug(__('Ignoring %s', f.cyan));
						} else if (fstat.isDirectory()) {
							recursivelyCopy(f, t, p);
						} else if (!/\.jss$/.test(file)) {
							var m = file.match(/\.(html|css|js)$/)
							if (m) {
								compiledTargets[m[1]] || (compiledTargets[m[1]] = []);
								compiledTargets[m[1]].push({
									path: p,
									from: f,
									to: t
								});
							}
							// only copy the file for test/production and if it's not a js file, otherwise
							// it will get compiled below
							if ((this.deployType == 'development' || !m || !/css|js/.test(m[1])) && (!afs.exists(t) || fstat.size != fs.lstatSync(t).size)) {
								afs.copyFileSync(f, t, { logger: this.logger.debug });
							}
						}
					}, this);
				}.bind(this);
			
			recursivelyCopy(src, dest, null, ti.availablePlatformsNames);
			
			/*
			The following code scans all html files for script tags referencing app:// js files, however in
			production/test, we actually want this files minified and prepared. In development builds, we
			don't care if it's minified and we don't want to prepare the file anwyays.
			
			So, long story short, I don't think we need the following code, but I'm gonna keep it around for
			a bit since it took me a while to code.
			
			if (compiledTargets.html) {
				var compiled = [];
				
				compiledTargets.html.forEach(function (target) {
					if (compiledTargets.js) {
						var dom = new DOMParser().parseFromString(fs.readFileSync(target.from).toString(), 'text/html'),
							doc = dom && dom.documentElement,
							scripts = doc && doc.getElementsByTagName('script'),
							i, j, len, m, src;
						
						if (scripts) {
							for (i = 0, len = scripts.length; i < len; i++) {
								src = scripts[i].getAttribute('src');
								m = src && src.match(/^app\:\/\/(.+)/);
								if (m) {
									src = path.join(path.dirname(target.from), m[1]);
									for (j = 0; j < compiledTargets.js.length; j++) {
										if (compiledTargets.js[j].from == src) {
											this.logger.debug(__('Minifying app:// JavaScript file: %s', src.cyan));
											compiled.push(compiledTargets.js[j]);
											compiledTargets.js.splice(j, 1);
											break;
										}
									}
								}
							}
						}
					}
					afs.copyFileSync(target.from, target.to, { logger: this.logger.debug });
				}, this);
				
				compiled.forEach(function (c) {
					this.logger.debug(__('Writing minifying JavaScript file: %s', c.to.cyan));
					fs.writeFileSync(
						c.to,
						uglifyProcessor.gen_code(
							uglifyProcessor.ast_squeeze(
								uglifyProcessor.ast_mangle(
									uglifyParser.parse(
										fs.readFileSync(c.from).toString().replace(/Titanium\./g,'Ti.')
									)
								)
							)
						)
					);
				}, this);
			}
			*/
			
			// minify css files
			compiledTargets.css && compiledTargets.css.forEach(function (file) {
				if (this.deployType == 'development') {
					afs.copyFileSync(file.from, file.to, { logger: this.logger.debug });
				} else {
					this.logger.debug(__('Writing minified CSS file: %s', file.to.cyan));
					fs.writeFileSync(file.to, cleanCSS.process(fs.readFileSync(file.from).toString()));
				}
			}, this);
			
			// minify js files
			compiledTargets.js && compiledTargets.js.forEach(function (target) {
				var id = target.path.replace(/\./g, '_');
				this.compileJsFile(id, target.from);
				this.jsFilesToPrepare.push(id);
			}, this);
		}
	},
	
	findSymbols: function (ast) {
		function scan(node) {
			if (node[0] == 'name') {
				return node[1] == 'Ti' ? node[1] : '';
			} else if (node[0] == 'dot') {
				var s = scan(node[1]);
				return s && node.length > 2 ? s + '.' + node[2] : '';
			}
		}
		
		appc.astwalker(ast, {
			dot: function (node, next) {
				var s = scan(node);
				s && this.addSymbol(s.substring(3));
				next();
			}.bind(this)
		});
	},
	
	addSymbol: function (symbol) {
		var tokens = symbol.split('.'),
			current = '',
			s = tokens[0].toLowerCase();
		
		this.tiModules.indexOf(s) == -1 && this.tiModules.push(s);
		
		tokens.forEach(function (t) {
			current += t + '.';
			var s = 'USE_TI_' + current.replace(/\.create/g, '').replace(/\./g, '').replace(/\-/g, '_').toUpperCase();
			if (this.symbols.indexOf(s) == -1) {
				this.logger.debug(__('Found symbol %s', s));
				this.symbols.push(s);
			}
		}, this);
	},
	
	compileJsFile: function (id, file) {
		var contents = fs.readFileSync(file).toString().replace(/Titanium\./g,'Ti.');
		try {
			var ast = uglifyParser.parse(contents);
			
			if (!this.cli.argv['skip-js-minify'] && this.deployType != 'development') {
				contents = uglifyProcessor.gen_code(
					uglifyProcessor.ast_squeeze(
						uglifyProcessor.ast_mangle(ast)
					)
				);
			}
			
			this.logger.info(__('Finding Titanium symbols in file %s', file.cyan));
			this.findSymbols(ast);
			
			id = path.join(this.assetsDir, id);
			wrench.mkdirSyncRecursive(path.dirname(id));
			
			this.logger.debug(__('Writing JavaScript file: %s', id.cyan));
			fs.writeFileSync(id, contents);
		} catch (ex) {
			this.logger.error(__('Failed to minify %s', file));
			this.logger.error(__('%s [line %s, column %s]', ex.message, ex.line, ex.col));
			try {
				contents = contents.split('\n');
				if (ex.line && ex.line <= contents.length) {
					this.logger.error('');
					this.logger.error('    ' + contents[ex.line-1]);
					if (ex.col) {
						var i = 0,
							len = ex.col - 1;
							buffer = '    ';
						for (; i < len; i++) {
							buffer += '-';
						}
						this.logger.error(buffer + '^');
					}
					this.logger.error('');
				}
			} catch (ex2) {}
			process.exit(1);
		}
	},
	
	xcodePrecompilePhase: function (finished) {
		this.tiModules = [];
		this.symbols = ['USE_TI_ANALYTICS', 'USE_TI_NETWORK', 'USE_TI_PLATFORM', 'USE_TI_UI', 'USE_TI_API'];
		this.jsFilesToPrepare = [];
		
		parallel(this, [
			function (next) {
				this.compileResources(path.join(this.projectDir, 'Resources', 'ios'), this.xcodeAppDir);
				this.compileResources(path.join(this.projectDir, 'Resources', 'iphone'), this.xcodeAppDir);
				this.compileResources(path.join(this.projectDir, 'platform', 'ios'), this.xcodeAppDir);
				this.compileResources(path.join(this.projectDir, 'platform', 'iphone'), this.xcodeAppDir);
				next();
			},
			function (next) {
				this.detectModules(function () {
					// copy module assets and find all Titanium symbols used by modules
					this.modules.forEach(function (m) {
						var assets = path.join(m.modulePath, 'assets');
						if (afs.exists(assets)) {
							this.compileResources(assets, path.join(this.xcodeAppDir, 'modules', m.id.toLowerCase()));
						}
						
						var file = path.join(m.modulePath, 'metadata.json');
						if (afs.exists(file)) {
							try {
								var metadata = JSON.parse(fs.readFileSync(file));
								metadata && Array.isArray(metadata.exports) && metadata.exports.forEach(this.addSymbol, this);
							} catch (e) {}
						}
					}, this);
					next();
				}.bind(this));
			},
			function (next) {
				var debuggerPlist = path.join(this.xcodeAppDir, 'debugger.plist');
				if (this.deployType == 'production' && afs.exists(debuggerPlist)) {
					this.logger.info(__('Removing %s from production build', 'debugger.plist'.cyan));
					fs.unlinkSync(debuggerPlist);
				}
				next();
			}
		], function () {
			parallel(this, [
				function (next) {
					// if development and the simulator, then we're symlinking files and there's no need to anything below
					if (this.deployType == 'development' && this.target == 'simulator') {
						return next();
					}
					
					// copy, analyze, and minify resources
					this.compileResources(path.join(this.projectDir, 'Resources'), this.xcodeAppDir);
					
					// for each module, copying modules images, if any
					if (this.tiModules.length) {
						this.logger.info(__('Processing module images'));
						this.tiModules.forEach(function (name) {
							this.compileResources(path.join(this.titaniumIosSdkPath, 'modules', name, 'images'), path.join(this.xcodeAppDir, 'modules', name, 'images'));
						}, this);
					}
					
					// if development, then we stop here
					if (this.deployType == 'development') {
						return next();
					}
					
					this.commonJsModules.forEach(function (m) {
						var file = path.join(m.modulePath, m.id + '.js');
						if (afs.exists(file)) {
							var id = m.id.replace(/\./g, '_') + '_js';
							this.compileJsFile(id, file);
							this.jsFilesToPrepare.push(id);
						}
						
						// remove this module's js file that was copied by the copyCommonJSModules() function
						file = path.join(this.xcodeAppDir, m.id + '.js');
						if (afs.exists(file)) {
							this.logger.debug(__('Removing %s', file.cyan));
							fs.unlinkSync(file);
						}
					}, this);
					
					this.cli.fireHook('build.prerouting', this, function (err) {
						var args = [path.join(this.titaniumIosSdkPath, 'titanium_prep'), this.tiapp.id, this.assetsDir],
							out = [],
							child;
						
						this.logger.info(__('Running titanium_prep: %s', args.join(' ').cyan));
						this.jsFilesToPrepare.forEach(function (file) {
							this.logger.debug(__('Preparing %s', file.cyan));
						}, this);
						
						child = spawn(args.shift(), args);
						child.stdin.write(this.jsFilesToPrepare.join('\n'));
						child.stdin.end();
						child.stdout.on('data', function (data) {
							out.push(data.toString());
						});
						child.stderr.on('data', function (data) {
							out.push(data.toString());
						});
						child.on('exit', function (code) {
							if (code) {
								this.logger.error(__('Failed during titanium_prep') + '\n');
								process.exit(1);
							}
							
							var dest = path.join(this.buildDir, 'Classes', 'ApplicationRouting.h'),
								contents = [
									'/**',
									' * Appcelerator Titanium Mobile',
									' * Copyright (c) 2009-' + (new Date).getFullYear() + ' by Appcelerator, Inc. All Rights Reserved.',
									' * Licensed under the terms of the Apache Public License',
									' * Please see the LICENSE included with this distribution for details.',
									' *',
									' * WARNING: This is generated code. Do not modify. Your changes *will* be lost.',
									' */',
									'',
									'#import <Foundation/Foundation.h>',
									'',
									'@interface ApplicationRouting : NSObject {',
									'',
									'}',
									'+ (NSData*) resolveAppAsset:(NSString*)path;',
									'',
									'@end'
								].join('\n');
							
							if (!afs.exists(dest) || fs.readFileSync(dest).toString() != contents) {
								this.logger.debug(__('Writing application routing header: %s', dest.cyan));
								fs.writeFileSync(dest, contents);
							} else {
								this.logger.debug(__('Application routing header already up-to-date: %s', dest.cyan));
							}
							
							dest = path.join(this.buildDir, 'Classes', 'ApplicationRouting.m');
							contents = [
								'/**',
								' * Appcelerator Titanium Mobile',
								' * Copyright (c) 2009-' + (new Date).getFullYear() + ' by Appcelerator, Inc. All Rights Reserved.',
								' * Licensed under the terms of the Apache Public License',
								' * Please see the LICENSE included with this distribution for details.',
								' *',
								' * WARNING: This is generated code. Do not modify. Your changes *will* be lost.',
								' */',
								'',
								'#import <Foundation/Foundation.h>',
								'#import "ApplicationRouting.h"',
								'',
								'extern NSData* filterDataInRange(NSData* thedata, NSRange range);',
								'',
								'@implementation ApplicationRouting',
								'',
								'+ (NSData*) resolveAppAsset:(NSString*)path;',
								'{',
									out.join(''),
								'	NSNumber *index = [map objectForKey:path];',
								'	if (index == nil) { return nil; }',
								'	return filterDataInRange([NSData dataWithBytesNoCopy:data length:sizeof(data) freeWhenDone:NO], ranges[index.integerValue]);',
								'}',
								'',
								'@end'
							].join('\n');
							
							if (!afs.exists(dest) || fs.readFileSync(dest).toString() != contents) {
								this.logger.debug(__('Writing application routing source file: %s', dest.cyan));
								fs.writeFileSync(dest, contents);
							} else {
								this.logger.debug(__('Application routing source file already up-to-date: %s', dest.cyan));
							}
							
							next();
						}.bind(this));
					}.bind(this));
				}
			], function () {
				// if we're in development mode, do not optimize images or optimize the defines.h
				if (this.deployType == 'development') {
					return finished.call(this);
				}
				
				parallel(this, [
					function (next) {
						// optimizing images
						var tool = path.join(this.xcodeEnv.path, 'Platforms', 'iPhoneOS.platform', 'Developer', 'usr', 'bin', 'iphoneos-optimize');
						if (afs.exists(tool)) {
							this.logger.info(__('Optimizing all images in %s', this.xcodeAppDir.cyan));
							exec(tool + ' ' + this.xcodeAppDir, function (err, stdout, stderr) {
								// remove empty directories
								this.logger.info(__('Removing empty directories'));
								exec('find . -type d -empty -delete', {
									cwd: this.xcodeAppDir
								}, function (err, stdout, stderr) {
									next();
								});
							}.bind(this));
						} else {
							this.logger.warn(__('Unable to find iphoneos-optimize, skipping image optimization'));
							next();
						}
					},
					function (next) {
						// build the defines.h file
						var dest = path.join(this.buildDir, 'Classes', 'defines.h'),
							contents = [
								'// Warning: this is generated file. Do not modify!',
								'',
								'#define TI_VERSION ' + this.titaniumSdkVersion
							];
						
						contents = contents.concat(this.symbols.sort().map(function (s) {
							return '#define ' + s;
						})).join('\n');
						
						if (!afs.exists(dest) || fs.readFileSync(dest).toString() != contents) {
							this.logger.debug(__('Writing Titanium symbol file: %s', dest.cyan));
							fs.writeFileSync(dest, contents);
						} else {
							this.logger.debug(__('Titanium symbol file already up-to-date: %s', dest.cyan));
						}
						
						next();
					}
				], finished.bind(this));
			});
		});
	}
	
};<|MERGE_RESOLUTION|>--- conflicted
+++ resolved
@@ -120,14 +120,9 @@
 					retina: {
 						desc: __('use the retina version of the iOS Simulator')
 					},*/
-<<<<<<< HEAD
 					'skip-js-minify': {
 						default: false,
 						desc: __('bypasses JavaScript minification; %s builds are never minified', 'simulator'.cyan)
-=======
-					legacy: {
-						desc: __('build using the old Python-based builder.py')
->>>>>>> c5b2cc96
 					},
 					xcode: {
 						// secret flag to perform Xcode pre-compile build step
@@ -431,10 +426,7 @@
 			cli.argv['output-dir'] = buildManifest.outputDir;
 			cli.argv['developer-name'] = process.env.CODE_SIGN_IDENTITY ? process.env.CODE_SIGN_IDENTITY.replace(/^iPhone Developer\: /, '') : buildManifest.developerName;
 			cli.argv['distribution-name'] = process.env.CODE_SIGN_IDENTITY ? process.env.CODE_SIGN_IDENTITY.replace(/^iPhone Distribution\: /, '') : buildManifest.distributionName;
-<<<<<<< HEAD
 			cli.argv['skip-js-minify'] = buildManifest.skipJSMinification;
-=======
->>>>>>> c5b2cc96
 			conf.options['output-dir'].required = false;
 		} catch (e) {}
 	}
