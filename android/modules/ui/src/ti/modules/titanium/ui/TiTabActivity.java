/**
 * Appcelerator Titanium Mobile
 * Copyright (c) 2009-2010 by Appcelerator, Inc. All Rights Reserved.
 * Licensed under the terms of the Apache Public License
 * Please see the LICENSE included with this distribution for details.
 */
package ti.modules.titanium.ui;

import org.appcelerator.titanium.TiApplication;
import org.appcelerator.titanium.TiC;
import org.appcelerator.titanium.TiRootActivity;
import org.appcelerator.titanium.util.Log;
import org.appcelerator.titanium.util.TiConfig;
import org.appcelerator.titanium.view.ITiWindowHandler;
import org.appcelerator.titanium.view.TiCompositeLayout;
import org.appcelerator.titanium.view.TiCompositeLayout.LayoutArrangement;
import org.appcelerator.titanium.view.TiCompositeLayout.LayoutParams;

import android.app.ActivityGroup;
import android.content.Intent;
import android.os.Bundle;
import android.os.Handler;
import android.os.Message;
import android.os.Messenger;
import android.os.RemoteException;
import android.view.View;
import android.view.Window;
import android.view.WindowManager;

public class TiTabActivity extends ActivityGroup
	implements ITiWindowHandler
{
	private static final String LCAT = "TiTabActivity";
	private static final boolean DBG = TiConfig.LOGD;

	protected TiCompositeLayout layout;
	protected TabGroupProxy proxy;
	protected Handler handler;

	public TiTabActivity() {
	}

	public void setTabGroupProxy(TabGroupProxy proxy) {
		this.proxy = proxy;
	}
	
	@Override
	protected void onCreate(Bundle savedInstanceState)
	{
		super.onCreate(savedInstanceState);
		handler = new Handler();

		Intent intent = getIntent();

		boolean fullscreen = false;
		boolean navbar = false;
		Messenger messenger = null;
		Integer messageId = null;
		String arrangementFromIntent =  "";

		if (intent != null) {
			if (intent.hasExtra(TiC.PROPERTY_FULLSCREEN)) {
				fullscreen = intent.getBooleanExtra(TiC.PROPERTY_FULLSCREEN, fullscreen);
			}
			if (intent.hasExtra(TiC.PROPERTY_NAV_BAR_HIDDEN)) {
				navbar = !intent.getBooleanExtra(TiC.PROPERTY_NAV_BAR_HIDDEN, navbar);
			}
			if (intent.hasExtra(TiC.INTENT_PROPERTY_MESSENGER)) {
				messenger = (Messenger) intent.getParcelableExtra(TiC.INTENT_PROPERTY_MESSENGER);
				messageId = intent.getIntExtra(TiC.INTENT_PROPERTY_MESSAGE_ID, -1);
			}
<<<<<<< HEAD
			if (intent.hasExtra(TiC.LAYOUT_VERTICAL)) {
				vertical = intent.getBooleanExtra(TiC.LAYOUT_VERTICAL, vertical);
=======
			if (intent.hasExtra(TiC.INTENT_PROPERTY_LAYOUT)) {
				arrangementFromIntent = intent.getStringExtra(TiC.INTENT_PROPERTY_LAYOUT);
>>>>>>> 79380fa0
			}
		}
		LayoutArrangement arrangement = LayoutArrangement.DEFAULT;
		if (arrangementFromIntent.equals(TiC.LAYOUT_HORIZONTAL)) {
			arrangement = LayoutArrangement.HORIZONTAL;
		} else if (arrangementFromIntent.equals(TiC.LAYOUT_VERTICAL)) {
			arrangement = LayoutArrangement.VERTICAL;
		}
		layout = new TiCompositeLayout(this, arrangement);

		if (fullscreen) {
			getWindow().setFlags(WindowManager.LayoutParams.FLAG_FULLSCREEN,
					WindowManager.LayoutParams.FLAG_FULLSCREEN);
		}

		if (navbar) {
			this.requestWindowFeature(Window.FEATURE_LEFT_ICON); // TODO Keep?
			this.requestWindowFeature(Window.FEATURE_RIGHT_ICON);
			this.requestWindowFeature(Window.FEATURE_PROGRESS);
			this.requestWindowFeature(Window.FEATURE_INDETERMINATE_PROGRESS);
		} else {
			this.requestWindowFeature(Window.FEATURE_NO_TITLE);
		}

		setContentView(layout);

		// Notify caller that onCreate is done. Use post
		// to prevent deadlock.
		final TiTabActivity me = this;
		final Messenger fMessenger = messenger;
		final int fMessageId = messageId;
		handler.post(new Runnable() {
			@Override
			public void run() {
				if (fMessenger != null) {
					try {
						Message msg = Message.obtain();
						msg.what = fMessageId;
						msg.obj = me;
						if (fMessenger.getBinder().pingBinder()) {
							fMessenger.send(msg);
							Log.w(LCAT, "Notifying TiTabGroup, activity is created");
						} else {
							me.finish();
						}
					} catch (RemoteException e) {
						Log.e(LCAT, "Unable to message creator. finishing.");
						me.finish();
					} catch (RuntimeException e) {
						Log.w(LCAT, "Run-time exception: " + e.getMessage(), e);
					}
				}
			}
		});
		
	}

	public TiApplication getTiApp() {
		return (TiApplication) getApplication();
	}

	public TiCompositeLayout getLayout() {
		return layout;
	}


	@Override
	public void addWindow(View v, LayoutParams params) {
		layout.addView(v, params);
	}

	@Override
	public void removeWindow(View v) {
		layout.removeView(v);
	}

	@Override
	public void finish()
	{
		Intent intent = getIntent();
		if (intent != null) {
			if (intent.getBooleanExtra(TiC.INTENT_PROPERTY_FINISH_ROOT, false)) {
				if (getApplication() != null) {
					TiApplication tiApp = getTiApp();
					if (tiApp != null) {
						TiRootActivity rootActivity = tiApp.getRootActivity();
						if (rootActivity != null) {
							rootActivity.finish();
						}
					}
				}
			}
		}
		
		super.finish();
	}

	@Override
	protected void onPause() {
		super.onPause();
		getTiApp().setWindowHandler(null);
		((TiApplication) getApplication()).setCurrentActivity(this, null);
	}

	@Override
	protected void onResume() {
		super.onResume();
		getTiApp().setWindowHandler(this);
		((TiApplication) getApplication()).setCurrentActivity(this, this);
	}



	@Override
	protected void onDestroy()
	{
		super.onDestroy();
		if (layout != null) {
			layout.removeAllViews();
			layout = null;
		}
		if (proxy != null) {
			proxy.closeFromActivity();
			proxy = null;
		}
		
		handler = null;
	}

}<|MERGE_RESOLUTION|>--- conflicted
+++ resolved
@@ -69,13 +69,8 @@
 				messenger = (Messenger) intent.getParcelableExtra(TiC.INTENT_PROPERTY_MESSENGER);
 				messageId = intent.getIntExtra(TiC.INTENT_PROPERTY_MESSAGE_ID, -1);
 			}
-<<<<<<< HEAD
-			if (intent.hasExtra(TiC.LAYOUT_VERTICAL)) {
-				vertical = intent.getBooleanExtra(TiC.LAYOUT_VERTICAL, vertical);
-=======
 			if (intent.hasExtra(TiC.INTENT_PROPERTY_LAYOUT)) {
 				arrangementFromIntent = intent.getStringExtra(TiC.INTENT_PROPERTY_LAYOUT);
->>>>>>> 79380fa0
 			}
 		}
 		LayoutArrangement arrangement = LayoutArrangement.DEFAULT;
