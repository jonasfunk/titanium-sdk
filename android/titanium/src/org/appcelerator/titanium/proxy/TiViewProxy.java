/**
 * Appcelerator Titanium Mobile
 * Copyright (c) 2009-2011 by Appcelerator, Inc. All Rights Reserved.
 * Licensed under the terms of the Apache Public License
 * Please see the LICENSE included with this distribution for details.
 */
package org.appcelerator.titanium.proxy;

import java.lang.ref.WeakReference;
import java.lang.reflect.Array;
import java.util.ArrayList;
import java.util.TreeSet;

import org.appcelerator.kroll.KrollDict;
import org.appcelerator.kroll.KrollProxy;
import org.appcelerator.kroll.annotations.Kroll;
import org.appcelerator.titanium.TiC;
import org.appcelerator.titanium.TiContext;
import org.appcelerator.titanium.kroll.KrollCallback;
import org.appcelerator.titanium.util.AsyncResult;
import org.appcelerator.titanium.util.Log;
import org.appcelerator.titanium.util.TiAnimationBuilder;
import org.appcelerator.titanium.util.TiConfig;
import org.appcelerator.titanium.util.TiConvert;
import org.appcelerator.titanium.util.TiRHelper;
import org.appcelerator.titanium.util.TiRHelper.ResourceNotFoundException;
import org.appcelerator.titanium.view.TiAnimation;
import org.appcelerator.titanium.view.TiUIView;

import android.app.Activity;
import android.content.Context;
import android.os.Handler;
import android.os.Message;
import android.view.View;

@Kroll.proxy(propertyAccessors={
	// background properties
	"backgroundImage", "backgroundSelectedImage", "backgroundFocusedImage",
	"backgroundDisabledImage", "backgroundColor", "backgroundSelectedColor",
	"backgroundFocusedColor", "backgroundDisabledColor", "backgroundPadding",

	// border properties
	"borderColor", "borderRadius", "borderWidth",

	// layout / dimension (size/width/height have custom accessors)
	"left", "top", "right", "bottom", "layout", "zIndex",

	// others
	"focusable", "touchEnabled", "visible", "enabled", "opacity",
	"softKeyboardOnFocus", "transform"
})
public abstract class TiViewProxy extends KrollProxy implements Handler.Callback
{
	private static final String LCAT = "TiViewProxy";
	private static final boolean DBG = TiConfig.LOGD;

	private static final int MSG_FIRST_ID = KrollProxy.MSG_LAST_ID + 1;

	private static final int MSG_GETVIEW = MSG_FIRST_ID + 100;
	private static final int MSG_ADD_CHILD = MSG_FIRST_ID + 102;
	private static final int MSG_REMOVE_CHILD = MSG_FIRST_ID + 103;
	private static final int MSG_BLUR = MSG_FIRST_ID + 104;
	private static final int MSG_FOCUS = MSG_FIRST_ID + 105;
	private static final int MSG_SHOW = MSG_FIRST_ID + 106;
	private static final int MSG_HIDE = MSG_FIRST_ID + 107;
	private static final int MSG_ANIMATE = MSG_FIRST_ID + 108;
	private static final int MSG_TOIMAGE = MSG_FIRST_ID + 109;
	private static final int MSG_GETSIZE = MSG_FIRST_ID + 110;
	private static final int MSG_GETCENTER = MSG_FIRST_ID + 111;

	protected static final int MSG_LAST_ID = MSG_FIRST_ID + 999;

	protected ArrayList<TiViewProxy> children;
	protected WeakReference<TiViewProxy> parent;

	protected TiUIView view;
	protected TiAnimationBuilder pendingAnimation;
	private KrollDict langConversionTable;

	public TiViewProxy(TiContext tiContext)
	{
		super(tiContext);
		langConversionTable = getLangConversionTable();
	}

	/**
	 * Returns true if idPropertyName is an id field for a localized
	 * text lookup (i.e., the right/value side of an entry in
	 * langConversionTable).
	 */
	public boolean isLocalizedTextId(String idPropertyName)
	{
		if (langConversionTable != null && langConversionTable.containsValue(idPropertyName)) {
			return true;
		}
		return false;
	}

	public void setLocalizedText(String idPropertyName, String idPropertyValue)
	{
		if (langConversionTable == null) {
			return;
		}
		for (String propertyName : langConversionTable.keySet()) {
			String thisIdPropertyName = langConversionTable.getString(propertyName);
			if (idPropertyName.equals(thisIdPropertyName)) {
				try {
					String localText = getLocalizedText(idPropertyValue);
					setProperty(propertyName, localText, true);
				} catch (ResourceNotFoundException e) {
					Log.w(LCAT, "Localized text key '" + idPropertyValue + "' is invalid.");
				}
				break;
			}
		}
	}

	private String getLocalizedText(String lookupId)
		throws TiRHelper.ResourceNotFoundException
	{
		Context androidContext = context.getAndroidContext();
		int resid = TiRHelper.getResource("string." + lookupId);
		if (resid != 0) {
			return androidContext.getString(resid);
		} else {
			// Actually won't get here because getResource will throw
			// if invalid key.
			Log.w(LCAT, "Localized text key '" + lookupId + "' is invalid.");
			return null;
		}
	}

	@Override
	public void handleCreationDict(KrollDict options)
	{
		options = handleStyleOptions(options);
		if (langConversionTable != null) {
			for (String key : langConversionTable.keySet()) {
				// if we have it already, ignore
				if (!options.containsKey(key)) {
					String convertKey = (String) langConversionTable.get(key);
					String langKey = (String) options.get(convertKey);
					if (langKey != null) {
						try {
							String localText = getLocalizedText(langKey);
							options.put(key, localText);
						}
						catch (TiRHelper.ResourceNotFoundException e) {
							Log.w(LCAT, "Localized text key '" + langKey + "' is invalid.");
						}
					}
				}
			}
		}
		options = handleStyleOptions(options);
		super.handleCreationDict(options);
		
		eventManager.addOnEventChangeListener(this);
	}

	protected String getBaseUrlForStylesheet()
	{
		String baseUrl = getTiContext().getCurrentUrl();
		if (baseUrl == null) {
			baseUrl = "app://app.js";
		}
		
		int idx = baseUrl.lastIndexOf("/");
		if (idx != -1) {
			baseUrl = baseUrl.substring(idx + 1).replace(".js", "");
		}
		return baseUrl;
	}

	protected KrollDict handleStyleOptions(KrollDict options)
	{
		String viewId = getProxyId();
		TreeSet<String> styleClasses = new TreeSet<String>();
		styleClasses.add(getShortAPIName().toLowerCase());
		
		if (options.containsKey(TiC.PROPERTY_ID)) {
			viewId = TiConvert.toString(options, TiC.PROPERTY_ID);
		}
		if (options.containsKey(TiC.PROPERTY_CLASS_NAME)) {
			String className = TiConvert.toString(options, TiC.PROPERTY_CLASS_NAME);
			for (String clazz : className.split(" ")) {
				styleClasses.add(clazz);
			}
		}
		if (options.containsKey(TiC.PROPERTY_CLASS_NAMES)) {
			Object c = options.get(TiC.PROPERTY_CLASS_NAMES);
			if (c.getClass().isArray()) {
				int length = Array.getLength(c);
				for (int i = 0; i < length; i++) {
					Object clazz = Array.get(c, i);
					if (clazz != null) {
						styleClasses.add(clazz.toString());
					}
				}
			}
		}
		
		String baseUrl = getBaseUrlForStylesheet();
		KrollDict dict = context.getTiApp().getStylesheet(baseUrl, styleClasses, viewId);

		if (DBG) {
			Log.d(LCAT, "trying to get stylesheet for base:" + baseUrl + ",classes:" + styleClasses + ",id:" + viewId + ",dict:" + dict);
		}
		if (dict != null) {
			// merge in our stylesheet details to the passed in dictionary
			// our passed in dictionary takes precedence over the stylesheet
			dict.putAll(options);
			return dict;
		}
		return options;
	}

	protected KrollDict getLangConversionTable()
	{
		// subclasses override to return a table mapping of langid keys to actual keys
		// used for specifying things like titleid vs. title so that you can localize them
		return null;
	}

	public TiAnimationBuilder getPendingAnimation()
	{
		return pendingAnimation;
	}

	public void clearAnimation()
	{
		if (pendingAnimation != null) {
			pendingAnimation = null;
		}
	}

	//This handler callback is tied to the UI thread.
	public boolean handleMessage(Message msg)
	{
		switch(msg.what) {
			case MSG_GETVIEW : {
				AsyncResult result = (AsyncResult) msg.obj;
				result.setResult(handleGetView((Activity) result.getArg()));
				return true;
			}
			case MSG_ADD_CHILD : {
				AsyncResult result = (AsyncResult) msg.obj;
				handleAdd((TiViewProxy) result.getArg());
				result.setResult(null); //Signal added.
				return true;
			}
			case MSG_REMOVE_CHILD : {
				AsyncResult result = (AsyncResult) msg.obj;
				handleRemove((TiViewProxy) result.getArg());
				result.setResult(null); //Signal removed.
				return true;
			}
			case MSG_BLUR : {
				handleBlur();
				return true;
			}
			case MSG_FOCUS : {
				handleFocus();
				return true;
			}
			case MSG_SHOW : {
				handleShow((KrollDict) msg.obj);
				return true;
			}
			case MSG_HIDE : {
				handleHide((KrollDict) msg.obj);
				return true;
			}
			case MSG_ANIMATE : {
				handleAnimate();
				return true;
			}
			case MSG_TOIMAGE: {
				AsyncResult result = (AsyncResult) msg.obj;
				result.setResult(handleToImage());
				return true;
			}
			case MSG_GETSIZE : {
				AsyncResult result = (AsyncResult) msg.obj;
				KrollDict d = null;
				if (view != null) {
					View v = view.getNativeView();
					if (v != null) {
						d = new KrollDict();
						d.put(TiC.PROPERTY_WIDTH, v.getWidth());
						d.put(TiC.PROPERTY_HEIGHT, v.getHeight());
					}
				}
				if (d == null) {
					d = new KrollDict();
					d.put(TiC.PROPERTY_WIDTH, 0);
					d.put(TiC.PROPERTY_HEIGHT, 0);
				}

				result.setResult(d);
				return true;
			}
			case MSG_GETCENTER : {
				AsyncResult result = (AsyncResult) msg.obj;
				KrollDict d = null;
				if (view != null) {
					View v = view.getNativeView();
					if (v != null) {
						d = new KrollDict();
						d.put(TiC.EVENT_PROPERTY_X, (double)v.getLeft() + (double)v.getWidth() / 2);
						d.put(TiC.EVENT_PROPERTY_Y, (double)v.getTop() + (double)v.getHeight() / 2);
					}
				}
				if (d == null) {
					d = new KrollDict();
					d.put(TiC.EVENT_PROPERTY_X, 0);
					d.put(TiC.EVENT_PROPERTY_Y, 0);
				}

				result.setResult(d);
				return true;
			}
		}
		return super.handleMessage(msg);
	}

	public Context getContext()
	{
		return getTiContext().getActivity();
	}

	@Kroll.getProperty @Kroll.method
	public KrollDict getSize()
	{
		return (KrollDict) sendBlockingUiMessage(MSG_GETSIZE, getTiContext().getActivity());
	}

	@Kroll.getProperty @Kroll.method
	public Object getWidth()
	{
		if (hasProperty(TiC.PROPERTY_WIDTH)) {
			return getProperty(TiC.PROPERTY_WIDTH);
		}
		
		KrollDict size = getSize();
		return size.getInt(TiC.PROPERTY_WIDTH);
	}

	@Kroll.setProperty(retain=false) @Kroll.method
	public void setWidth(Object width)
	{
		setProperty(TiC.PROPERTY_WIDTH, width, true);
	}

	@Kroll.getProperty @Kroll.method
	public Object getHeight()
	{
		if (hasProperty(TiC.PROPERTY_HEIGHT)) {
			return getProperty(TiC.PROPERTY_HEIGHT);
		}
		
		KrollDict size = getSize();
		return size.getInt(TiC.PROPERTY_HEIGHT);
	}

	@Kroll.setProperty(retain=false) @Kroll.method
	public void setHeight(Object height)
	{
		setProperty(TiC.PROPERTY_HEIGHT, height, true);
	}

	@Kroll.getProperty @Kroll.method
	public KrollDict getCenter()
	{
		return (KrollDict) sendBlockingUiMessage(MSG_GETCENTER, getTiContext().getActivity());
	}

	public void clearView()
	{
		if (view != null) {
			view.release();
		}
		view = null;
	}

	public TiUIView peekView()
	{
		return view;
	}

	public void setView(TiUIView view)
	{
		this.view = view;
	}

	public TiUIView forceCreateView(Activity activity)
	{
		view = null;
		return getView(activity);
	}

	public TiUIView getView(Activity activity)
	{
		if (activity == null) {
			activity = getTiContext().getActivity();
		}
		if(getTiContext().isUIThread()) {
			return handleGetView(activity);
		}

		return (TiUIView) sendBlockingUiMessage(MSG_GETVIEW, activity);
	}

	protected TiUIView handleGetView(Activity activity)
	{
		if (view == null) {
			if (DBG) {
				Log.d(LCAT, "getView: " + getClass().getSimpleName());
			}

			view = createView(activity);
			realizeViews(activity, view);
			view.registerForTouch();
		}
		return view;
	}

	public void realizeViews(Activity activity, TiUIView view)
	{
		setModelListener(view);

		// Use a copy so bundle can be modified as it passes up the inheritance
		// tree. Allows defaults to be added and keys removed.
		if (children != null) {
			for (TiViewProxy p : children) {
				TiUIView cv = p.getView(activity);
				view.add(cv);
			}
		}
		
		if (pendingAnimation != null) {
			handlePendingAnimation(true);
		}
	}

	public void releaseViews()
	{
		if (view != null) {
			if  (children != null) {
				for (TiViewProxy p : children) {
					p.releaseViews();
				}
			}
			view.release();
			view = null;
		}
		setModelListener(null);
	}

	public abstract TiUIView createView(Activity activity);

	@Kroll.method
	public void add(TiViewProxy child)
	{
		if (children == null) {
			children = new ArrayList<TiViewProxy>();
		}
		if (peekView() != null) {
			if(getTiContext().isUIThread()) {
				handleAdd(child);
				return;
			}

			sendBlockingUiMessage(MSG_ADD_CHILD, child);
		} else {
			children.add(child);
			child.parent = new WeakReference<TiViewProxy>(this);
		}
		//TODO zOrder
	}

	public void handleAdd(TiViewProxy child)
	{
		children.add(child);
		child.parent = new WeakReference<TiViewProxy>(this);
		if (view != null) {
			TiUIView cv = child.getView(getTiContext().getActivity());
			view.add(cv);
		}
	}

	@Kroll.method
	public void remove(TiViewProxy child)
	{
		if (peekView() != null) {
			if (getTiContext().isUIThread()) {
				handleRemove(child);
				return;
			}

			sendBlockingUiMessage(MSG_REMOVE_CHILD, child);
		} else {
			if (children != null) {
				children.remove(child);
				if (child.parent != null && child.parent.get() == this) {
					child.parent = null;
				}
			}
		}
	}

	public void handleRemove(TiViewProxy child)
	{
		if (children != null) {
			children.remove(child);
			if (view != null) {
				view.remove(child.peekView());
			}
		}
	}

	@Kroll.method
	public void show(@Kroll.argument(optional=true) KrollDict options)
	{
		if (getTiContext().isUIThread()) {
			handleShow(options);
		} else {
			getUIHandler().obtainMessage(MSG_SHOW, options).sendToTarget();
		}
	}

	protected void handleShow(KrollDict options)
	{
		if (view != null) {
			view.show();
		}
	}

	@Kroll.method
	public void hide(@Kroll.argument(optional=true) KrollDict options)
	{
		if (getTiContext().isUIThread()) {
			handleHide(options);
		} else {
			getUIHandler().obtainMessage(MSG_HIDE, options).sendToTarget();
		}

	}

	protected void handleHide(KrollDict options)
	{
		if (view != null) {
			if (pendingAnimation != null) {
				handlePendingAnimation(false);
			}
			view.hide();
		}
	}

	@Kroll.method
	public void animate(Object arg, @Kroll.argument(optional=true) KrollCallback callback)
	{
		if (arg instanceof KrollDict) {
			KrollDict options = (KrollDict) arg;

			pendingAnimation = new TiAnimationBuilder();
			pendingAnimation.applyOptions(options);
			if (callback != null) {
				pendingAnimation.setCallback(callback);
			}
		} else if (arg instanceof TiAnimation) {
			TiAnimation anim = (TiAnimation) arg;
			pendingAnimation = new TiAnimationBuilder();
			pendingAnimation.applyAnimation(anim);
		} else {
			throw new IllegalArgumentException("Unhandled argument to animate: " + arg.getClass().getSimpleName());
		}
		handlePendingAnimation(false);
	}

	public void handlePendingAnimation(boolean forceQueue)
	{
		if (pendingAnimation != null && peekView() != null) {
			if (forceQueue || !getTiContext().isUIThread()) {
				getUIHandler().obtainMessage(MSG_ANIMATE).sendToTarget();
			} else {
				handleAnimate();
			}
		}
	}

	protected void handleAnimate()
	{
		TiUIView tiv = peekView();

		if (tiv != null) {
			tiv.animate();
		}
	}

	@Kroll.method
	public void blur()
	{
		if (getTiContext().isUIThread()) {
			handleBlur();
		} else {
			getUIHandler().sendEmptyMessage(MSG_BLUR);
		}
	}

	protected void handleBlur()
	{
		if (view != null) {
			view.blur();
		}
	}

	@Kroll.method
	public void focus()
	{
		if (getTiContext().isUIThread()) {
			handleFocus();
		} else {
			getUIHandler().sendEmptyMessage(MSG_FOCUS);
		}
	}

	protected void handleFocus()
	{
		if (view != null) {
			view.focus();
		}
	}

	@Kroll.method
	public KrollDict toImage()
	{
		if (getTiContext().isUIThread()) {
			return handleToImage();
		} else {
			return (KrollDict) sendBlockingUiMessage(MSG_TOIMAGE, getTiContext().getActivity());
		}
	}

	protected KrollDict handleToImage()
	{
		return getView(getTiContext().getActivity()).toImage();
	}

	@Override
	public boolean fireEvent(String eventName, KrollDict data)
	{
		if (data == null) data = new KrollDict();
		boolean handled = super.fireEvent(eventName, data);

		if (parent != null && parent.get() != null) {
			boolean parentHandled = parent.get().fireEvent(eventName, data);
			handled = handled || parentHandled;
		}
		return handled;
	}

	@Kroll.getProperty @Kroll.method
	public TiViewProxy getParent()
	{
		if (this.parent == null) { return null; }
		return this.parent.get();
	}

	public void setParent(TiViewProxy parent)
	{
		this.parent = new WeakReference<TiViewProxy>(parent);
	}

	@Override
	public TiContext switchContext(TiContext tiContext)
	{
		TiContext oldContext = super.switchContext(tiContext);
		if (children != null) {
			for (TiViewProxy child : children) {
				child.switchContext(tiContext);
			}
		}
		return oldContext;
	}

	@Kroll.getProperty @Kroll.method
	public TiViewProxy[] getChildren()
	{
		if (children == null) return new TiViewProxy[0];
		return children.toArray(new TiViewProxy[children.size()]);
	}

	@Override
	public void eventListenerAdded(String eventName, int count, KrollProxy proxy)
	{
		super.eventListenerAdded(eventName, count, proxy);
		if (eventName.equals(TiC.EVENT_CLICK) && proxy.equals(this) && count == 1 && !(proxy instanceof TiWindowProxy)) {
			if (!proxy.hasProperty(TiC.PROPERTY_TOUCH_ENABLED)
				|| TiConvert.toBoolean(proxy.getProperty(TiC.PROPERTY_TOUCH_ENABLED))) {
				setClickable(true);
			}
		}
	}

	@Override
	public void eventListenerRemoved(String eventName, int count, KrollProxy proxy)
	{
		super.eventListenerRemoved(eventName, count, proxy);
		if (eventName.equals(TiC.EVENT_CLICK) && count == 0 && proxy.equals(this) && !(proxy instanceof TiWindowProxy)) {
			if (proxy.hasProperty(TiC.PROPERTY_TOUCH_ENABLED)
				&& !TiConvert.toBoolean(proxy.getProperty(TiC.PROPERTY_TOUCH_ENABLED))) {
				setClickable(false);
			}
		}
	}

	public void setClickable(boolean clickable)
	{
		if (peekView() != null) {
			TiUIView v = getView(getTiContext().getActivity());
			if (v != null) {
				View nv = v.getNativeView();
				if (nv != null) {
					nv.setClickable(clickable);
				}
			}
		}
	}

	@Kroll.method
	public void addClass(Object[] classNames)
	{
		// This is a pretty naive implementation right now,
		// but it will work for our current needs
		String baseUrl = getBaseUrlForStylesheet();
		ArrayList<String> classes = new ArrayList<String>();
		for (Object c : classNames) {
			classes.add(TiConvert.toString(c));
		}
		KrollDict options = getTiContext().getTiApp().getStylesheet(baseUrl, classes, null);
		extend(options);
	}
<<<<<<< HEAD
	
	@Kroll.method @Kroll.getProperty
	public boolean getKeepScreenOn()
	{
		Boolean keepScreenOn = null;
		TiUIView v = peekView();
		if (v != null) {
			View nv = v.getNativeView();
			if (nv != null) {
				keepScreenOn = nv.getKeepScreenOn();				
			}
		}
		
		//Keep the proxy in the correct state
		Object current = getProperty(TiC.PROPERTY_KEEP_SCREEN_ON);
		if (current != null) {
			boolean currentValue = TiConvert.toBoolean(current);
			if (keepScreenOn == null) {
				keepScreenOn = currentValue;
			} else {
				if (currentValue != keepScreenOn) {
					setProperty(TiC.PROPERTY_KEEP_SCREEN_ON, keepScreenOn, false);
				} else {
					keepScreenOn = currentValue;
				}
			}
		} else {
			if (keepScreenOn == null) {
				keepScreenOn = false; // Android default
			}
			setProperty(TiC.PROPERTY_KEEP_SCREEN_ON, keepScreenOn, false);			
		}
	
		return keepScreenOn;
	}
	
	@Kroll.method @Kroll.setProperty(retain=false)
	public void setKeepScreenOn(boolean keepScreenOn)
	{
		setProperty(TiC.PROPERTY_KEEP_SCREEN_ON, keepScreenOn, true);
=======

	@Kroll.method
	public KrollDict convertPointToView(KrollDict point, TiViewProxy dest)
	{
		if (point == null) {
			throw new IllegalArgumentException("convertPointToView: point must not be null");
		}

		if (dest == null) {
			throw new IllegalArgumentException("convertPointToView: destinationView must not be null");
		}

		if (!point.containsKey(TiC.PROPERTY_X)) {
			throw new IllegalArgumentException("convertPointToView: required property \"x\" not found in point");
		}

		if (!point.containsKey(TiC.PROPERTY_Y)) {
			throw new IllegalArgumentException("convertPointToView: required property \"y\" not found in point");
		}

		// The spec says to throw an exception if x or y cannot be converted to numbers.
		// TiConvert does that automatically for us.
		int x = TiConvert.toInt(point, TiC.PROPERTY_X);
		int y = TiConvert.toInt(point, TiC.PROPERTY_Y);

		TiUIView view = peekView();
		TiUIView destView = dest.peekView();
		if (view == null) {
			Log.w(LCAT, "convertPointToView: view has not been attached, cannot convert point");
			return null;
		}

		if (destView == null) {
			Log.w(LCAT, "convertPointToView: destinationView has not been attached, cannot convert point");
			return null;
		}

		View nativeView = view.getNativeView();
		View destNativeView = destView.getNativeView();
		if (nativeView == null || nativeView.getParent() == null) {
			Log.w(LCAT, "convertPointToView: view has not been attached, cannot convert point");
			return null;
		}

		if (destNativeView == null || destNativeView.getParent() == null) {
			Log.w(LCAT, "convertPointToView: destinationView has not been attached, cannot convert point");
			return null;
		}

		int viewLocation[] = new int[2];
		int destLocation[] = new int[2];
		nativeView.getLocationInWindow(viewLocation);
		destNativeView.getLocationInWindow(destLocation);

		if (DBG) {
			Log.d(LCAT, "nativeView location in window, x: " + viewLocation[0] + ", y: " + viewLocation[1]);
			Log.d(LCAT, "destNativeView location in window, x: " + destLocation[0] + ", y: " + destLocation[1]);
		}

		int pointWindowX = viewLocation[0] + x;
		int pointWindowY = viewLocation[1] + y;

		KrollDict destPoint = new KrollDict();
		destPoint.put(TiC.PROPERTY_X, pointWindowX - destLocation[0]);
		destPoint.put(TiC.PROPERTY_Y, pointWindowY - destLocation[1]);
		return destPoint;
>>>>>>> b87c34b1
	}
}<|MERGE_RESOLUTION|>--- conflicted
+++ resolved
@@ -741,7 +741,6 @@
 		KrollDict options = getTiContext().getTiApp().getStylesheet(baseUrl, classes, null);
 		extend(options);
 	}
-<<<<<<< HEAD
 	
 	@Kroll.method @Kroll.getProperty
 	public boolean getKeepScreenOn()
@@ -782,8 +781,8 @@
 	public void setKeepScreenOn(boolean keepScreenOn)
 	{
 		setProperty(TiC.PROPERTY_KEEP_SCREEN_ON, keepScreenOn, true);
-=======
-
+	}
+	
 	@Kroll.method
 	public KrollDict convertPointToView(KrollDict point, TiViewProxy dest)
 	{
@@ -849,6 +848,5 @@
 		destPoint.put(TiC.PROPERTY_X, pointWindowX - destLocation[0]);
 		destPoint.put(TiC.PROPERTY_Y, pointWindowY - destLocation[1]);
 		return destPoint;
->>>>>>> b87c34b1
 	}
 }