//
//  Appcelerator Titanium Mobile
//  WARNING: this is a generated file and should not be modified
//

#import <UIKit/UIKit.h>
#define _QUOTEME(x) #x
#define STRING(x) _QUOTEME(x)

<<<<<<< HEAD
NSString * const TI_APPLICATION_DEPLOYTYPE = @"production";
NSString * const TI_APPLICATION_ID = @"com.appcelerator.titanium";
=======
NSString * const TI_APPLICATION_DEPLOYTYPE = @"development";
NSString * const TI_APPLICATION_ID = @"com.nolanwright.kitchensink";
>>>>>>> 159d3ac6
NSString * const TI_APPLICATION_PUBLISHER = @"nwright";
NSString * const TI_APPLICATION_URL = @"appcelerator.com";
NSString * const TI_APPLICATION_NAME = @"KitchenSink";
NSString * const TI_APPLICATION_VERSION = @"1.0";
NSString * const TI_APPLICATION_DESCRIPTION = @"No description provided";
NSString * const TI_APPLICATION_COPYRIGHT = @"2010 by nwright";
NSString * const TI_APPLICATION_GUID = @"6fe33f33fd1f4e95a06d2d217170866d";
BOOL const TI_APPLICATION_ANALYTICS = true;

#ifdef TARGET_IPHONE_SIMULATOR
<<<<<<< HEAD
NSString * const TI_APPLICATION_RESOURCE_DIR = @"";
=======
NSString * const TI_APPLICATION_RESOURCE_DIR = @"/Users/nwright/Appcelerator/TIDEV/titanium_mobile/demos/KitchenSink/Resources";
>>>>>>> 159d3ac6
#endif

int main(int argc, char *argv[]) {
    NSAutoreleasePool * pool = [[NSAutoreleasePool alloc] init];

#ifdef __LOG__ID__
	NSArray *paths = NSSearchPathForDirectoriesInDomains(NSDocumentDirectory, NSUserDomainMask, YES);
	NSString *documentsDirectory = [paths objectAtIndex:0];
	NSString *logPath = [documentsDirectory stringByAppendingPathComponent:[NSString stringWithFormat:@"%s.log",STRING(__LOG__ID__)]];
	freopen([logPath cStringUsingEncoding:NSUTF8StringEncoding],"w+",stderr);
	fprintf(stderr,"[INFO] Application started\n");
#endif

    int retVal = UIApplicationMain(argc, argv, nil, nil);
    [pool release];
    return retVal;
}<|MERGE_RESOLUTION|>--- conflicted
+++ resolved
@@ -7,13 +7,8 @@
 #define _QUOTEME(x) #x
 #define STRING(x) _QUOTEME(x)
 
-<<<<<<< HEAD
 NSString * const TI_APPLICATION_DEPLOYTYPE = @"production";
-NSString * const TI_APPLICATION_ID = @"com.appcelerator.titanium";
-=======
-NSString * const TI_APPLICATION_DEPLOYTYPE = @"development";
 NSString * const TI_APPLICATION_ID = @"com.nolanwright.kitchensink";
->>>>>>> 159d3ac6
 NSString * const TI_APPLICATION_PUBLISHER = @"nwright";
 NSString * const TI_APPLICATION_URL = @"appcelerator.com";
 NSString * const TI_APPLICATION_NAME = @"KitchenSink";
@@ -24,11 +19,7 @@
 BOOL const TI_APPLICATION_ANALYTICS = true;
 
 #ifdef TARGET_IPHONE_SIMULATOR
-<<<<<<< HEAD
-NSString * const TI_APPLICATION_RESOURCE_DIR = @"";
-=======
 NSString * const TI_APPLICATION_RESOURCE_DIR = @"/Users/nwright/Appcelerator/TIDEV/titanium_mobile/demos/KitchenSink/Resources";
->>>>>>> 159d3ac6
 #endif
 
 int main(int argc, char *argv[]) {
