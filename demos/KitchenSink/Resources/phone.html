--- conflicted
+++ resolved
@@ -310,12 +310,8 @@
 				Titanium.Analytics.featureEvent('phone.contacts');
 				var win = Titanium.UI.createWindow({
 					url:'contacts.html',
-<<<<<<< HEAD
 					title:'Contacts', 
 					backgroundImage:'brown_bg_482.png'
-=======
-					title:'Contacts',
->>>>>>> c8f6af1c
 				});
 				win.open();
 				break;
