--- conflicted
+++ resolved
@@ -537,22 +537,6 @@
     [self tryToPostNotification:localNotification withNotificationName:kTiLocalNotificationAction completionHandler:completionHandler];
 }
 
-<<<<<<< HEAD
-- (void) application:(UIApplication *)application handleActionWithIdentifier:(NSString *)identifier forRemoteNotification:(NSDictionary *)userInfo completionHandler:(void (^)())completionHandler {
-    RELEASE_TO_NIL(remoteNotification);
-    [self generateNotification:userInfo];
-    NSMutableDictionary *event = [[NSMutableDictionary alloc] init];
-    event[@"data"] = remoteNotification;
-    if (identifier != nil) {
-        event[@"identifier"] = identifier;
-    }
-    NSString *category = remoteNotification[@"category"];
-    if (category != nil) {
-        event[@"category"] = category;
-    }
-    
-    [self tryToPostNotification:[event autorelease] withNotificationName:kTiRemoteNotificationAction completionHandler:completionHandler];
-=======
 // iOS 9+
 - (void)application:(UIApplication *)application handleActionWithIdentifier:(NSString *)identifier forRemoteNotification:(NSDictionary *)userInfo withResponseInfo:(NSDictionary *)responseInfo completionHandler:(void (^)())completionHandler
 {
@@ -560,7 +544,6 @@
                                      andUserInfo:userInfo
                                     responseInfo:responseInfo
                                completionHandler:completionHandler];
->>>>>>> 89ee8763
 }
 
 // iOS < 9
@@ -1348,9 +1331,7 @@
         event[@"category"] = category;
     }
     
-    [[NSNotificationCenter defaultCenter] postNotificationName:kTiRemoteNotificationAction object:event userInfo:nil];
-    [event autorelease];
-    completionHandler();
+    [self tryToPostNotification:[event autorelease] withNotificationName:kTiRemoteNotificationAction completionHandler:completionHandler];
 }
 
 - (void)application:(UIApplication *)application
