--- conflicted
+++ resolved
@@ -369,6 +369,11 @@
 		}
 	}
 	pthread_rwlock_unlock(&childrenLock);
+
+	if([self respondsToSelector:@selector(verifyWidth:)])
+	{
+		result = [self verifyWidth:result];
+	}
 
 	if (result == 0)
 	{
@@ -427,6 +432,12 @@
 	}
 	pthread_rwlock_unlock(&childrenLock);
 	result += currentRowHeight;
+	
+	if([self respondsToSelector:@selector(verifyHeight:)])
+	{
+		result = [self verifyHeight:result];
+	}
+	
 	if (result == 0)
 	{
 		NSLog(@"[WARN] %@ has an auto height value of 0, meaning this view may not be visible.",self);
@@ -1101,222 +1112,6 @@
 		[self.view listenerRemoved:type count:count];
 	}
 }
-
-<<<<<<< HEAD
-=======
-#pragma mark For Nav Bar Support
-
--(BOOL)supportsNavBarPositioning
-{
-	return YES;
-}
-
-- (TiUIView *)barButtonViewForSize:(CGSize)bounds
-{
-	TiUIView * barButtonView = [self view];
-	//TODO: This logic should have a good place in case that refreshLayout is used.
-	LayoutConstraint barButtonLayout = layoutProperties;
-	if (TiDimensionIsUndefined(barButtonLayout.width))
-	{
-		barButtonLayout.width = TiDimensionAuto;
-	}
-	if (TiDimensionIsUndefined(barButtonLayout.height))
-	{
-		barButtonLayout.height = TiDimensionAuto;
-	}
-	CGRect barBounds;
-	barBounds.origin = CGPointZero;
-	barBounds.size = SizeConstraintViewWithSizeAddingResizing(&barButtonLayout, self, bounds, NULL);
-	
-	[TiUtils setView:barButtonView positionRect:barBounds];
-	[barButtonView setAutoresizingMask:UIViewAutoresizingNone];
-	
-	return barButtonView;
-}
-
--(UIBarButtonItem*)barButtonItem
-{
-	if (barButtonItem == nil)
-	{
-		isUsingBarButtonItem = YES;
-		barButtonItem = [[UIBarButtonItem alloc] initWithCustomView:[self barButtonViewForSize:CGSizeZero]];
-	}
-	return barButtonItem;
-}
-
--(void)removeBarButtonView
-{
-	isUsingBarButtonItem = NO;
-	[self setBarButtonItem:nil];
-}
-
-- (BOOL) isUsingBarButtonItem
-{
-	return isUsingBarButtonItem;
-}
-
-#pragma mark For autosizing of table views
-
--(LayoutConstraint *)layoutProperties
-{
-	return &layoutProperties;
-}
-
--(void)setLayoutProperties:(LayoutConstraint *)newLayout
-{
-	layoutProperties = *newLayout;
-}
-
-
--(CGFloat)autoWidthForWidth:(CGFloat)suggestedWidth
-{
-	BOOL isHorizontal = TiLayoutRuleIsHorizontal(layoutProperties.layout);
-	CGFloat result = 0.0;
-	
-	pthread_rwlock_rdlock(&childrenLock);
-	for (TiViewProxy * thisChildProxy in self.children)
-	{
-		CGFloat thisWidth = [thisChildProxy minimumParentWidthForWidth:suggestedWidth];
-		if (isHorizontal)
-		{
-			result += thisWidth;
-		}
-		else if(result<thisWidth)
-		{
-			result = thisWidth;
-		}
-	}
-	pthread_rwlock_unlock(&childrenLock);
-
-	if([self respondsToSelector:@selector(verifyWidth:)])
-	{
-		result = [self verifyWidth:result];
-	}
-
-	if (result == 0)
-	{
-		NSLog(@"[WARN] %@ has an auto width value of 0, meaning this view may not be visible.",self);
-	}
-	if (suggestedWidth == 0.0)
-	{
-		return result;
-	}
-	return MIN(suggestedWidth,result);
-}
-
--(CGFloat)autoHeightForWidth:(CGFloat)width
-{
-	BOOL isVertical = TiLayoutRuleIsVertical(layoutProperties.layout);
-	BOOL isHorizontal = TiLayoutRuleIsHorizontal(layoutProperties.layout);
-	CGFloat result=0.0;
-
-	//Autoheight with a set autoheight for width gets complicated.
-	CGFloat widthLeft=width;
-	CGFloat currentRowHeight = 0.0;
-
-	pthread_rwlock_rdlock(&childrenLock);
-	NSArray* array = windowOpened ? children : pendingAdds;
-	
-	for (TiViewProxy * thisChildProxy in array)
-	{
-		if (isHorizontal)
-		{
-			CGFloat requestedWidth = [thisChildProxy minimumParentWidthForWidth:widthLeft];
-			if (requestedWidth > widthLeft) //Wrap around!
-			{
-				result += currentRowHeight;
-				currentRowHeight = 0.0;
-				widthLeft = width;
-			}
-			widthLeft -= requestedWidth;
-			CGFloat thisHeight = [thisChildProxy minimumParentHeightForWidth:requestedWidth];
-			if (thisHeight > currentRowHeight)
-			{
-				currentRowHeight = thisHeight;
-			}
-		}
-		else
-		{
-			CGFloat thisHeight = [thisChildProxy minimumParentHeightForWidth:width];
-			if (isVertical)
-			{
-				result += thisHeight;
-			}
-			else if(result<thisHeight)
-			{
-				result = thisHeight;
-			}
-		}
-	}
-	pthread_rwlock_unlock(&childrenLock);
-	result += currentRowHeight;
-	
-	if([self respondsToSelector:@selector(verifyHeight:)])
-	{
-		result = [self verifyHeight:result];
-	}
-	
-	if (result == 0)
-	{
-		NSLog(@"[WARN] %@ has an auto height value of 0, meaning this view may not be visible.",self);
-	}
-	return result;
-}
-
--(CGFloat)minimumParentWidthForWidth:(CGFloat)suggestedWidth
-{
-	CGFloat result = TiDimensionCalculateValue(layoutProperties.left, 0)
-			+ TiDimensionCalculateValue(layoutProperties.right, 0);
-	if (TiDimensionIsPixels(layoutProperties.width))
-	{
-		result += layoutProperties.width.value;
-	}
-	else if(TiDimensionIsAuto(layoutProperties.width))
-	{
-		result += [self autoWidthForWidth:suggestedWidth - result];
-	}
-	return result;
-}
-
--(CGFloat)minimumParentHeightForWidth:(CGFloat)suggestedWidth
-{
-	CGFloat result = TiDimensionCalculateValue(layoutProperties.top, 0)
-			+ TiDimensionCalculateValue(layoutProperties.bottom, 0);
-
-	if (TiDimensionIsPixels(layoutProperties.height))
-	{
-		result += layoutProperties.height.value;
-	}
-	else if(TiDimensionIsAuto(layoutProperties.height))
-	{
-		if (TiDimensionIsPixels(layoutProperties.width))
-		{
-			suggestedWidth = layoutProperties.width.value;
-		}
-		else
-		{
-			suggestedWidth = TiDimensionCalculateMargins(layoutProperties.left, layoutProperties.right, suggestedWidth);
-		}
-		result += [self autoHeightForWidth:suggestedWidth];
-	}
-	return result;
-}
-
--(void)layoutChildrenIfNeeded
-{
-	IGNORE_IF_NOT_OPENED
-	
-	// if not attached, ignore layout
-	if ([self viewAttached])
-	{
-		// if not visible, ignore layout
-		if (view.hidden)
-		{
-			return;
-		}
-		
-		[self repositionIfNeeded];
->>>>>>> d4ce7fff
 
 #pragma mark Layout events, internal and external
 
