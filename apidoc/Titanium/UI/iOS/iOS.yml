--- conflicted
+++ resolved
@@ -1171,63 +1171,6 @@
     permission: read-only
     since: "3.2.0"
     osver: {ios: {min: "7.0"}}
-<<<<<<< HEAD
-
-  - name: COLOR_GROUP_TABLEVIEW_BACKGROUND
-    summary: Returns the iOS system texture used to render the background on a group table view.
-    description: |
-        Corresponds to iOS `UIColor` groupTableViewBackgroundColor`.
-
-        This constant has been deprecated in iOS 6. Group style table views still default to using the standard iOS group table
-        view background texture if no background color is specified. However, specifying this constant explicitly on iOS 6 and
-        above results in a black background color.
-
-        Can be used anywhere a color value is required. See also "Colors" in <Titanium.UI>.
-    type: String
-    permission: read-only
-    since: "2.1.0"
-
-  - name: COLOR_SCROLLVIEW_BACKGROUND
-    summary: Returns the iOS system texture used to render the area behind scrollable content.
-    deprecated:
-        since: "3.4.2"
-        removed: "3.6.0"
-    description: |
-        Corresponds to iOS `UIColor` `scrollViewTexturedBackgroundColor`.
-
-        Can be used anywhere a color value is required. See also "Colors" in <Titanium.UI>.
-    type: String
-    permission: read-only
-    since: "2.1.0"
-
-  - name: COLOR_VIEW_FLIPSIDE_BACKGROUND
-    summary: Returns the iOS system texture used for the back side of a view while it is being flipped.
-    deprecated:
-        since: "3.4.2"
-        removed: "3.6.0"
-    description: |
-        Corresponds to iOS `UIColor` `viewFlipsideBackgroundColor`.
-
-        Can be used anywhere a color value is required. See also "Colors" in <Titanium.UI>.
-    type: String
-    permission: read-only
-    since: "2.1.0"
-
-  - name: COLOR_UNDER_PAGE_BACKGROUND
-    summary: Returns the iOS system texture used to render the background of a page.
-    deprecated:
-        since: "3.4.2"
-        removed: "3.6.0"
-    description: |
-        Corresponds to iOS `UIColor` `underPageBackgroundColor`.
-
-        Can be used anywhere a color value is required. See also "Colors" in <Titanium.UI>.
-    type: String
-    permission: read-only
-    since: "2.1.0"
-    osver: {ios: {min: "5.0"}}
-=======
->>>>>>> fea935cd
 
   - name: forceTouchSupported
     summary: Determines if the 3D-Touch capability "Force Touch" is supported (`true`) or not (`false`) by the device.
