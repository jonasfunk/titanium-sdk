--- conflicted
+++ resolved
@@ -70,15 +70,15 @@
 		dayWheel.setTextSize(monthWheel.getTextSize());
 		yearWheel.setTextSize(monthWheel.getTextSize());
 		
-    	monthWheel.setItemSelectedListener(this);
-    	dayWheel.setItemSelectedListener(this);
-    	yearWheel.setItemSelectedListener(this);
-        
+		monthWheel.setItemSelectedListener(this);
+		dayWheel.setItemSelectedListener(this);
+		yearWheel.setItemSelectedListener(this);
+		
 		LinearLayout layout = new LinearLayout(proxy.getContext());
 		layout.setOrientation(LinearLayout.HORIZONTAL);
 		
-		if (proxy.hasDynamicValue("dayBeforeMonth")) {
-			dayBeforeMonth = TiConvert.toBoolean(proxy.getDynamicProperties(), "dayBeforeMonth");
+		if (proxy.hasProperty("dayBeforeMonth")) {
+			dayBeforeMonth = TiConvert.toBoolean(proxy.getProperties(), "dayBeforeMonth");
 		}
 		
 		if (dayBeforeMonth) {
@@ -149,8 +149,7 @@
 	}
 	
 	@Override
-	public void propertyChanged(String key, Object oldValue, Object newValue,
-			TiProxy proxy)
+	public void propertyChanged(String key, Object oldValue, Object newValue, KrollProxy proxy)
 	{
 		if ("value".equals(key)) {
 			Date date = (Date)newValue;
@@ -272,20 +271,6 @@
 		ignoreItemSelection = false;
 	}
 	
-<<<<<<< HEAD
-	@Override
-	public void propertyChanged(String key, Object oldValue, Object newValue,
-			KrollProxy proxy)
-	{
-		if (key.equals("value")) {
-			Date date = (Date)newValue;
-			setValue(date.getTime());
-		} 
-		super.propertyChanged(key, oldValue, newValue, proxy);
-	}
-	
-=======
->>>>>>> 7df967e4
 	public void setValue(long value)
 	{
 		setValue(value, false);
