/**
 * Appcelerator Titanium Mobile
 * Copyright (c) 2009-2012 by Appcelerator, Inc. All Rights Reserved.
 * Licensed under the terms of the Apache Public License
 * Please see the LICENSE included with this distribution for details.
 */
#ifdef USE_TI_UIOPTIONDIALOG

#import "TiUIOptionDialogProxy.h"
#import "TiApp.h"
#import "TiTab.h"
#import "TiToolbar.h"
#import "TiToolbarButton.h"
#import "TiUtils.h"

@implementation TiUIOptionDialogProxy
@synthesize dialogView;

- (void)dealloc
{
  RELEASE_TO_NIL(dialogView);
  RELEASE_TO_NIL(tintColor);
  RELEASE_TO_NIL_AUTORELEASE(alertController);
  [super dealloc];
}

- (NSMutableDictionary *)langConversionTable
{
  return [NSMutableDictionary dictionaryWithObject:@"title" forKey:@"titleid"];
}

- (NSString *)apiName
{
  return @"Ti.UI.OptionDialog";
}

- (void)show:(id)args
{
  ENSURE_SINGLE_ARG_OR_NIL(args, NSDictionary);
  // prevent more than one JS thread from showing an alert box at a time
  if ([NSThread isMainThread] == NO) {
    [self rememberSelf];
    TiThreadPerformOnMainThread(^{
      [self show:args];
    },
        YES);
    return;
  }

  [[NSNotificationCenter defaultCenter] addObserver:self selector:@selector(suspended:) name:kTiSuspendNotification object:nil];

  showDialog = YES;
  NSMutableArray *options = [self valueForKey:@"options"];
  if (IS_NULL_OR_NIL(options)) {
    options = [[[NSMutableArray alloc] initWithCapacity:2] autorelease];
    [options addObject:NSLocalizedString(@"OK", @"Alert OK Button")];
  }

  forceOpaqueBackground = [TiUtils boolValue:[self valueForKey:@"opaquebackground"] def:NO];
  persistentFlag = [TiUtils boolValue:[self valueForKey:@"persistent"] def:YES];
  cancelButtonIndex = [TiUtils intValue:[self valueForKey:@"cancel"] def:-1];
  tintColor = [[TiUtils colorValue:[self valueForKey:@"tintColor"]] _color];
  destructiveButtonIndex = [TiUtils intValue:[self valueForKey:@"destructive"] def:-1];

  if (cancelButtonIndex >= [options count]) {
    cancelButtonIndex = -1;
  }

  if (destructiveButtonIndex >= [options count]) {
    destructiveButtonIndex = -1;
  }

  [self setDialogView:[args objectForKey:@"view"]];
  animated = [TiUtils boolValue:@"animated" properties:args def:YES];
  id obj = [args objectForKey:@"rect"];
  if (obj != nil) {
    dialogRect = [TiUtils rectValue:obj];
  } else {
    dialogRect = CGRectZero;
  }

  RELEASE_TO_NIL(alertController);
  [[[TiApp app] controller] incrementActiveAlertControllerCount];
  alertController = [[UIAlertController alertControllerWithTitle:[TiUtils stringValue:[self valueForKey:@"title"]]
                                                         message:[TiUtils stringValue:[self valueForKey:@"message"]]
                                                  preferredStyle:UIAlertControllerStyleActionSheet] retain];

  if (tintColor) {
    [[alertController view] setTintColor:tintColor];
  }

  int curIndex = 0;
  //Configure the Buttons
  for (id btn in options) {
    NSString *btnName = [TiUtils stringValue:btn];
    if (!IS_NULL_OR_NIL(btnName)) {
      UIAlertAction *theAction = [UIAlertAction actionWithTitle:btnName
                                                          style:((curIndex == cancelButtonIndex) ? UIAlertActionStyleCancel : ((curIndex == destructiveButtonIndex) ? UIAlertActionStyleDestructive : UIAlertActionStyleDefault))
                                                        handler:^(UIAlertAction *action) {
                                                          [self fireClickEventWithAction:action];
                                                        }];
      [alertController addAction:theAction];
    }
    curIndex++;
  }

  if ([TiUtils isIPad] && (cancelButtonIndex == -1)) {
    UIAlertAction *theAction = [UIAlertAction actionWithTitle:@"Cancel"
                                                        style:UIAlertActionStyleCancel
                                                      handler:^(UIAlertAction *action) {
                                                        [self fireClickEventWithAction:action];
                                                      }];
    [alertController addAction:theAction];
  }
  BOOL isPopover = NO;

  if ([TiUtils isIPad]) {
    UIViewController *topVC = [[[TiApp app] controller] topPresentedController];
    isPopover = ((topVC.modalPresentationStyle == UIModalPresentationPopover) && (![topVC isKindOfClass:[UIAlertController class]]));
    /**
         ** This block commented out since it seems to have no effect on the alert controller.
         ** If you read the modalPresentationStyle after setting the value, it still shows UIModalPresentationPopover
         ** However not configuring the UIPopoverPresentationController seems to do the trick.
         ** This hack in place to conserve current behavior. Should revisit when iOS7 is dropped so that
         ** option dialogs are always presented in UIModalPresentationPopover
         if (isPopover) {
         alertController.modalPresentationStyle = UIModalPresentationCurrentContext;
         alertController.modalTransitionStyle = UIModalTransitionStyleCoverVertical;
         }
         */
  }
  /*See Comment above. Remove if condition to see difference in behavior on iOS8*/
  if (!isPopover) {
    UIPopoverPresentationController *presentationController = alertController.popoverPresentationController;
    presentationController.permittedArrowDirections = UIPopoverArrowDirectionAny;
    presentationController.delegate = self;
  }

  [self retain];
  [[TiApp app] showModalController:alertController animated:animated];
}

- (void)hide:(id)args
{
  if (!showDialog) {
    return;
  }
  if (alertController == nil) {
    return;
  }

<<<<<<< HEAD
    TiThreadPerformOnMainThread(^{
        if (alertController != nil) {
            [alertController dismissViewControllerAnimated:animated completion:^{
                [self cleanup];
            }];
        }
    }, NO);
=======
  id options = nil;
  if ([args count] > 0) {
    options = [args objectAtIndex:0];
  }
  BOOL animatedhide = [TiUtils boolValue:@"animated" properties:options def:YES];

  TiThreadPerformOnMainThread(^{
    if (alertController != nil) {
      [alertController dismissViewControllerAnimated:animated
                                          completion:^{
                                            [self cleanup];
                                          }];
    }
  },
      NO);
>>>>>>> 86e1e2f6
}

- (void)suspended:(NSNotification *)note
{
  if (!persistentFlag) {
    [self hide:[NSArray arrayWithObject:[NSDictionary dictionaryWithObject:NUMBOOL(NO) forKey:@"animated"]]];
  }
}

#pragma mark UIPopoverPresentationControllerDelegate
- (void)prepareForPopoverPresentation:(UIPopoverPresentationController *)popoverPresentationController
{
  if (dialogView != nil) {
    if ([dialogView supportsNavBarPositioning] && [dialogView isUsingBarButtonItem]) {
      UIBarButtonItem *theItem = [dialogView barButtonItem];
      if (theItem != nil) {
        popoverPresentationController.barButtonItem = [dialogView barButtonItem];
        return;
      }
    }

    if ([dialogView conformsToProtocol:@protocol(TiToolbar)]) {
      UIToolbar *toolbar = [(id<TiToolbar>)dialogView toolbar];
      if (toolbar != nil) {
        popoverPresentationController.sourceView = toolbar;
        popoverPresentationController.sourceRect = [toolbar bounds];
        return;
      }
    }

    if ([dialogView conformsToProtocol:@protocol(TiTab)]) {
      id<TiTab> tab = (id<TiTab>)dialogView;
      UITabBar *tabbar = [[tab tabGroup] tabbar];
      if (tabbar != nil) {
        popoverPresentationController.sourceView = tabbar;
        popoverPresentationController.sourceRect = [tabbar bounds];
        return;
      }
    }

    UIView *view = [dialogView view];
    if (view != nil) {
      popoverPresentationController.sourceView = view;
      popoverPresentationController.sourceRect = (CGRectEqualToRect(CGRectZero, dialogRect) ? CGRectMake(view.bounds.size.width / 2, view.bounds.size.height / 2, 1, 1) : dialogRect);
      return;
    }
  }

  //Fell through.
  UIViewController *presentingController = [alertController presentingViewController];
  popoverPresentationController.permittedArrowDirections = 0;
  popoverPresentationController.sourceView = [presentingController view];
  popoverPresentationController.sourceRect = (CGRectEqualToRect(CGRectZero, dialogRect) ? CGRectMake(presentingController.view.bounds.size.width / 2, presentingController.view.bounds.size.height / 2, 1, 1) : dialogRect);
  ;
}

- (void)popoverPresentationController:(UIPopoverPresentationController *)popoverPresentationController willRepositionPopoverToRect:(inout CGRect *)rect inView:(inout UIView **)view
{
  //This will never be called when using bar button item
  BOOL canUseDialogRect = !CGRectEqualToRect(CGRectZero, dialogRect);
  UIView *theSourceView = *view;
  BOOL shouldUseViewBounds = ([theSourceView isKindOfClass:[UIToolbar class]] || [theSourceView isKindOfClass:[UITabBar class]]);

  if (shouldUseViewBounds) {
    rect->origin = CGPointMake(theSourceView.bounds.origin.x, theSourceView.bounds.origin.y);
    rect->size = CGSizeMake(theSourceView.bounds.size.width, theSourceView.bounds.size.height);
  } else if (!canUseDialogRect) {
    rect->origin = CGPointMake(theSourceView.bounds.size.width / 2, theSourceView.bounds.size.height / 2);
    rect->size = CGSizeMake(1, 1);
  }

  popoverPresentationController.sourceRect = *rect;
}

- (void)popoverPresentationControllerDidDismissPopover:(UIPopoverPresentationController *)popoverPresentationController
{
  [self cleanup];
}

#pragma mark Internal Use Only
- (void)fireClickEventWithAction:(UIAlertAction *)theAction
{
  if ([self _hasListeners:@"click"]) {
    NSArray *actions = [alertController actions];
    NSInteger indexOfAction = [actions indexOfObject:theAction];

    if ([TiUtils isIPad] && (cancelButtonIndex == -1) && (indexOfAction == ([actions count] - 1))) {
      indexOfAction = cancelButtonIndex;
    }

    NSMutableDictionary *event = [NSMutableDictionary dictionaryWithObjectsAndKeys:
                                                          NUMINTEGER(indexOfAction), @"index",
                                                      NUMINT(cancelButtonIndex), @"cancel",
                                                      NUMINT(destructiveButtonIndex), @"destructive",
                                                      nil];

    [self fireEvent:@"click" withObject:event];
  }
  [self cleanup];
}

- (void)cleanup
{
  if (showDialog) {
    showDialog = NO;
    [[[TiApp app] controller] decrementActiveAlertControllerCount];
    RELEASE_TO_NIL_AUTORELEASE(alertController);
    [[NSNotificationCenter defaultCenter] removeObserver:self];
    [self forgetSelf];
    [self release];
  }
}

@end

#endif<|MERGE_RESOLUTION|>--- conflicted
+++ resolved
@@ -149,21 +149,6 @@
     return;
   }
 
-<<<<<<< HEAD
-    TiThreadPerformOnMainThread(^{
-        if (alertController != nil) {
-            [alertController dismissViewControllerAnimated:animated completion:^{
-                [self cleanup];
-            }];
-        }
-    }, NO);
-=======
-  id options = nil;
-  if ([args count] > 0) {
-    options = [args objectAtIndex:0];
-  }
-  BOOL animatedhide = [TiUtils boolValue:@"animated" properties:options def:YES];
-
   TiThreadPerformOnMainThread(^{
     if (alertController != nil) {
       [alertController dismissViewControllerAnimated:animated
@@ -171,9 +156,7 @@
                                             [self cleanup];
                                           }];
     }
-  },
-      NO);
->>>>>>> 86e1e2f6
+  }, NO);
 }
 
 - (void)suspended:(NSNotification *)note
