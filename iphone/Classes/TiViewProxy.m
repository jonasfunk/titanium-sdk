--- conflicted
+++ resolved
@@ -356,75 +356,11 @@
         [self forgetProxy:theChild];
     }
     
-<<<<<<< HEAD
-	if (children != nil) {
-		pthread_rwlock_wrlock(&childrenLock);
-
-		for (TiViewProxy* child in children)
-		{
-//			if ([pendingAdds containsObject:child])
-//			{
-//				[pendingAdds removeObject:child];
-//			}
-
-			[child setParent:nil];
-			[self forgetProxy:child];
-
-			if (view!=nil)
-			{
-				TiUIView *childView = [(TiViewProxy *)child view];
-				if ([NSThread isMainThread])
-				{
-					[childView removeFromSuperview];
-				}
-				else
-				{
-					TiThreadPerformOnMainThread(^{
-						[childView removeFromSuperview];
-					}, NO);
-				}
-			}
-		}
-
-		[self contentsWillChange];
-		if(parentVisible && !hidden)
-		{
-			[arg parentWillHide];
-		}
-
-		[children removeAllObjects];
-		RELEASE_TO_NIL(children);
-
-		pthread_rwlock_unlock(&childrenLock);
-
-		if (view!=nil)
-		{
-			BOOL layoutNeedsRearranging = !TiLayoutRuleIsAbsolute(layoutProperties.layoutStyle);
-			if ([NSThread isMainThread])
-			{
-				if (layoutNeedsRearranging)
-				{
-					[self layoutChildren:NO];
-				}
-			}
-			else
-			{
-				TiThreadPerformOnMainThread(^{
-					if (layoutNeedsRearranging)
-					{
-						[self layoutChildren:NO];
-					}
-				}, NO);
-			}
-		}
-	}
-=======
     [childrenCopy removeAllObjects];
     [pendingChildrenCopy removeAllObjects];
     RELEASE_TO_NIL(childrenCopy);
     RELEASE_TO_NIL(pendingChildrenCopy);
     [self contentsWillChange];
->>>>>>> 148fa4cc
 }
 
 -(void)show:(id)arg
