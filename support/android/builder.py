--- conflicted
+++ resolved
@@ -1646,12 +1646,7 @@
 					include_all_ti_modules = True
 			if self.tiapp_changed or (self.js_changed and not self.fastdev) or \
 					self.force_rebuild or self.deploy_type == "production" or \
-<<<<<<< HEAD
-					(self.fastdev and (not self.app_installed or not built_all_modules)) or \
-					(self.deploy_type == 'test' and not self.is_deploy_file_installed()):
-=======
-					(self.fastdev and not self.app_installed):
->>>>>>> 1328fa04
+					(self.fastdev and (not self.app_installed or not built_all_modules)):
 				trace("Generating Java Classes")
 				self.android.create(os.path.abspath(os.path.join(self.top_dir,'..')),
 					True, project_dir = self.top_dir, include_all_ti_modules=include_all_ti_modules)
