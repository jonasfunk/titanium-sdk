define(
	["Ti/_/browser", "Ti/_/css", "Ti/_/declare", "Ti/_/dom", "Ti/_/event", "Ti/_/lang", "Ti/_/style", "Ti/_/Evented",
<<<<<<< HEAD
	"Ti/UI", "Ti/_/Gestures/DoubleTap", "Ti/_/Gestures/LongPress", "Ti/_/Gestures/Pinch", "Ti/_/Gestures/SingleTap",
	"Ti/_/Gestures/Swipe", "Ti/_/Gestures/TouchCancel", "Ti/_/Gestures/TouchEnd", "Ti/_/Gestures/TouchMove",
	"Ti/_/Gestures/TouchStart", "Ti/_/Gestures/TwoFingerTap", "Ti/UI/Animation"],
	function(browser, css, declare, dom, event, lang, style, Evented,
		UI, DoubleTap, LongPress, Pinch, SingleTap,
		Swipe, TouchCancel, TouchEnd, TouchMove,
		TouchStart, TwoFingerTap, Animation) {
=======
	"Ti/UI", "Ti/_/Promise", "Ti/_/string"],
	function(browser, css, declare, dom, event, lang, style, Evented, UI, Promise, string) {
>>>>>>> 7b8aeb33

	var unitize = dom.unitize,
		computeSize = dom.computeSize,
		on = require.on,
		setStyle = style.set,
		isDef = lang.isDef,
		val = lang.val,
		is = require.is,
		has = require.has,
		/*
		transitionEvents = {
			webkit: "webkitTransitionEnd",
			trident: "msTransitionEnd",
			gecko: "transitionend",
			presto: "oTransitionEnd"
		},
		transitionEnd = transitionEvents[browser.runtime] || "transitionEnd",
		curves = ["ease", "ease-in", "ease-in-out", "ease-out", "linear"],
		*/
		postDoBackground = {
			post: "_doBackground"
		},
		postLayoutPropFunction = function(value, oldValue) {
			(value === null || (!is(value,"String") && !is(value,"Number"))) && (value = void 0);
			if (value !== oldValue) {
				!this._batchUpdateInProgress && this._triggerLayout();
			}
			return value;
		},
		postLayoutProp = {
			set: postLayoutPropFunction
		},
		pixelUnits = "px",
		gestureMapping = {
			pinch: "Pinch",
			swipe: "Swipe",
			twofingertap: "TwoFingerTap",
			doubletap: "DoubleTap",
			longpress: "LongPress",
			singletap: "SingleTap",
			click: "SingleTap",
			doubleclick: "DoubleTap",
			touchstart: "TouchStart",
			touchend: "TouchEnd",
			touchmove: "TouchMove",
			touchcancel: "TouchCancel"
		};

	return declare("Ti._.UI.Element", Evented, {

		domType: null,
		domNode: null,
		_alive: 1,

		constructor: function(args) {
			var self = this,
				touchMoveBlocked = false,

				node = this.domNode = this._setFocusNode(dom.create(this.domType || "div", {
					className: "TiUIElement " + css.clean(this.declaredClass),
					"data-widget-id": this.widgetId
				})),

				// Handle click/touch/gestures
				recognizers = this._gestureRecognizers = {},

				useTouch = "ontouchstart" in window,
				bg = lang.hitch(this, "_doBackground");

			require.has("devmode") && args && args._debug && dom.attr.set(node, "data-debug", args._debug);
			function processTouchEvent(eventType, evt) {
				var i,
					touches = evt.changedTouches;
				if (this._preventDefaultTouchEvent) {
					this._preventDefaultTouchEvent && evt.preventDefault && evt.preventDefault();
					for (i in touches) {
						touches[i].preventDefault && touches[i].preventDefault();
					}
				}
				useTouch || require.mix(evt, {
					touches: evt.type === "mouseup" ? [] : [evt],
					targetTouches: [],
					changedTouches: [evt]
				});
				for (i in recognizers) {
					recognizers[i].recognizer["process" + eventType](evt, self);
				}
				for (i in recognizers) {
					recognizers[i].recognizer["finalize" + eventType]();
				}
			}

			this._touching = false;

			this._children = [];

			on(this.domNode, useTouch ? "touchstart" : "mousedown", function(evt){
				var handles = [
					on(window, useTouch ? "touchmove" : "mousemove", function(evt){
						if (!touchMoveBlocked) {
							touchMoveBlocked = true;
							(useTouch || self._touching) && processTouchEvent("TouchMoveEvent", evt);
							setTimeout(function(){
								touchMoveBlocked = false;
							}, 30);
						}
					}),
					on(window, useTouch ? "touchend" : "mouseup", function(evt){
						self._touching = false;
						processTouchEvent("TouchEndEvent", evt);
						event.off(handles);
					}),
					useTouch && on(window, "touchcancel", function(evt){
						processTouchEvent("TouchCancelEvent", evt);
						event.off(handles);
					})
				];
				self._touching = true;
				processTouchEvent("TouchStartEvent", evt);
			});

			this.addEventListener("touchstart", bg);
			this.addEventListener("touchend", bg);

			var values = this.constants.__values__;
			this._layoutCoefficients = {
				width: {
					x1: 0,
					x2: 0,
					x3: 0
				},
				sandboxWidth: {
					x1: 0,
					x2: 0,
					x3: 0
				},
				height: {
					x1: 0,
					x2: 0,
					x3: 0
				},
				sandboxHeight: {
					x1: 0,
					x2: 0,
					x3: 0
				},
				left: {
					x1: 0,
					x2: 0,
					x3: 0
				},
				top: {
					x1: 0,
					x2: 0,
					x3: 0,
					x4: 0
				}
			};
			values.size = {
				x: 0,
				y: 0,
				width: 0,
				height: 0
			};
			values.rect = {
				x: 0,
				y: 0,
				width: 0,
				height: 0
			};
		},

		addEventListener: function(name, handler) {
			if (name in gestureMapping) {
				var gestureRecognizers = this._gestureRecognizers,
					gestureRecognizer;
				
				if (!(name in gestureRecognizers)) {
					gestureRecognizers[name] = {
						count: 0,
						recognizer: new (require("Ti/_/Gestures/" + gestureMapping[name]))
					};
				}
				
				gestureRecognizers[name].count++;
			}
			handler && Evented.addEventListener.apply(this, arguments);
		},

		removeEventListener: function(name) {
			if (name in gestureMapping) {
				var gestureRecognizers = this._gestureRecognizers;
				if (name in gestureRecognizers && !(--gestureRecognizers[name].count)) {
					delete gestureRecognizers[name];
				}
			}
			Evented.removeEventListener.apply(this, arguments);
		},

		_setParent: function(view) {
			this._parent = view;
		},

		_add: function(view, hidden) {

			view._hidden = hidden;

			view._setParent(this);

			this._children.push(view);
			this.containerNode.appendChild(view.domNode);

			view._triggerLayout();
		},

		_insertAt: function(view,index, hidden) {
			var children = this._children;
			if (index > children.length || index < 0) {
				return;
			} else if (index === children.length) {
				this._add(view, hidden);
			} else {
				view._parent = this;
				this.containerNode.insertBefore(view.domNode, children[index].domNode);
				children.splice(index,0,view);
				this._triggerLayout();
			}
		},

		_remove: function(view) {
			var children = this._children,
				p = children.indexOf(view);
			if (p !== -1) {
				children.splice(p, 1);
				view._setParent();
				dom.detach(view.domNode);
				this._triggerLayout();
			}
		},

		_removeAllChildren: function(view) {
			var children = this._children;
			while (children.length) {
				this.remove(children[0]);
			}
			this._triggerLayout();
		},

		destroy: function() {
			if (this._alive) {
				var children = this._children;
				while (children.length) {
					children.splice(0, 1)[0].destroy();
				}
				this._parent && this._parent._remove(this);
				if (this.domNode) {
					dom.destroy(this.domNode);
					this.domNode = null;
				}
			}
			Evented.destroy.apply(this, arguments);
		},
		
		_isAttachedToActiveWin: function() {
			// If this element is not attached to an active window, skip the calculation
			var isAttachedToActiveWin = false,
				node = this;
			while(node) {
				if (node === UI._container) {
					isAttachedToActiveWin = true;
					break;
				}
				node = node._parent;
			}
			return isAttachedToActiveWin;
		},
		
		_needsMeasuring: true,
		
		_triggerLayout: function(force) {
			this._needsMeasuring = true;
			this._isAttachedToActiveWin() && (!this._batchUpdateInProgress || force) && UI._triggerLayout(this, force);
		},
		
		_hasSizeDimensions: function() {
			return isNaN(this._layoutCoefficients.width.x1) || isNaN(this._layoutCoefficients.height.x1);
		},
		
		startLayout: function() {
			this._batchUpdateInProgress = true;
		},
		
		finishLayout: function() {
			this._batchUpdateInProgress = false;
			UI._triggerLayout(this, true);
		},
		
		updateLayout: function(params) {
			this.startLayout();
			var i = 0,
				len = params.length;
			for(; i < len; i++) {
				this[i] = params[i];
			}
			this.finishLayout();
		},
		
		convertPointToView: function(point, destinationView) {
			
			// Make sure that both nodes are connected to the root
			if (!this._isAttachedToActiveWin() || !destinationView._isAttachedToActiveWin()) {
				return null;
			}
			
			if (!point || !is(point.x,"Number") || !is(point.y,"Number")) {
				throw new Error("Invalid point");
			}
			
			if (!destinationView.domNode) {
				throw new Error("Invalid destination view");
			}
			
			function getAbsolutePosition(node, point, additive) {
				var x = point.x,
					y = point.y,
					multiplier = (additive ? 1 : -1);
					
				while(node) {
					x += multiplier * node.domNode.offsetLeft;
					y += multiplier * node.domNode.offsetTop;
					node = node._parent;
				}
					
				return {x: x, y: y};
			}
			
			// Find this node's location relative to the root
			return getAbsolutePosition(destinationView,getAbsolutePosition(this,point,true),false);
		},

		// This method returns the offset of the content relative to the parent's location. 
		// This is useful for controls like ScrollView that can move the children around relative to itself.
		_getContentOffset: function(){
			return {x: 0, y: 0};
		},
		
		_computeGradient: function() {
			
			var backgroundGradient = this.backgroundGradient;
				colors = backgroundGradient.colors,
				type = backgroundGradient.type,
				cssVal = type + "-gradient(";
			
			// Convert common units to absolute
			var startPointX = computeSize(backgroundGradient.startPoint.x, this._measuredWidth),
				startPointY = computeSize(backgroundGradient.startPoint.y, this._measuredHeight),
				centerX = computeSize("50%", this._measuredWidth),
				centerY = computeSize("50%", this._measuredHeight),
				numColors = colors.length;
			
			if (type === "linear") {
				
				// Convert linear specific values to absolute
				var endPointX = computeSize(backgroundGradient.endPoint.x, this._measuredWidth),
					endPointY = computeSize(backgroundGradient.endPoint.y, this._measuredHeight);
					
				var userGradientStart,
					userGradientEnd;
				if (Math.abs(startPointX - endPointX) < 0.01) {
					// Vertical gradient shortcut
					if (startPointY < endPointY) {
						userGradientStart = startPointY;
						userGradientEnd = endPointY;
						cssVal += "270deg";
					} else {
						userGradientStart = endPointY;
						userGradientEnd = startPointY;
						cssVal += "90deg";
					}
				} else if(Math.abs(startPointY - endPointY) < 0.01) {
					// Horizontal gradient shortcut
					if (startPointX < endPointX) {
						userGradientStart = startPointX;
						userGradientEnd = endPointX;
						cssVal += "0deg";
					} else {
						userGradientStart = endPointX;
						userGradientEnd = startPointX;
						cssVal += "180deg";
					}
				}else {
					
					// Rearrange values so that start is to the left of end
					var mirrorGradient = false;
					if (startPointX > endPointX) {
						mirrorGradient = true;
						var temp = startPointX;
						startPointX = endPointX;
						endPointX = temp;
						temp = startPointY;
						startPointY = endPointY;
						endPointY = temp;
					}
					
					// Compute the angle, start location, and end location of the gradient
					var angle = Math.atan2(endPointY - startPointY, endPointX - startPointX)
						tanAngle = Math.tan(angle),
						cosAngle = Math.cos(angle),
						originLineIntersection = centerY - centerX * tanAngle;
						userDistance = (startPointY - startPointX * tanAngle - originLineIntersection) * cosAngle,
						userXOffset = userDistance * Math.sin(angle),
						userYOffset = userDistance * cosAngle,
						startPointX = startPointX + userXOffset,
						startPointY = startPointY - userYOffset,
						endPointX = endPointX + userXOffset,
						endPointY = endPointY - userYOffset,
						shiftedAngle = Math.PI / 2 - angle;
					if (angle > 0) {
						var globalGradientStartDistance = originLineIntersection * Math.sin(shiftedAngle),
							globalGradientStartOffsetX = -globalGradientStartDistance * Math.cos(shiftedAngle),
							globalGradientStartOffsetY = globalGradientStartDistance * Math.sin(shiftedAngle);
						userGradientStart = Math.sqrt(Math.pow(startPointX - globalGradientStartOffsetX,2) + Math.pow(startPointY - globalGradientStartOffsetY,2));
						userGradientEnd = Math.sqrt(Math.pow(endPointX - globalGradientStartOffsetX,2) + Math.pow(endPointY - globalGradientStartOffsetY,2));
					} else {
						var globalGradientStartDistance = (this._measuredHeight - originLineIntersection) * Math.sin(shiftedAngle),
							globalGradientStartOffsetX = -globalGradientStartDistance * Math.cos(shiftedAngle),
							globalGradientStartOffsetY = this._measuredHeight - globalGradientStartDistance * Math.sin(shiftedAngle);
						userGradientStart = Math.sqrt(Math.pow(startPointX - globalGradientStartOffsetX,2) + Math.pow(startPointY - globalGradientStartOffsetY,2));
						userGradientEnd = Math.sqrt(Math.pow(endPointX - globalGradientStartOffsetX,2) + Math.pow(endPointY - globalGradientStartOffsetY,2));
					}
					
					// Set the angle info for the gradient
					angle = mirrorGradient ? angle + Math.PI : angle;
					cssVal += Math.round((360 * (2 * Math.PI - angle) / (2 * Math.PI))) + "deg";
				}
				
				// Calculate the color stops
				for (var i = 0; i < numColors; i++) {
					var color = colors[i];
					if (is(color,"String")) {
						color = { color: color };
					}
					if (!is(color.offset,"Number")) {
						color.offset = i / (numColors - 1);
					}
					cssVal += "," + color.color + " " + Math.round(computeSize(100 * color.offset + "%", userGradientEnd - userGradientStart) + userGradientStart) + pixelUnits;
				}
				
			} else if (type === "radial") {
				
				// Convert radial specific values to absolute
				var radiusTotalLength = Math.min(this._measuredWidth,this._measuredHeight),
					startRadius = computeSize(backgroundGradient.startRadius, radiusTotalLength),
					endRadius = computeSize(backgroundGradient.endRadius, radiusTotalLength);
				
				var colorList = [],
					mirrorGradient = false;
				if (startRadius > endRadius) {
					var temp = startRadius;
					startRadius = endRadius;
					endRadius = temp;
					mirrorGradient = true;
					
					for (var i = 0; i <= (numColors - 2) / 2; i++) {
						var mirroredPosition = numColors - i - 1;
						colorList[i] = colors[mirroredPosition],
						colorList[mirroredPosition] = colors[i];
					}
					if (numColors % 2 === 1) {
						var middleIndex = Math.floor(numColors / 2);
						colorList[middleIndex] = colors[middleIndex];
					}
				} else {
					for (var i = 0; i < numColors; i++) {
						colorList[i] = colors[i];
					}
				}
				
				cssVal += startPointX + pixelUnits + " " + startPointY + pixelUnits;
				
				// Calculate the color stops
				for (var i = 0; i < numColors; i++) {
					var color = colorList[i];
					if (is(color,"String")) {
						color = { color: color };
					}
					var offset;
					if (!is(color.offset,"Number")) {
						offset = i / (numColors - 1);
					} else {
						offset = mirrorGradient ? numColors % 2 === 1 && i === Math.floor(numColors / 2) ? color.offset : 1 - color.offset : color.offset;
					}
					cssVal += "," + color.color + " " + Math.round(computeSize(100 * offset + "%", endRadius - startRadius) + startRadius) + pixelUnits;
				}
			}

			cssVal += ")";

			require.each(require.config.vendorPrefixes.css, lang.hitch(this,function(vendorPrefix) {
				setStyle(this.domNode, "backgroundImage", vendorPrefix + cssVal);
			}));
		},
		
		_preventDefaultTouchEvent: true,

		_isGestureBlocked: function(gesture) {
			for (var recognizer in this._gestureRecognizers) {
				var blockedGestures = this._gestureRecognizers[recognizer].blocking;
				for (var blockedGesture in blockedGestures) {
					if (gesture === blockedGestures[blockedGesture]) {
						return true;
					}
				}
			}
			return false;
		},

		_handleTouchEvent: function(type, e) {
			this.enabled && this.fireEvent(type, e);
		},
		
		_defaultBackgroundColor: void 0,
		
		_defaultBackgroundImage: void 0,
		
		_defaultBackgroundDisabledColor: void 0,
		
		_defaultBackgroundDisabledImage: void 0,
		
		_defaultBackgroundFocusedColor: void 0,
		
		_defaultBackgroundFocusedImage: void 0,
		
		_defaultBackgroundSelectedColor: void 0,
		
		_defaultBackgroundSelectedImage: void 0,
		
		_borderLeftWidth: 0,
		
		_borderRightWidth: 0,
		
		_borderTopWidth: 0,
		
		_borderBottomWidth: 0,
		
		_getBorderFromCSS: function() {
			setTimeout(lang.hitch(this, function () {
				var computedStyle = window.getComputedStyle(this.domNode),
					left = parseInt(computedStyle["border-left-width"]),
					right = parseInt(computedStyle["border-right-width"]),
					top = parseInt(computedStyle["border-top-width"]),
					bottom = parseInt(computedStyle["border-bottom-width"]);
				
				if (!(isNaN(left) || isNaN(right) || isNaN(top) || isNaN(bottom))) {
						if (left === right && left === top && left === bottom) {
							this.borderWidth = left;
						} else {
							this.borderWidth = [left, right, top, bottom];
						}
				}
			}), 1);
		},

		_doBackground: function(evt) {
			evt = evt || {};
			var m = (evt.type || "").match(/mouse(over|out)/),
				node = this.domNode,
				bi = this.backgroundImage || this._defaultBackgroundImage || "none",
				bc = this.backgroundColor || this._defaultBackgroundColor;

			if (this._touching) {
				bc = this.backgroundSelectedColor || this._defaultBackgroundSelectedColor || bc;
				bi = this.backgroundSelectedImage || this._defaultBackgroundSelectedImage || bi;
			}

			m && (this._over = m[1] === "over");
			if (!this._touching && this.focusable && this._over) {
				bc = this.backgroundFocusedColor || this._defaultBackgroundFocusedColor || bc;
				bi = this.backgroundFocusedImage || this._defaultBackgroundFocusedImage || bi;
			}

			if (!this.enabled) {
				bc = this.backgroundDisabledColor || this._defaultBackgroundDisabledColor || bc;
				bi = this.backgroundDisabledImage || this._defaultBackgroundDisabledImage || bi;
			}

			!this.backgroundGradient && setStyle(node, {
				backgroundColor: bc || (bi && bi !== "none" ? "transparent" : ""),
				backgroundImage: style.url(bi)
			});
		},

		_setFocusNode: function(node) {
			var f = this._focus = this._focus || {};

			if (f.node !== node) {
				if (f.node) {
					event.off(f.evts);
					event.off(f.evtsMore);
				}
				f.node = node;
				f.evts = [
					on(node, "focus", this, "_doBackground"),
					on(node, "blur", this, "_doBackground") /*,
					on(node, "mouseover", this, function() {
						this._doBackground();
						f.evtsMore = [
							on(node, "mousemove", this, "_doBackground"),
							on(node, "mouseout", this, function() {
								this._doBackground();
								event.off(f.evtsMore);
								f.evtsMore = [];
							})
						];
					})*/
				];
			}

			return node;
		},

		show: function() {
			this.visible = true;
		},

		hide: function() {
			this.visible = false;
		},

		animate: function(anim) {
			(anim && anim.declaredClass === "Ti.UI.Animation" ? anim : new Animation(anim))._play(this);
		},
/*
		animate: function(anim, callback) {
			var self = this,
				f = function() {
					self._doAnimation(anim, callback);
				};

			UI._layoutInProgress || !self._isAttachedToActiveWin() ? on.once(UI, "postlayout", f) : f();
		},

		_doAnimation: function(anim, callback) {
			anim = anim || {};
			var curve = curves[anim.curve] || "ease",
				self = this,
				fn = function() {

					// It is possible for the asynchronicity of animations to leave us in a state where the element was removed from its parent mid-animation
					if (!self._parent) {
						return;
					}

					var transformCss = "";

					// Set the color and opacity properties
					anim.backgroundColor !== void 0 && (self.backgroundColor = anim.backgroundColor);
					anim.opacity !== void 0 && setStyle(self.domNode, "opacity", anim.opacity);
					setStyle(self.domNode, "display", anim.visible !== void 0 && !anim.visible ? "none" : "");

					// Set the position and size properties
					if (!["left", "top", "right", "bottom", "center", "width", "height", "borderWidth"].every(function(v) { return !isDef(anim[v]); })) {
						self._parent._layout.calculateAnimation(self, anim); // Guaranteed a parent because of the _isAttachedToActiveWin check in animate()
					}

					// Set the z-order
					!isDef(anim.zIndex) && setStyle(self.domNode, "zIndex", anim.zIndex);

					// Set the transform properties
					if (anim.transform) {
						self._curTransform = self._curTransform ? self._curTransform.multiply(anim.transform) : anim.transform;
						transformCss = self._curTransform.toCSS();
					}

					setStyle(self.domNode, "transform", transformCss);
				};

			anim.duration = anim.duration || 0;
			anim.delay = anim.delay || 0;
			anim.transform && setStyle(self.domNode, "transform", "");
			anim.start && anim.start();

			if (anim.duration > 0) {
				function completeAnimation(){
					if (!self._destroyed) {
						// Clear the transform so future modifications in these areas are not animated
						setStyle(self.domNode, "transition", "");
						is(anim.complete, "Function") && anim.complete();
						is(callback, "Function") && callback.call(self);
					}
				}
				
				// Create the transition, must be set before setting the other properties
				if (style.supports("transition", self.domNode)) {
					setStyle(self.domNode, "transition", "all " + anim.duration + "ms " + curve + (anim.delay ? " " + anim.delay + "ms" : ""));
					on.once(window, transitionEnd, function(e) {
						completeAnimation();
					});
				} else {
					setTimeout(completeAnimation,anim.duration);
				}
				setTimeout(fn, 0);
			} else {
				fn();
				is(anim.complete, "Function") && anim.complete();
				is(callback, "Function") && callback.call(self);
			}
		},
*/
		_setTouchEnabled: function(value) {
			var children = this._children,
				i = 0,
				len = children.length;
			setStyle(this.domNode, "pointerEvents", value ? "auto" : "none");
			if (!value) {
				for (; i < len; i++) {
					children[i]._setTouchEnabled(value);
				}
			}
		},
		
		_measuredLeft: 0,
		
		_measuredTop: 0,
		
		_measuredWidth: 0,
		
		_measuredHeight: 0,
		
		_measuredSandboxWidth: 0,
		
		_measuredSandboxHeight: 0,
		
		constants: {
			size: {
				get: function() {
					return {
						x: 0,
						y: 0,
						width: this._measuredWidth,
						height: this._measuredHeight
					};
				}
			},
			rect: {
				get: function() {
					return {
						x: this._measuredLeft,
						y: this._measuredTop,
						width: this._measuredWidth,
						height: this._measuredHeight
					};
				}
			},
			parent: function() {
				return this._parent;
			}
		},

		properties: {
			backgroundColor: postDoBackground,

			backgroundDisabledColor: postDoBackground,

			backgroundDisabledImage: postDoBackground,

			backgroundFocusedColor: postDoBackground,

			backgroundFocusedImage: postDoBackground,

			backgroundGradient: {
				set: function(value, oldValue) {
					
					// Type and colors are required
					if (!is(value.type,"String") || !is(value.colors,"Array") || value.colors.length < 2) {
						return;
					}
					
					// Vet the type and assign default values
					var type = value.type,
						startPoint = value.startPoint,
						endPoint = value.endPoint;
					if (type === "linear") {
						if (!startPoint || !("x" in startPoint) || !("y" in startPoint)) {
							value.startPoint = {
								x: "0%",
								y: "50%"
							}
						}
						if (!endPoint || !("x" in endPoint) || !("y" in endPoint)) {
							value.endPoint = {
								x: "100%",
								y: "50%"
							}
						}
					} else if (type === "radial") {
						if (!startPoint || !("x" in startPoint) || !("y" in startPoint)) {
							value.startPoint = {
								x: "50%",
								y: "50%"
							}
						}
					} else {
						return;
					}
					return value;
				},
				post: function() {
					this.backgroundGradient && this._computeGradient();
				}
			},

			backgroundImage: postDoBackground,

			backgroundSelectedColor: postDoBackground,

			backgroundSelectedImage: postDoBackground,

			borderColor: {
				set: function(value) {
					setStyle(this.domNode, "borderColor", value);
					return value;
				}
			},

			borderRadius: {
				set: function(value) {
					setStyle(this.domNode, "borderRadius", unitize(value));
					return value;
				},
				value: 0
			},

			borderWidth: {
				set: function(value, oldValue) {
					
					if (is(value,"Array")) {
						if (value.length !== 4) {
							return oldValue;
						}
						setStyle(this.domNode, {
							borderLeftWidth: (this._borderLeftWidth = value[0]) + pixelUnits,
							borderRightWidth: (this._borderRightWidth = value[1]) + pixelUnits,
							borderTopWidth: (this._borderTopWidth = value[2]) + pixelUnits,
							borderBottomWidth: (this._borderBottomWidth = value[3]) + pixelUnits
						});
						this._borderSet = true;
					} else if(isNaN(value)) {
						return oldValue;
					} else {
						setStyle(this.domNode, "borderWidth", value + pixelUnits);
						this._borderLeftWidth = this._borderRightWidth = this._borderTopWidth = this._borderBottomWidth = value;
						this._borderSet = true;
					}
					return value;
				},
				post: postLayoutPropFunction,
				value: 0
			},

			bottom: postLayoutProp,

			center: postLayoutProp,

			color: {
				set: function(value) {
					return setStyle(this.domNode, "color", value);
				}
			},

			enabled: {
				post: "_doBackground",
				set: function(value) {
					this._focus.node.disabled = !value;
					return value;
				},
				value: true
			},

			focusable: {
				value: false,
				set: function(value) {
					dom.attr[value ? "set" : "remove"](this._focus.node, "tabindex", 0);
					return value;
				}
			},

			_minHeight: postLayoutProp,

			_maxHeight: postLayoutProp,

			height: postLayoutProp,

			left: postLayoutProp,

			opacity: {
				set: function(value) {
					return setStyle(this.domNode, "opacity", value);
				}
			},

			visible: {
				set: function(value, orig) {
					if (value !== orig) {
						!value && (this._lastDisplay = style.get(this.domNode, "display"));
						setStyle(this.domNode, "display", !!value ? this._lastDisplay || "" : "none");
						!!value && this._triggerLayout();
					}
					return value;
				}
			},

			right: postLayoutProp,

			touchEnabled: {
				set: function(value) {
					this._setTouchEnabled(value);
					return value;
				},
				value: true
			},

			top: postLayoutProp,

			transform: {
				set: function(value) {
					setStyle(this.domNode, "transform", value.toCSS());
					return this._curTransform = value;
				}
			},

			_minWidth: postLayoutProp,

			_maxWidth: postLayoutProp,

			width: postLayoutProp,

			zIndex: postLayoutProp
		}

	});

});<|MERGE_RESOLUTION|>--- conflicted
+++ resolved
@@ -1,17 +1,7 @@
 define(
-	["Ti/_/browser", "Ti/_/css", "Ti/_/declare", "Ti/_/dom", "Ti/_/event", "Ti/_/lang", "Ti/_/style", "Ti/_/Evented",
-<<<<<<< HEAD
-	"Ti/UI", "Ti/_/Gestures/DoubleTap", "Ti/_/Gestures/LongPress", "Ti/_/Gestures/Pinch", "Ti/_/Gestures/SingleTap",
-	"Ti/_/Gestures/Swipe", "Ti/_/Gestures/TouchCancel", "Ti/_/Gestures/TouchEnd", "Ti/_/Gestures/TouchMove",
-	"Ti/_/Gestures/TouchStart", "Ti/_/Gestures/TwoFingerTap", "Ti/UI/Animation"],
-	function(browser, css, declare, dom, event, lang, style, Evented,
-		UI, DoubleTap, LongPress, Pinch, SingleTap,
-		Swipe, TouchCancel, TouchEnd, TouchMove,
-		TouchStart, TwoFingerTap, Animation) {
-=======
-	"Ti/UI", "Ti/_/Promise", "Ti/_/string"],
-	function(browser, css, declare, dom, event, lang, style, Evented, UI, Promise, string) {
->>>>>>> 7b8aeb33
+	["Ti/_/browser", "Ti/_/css", "Ti/_/declare", "Ti/_/dom", "Ti/_/event", "Ti/_/lang",
+	"Ti/_/string", "Ti/_/style", "Ti/_/Evented", "Ti/UI", "Ti/UI/Animation"],
+	function(browser, css, declare, dom, event, lang, string, style, Evented, UI, Animation) {
 
 	var unitize = dom.unitize,
 		computeSize = dom.computeSize,
