--- conflicted
+++ resolved
@@ -20,14 +20,8 @@
 {
 	private MenuItem item;
 	
-<<<<<<< HEAD
-	protected MenuItemProxy(MenuItem item) {
-		super();
-		
-=======
 	protected MenuItemProxy(MenuItem item)
 	{
->>>>>>> d11637a8
 		this.item = item;
 	}
 
@@ -113,7 +107,7 @@
 					}
 				}
 			} else if (icon instanceof Number) {
-				Drawable d = TiUIHelper.getResourceDrawable(getActivity(), TiConvert.toInt(icon));
+				Drawable d = TiUIHelper.getResourceDrawable(TiConvert.toInt(icon));
 				if (d != null) {
 					item.setIcon(d);
 				}
