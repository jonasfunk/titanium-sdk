--- conflicted
+++ resolved
@@ -155,11 +155,6 @@
 	left: 5px;
 	right: 5px;
 	overflow: scroll;
-<<<<<<< HEAD
 	resize: vertical;
-}
-
-=======
 	-webkit-user-select: text;
-}
->>>>>>> b7bc9925
+}