--- conflicted
+++ resolved
@@ -134,14 +134,7 @@
         this has been restricted by Apple. For more information, see
         [Apple's uniqueIdentifier](https://developer.apple.com/library/ios/#documentation/UIKit/Reference/UIDevice_Class/DeprecationAppendix/AppendixADeprecatedAPI.html#//apple_ref/occ/instp/UIDevice/uniqueIdentifier)
         documentation.
-<<<<<<< HEAD
-        
-        To use a UUID across different applications of the same vendor,
-        use <Titanium.Platform.indentifierForVendor> instead. 
-        
-        To use a UUID for tracking / advertising purposes, 
-        use <Titanium.Platform.identifierForAdvertising> instead.
-    platforms: [android, iphone, ipad, mobileweb]
+    platforms: [android, iphone, ipad]
     type: String
     permission: read-only
     
@@ -155,7 +148,7 @@
     platforms: [iphone, ipad]
     type: String
     permission: read-only
-    since: "6.2.0"
+    since: "7.0.0"
     
   - name: identifierForAdvertising
     summary: An alphanumeric string unique to each device, used only for serving advertisements.
@@ -173,7 +166,7 @@
     platforms: [iphone, ipad]
     type: String
     permission: read-only
-    since: "6.2.0"
+    since: "7.0.0"
     
   - name: isAdvertisingTrackingEnabled
     summary: A Boolean value that indicates whether the user has limited ad tracking.
@@ -185,14 +178,8 @@
     platforms: [iphone, ipad]
     type: Boolean
     permission: read-only
-    since: "6.2.0"
+    since: "7.0.0"
         
-=======
-    platforms: [android, iphone, ipad]
-    type: String
-    permission: read-only
-
->>>>>>> 536379b3
   - name: locale
     summary: System's default language.
     description: |
