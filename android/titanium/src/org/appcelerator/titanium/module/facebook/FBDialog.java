--- conflicted
+++ resolved
@@ -181,7 +181,8 @@
 
     private void postDismissCleanup()
     {
-    	final Activity context = weakContext.get();
+	     if (weakContext==null) return;
+    	  final Activity context = weakContext.get();
 	  	  if (context!=null)
 		  {
 	  		  int uid = context.getIntent().getIntExtra("uid",0);
@@ -471,7 +472,8 @@
 
     protected void dismissWithError(Throwable error, boolean animated)
     {
-    	Activity context = weakContext.get();
+	     if (weakContext==null) return;
+    	  Activity context = weakContext.get();
 		  if (context!=null)
 		  {
 	        Intent data = new Intent();
@@ -507,11 +509,7 @@
         webView.loadDataWithBaseURL(loadingURL.toExternalForm(), content, contentType, "utf-8", null);
     }
 
-<<<<<<< HEAD
-    protected void loadURL(String url, final String method,
-=======
     protected void loadURL(String url, String method,
->>>>>>> 1d81a0d2
             Map<String, String> getParams, final Map<String, String> postParams)
             throws MalformedURLException
     {
@@ -523,72 +521,6 @@
 		  }
 
 		  Log.d(LOG,"Loading URL: "+loadingURL+" ("+method+")");
-<<<<<<< HEAD
-		
-		  Thread t = new Thread("FBDialog-LoadURL")
-		  {
-				public void run ()
-				{
-		        if (method.equalsIgnoreCase("get"))
-		        {
-		            // we have to load GET requests over HTTP client and then inject in to 
-		            // the webview
-		            request = FBRequest.requestWithDelegate(new FBRequestDelegate()
-		            {
-		                protected void request_didFailWithError(FBRequest request, Throwable error) 
-		                {
-		                    FBDialog.this.dismissWithError(error, true);
-		                }
-		                protected void request_didLoad(FBRequest request, String contentType, Object result) 
-		                {
-								  Log.d(LOG,"GET URL response received: "+contentType+" for url: "+loadingURL);
-
-								  if (contentType==null)
-								  {
-									  Log.d(LOG,"GET URL response was null for url: "+loadingURL+", content was: "+result);
-								  }
-									
-		                    // give it to subclass in case they want to transform content
-		                    result = FBDialog.this.beforeLoad(loadingURL, contentType, result);
-
-		                    // we hard code content type since it appears that the result of contentType doesn't jive
-		                    // and we'd have to parse out to encoding ... however, we know what it is...
-		                    webView.loadDataWithBaseURL(loadingURL.toExternalForm(), result.toString(), "text/html", "utf-8", null);
-
-		                    FBDialog.this.afterLoad(loadingURL, contentType, result);
-		                }
-		            });
-		            request.get(loadingURL.toExternalForm());
-		        }
-		        else
-		        {
-		            // we have to load POST requests over HTTP client and then inject in to 
-		            // the webview
-		            request = FBRequest.requestWithDelegate(new FBRequestDelegate()
-		            {
-		                protected void request_didFailWithError(FBRequest request, Throwable error) 
-		                {
-		                    FBDialog.this.dismissWithError(error, true);
-		                }
-		                protected void request_didLoad(FBRequest request, String contentType, Object result) 
-		                {
-								  Log.d(LOG,"POST URL response received: "+contentType+" for url: "+loadingURL);
-
-		                    result = FBDialog.this.beforeLoad(loadingURL, contentType, result);
-
-		                    // we hard code content type since it appears that the result of contentType doesn't jive
-		                    // and we'd have to parse out to encoding ... however, we know what it is...
-		                    webView.loadDataWithBaseURL(loadingURL.toExternalForm(), result.toString(), "text/html", "utf-8", null);
-
-		                    FBDialog.this.afterLoad(loadingURL, contentType, result);
-		                }
-		            });
-		            request.post(loadingURL.toExternalForm(), postParams);
-		        }
-				}
-		  };
-		  t.start();
-=======
 
         if (method.equalsIgnoreCase("get"))
         {
@@ -657,7 +589,6 @@
             }.start();
 
         }
->>>>>>> 1d81a0d2
     }
 
     protected void dialogWillAppear()
@@ -670,17 +601,17 @@
 
     protected void dialogDidSucceed(URI uri)
     {
-    	Activity context = weakContext.get();
-
+		  if (weakContext==null) return;
+    	  Activity context = weakContext.get();
         if (context!=null) context.setResult(DIALOG_SUCCESS);
         dismissWithSuccess(true, true);
     }
 
     protected void dialogDidCancel(URI uri)
     {
-    	Activity context = weakContext.get();
-
-    	if (context!=null) context.setResult(DIALOG_CANCEL);
+		  if (weakContext==null) return;
+    	  Activity context = weakContext.get();
+    	  if (context!=null) context.setResult(DIALOG_CANCEL);
         dismissWithSuccess(false, true);
     }
 
