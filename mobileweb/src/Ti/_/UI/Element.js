define("Ti/_/UI/Element",
	["Ti/_/browser", "Ti/_/css", "Ti/_/declare", "Ti/_/dom", "Ti/_/event", "Ti/_/lang", "Ti/_/style", "Ti/_/Evented",
	"Ti/_/Gestures/DoubleTap","Ti/_/Gestures/LongPress","Ti/_/Gestures/Pinch","Ti/_/Gestures/SingleTap",
	"Ti/_/Gestures/Swipe","Ti/_/Gestures/TouchCancel","Ti/_/Gestures/TouchEnd","Ti/_/Gestures/TouchMove",
	"Ti/_/Gestures/TouchStart","Ti/_/Gestures/TwoFingerTap"],
	function(browser, css, declare, dom, event, lang, style, Evented,
		DoubleTap, LongPress, Pinch, SingleTap, Swipe, TouchCancel, TouchEnd, TouchMove, TouchStart, TwoFingerTap) {

	var undef,
		unitize = dom.unitize,
		computeSize = dom.computeSize,
		on = require.on,
		setStyle = style.set,
		isDef = require.isDef,
		val = lang.val,
		is = require.is,
		transitionEvents = {
			webkit: "webkitTransitionEnd",
			trident: "msTransitionEnd",
			gecko: "transitionend",
			presto: "oTransitionEnd"
		},
		transitionEnd = transitionEvents[browser.runtime] || "transitionEnd",
		curves = ["ease", "ease-in", "ease-in-out", "ease-out", "linear"];

	return declare("Ti._.UI.Element", Evented, {

		domType: null,
		domNode: null,

		constructor: function() {
			var self = this,

				node = this.domNode = this._setFocusNode(dom.create(this.domType || "div", {
					className: "TiUIElement " + css.clean(this.declaredClass),
					"data-widget-id": this.widgetId
				})),

				// Handle click/touch/gestures
				recognizers = this._gestureRecognizers = {
					Pinch: new Pinch,
					Swipe: new Swipe,
					TwoFingerTap: new TwoFingerTap,
					DoubleTap: new DoubleTap,
					LongPress: new LongPress,
					SingleTap: new SingleTap,
					TouchStart: new TouchStart,
					TouchEnd: new TouchEnd,
					TouchMove: new TouchMove,
					TouchCancel: new TouchCancel
				},

				// Each event could require a slightly different precedence of execution, which is why we have these separate lists.
				// For now they are the same, but I suspect they will be different once the android-iphone parity is determined.
				touchRecognizers = {
					Start: recognizers,
					Move: recognizers,
					End: recognizers,
					Cancel: recognizers
				},

				useTouch = "ontouchstart" in window,
				bg = lang.hitch(this, "_doBackground");

			function processTouchEvent(eventType, evt) {
				var i,
					gestureRecognizers = touchRecognizers[eventType],
					eventType = "Touch" + eventType + "Event",
					touches = evt.changedTouches;
				event.stop(evt);
				touches && event.stop(touches[0]);
				useTouch || require.mix(evt, {
					touches: evt.type === "mouseup" ? [] : [evt],
					targetTouches: [],
				    changedTouches: [evt]
				});
				for (i in gestureRecognizers) {
					gestureRecognizers[i]["process" + eventType](evt, self);
				}
				for (i in gestureRecognizers) {
					gestureRecognizers[i]["finalize" + eventType]();
				}
			}

			this._touching = false;

			on(this.domNode, useTouch ? "touchstart" : "mousedown", function(evt){
				var handles = [
					on(window, useTouch ? "touchmove" : "mousemove", function(evt){
						(useTouch || self._touching) && processTouchEvent("Move", evt);
					}),
					on(window, useTouch ? "touchend" : "mouseup", function(evt){
						self._touching = false;
						processTouchEvent("End", evt);
						event.off(handles);
					}),
					useTouch && on(window, "touchcancel", function(evt){
						processTouchEvent("Cancel", evt);
						event.off(handles);
					})
				];
				self._touching = true;
				processTouchEvent("Start", evt);
			});

			this.addEventListener("touchstart", bg);
			this.addEventListener("touchend", bg);

			// TODO: mixin JSS rules (http://jira.appcelerator.org/browse/TIMOB-6780)
		},

		destroy: function() {
			dom.destroy(this.domNode);
			this.domNode = null;
		},

		doLayout: function(originX,originY,parentWidth,parentHeight,centerHDefault,centerVDefault) {
			this._originX = originX;
			this._originY = originY;
			this._centerHDefault = centerHDefault;
			this._centerVDefault = centerVDefault;

			var dimensions = this._computeDimensions(parentWidth, parentHeight, this.left,this.top,this.right,this.bottom,
				isDef(this.center) ? this.center.x : undef, isDef(this.center) ? this.center.y : undef,this.width,this.height,this.borderWidth);

			this._measuredLeft = dimensions.left;
			this._measuredTop = dimensions.top;
			this._measuredRightPadding = dimensions.rightPadding;
			this._measuredBottomPadding = dimensions.bottomPadding;
			this._measuredWidth = dimensions.width;
			this._measuredHeight = dimensions.height;
			this._measuredBorderWidth = dimensions.borderWidth;

			// Set the position, size and z-index
			isDef(this._measuredLeft) && setStyle(this.domNode, "left", unitize(this._measuredLeft));
			isDef(this._measuredTop) && setStyle(this.domNode, "top", unitize(this._measuredTop));
			isDef(this._measuredWidth) && setStyle(this.domNode, "width", unitize(this._measuredWidth));
			isDef(this._measuredHeight) && setStyle(this.domNode, "height", unitize(this._measuredHeight));
			setStyle(this.domNode, "zIndex", is(this.zIndex,"Number") ? this.zIndex : 0);
		},

		_computeDimensions: function(parentWidth,parentHeight,left,top,originalRight,originalBottom,centerX,centerY,width,height,borderWidth) {
			// Compute as many sizes as possible, should be everything except auto
			left = computeSize(left,parentWidth),
			top = computeSize(top,parentHeight),
			originalRight = computeSize(originalRight,parentWidth),
			originalBottom = computeSize(originalBottom,parentHeight),
			centerX = isDef(centerX) ? computeSize(centerX,parentWidth) : undef,
			centerY = isDef(centerY) ? computeSize(centerY,parentHeight) : undef,
			width = computeSize(width,parentWidth),
			height = computeSize(height,parentHeight);

			// For our purposes, auto is the same as undefined for position values.
			left == "auto" && (left = undef);
			top == "auto" && (top = undef);
			originalRight == "auto" && (right = undef);
			originalBottom == "auto" && (bottom = undef);
			centerX == "auto" && (centerX = undef);
			centerY == "auto" && (centerY = undef);

			// Convert right/bottom coordinates to be with respect to (0,0)
			var right = isDef(originalRight) ? (parentWidth - originalRight) : undef,
				bottom = isDef(originalBottom) ? (parentHeight - originalBottom) : undef;

			// Unfortunately css precidence doesn't match the titanium, so we have to handle precedence and default setting ourselves
			if (isDef(width)) {
				if (isDef(left)) {
					right = undef;
				} else if (isDef(centerX)){
					if (width === "auto") {
						left = "calculateAuto";
					} else {
						left = centerX - width / 2;
						right = undef;
					}
				} else if (isDef(right)) {
					// Do nothing
				} else {
					// Set the default position
					left = "calculateAuto";
				}
			} else {
				if (isDef(centerX)) {
					if (isDef(left)) {
						width = (centerX - left) * 2;
						right = undef;
					} else if (isDef(right)) {
						width = (right - centerX) * 2;
					} else {
						// Set the default width
						width = computeSize(this._defaultWidth,parentWidth);
					}
				} else {
					if (isDef(left) && isDef(right)) {
						// Do nothing
					} else {
						width = computeSize(this._defaultWidth,parentWidth);
						if(!isDef(left) && !isDef(right)) {
							// Set the default position
							left = "calculateAuto";
						}
					}
				}
			}
			if (isDef(height)) {
				if (isDef(top)) {
					bottom = undef;
				} else if (isDef(centerY)){
					if(height === "auto") {
						top = "calculateAuto";
					} else {
						top = centerY - height / 2;
						bottom = undef;
					}
				} else if (isDef(bottom)) {
					// Do nothing
				} else {
					// Set the default position
					top = "calculateAuto";
				}
			} else {
				if (isDef(centerY)) {
					if (isDef(top)) {
						height = (centerY - top) * 2;
						bottom = undef;
					} else if (isDef(bottom)) {
						height = (bottom - centerY) * 2;
					} else {
						// Set the default height
						height = computeSize(this._defaultHeight,parentHeight);
					}
				} else {
					if (isDef(top) && isDef(bottom)) {
						// Do nothing
					} else {
						// Set the default height
						height = computeSize(this._defaultHeight,parentHeight);
						if(!isDef(top) && !isDef(bottom)) {
							// Set the default position
							top = "calculateAuto";
						}
					}
				}
			}
			
			// Calculate the width/left properties if width is NOT auto
			var borderWidth = computeSize(borderWidth);
			borderWidth = is(borderWidth,"Number") ? borderWidth: 0;
			if (width != "auto") {
				if (isDef(right)) {
					if (isDef(left)) {
						width = right - left;
					} else {
						left = right - width;
					}
				}
				width -= borderWidth * 2;
			}
			if (height != "auto") {
				if (isDef(bottom)) {
					if (isDef(top)) {
						height = bottom - top;
					} else {
						top = bottom - height;
					}
				}
				height -= borderWidth * 2;
			}
			
			// TODO change this once we re-architect the inheritence so that widgets don't have add/remove/layouts
			if (this.children.length > 0) {
				var computedSize = this._layout.doLayout(this,width,height);
				width == "auto" && (width = computedSize.width);
				height == "auto" && (height = computedSize.height);
			} else {
				width == "auto" && (width = this._getContentWidth());
				height == "auto" && (height = this._getContentHeight());
			}
			
			// Set the default top/left if need be
			if (left == "calculateAuto") {
				left = this._centerHDefault ? computeSize("50%",parentWidth) - (is(width,"Number") ? width : 0) / 2 : 0;
			}
			if (top == "calculateAuto") {
				top = this._centerVDefault ? computeSize("50%",parentHeight) - (is(height,"Number") ? height : 0) / 2 : 0;
			}
			
			// Apply the origin and border width
			left += this._originX;
			top += this._originY;
			var rightPadding = is(originalRight,"Number") ? originalRight : 0,
				bottomPadding = is(originalBottom,"Number") ? originalBottom : 0;
			
			if(!is(left,"Number") || !is(top,"Number") || !is(rightPadding,"Number")
				 || !is(bottomPadding,"Number") || !is(width,"Number") || !is(height,"Number")) {
			 	throw "Invalid layout";
			}
			
			return {
				left: left,
				top:top,
				rightPadding: rightPadding,
				bottomPadding: bottomPadding,
				width: width,
				height: height,
				borderWidth: borderWidth
			};
		},
		
		// This method returns the offset of the content relative to the parent's location. 
		// This is useful for controls like ScrollView that can move the children around relative to itself.
		_getContentOffset: function(){
			return {x: 0, y: 0};
		},
		
		_isGestureBlocked: function(gesture) {
			for (var recognizer in this._gestureRecognizers) {
				var blockedGestures = this._gestureRecognizers[recognizer].blocking;
				for (var blockedGesture in blockedGestures) {
					if (gesture === blockedGestures[blockedGesture]) {
						return true;
					}
				}
			}
			return false;
		},
		
		_handleTouchEvent: function(type, e) {
			this.enabled && this.fireEvent(type, e);
		},

		_doBackground: function(evt) {
			var evt = evt || {},
				m = (evt.type || "").match(/mouse(over|out)/),
				node = this._focus.node,
				bc = this.backgroundColor,
				bi = this.backgroundImage;

			if (this._touching) {
				bc = this.backgroundSelectedColor || bc;
				bi = this.backgroundSelectedImage || bi;
			}

			m && (this._over = m[1] === "over");
			if (!this._touching && this.focusable && this._over) {
				bc = this.backgroundFocusedColor || bc;
				bi = this.backgroundFocusedImage || bi;
			}

			if (!this.enabled) {
				bc = this.backgroundDisabledColor || bc;
				bi = this.backgroundDisabledImage || bi;
			}

			setStyle(node, {
				backgroundColor: bc,
				backgroundImage: style.url(bi)
			});
		},

		_setFocusNode: function(node) {
			var f = this._focus = this._focus || {};

			if (f.node !== node) {
				f.node && event.off(f.evts);
				f.node = node;
				f.evts = ["focus", "blur", "mouseover", "mouseout", "mousemove"].map(function(e) {
					return on(node, e, this, "_doBackground");
				}, this);
			}

			return node;
		},

		show: function() {
			this.visible = true;
			//this.fireEvent("ti:shown");
		},

		hide: function() {
			this.visible = false;
			//obj.fireEvent("ti:hidden");
		},

		animate: function(anim, callback) {
			var anim = anim || {},
				curve = curves[anim.curve] || "ease",
				fn = lang.hitch(this, function() {
<<<<<<< HEAD
					var transform = val(anim.transform, this.transform),
						transformCss = "";
=======
					var transformCss = "";
>>>>>>> 7abd55c6

					// Set the color and opacity properties
					anim.backgroundColor !== undef && (obj.backgroundColor = anim.backgroundColor);
					anim.opacity !== undef && setStyle(this.domNode, "opacity", anim.opacity);
					setStyle(this.domNode, "display", anim.visible !== undef && !anim.visible ? "none" : "");

					// Set the position and size properties
					var dimensions = this._computeDimensions(
						this._parent ? this._parent._measuredWidth : "auto", 
						this._parent ? this._parent._measuredHeight : "auto", 
						val(anim.left, this.left),
						val(anim.top, this.top),
						val(anim.right, this.right),
						val(anim.bottom, this.bottom),
						isDef(anim.center) ? anim.center.x : isDef(this.center) ? this.center.x : undef,
						isDef(anim.center) ? anim.center.y : isDef(this.center) ? this.center.y : undef,
						val(anim.width, this.width),
						val(anim.height, this.height),
						val(anim.borderWidth, this.borderWidth)
					);

					setStyle(this.domNode, {
						left: unitize(dimensions.left),
						top: unitize(dimensions.top),
						width: unitize(dimensions.width),
						height: unitize(dimensions.height),
						borderWidth: unitize(dimensions.borderWidth)
					});

					// Set the z-order
					!isDef(anim.zIndex) && setStyle(this.domNode, "zIndex", anim.zIndex);

					// Set the transform properties
<<<<<<< HEAD
					if (transform) {
						curTransform = curTransform ? curTransform.multiply(transform) : transform;
						transformCss = curTransform.toCSS();
					}

					setStyle(this.domNode, "transform", transformCss);
=======
					if (anim.transform) {
						this._curTransform = this._curTransform ? this._curTransform.multiply(anim.transform) : anim.transform;
						transformCss = this._curTransform.toCSS();
					}

					style.set(this.domNode, "transform", transformCss);
>>>>>>> 7abd55c6
				}),
				done = function() {
					is(anim.complete, "Function") && anim.complete();
					is(callback, "Function") && callback();
				};

			Ti.UI._doForcedFullLayout();

			anim.duration = anim.duration || 0;
			anim.delay = anim.delay || 0;
			anim.transform && setStyle("transform", "");
			anim.start && anim.start();

			if (anim.duration > 0) {
				// Create the transition, must be set before setting the other properties
				setStyle(this.domNode, "transition", "all " + anim.duration + "ms " + curve + (anim.delay ? " " + anim.delay + "ms" : ""));
				on.once(window, transitionEnd, lang.hitch(this, function(e) {
					// Clear the transform so future modifications in these areas are not animated
					setStyle(this.domNode, "transition", "");
					done();
				}));
				setTimeout(fn, 0);
			} else {
				fn();
				done();
			}
		},

		_getContentWidth: function() {
			return this.domNode.clientWidth;
		},

		_getContentHeight: function() {
			return this.domNode.clientHeight;
		},

		_setTouchEnabled: function(value) {
			setStyle(this.domNode, "pointerEvents", value ? "auto" : "none");
			if (!value) {
				for (var i in this.children) {
					this.children[i]._setTouchEnabled(value);
				}
			}
		},

		_measuredLeft: 0,
		_measuredTop: 0,
		_measuredRightPadding: 0,
		_measuredBottomPadding: 0,
		_measuredWidth: 0,
		_measuredHeight: 0,

		properties: {
			backgroundColor: {
				post: "_doBackground"
			},
			backgroundDisabledColor: {
				post: "_doBackground"
			},
			backgroundDisabledImage: {
				post: "_doBackground"
			},
			backgroundFocusedColor: {
				post: "_doBackground"
			},
			backgroundFocusedImage: {
				post: "_doBackground"
			},
			backgroundGradient: {
				set: function(value) {
					var value = value || {},
						output = [],
						colors = value.colors || [],
						type = value.type,
						start = value.startPoint,
						end = value.endPoint;

					if (type === "linear") {
						start && end && start.x != end.x && start.y != end.y && output.concat([
							unitize(value.startPoint.x) + " " + unitize(value.startPoint.y),
							unitize(value.endPoint.x) + " " + unitize(value.startPoint.y)
						]);
					} else if (type === "radial") {
						start = value.startRadius;
						end = value.endRadius;
						start && end && output.push(unitize(start) + " " + unitize(end));
						output.push("ellipse closest-side");
					} else {
						setStyle(this.domNode, "backgroundImage", "none");
						return;
					}

					require.each(colors, function(c) {
						output.push(c.color ? c.color + " " + (c.position * 100) + "%" : c);
					});

					output = type + "-gradient(" + output.join(",") + ")";

					require.each(vendorPrefixes.css, function(p) {
						setStyle(this.domNode, "backgroundImage", p + output);
					});

					return value;
				}
			},

			backgroundImage: {
				post: "_doBackground"
			},

			backgroundSelectedColor: {
				post: "_doBackground"
			},

			backgroundSelectedImage: {
				post: "_doBackground"
			},

			borderColor: {
				set: function(value) {
					if (setStyle(this.domNode, "borderColor", value)) {
						this.borderWidth | 0 || (this.borderWidth = 1);
						setStyle(this.domNode, "borderStyle", "solid");
					} else {
						this.borderWidth = 0;
					}
					return value;
				}
			},

			borderRadius: {
				set: function(value) {
					setStyle(this.domNode, "borderRadius", unitize(value));
					return value;
				}
			},

			borderWidth: {
				set: function(value) {
					setStyle(this.domNode, "borderWidth", unitize(value));
					this.borderColor || setStyle(this.domNode, "borderColor", "black");
					setStyle(this.domNode, "borderStyle", "solid");
					return value;
				}
			},

			color: {
				set: function(value) {
					return setStyle(this.domNode, "color", value);
				}
			},

			enabled: {
				post: "_doBackground",
				set: function(value) {
					this._focus.node.disabled = !value;
					return value;
				},
				value: true
			},

			focusable: {
				value: false,
				set: function(value) {
					dom.attr[value ? "add" : "remove"](this._focus.node, "tabindex", 0);
					return value;
				}
			},

			opacity: {
				set: function(value) {
					return this.domNode.style.opacity = value;
				}
			},

			visible: {
				set: function(value, orig) {
					if (value !== orig) {
						!value && (this._lastDisplay = style.get(this.domNode, "display"));
						setStyle(this.domNode, "display", !!value ? this._lastDisplay || "" : "none");
						!!value && Ti.UI._doFullLayout();
					}
					return value;
				}
			},

			touchEnabled: {
				set: function(value) {
					this._setTouchEnabled(value);
					return value;
				},
				value: true
			},

<<<<<<< HEAD
			transform: undef,
=======
			transform: {
				set: function(value) {
					style.set(this.domNode, "transform", value.toCSS());
					return this._curTransform = value;
				}
			},
>>>>>>> 7abd55c6

			// Properties that are handled by the layout manager
			bottom: {
				set: function(value) {
					Ti.UI._doFullLayout();
					return value;
				}
			},
			
			center: {
				set: function(value) {
					Ti.UI._doFullLayout();
					return value;
				}
			},
			
			height: {
				set: function(value) {
					Ti.UI._doFullLayout();
					return value;
				}
			},
			
			left: {
				set: function(value) {
					Ti.UI._doFullLayout();
					return value;
				}
			},
			
			right: {
				set: function(value) {
					Ti.UI._doFullLayout();
					return value;
				}
			},
			
			top: {
				set: function(value) {
					Ti.UI._doFullLayout();
					return value;
				}
			},
			
			width: {
				set: function(value) {
					Ti.UI._doFullLayout();
					return value;
				}
			},
			
			zIndex: {
				set: function(value) {
					Ti.UI._doFullLayout();
					return value;
				}
			},
			
			size: {
				set: function(value) {
					console.debug('Property "Titanium._.UI.Element#.size" is not implemented yet.');
					return value;
				}
			}
		}

	});

});<|MERGE_RESOLUTION|>--- conflicted
+++ resolved
@@ -386,12 +386,7 @@
 			var anim = anim || {},
 				curve = curves[anim.curve] || "ease",
 				fn = lang.hitch(this, function() {
-<<<<<<< HEAD
-					var transform = val(anim.transform, this.transform),
-						transformCss = "";
-=======
 					var transformCss = "";
->>>>>>> 7abd55c6
 
 					// Set the color and opacity properties
 					anim.backgroundColor !== undef && (obj.backgroundColor = anim.backgroundColor);
@@ -425,21 +420,12 @@
 					!isDef(anim.zIndex) && setStyle(this.domNode, "zIndex", anim.zIndex);
 
 					// Set the transform properties
-<<<<<<< HEAD
-					if (transform) {
-						curTransform = curTransform ? curTransform.multiply(transform) : transform;
-						transformCss = curTransform.toCSS();
-					}
-
-					setStyle(this.domNode, "transform", transformCss);
-=======
 					if (anim.transform) {
 						this._curTransform = this._curTransform ? this._curTransform.multiply(anim.transform) : anim.transform;
 						transformCss = this._curTransform.toCSS();
 					}
 
-					style.set(this.domNode, "transform", transformCss);
->>>>>>> 7abd55c6
+					setStyle(this.domNode, "transform", transformCss);
 				}),
 				done = function() {
 					is(anim.complete, "Function") && anim.complete();
@@ -634,16 +620,12 @@
 				value: true
 			},
 
-<<<<<<< HEAD
-			transform: undef,
-=======
 			transform: {
 				set: function(value) {
 					style.set(this.domNode, "transform", value.toCSS());
 					return this._curTransform = value;
 				}
 			},
->>>>>>> 7abd55c6
 
 			// Properties that are handled by the layout manager
 			bottom: {
