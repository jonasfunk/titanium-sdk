--- conflicted
+++ resolved
@@ -22,11 +22,7 @@
 }
 #endif
 
-<<<<<<< HEAD
--(id)initWithPlayer:(AVPlayerViewController*)controller_ proxy:(TiProxy*)proxy_ loaded:(BOOL)loaded_
-=======
-- (id)initWithPlayer:(MPMoviePlayerController *)controller_ proxy:(TiProxy *)proxy_ loaded:(BOOL)loaded_
->>>>>>> f86b735c
+- (id)initWithPlayer:(AVPlayerViewController *)controller_ proxy:(TiProxy *)proxy_ loaded:(BOOL)loaded_
 {
   if (self = [super init]) {
     loaded = loaded_;
@@ -59,11 +55,7 @@
   loaded = YES;
 }
 
-<<<<<<< HEAD
--(void)setMovie:(AVPlayerViewController*)controller_
-=======
-- (void)setMovie:(MPMoviePlayerController *)controller_
->>>>>>> f86b735c
+- (void)setMovie:(AVPlayerViewController *)controller_
 {
   if (controller_ == controller) {
     // don't add the movie more than once if the same
