/**
 * Appcelerator Titanium Mobile
 * Copyright (c) 2009-2010 by Appcelerator, Inc. All Rights Reserved.
 * Licensed under the terms of the Apache Public License
 * Please see the LICENSE included with this distribution for details.
 */
package ti.modules.titanium;

import java.io.IOException;
<<<<<<< HEAD
import java.text.DateFormat;
=======
import java.lang.reflect.Method;
import java.text.DateFormat;
import java.text.DecimalFormat;
>>>>>>> e42c2ba7
import java.text.NumberFormat;
import java.util.Date;
import java.util.HashMap;
import java.util.Map;
import java.util.Stack;
import java.util.Timer;
import java.util.TimerTask;

import org.appcelerator.kroll.KrollInvocation;
import org.appcelerator.kroll.KrollModule;
import org.appcelerator.kroll.KrollProxy;
import org.appcelerator.kroll.annotations.Kroll;
import org.appcelerator.titanium.TiBlob;
import org.appcelerator.titanium.TiContext;
import org.appcelerator.titanium.io.TiBaseFile;
import org.appcelerator.titanium.io.TiFileFactory;
import org.appcelerator.titanium.kroll.KrollCallback;
import org.appcelerator.titanium.util.Log;
import org.appcelerator.titanium.util.TiConvert;
<<<<<<< HEAD
=======
import org.appcelerator.titanium.util.TiPlatformHelper;
>>>>>>> e42c2ba7
import org.appcelerator.titanium.util.TiResourceHelper;
import org.appcelerator.titanium.util.TiUIHelper;
import org.mozilla.javascript.Context;
import org.mozilla.javascript.Scriptable;

import android.app.Activity;

@Kroll.module @Kroll.topLevel({"Ti", "Titanium"})
public class TitaniumModule extends KrollModule implements TiContext.OnLifecycleEvent
{
	private static final String LCAT = "TitaniumModule";
	private Stack<String> basePath;
	private Map<String, NumberFormat> numberFormats = java.util.Collections.synchronizedMap(
			new HashMap<String, NumberFormat>());

	public TitaniumModule(TiContext tiContext) {
		super(tiContext);
		basePath = new Stack<String>();
		basePath.push(tiContext.getBaseUrl());
		
		tiContext.addOnLifecycleEventListener(this);
	}
	
	@Kroll.getProperty @Kroll.method
	public String getUserAgent() {
		return System.getProperties().getProperty("http.agent")+" Titanium/"+getVersion();
	}
	
	@Kroll.getProperty @Kroll.method
	public String getVersion() {
		return getTiContext().getTiApp().getTiBuildVersion();
	}
	
	@Kroll.getProperty @Kroll.method
	public String getBuildTimestamp() {
		return getTiContext().getTiApp().getTiBuildTimestamp();
	}
	
	@Kroll.getProperty @Kroll.method
	public String getBuildDate() {
		return getTiContext().getTiApp().getTiBuildTimestamp();
	}
	
	@Kroll.getProperty @Kroll.method
	public String getBuildHash() {
		return getTiContext().getTiApp().getTiBuildHash();
	}

	@Kroll.method
	public void include(KrollInvocation invocation, Object[] files) {
		TiContext tiContext = invocation.getTiContext();
		for(Object filename : files) {
			try {
				// we need to make sure paths included from sub-js files are actually relative
				boolean popContext = false;
				if (!basePath.contains(tiContext.getBaseUrl())) {
					basePath.push(tiContext.getBaseUrl());
					popContext = true;
				}
				String resolved = tiContext.resolveUrl(null, TiConvert.toString(filename), basePath.peek());
				basePath.push(resolved.substring(0, resolved.lastIndexOf('/')+1));
				tiContext.evalFile(resolved);
				basePath.pop();
				
				if (popContext) {
					basePath.pop();
				}
			} catch (IOException e) {
				Log.e(LCAT, "Error while evaluating: " + filename, e);
			}
		}
	}

	private HashMap<Integer, Timer> timers = new HashMap<Integer, Timer>();
	private int currentTimerId;

	private int createTimer(Object fn, long timeout, final Object[] args, final boolean interval)
		throws IllegalArgumentException
	{
		// TODO: we should handle evaluatable code eventually too..
		if (fn instanceof KrollCallback) {
			final KrollCallback callback = (KrollCallback) fn;
			Timer timer = new Timer();
			final int timerId = currentTimerId++;

			timers.put(timerId, timer);
			TimerTask task = new TimerTask() {
				@Override
				public void run() {
					Log.d(LCAT, "calling " + (interval?"interval":"timeout") + " timer " + timerId + " @" + new Date().getTime());
					callback.call(args);
				}
			};

			if (interval) {
				timer.schedule(task, timeout, timeout);
			} else {
				timer.schedule(task, timeout);
			}

			return timerId;
		}
		else throw new IllegalArgumentException("Don't know how to call callback of type: " + fn.getClass().getName());
	}

	@Kroll.method @Kroll.topLevel
	public int setTimeout(Object fn, long timeout, final Object[] args)
		throws IllegalArgumentException
	{
		return createTimer(fn, timeout, args, false);
	}

	@Kroll.method @Kroll.topLevel
	public void clearTimeout(int timerId) {
		if (timers.containsKey(timerId)) {
			Timer timer = timers.remove(timerId);
			timer.cancel();
		}
	}

	@Kroll.method @Kroll.topLevel
	public int setInterval(Object fn, long timeout, final Object[] args)
		throws IllegalArgumentException
	{
		return createTimer(fn, timeout, args, true);
	}

	@Kroll.method @Kroll.topLevel
	public void clearInterval(int timerId) {
		clearTimeout(timerId);
	}

	@Kroll.method @Kroll.topLevel
	public void alert(Object message) {
		String msg = (message == null? null : message.toString());
		Log.i("ALERT", msg);
		Activity currentActivity = getTiContext().getTiApp().getCurrentActivity();
		if (currentActivity == null) {
		  currentActivity = getTiContext().getActivity();
		}
		TiUIHelper.doOkDialog(currentActivity, "Alert", msg, null);
	}
	
	public void cancelTimers() {
		for (Timer timer: timers.values()) {
			if (timer != null) {
				timer.cancel();
			}
		}
		timers.clear();
	}
	
	@Kroll.method
	public String stringFormat(String format, Object args[])
	{
		try {
			// clean up formats for integers into doubles since thats how JS rolls
			format = format.replaceAll("%d", "%1.0f");
			// in case someone passes an iphone formatter symbol, convert
			format = format.replaceAll("%@", "%s");
			if (args.length == 0) {
				return String.format(format);
			} else {
				return String.format(format, args);
			}
		} catch (Exception ex) {
			Log.e(LCAT, "Error in string format", ex);
			return null;
		}
	}
	
	@Kroll.method
	public String stringFormatDate(Date date, @Kroll.argument(optional=true) String format)
	{
		int style = DateFormat.SHORT;
		if (format.equals("medium")) {
			style = DateFormat.MEDIUM;
		} else if (format.equals("long")) {
			style = DateFormat.LONG;
		}
		
		DateFormat fmt = DateFormat.getDateInstance(style);
		return fmt.format(date);
	}

	@Kroll.method
	public String stringFormatTime(Date time)
	{
		int style = DateFormat.SHORT;
		DateFormat fmt = DateFormat.getTimeInstance(style);
		return fmt.format(time);
	}

	@Kroll.method
	public String stringFormatCurrency(double currency)
	{
		return NumberFormat.getCurrencyInstance().format(currency);
	}
<<<<<<< HEAD

	@Kroll.method
	public String stringFormatDecimal(double number)
	{
		return NumberFormat.getNumberInstance().format(number);
=======
	
	public String stringFormatDecimal(TiContext tiContext, Object args[])
	{
		String pattern = null;
		String locale = null;
		if (args.length == 2) {
			// Is the second argument a locale string or a format string?
			String test = TiConvert.toString(args[1]);
			if (test != null && test.length() > 0) {
				if (test.contains(".") || test.contains("#") || test.contains("0")) {
					pattern = test;
				} else {
					locale = test;
				}
			}
		} else if (args.length >= 3) {
			// this is: stringFormatDecimal(n, locale_string, pattern_string);
			locale = TiConvert.toString(args[1]);
			pattern = TiConvert.toString(args[2]);
		}
		
		String key = (locale == null ? "" : locale ) + " keysep " + (pattern == null ? "": pattern);
		
		NumberFormat format;
		if (numberFormats.containsKey(key)) {
			format = numberFormats.get(key);
		} else {
			if (locale != null) {
				format = NumberFormat.getInstance(TiPlatformHelper.getLocale(locale));
			} else {
				format = NumberFormat.getInstance();
			}
		
			if (pattern != null && format instanceof DecimalFormat) {
				((DecimalFormat)format).applyPattern(pattern);
			}
			numberFormats.put(key, format);
		}
		
	    return format.format((Number)args[0]);
>>>>>>> e42c2ba7
	}
	
	@Kroll.method @Kroll.topLevel("L")
	public String localize(KrollInvocation invocation, Object args[])
	{
		String key = (String) args[0];
		int value = TiResourceHelper.getString(key);
		if (value == 0) {
			if (args.length > 1) {
				return (String) args[1];
			}
			return null;
		}
		return invocation.getTiContext().getActivity().getString(value);
	}
	
	@Kroll.method @Kroll.topLevel
	public KrollProxy require(String path) {
		
		// 1. look for a TiPlus module first
		// 2. then look for a cached module
		// 3. then attempt to load from resources
		TiContext ctx = getTiContext();
		KrollProxy proxy = new KrollProxy(ctx);
		
		//TODO: right now, we're only supporting app 
		//level modules until TiPlus is done for android
		
		// NOTE: commonjs modules load absolute to root in Titanium
		String fileUrl = "app://"+path+".js";
		TiBaseFile tbf = TiFileFactory.createTitaniumFile(ctx, new String[]{ fileUrl }, false);
		if (tbf!=null)
		{
			try
			{
				TiBlob blob = (TiBlob)tbf.read();
				if (blob!=null)
				{
					// create the common js exporter
					StringBuilder buf = new StringBuilder();
					buf.append("(function(exports){");
					buf.append(blob.getText());
					buf.append("return exports;");
					buf.append("})({})");
					Scriptable result = (Scriptable)ctx.evalJS(buf.toString());
					// common js modules export all functions/properties as 
					// properties of the special export object provided
					for (Object key : result.getIds())
					{
						String propName = key.toString();
						Scriptable propValue = (Scriptable)result.get(propName,result);
						proxy.setProperty(propName, propValue);
					}
					// spec says you must have a read-only id property - we don't
					// currently support readonly in kroll so this is probably OK for now
					proxy.setProperty("id", path);
					// uri is optional but we point it to where we loaded it
					proxy.setProperty("uri",fileUrl);
					return proxy;
				}
			}
			catch(Exception ex)
			{
				Log.e(LCAT,"Error loading module named: "+path,ex);
				Context.throwAsScriptRuntimeEx(ex);
				return null;
			}
		}
		
		//the spec says we are required to through an exception
		Context.reportError("couldn't find module: "+path);
		return null;
	}
	
	@Override
	public void onDestroy() {
		cancelTimers();
	}
	
	@Override
	public void onStop() {
		cancelTimers();
	}
	
	@Override
	public void onStart() {
	}
	
	@Override
	public void onPause() {	
	}
	
	@Override
	public void onResume() {
	}
}<|MERGE_RESOLUTION|>--- conflicted
+++ resolved
@@ -7,13 +7,8 @@
 package ti.modules.titanium;
 
 import java.io.IOException;
-<<<<<<< HEAD
-import java.text.DateFormat;
-=======
-import java.lang.reflect.Method;
 import java.text.DateFormat;
 import java.text.DecimalFormat;
->>>>>>> e42c2ba7
 import java.text.NumberFormat;
 import java.util.Date;
 import java.util.HashMap;
@@ -33,10 +28,7 @@
 import org.appcelerator.titanium.kroll.KrollCallback;
 import org.appcelerator.titanium.util.Log;
 import org.appcelerator.titanium.util.TiConvert;
-<<<<<<< HEAD
-=======
 import org.appcelerator.titanium.util.TiPlatformHelper;
->>>>>>> e42c2ba7
 import org.appcelerator.titanium.util.TiResourceHelper;
 import org.appcelerator.titanium.util.TiUIHelper;
 import org.mozilla.javascript.Context;
@@ -235,15 +227,9 @@
 	{
 		return NumberFormat.getCurrencyInstance().format(currency);
 	}
-<<<<<<< HEAD
-
-	@Kroll.method
-	public String stringFormatDecimal(double number)
-	{
-		return NumberFormat.getNumberInstance().format(number);
-=======
-	
-	public String stringFormatDecimal(TiContext tiContext, Object args[])
+
+	@Kroll.method
+	public String stringFormatDecimal(Object args[])
 	{
 		String pattern = null;
 		String locale = null;
@@ -281,8 +267,7 @@
 			numberFormats.put(key, format);
 		}
 		
-	    return format.format((Number)args[0]);
->>>>>>> e42c2ba7
+		return format.format((Number)args[0]);
 	}
 	
 	@Kroll.method @Kroll.topLevel("L")
