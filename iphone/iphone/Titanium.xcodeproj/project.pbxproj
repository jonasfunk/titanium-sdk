// !$*UTF8*$!
{
	archiveVersion = 1;
	classes = {
	};
	objectVersion = 46;
	objects = {

/* Begin PBXBuildFile section */
		1D0061C1160283820016BBEE /* TiBindingRunLoop.m in Sources */ = {isa = PBXBuildFile; fileRef = 1D0061C0160283820016BBEE /* TiBindingRunLoop.m */; };
		1D1029A815F9769200372EC0 /* TiBindingEvent.m in Sources */ = {isa = PBXBuildFile; fileRef = 1D1029A715F9769100372EC0 /* TiBindingEvent.m */; };
		1D19459613FF3BC400E2B4D0 /* TIDOMDOMImplementationProxy.m in Sources */ = {isa = PBXBuildFile; fileRef = 1D19459513FF3BC400E2B4D0 /* TIDOMDOMImplementationProxy.m */; };
		1D19459B13FF3BE500E2B4D0 /* TIDOMDocumentTypeProxy.m in Sources */ = {isa = PBXBuildFile; fileRef = 1D19459A13FF3BE500E2B4D0 /* TIDOMDocumentTypeProxy.m */; };
		1D60589B0D05DD56006BFB54 /* main.m in Sources */ = {isa = PBXBuildFile; fileRef = 29B97316FDCFA39411CA2CEA /* main.m */; };
		1D60589F0D05DD5A006BFB54 /* Foundation.framework in Frameworks */ = {isa = PBXBuildFile; fileRef = 1D30AB110D05D00D00671497 /* Foundation.framework */; };
		1DCC542F13FF0B0800DF3EE5 /* TIDOMCharacterDataProxy.m in Sources */ = {isa = PBXBuildFile; fileRef = 1DCC542E13FF0B0800DF3EE5 /* TIDOMCharacterDataProxy.m */; };
		1DD9388C1609230900091777 /* TiBindingTiValue.m in Sources */ = {isa = PBXBuildFile; fileRef = 1DD9388B1609230900091777 /* TiBindingTiValue.m */; };
		1DF5F4E00D08C38300B7A737 /* UIKit.framework in Frameworks */ = {isa = PBXBuildFile; fileRef = 1DF5F4DF0D08C38300B7A737 /* UIKit.framework */; settings = {ATTRIBUTES = (Weak, ); }; };
		2412F467115C296300454E5B /* TiMediaVideoPlayer.m in Sources */ = {isa = PBXBuildFile; fileRef = 2412F465115C296300454E5B /* TiMediaVideoPlayer.m */; };
		242E967711BAD2F20046A0D0 /* AsyncSocket.m in Sources */ = {isa = PBXBuildFile; fileRef = 242E967411BAD2F20046A0D0 /* AsyncSocket.m */; };
		242E967811BAD2F20046A0D0 /* AsyncUdpSocket.m in Sources */ = {isa = PBXBuildFile; fileRef = 242E967611BAD2F20046A0D0 /* AsyncUdpSocket.m */; };
		242EA11611BD956F0046A0D0 /* ExternalAccessory.framework in Frameworks */ = {isa = PBXBuildFile; fileRef = 242EA11511BD956F0046A0D0 /* ExternalAccessory.framework */; };
		243AAFB511FCE62600E37D8B /* TiUIDashboardItem.m in Sources */ = {isa = PBXBuildFile; fileRef = 243AAFB411FCE62600E37D8B /* TiUIDashboardItem.m */; };
		243ECCAA1126981C00639DF4 /* TiUITableViewSectionProxy.m in Sources */ = {isa = PBXBuildFile; fileRef = 243EC5EA112617F900639DF4 /* TiUITableViewSectionProxy.m */; };
		243ECCAB1126981C00639DF4 /* TiUIiPhoneTableViewStyleProxy.m in Sources */ = {isa = PBXBuildFile; fileRef = 243EC9691126632700639DF4 /* TiUIiPhoneTableViewStyleProxy.m */; };
		243ECCAC1126981C00639DF4 /* TiUIiPhoneTableViewSeparatorStyleProxy.m in Sources */ = {isa = PBXBuildFile; fileRef = 243ECB2411267CC100639DF4 /* TiUIiPhoneTableViewSeparatorStyleProxy.m */; };
		243ECCB21126984E00639DF4 /* TiUITableViewAction.m in Sources */ = {isa = PBXBuildFile; fileRef = 243EC7D6112634AF00639DF4 /* TiUITableViewAction.m */; };
		243ECCB71126986F00639DF4 /* TiFile.m in Sources */ = {isa = PBXBuildFile; fileRef = 24F5AEB3111F9DE9005C9199 /* TiFile.m */; };
		243ECCB81126988200639DF4 /* TiUIiPhoneScrollIndicatorStyleProxy.m in Sources */ = {isa = PBXBuildFile; fileRef = B4F97C57111BAD4700E2F72C /* TiUIiPhoneScrollIndicatorStyleProxy.m */; };
		243ECCB91126989700639DF4 /* TiUITextWidget.m in Sources */ = {isa = PBXBuildFile; fileRef = B4D5829611264FF500A6B66C /* TiUITextWidget.m */; };
		243ECCBE112698AA00639DF4 /* TiUITextWidgetProxy.m in Sources */ = {isa = PBXBuildFile; fileRef = B4D5829011264FD000A6B66C /* TiUITextWidgetProxy.m */; };
		243ED8EF11288B4300639DF4 /* TiUIiPhoneTableViewScrollPositionProxy.m in Sources */ = {isa = PBXBuildFile; fileRef = 243ED8EC11288B4300639DF4 /* TiUIiPhoneTableViewScrollPositionProxy.m */; };
		24596694118E70D300519F79 /* ApplicationRouting.m in Sources */ = {isa = PBXBuildFile; fileRef = 24596692118E70D300519F79 /* ApplicationRouting.m */; };
		24597035118FF66300519F79 /* StoreKit.framework in Frameworks */ = {isa = PBXBuildFile; fileRef = 24597034118FF66300519F79 /* StoreKit.framework */; };
		245972C611921D0D00519F79 /* TiUIiPadSplitWindow.m in Sources */ = {isa = PBXBuildFile; fileRef = 245972C511921D0D00519F79 /* TiUIiPadSplitWindow.m */; };
		245B3C3D11375A6600CE7530 /* UtilsModule.m in Sources */ = {isa = PBXBuildFile; fileRef = 245B3C3911375A6600CE7530 /* UtilsModule.m */; };
		245B45641139B41800CE7530 /* TiUIiPhoneTableViewCellSelectionStyleProxy.m in Sources */ = {isa = PBXBuildFile; fileRef = 245B45601139B41800CE7530 /* TiUIiPhoneTableViewCellSelectionStyleProxy.m */; };
		2465592411E5862F0059BBF4 /* TiFilesystemBlobProxy.m in Sources */ = {isa = PBXBuildFile; fileRef = 2465592311E5862F0059BBF4 /* TiFilesystemBlobProxy.m */; };
		2467310811E2549300D39AF7 /* Webcolor.m in Sources */ = {isa = PBXBuildFile; fileRef = 2467310611E2549300D39AF7 /* Webcolor.m */; };
		2478B2A611C447A4005814DF /* ApplicationMods.m in Sources */ = {isa = PBXBuildFile; fileRef = 2478B2A411C447A4005814DF /* ApplicationMods.m */; };
		248133A7115761DE00E3A9BA /* TiNetworkBonjourBrowserProxy.m in Sources */ = {isa = PBXBuildFile; fileRef = 248133A2115761DE00E3A9BA /* TiNetworkBonjourBrowserProxy.m */; };
		248133A8115761DE00E3A9BA /* TiNetworkBonjourServiceProxy.m in Sources */ = {isa = PBXBuildFile; fileRef = 248133A4115761DE00E3A9BA /* TiNetworkBonjourServiceProxy.m */; };
		248133A9115761DE00E3A9BA /* TiNetworkTCPSocketProxy.m in Sources */ = {isa = PBXBuildFile; fileRef = 248133A6115761DE00E3A9BA /* TiNetworkTCPSocketProxy.m */; };
		24813714115A852800E3A9BA /* TiDOMTextNodeProxy.m in Sources */ = {isa = PBXBuildFile; fileRef = 24813712115A852800E3A9BA /* TiDOMTextNodeProxy.m */; };
		24A1E519112D33AF003DA834 /* TiMediaAudioSession.m in Sources */ = {isa = PBXBuildFile; fileRef = 24A1E516112D33AF003DA834 /* TiMediaAudioSession.m */; };
		24A1E875112DF80B003DA834 /* TiUIPickerProxy.m in Sources */ = {isa = PBXBuildFile; fileRef = 24A1E874112DF80B003DA834 /* TiUIPickerProxy.m */; };
		24A1E87B112DF83E003DA834 /* TiUIPicker.m in Sources */ = {isa = PBXBuildFile; fileRef = 24A1E87A112DF83E003DA834 /* TiUIPicker.m */; };
		24A1E8A8112DFACA003DA834 /* TiUIPickerRowProxy.m in Sources */ = {isa = PBXBuildFile; fileRef = 24A1E8A7112DFACA003DA834 /* TiUIPickerRowProxy.m */; };
		24A1E992112E1363003DA834 /* TiUIPickerColumnProxy.m in Sources */ = {isa = PBXBuildFile; fileRef = 24A1E991112E1363003DA834 /* TiUIPickerColumnProxy.m */; };
		24A1EAF6112F4C02003DA834 /* UIImage+Alpha.m in Sources */ = {isa = PBXBuildFile; fileRef = 24A1EAF1112F4C02003DA834 /* UIImage+Alpha.m */; };
		24A1EAF7112F4C02003DA834 /* UIImage+Resize.m in Sources */ = {isa = PBXBuildFile; fileRef = 24A1EAF3112F4C02003DA834 /* UIImage+Resize.m */; };
		24A1EAF8112F4C02003DA834 /* UIImage+RoundedCorner.m in Sources */ = {isa = PBXBuildFile; fileRef = 24A1EAF5112F4C02003DA834 /* UIImage+RoundedCorner.m */; };
		24ADC5121299F60C0014DB75 /* TiAppiOSProxy.m in Sources */ = {isa = PBXBuildFile; fileRef = 24ADC5111299F60C0014DB75 /* TiAppiOSProxy.m */; };
		24ADC5161299F6AA0014DB75 /* TiAppiOSBackgroundServiceProxy.m in Sources */ = {isa = PBXBuildFile; fileRef = 24ADC5151299F6AA0014DB75 /* TiAppiOSBackgroundServiceProxy.m */; };
		24ADC634129A1ED60014DB75 /* TiAppiOSLocalNotificationProxy.m in Sources */ = {isa = PBXBuildFile; fileRef = 24ADC633129A1ED60014DB75 /* TiAppiOSLocalNotificationProxy.m */; };
		24C0128C1140D30B00A94CE2 /* TiUIMaskedImageProxy.m in Sources */ = {isa = PBXBuildFile; fileRef = 24C012881140D30B00A94CE2 /* TiUIMaskedImageProxy.m */; };
		24C012921140D31C00A94CE2 /* TiUIMaskedImage.m in Sources */ = {isa = PBXBuildFile; fileRef = 24C0128E1140D31C00A94CE2 /* TiUIMaskedImage.m */; };
		24CA895B111161050084E2DE /* AFItemView.m in Sources */ = {isa = PBXBuildFile; fileRef = 24CA890B111161050084E2DE /* AFItemView.m */; };
		24CA895C111161050084E2DE /* AFOpenFlowView.m in Sources */ = {isa = PBXBuildFile; fileRef = 24CA890E111161050084E2DE /* AFOpenFlowView.m */; };
		24CA895D111161050084E2DE /* AFUIImageReflection.m in Sources */ = {isa = PBXBuildFile; fileRef = 24CA8910111161050084E2DE /* AFUIImageReflection.m */; };
		24CA8968111161050084E2DE /* AudioStreamer.m in Sources */ = {isa = PBXBuildFile; fileRef = 24CA8929111161050084E2DE /* AudioStreamer.m */; };
		24CA8969111161050084E2DE /* Base64Transcoder.c in Sources */ = {isa = PBXBuildFile; fileRef = 24CA892A111161050084E2DE /* Base64Transcoder.c */; };
		24CA897D111161050084E2DE /* PlausibleDatabase.m in Sources */ = {isa = PBXBuildFile; fileRef = 24CA894F111161050084E2DE /* PlausibleDatabase.m */; };
		24CA897E111161050084E2DE /* PLSqliteDatabase.m in Sources */ = {isa = PBXBuildFile; fileRef = 24CA8954111161050084E2DE /* PLSqliteDatabase.m */; };
		24CA897F111161050084E2DE /* PLSqlitePreparedStatement.m in Sources */ = {isa = PBXBuildFile; fileRef = 24CA8956111161050084E2DE /* PLSqlitePreparedStatement.m */; };
		24CA8980111161050084E2DE /* PLSqliteResultSet.m in Sources */ = {isa = PBXBuildFile; fileRef = 24CA8958111161050084E2DE /* PLSqliteResultSet.m */; };
		24CA8981111161050084E2DE /* SBJSON.m in Sources */ = {isa = PBXBuildFile; fileRef = 24CA895A111161050084E2DE /* SBJSON.m */; };
		24CA89B81111615D0084E2DE /* KrollBridge.m in Sources */ = {isa = PBXBuildFile; fileRef = 24CA89A91111615D0084E2DE /* KrollBridge.m */; };
		24CA89B91111615D0084E2DE /* KrollCallback.m in Sources */ = {isa = PBXBuildFile; fileRef = 24CA89AB1111615D0084E2DE /* KrollCallback.m */; };
		24CA89BA1111615D0084E2DE /* KrollContext.m in Sources */ = {isa = PBXBuildFile; fileRef = 24CA89AD1111615D0084E2DE /* KrollContext.m */; };
		24CA89BB1111615D0084E2DE /* KrollMethod.m in Sources */ = {isa = PBXBuildFile; fileRef = 24CA89AF1111615D0084E2DE /* KrollMethod.m */; };
		24CA89BC1111615D0084E2DE /* KrollMethodDelegate.m in Sources */ = {isa = PBXBuildFile; fileRef = 24CA89B11111615D0084E2DE /* KrollMethodDelegate.m */; };
		24CA89BD1111615D0084E2DE /* KrollObject.m in Sources */ = {isa = PBXBuildFile; fileRef = 24CA89B31111615D0084E2DE /* KrollObject.m */; };
		24CA89BE1111615D0084E2DE /* KrollPropertyDelegate.m in Sources */ = {isa = PBXBuildFile; fileRef = 24CA89B51111615D0084E2DE /* KrollPropertyDelegate.m */; };
		24CA89BF1111615D0084E2DE /* KrollTimer.m in Sources */ = {isa = PBXBuildFile; fileRef = 24CA89B71111615D0084E2DE /* KrollTimer.m */; };
		24CA8B66111161FE0084E2DE /* YahooModule.m in Sources */ = {isa = PBXBuildFile; fileRef = 24CA8A0C111161FD0084E2DE /* YahooModule.m */; };
		24CA8B67111161FE0084E2DE /* XHRBridge.m in Sources */ = {isa = PBXBuildFile; fileRef = 24CA8A0E111161FD0084E2DE /* XHRBridge.m */; };
		24CA8B68111161FE0084E2DE /* WebFont.m in Sources */ = {isa = PBXBuildFile; fileRef = 24CA8A10111161FD0084E2DE /* WebFont.m */; };
		24CA8B6A111161FE0084E2DE /* UIModule.m in Sources */ = {isa = PBXBuildFile; fileRef = 24CA8A14111161FD0084E2DE /* UIModule.m */; };
		24CA8B6C111161FE0084E2DE /* TiViewProxy.m in Sources */ = {isa = PBXBuildFile; fileRef = 24CA8A18111161FD0084E2DE /* TiViewProxy.m */; };
		24CA8B70111161FE0084E2DE /* TiUtils.m in Sources */ = {isa = PBXBuildFile; fileRef = 24CA8A20111161FD0084E2DE /* TiUtils.m */; };
		24CA8B71111161FE0084E2DE /* TiUIWindowProxy.m in Sources */ = {isa = PBXBuildFile; fileRef = 24CA8A22111161FD0084E2DE /* TiUIWindowProxy.m */; };
		24CA8B72111161FE0084E2DE /* TiUIWindow.m in Sources */ = {isa = PBXBuildFile; fileRef = 24CA8A24111161FD0084E2DE /* TiUIWindow.m */; };
		24CA8B74111161FE0084E2DE /* TiUIWebViewProxy.m in Sources */ = {isa = PBXBuildFile; fileRef = 24CA8A28111161FD0084E2DE /* TiUIWebViewProxy.m */; };
		24CA8B75111161FE0084E2DE /* TiUIViewProxy.m in Sources */ = {isa = PBXBuildFile; fileRef = 24CA8A2A111161FD0084E2DE /* TiUIViewProxy.m */; };
		24CA8B76111161FE0084E2DE /* TiUIView.m in Sources */ = {isa = PBXBuildFile; fileRef = 24CA8A2C111161FD0084E2DE /* TiUIView.m */; };
		24CA8B79111161FE0084E2DE /* TiUITextFieldProxy.m in Sources */ = {isa = PBXBuildFile; fileRef = 24CA8A32111161FD0084E2DE /* TiUITextFieldProxy.m */; };
		24CA8B7A111161FE0084E2DE /* TiUITextField.m in Sources */ = {isa = PBXBuildFile; fileRef = 24CA8A34111161FD0084E2DE /* TiUITextField.m */; };
		24CA8B7B111161FE0084E2DE /* TiUITextAreaProxy.m in Sources */ = {isa = PBXBuildFile; fileRef = 24CA8A36111161FD0084E2DE /* TiUITextAreaProxy.m */; };
		24CA8B7C111161FE0084E2DE /* TiUITextArea.m in Sources */ = {isa = PBXBuildFile; fileRef = 24CA8A38111161FD0084E2DE /* TiUITextArea.m */; };
		24CA8B7D111161FE0084E2DE /* TiUITabProxy.m in Sources */ = {isa = PBXBuildFile; fileRef = 24CA8A3A111161FD0084E2DE /* TiUITabProxy.m */; };
		24CA8B80111161FE0084E2DE /* TiUITableViewProxy.m in Sources */ = {isa = PBXBuildFile; fileRef = 24CA8A40111161FD0084E2DE /* TiUITableViewProxy.m */; };
		24CA8B84111161FE0084E2DE /* TiUITableView.m in Sources */ = {isa = PBXBuildFile; fileRef = 24CA8A48111161FD0084E2DE /* TiUITableView.m */; };
		24CA8B85111161FE0084E2DE /* TiUITabGroupProxy.m in Sources */ = {isa = PBXBuildFile; fileRef = 24CA8A4A111161FD0084E2DE /* TiUITabGroupProxy.m */; };
		24CA8B86111161FE0084E2DE /* TiUITabGroup.m in Sources */ = {isa = PBXBuildFile; fileRef = 24CA8A4C111161FD0084E2DE /* TiUITabGroup.m */; };
		24CA8B89111161FE0084E2DE /* TiUIiPhoneSystemIconProxy.m in Sources */ = {isa = PBXBuildFile; fileRef = 24CA8A52111161FD0084E2DE /* TiUIiPhoneSystemIconProxy.m */; };
		24CA8B8A111161FE0084E2DE /* TiUIiPhoneSystemButtonStyleProxy.m in Sources */ = {isa = PBXBuildFile; fileRef = 24CA8A54111161FD0084E2DE /* TiUIiPhoneSystemButtonStyleProxy.m */; };
		24CA8B8B111161FE0084E2DE /* TiUIiPhoneSystemButtonProxy.m in Sources */ = {isa = PBXBuildFile; fileRef = 24CA8A56111161FD0084E2DE /* TiUIiPhoneSystemButtonProxy.m */; };
		24CA8B8C111161FE0084E2DE /* TiUISwitchProxy.m in Sources */ = {isa = PBXBuildFile; fileRef = 24CA8A58111161FD0084E2DE /* TiUISwitchProxy.m */; };
		24CA8B8D111161FE0084E2DE /* TiUISwitch.m in Sources */ = {isa = PBXBuildFile; fileRef = 24CA8A5A111161FD0084E2DE /* TiUISwitch.m */; };
		24CA8B8E111161FE0084E2DE /* TiUIiPhoneStatusBarProxy.m in Sources */ = {isa = PBXBuildFile; fileRef = 24CA8A5C111161FD0084E2DE /* TiUIiPhoneStatusBarProxy.m */; };
		24CA8B8F111161FE0084E2DE /* TiUISliderProxy.m in Sources */ = {isa = PBXBuildFile; fileRef = 24CA8A5E111161FD0084E2DE /* TiUISliderProxy.m */; };
		24CA8B90111161FE0084E2DE /* TiUISlider.m in Sources */ = {isa = PBXBuildFile; fileRef = 24CA8A60111161FD0084E2DE /* TiUISlider.m */; };
		24CA8B91111161FE0084E2DE /* TiUISearchBarProxy.m in Sources */ = {isa = PBXBuildFile; fileRef = 24CA8A62111161FD0084E2DE /* TiUISearchBarProxy.m */; };
		24CA8B92111161FE0084E2DE /* TiUISearchBar.m in Sources */ = {isa = PBXBuildFile; fileRef = 24CA8A64111161FD0084E2DE /* TiUISearchBar.m */; };
		24CA8B93111161FE0084E2DE /* TiUIiPhoneRowAnimationStyleProxy.m in Sources */ = {isa = PBXBuildFile; fileRef = 24CA8A66111161FD0084E2DE /* TiUIiPhoneRowAnimationStyleProxy.m */; };
		24CA8B94111161FE0084E2DE /* TiUIiPhoneProgressBarStyleProxy.m in Sources */ = {isa = PBXBuildFile; fileRef = 24CA8A68111161FD0084E2DE /* TiUIiPhoneProgressBarStyleProxy.m */; };
		24CA8B95111161FE0084E2DE /* TiUIProgressBarProxy.m in Sources */ = {isa = PBXBuildFile; fileRef = 24CA8A6A111161FD0084E2DE /* TiUIProgressBarProxy.m */; };
		24CA8B96111161FE0084E2DE /* TiUIProgressBar.m in Sources */ = {isa = PBXBuildFile; fileRef = 24CA8A6C111161FD0084E2DE /* TiUIProgressBar.m */; };
		24CA8B97111161FE0084E2DE /* TiUIOptionDialogProxy.m in Sources */ = {isa = PBXBuildFile; fileRef = 24CA8A6E111161FD0084E2DE /* TiUIOptionDialogProxy.m */; };
		24CA8B98111161FE0084E2DE /* TiUINavBarButton.m in Sources */ = {isa = PBXBuildFile; fileRef = 24CA8A70111161FD0084E2DE /* TiUINavBarButton.m */; };
		24CA8B99111161FE0084E2DE /* TiUILabelProxy.m in Sources */ = {isa = PBXBuildFile; fileRef = 24CA8A72111161FD0084E2DE /* TiUILabelProxy.m */; };
		24CA8B9A111161FE0084E2DE /* TiUILabel.m in Sources */ = {isa = PBXBuildFile; fileRef = 24CA8A74111161FD0084E2DE /* TiUILabel.m */; };
		24CA8B9B111161FE0084E2DE /* TiUIiPhoneProxy.m in Sources */ = {isa = PBXBuildFile; fileRef = 24CA8A76111161FD0084E2DE /* TiUIiPhoneProxy.m */; };
		24CA8B9C111161FE0084E2DE /* TiUIImageViewProxy.m in Sources */ = {isa = PBXBuildFile; fileRef = 24CA8A78111161FD0084E2DE /* TiUIImageViewProxy.m */; };
		24CA8B9D111161FE0084E2DE /* TiUIImageView.m in Sources */ = {isa = PBXBuildFile; fileRef = 24CA8A7A111161FD0084E2DE /* TiUIImageView.m */; };
		24CA8BA1111161FE0084E2DE /* TiUIEmailDialogProxy.m in Sources */ = {isa = PBXBuildFile; fileRef = 24CA8A82111161FD0084E2DE /* TiUIEmailDialogProxy.m */; };
		24CA8BA5111161FE0084E2DE /* TiUICanvasViewProxy.m in Sources */ = {isa = PBXBuildFile; fileRef = 24CA8A8A111161FD0084E2DE /* TiUICanvasViewProxy.m */; };
		24CA8BA6111161FE0084E2DE /* TiUICanvasView.m in Sources */ = {isa = PBXBuildFile; fileRef = 24CA8A8C111161FD0084E2DE /* TiUICanvasView.m */; };
		24CA8BA7111161FE0084E2DE /* TiUIButtonProxy.m in Sources */ = {isa = PBXBuildFile; fileRef = 24CA8A8E111161FD0084E2DE /* TiUIButtonProxy.m */; };
		24CA8BA8111161FE0084E2DE /* TiUIButtonBarProxy.m in Sources */ = {isa = PBXBuildFile; fileRef = 24CA8A90111161FD0084E2DE /* TiUIButtonBarProxy.m */; };
		24CA8BA9111161FE0084E2DE /* TiUIButtonBar.m in Sources */ = {isa = PBXBuildFile; fileRef = 24CA8A92111161FD0084E2DE /* TiUIButtonBar.m */; };
		24CA8BAA111161FE0084E2DE /* TiUIButton.m in Sources */ = {isa = PBXBuildFile; fileRef = 24CA8A94111161FD0084E2DE /* TiUIButton.m */; };
		24CA8BAB111161FE0084E2DE /* TiUIiPhoneAnimationStyleProxy.m in Sources */ = {isa = PBXBuildFile; fileRef = 24CA8A96111161FD0084E2DE /* TiUIiPhoneAnimationStyleProxy.m */; };
		24CA8BAC111161FE0084E2DE /* TiUIAlertDialogProxy.m in Sources */ = {isa = PBXBuildFile; fileRef = 24CA8A98111161FD0084E2DE /* TiUIAlertDialogProxy.m */; };
		24CA8BAD111161FE0084E2DE /* TiUIiPhoneActivityIndicatorStyleProxy.m in Sources */ = {isa = PBXBuildFile; fileRef = 24CA8A9A111161FD0084E2DE /* TiUIiPhoneActivityIndicatorStyleProxy.m */; };
		24CA8BAE111161FE0084E2DE /* TiUIActivityIndicatorProxy.m in Sources */ = {isa = PBXBuildFile; fileRef = 24CA8A9C111161FD0084E2DE /* TiUIActivityIndicatorProxy.m */; };
		24CA8BAF111161FE0084E2DE /* TiUIActivityIndicator.m in Sources */ = {isa = PBXBuildFile; fileRef = 24CA8A9E111161FD0084E2DE /* TiUIActivityIndicator.m */; };
		24CA8BB5111161FE0084E2DE /* TiRect.m in Sources */ = {isa = PBXBuildFile; fileRef = 24CA8AAC111161FD0084E2DE /* TiRect.m */; };
		24CA8BB7111161FE0084E2DE /* TiProxy.m in Sources */ = {isa = PBXBuildFile; fileRef = 24CA8AB0111161FD0084E2DE /* TiProxy.m */; };
		24CA8BB8111161FE0084E2DE /* TiPoint.m in Sources */ = {isa = PBXBuildFile; fileRef = 24CA8AB2111161FD0084E2DE /* TiPoint.m */; };
		24CA8BBB111161FE0084E2DE /* TiModule.m in Sources */ = {isa = PBXBuildFile; fileRef = 24CA8AB8111161FD0084E2DE /* TiModule.m */; };
		24CA8BBC111161FE0084E2DE /* TiMediaVideoPlayerProxy.m in Sources */ = {isa = PBXBuildFile; fileRef = 24CA8ABA111161FD0084E2DE /* TiMediaVideoPlayerProxy.m */; };
		24CA8BBD111161FE0084E2DE /* TiMediaSoundProxy.m in Sources */ = {isa = PBXBuildFile; fileRef = 24CA8ABC111161FD0084E2DE /* TiMediaSoundProxy.m */; };
		24CA8BBE111161FE0084E2DE /* TiMediaAudioPlayerProxy.m in Sources */ = {isa = PBXBuildFile; fileRef = 24CA8ABE111161FD0084E2DE /* TiMediaAudioPlayerProxy.m */; };
		24CA8BC2111161FE0084E2DE /* TiHost.m in Sources */ = {isa = PBXBuildFile; fileRef = 24CA8AC6111161FD0084E2DE /* TiHost.m */; };
		24CA8BC3111161FE0084E2DE /* TiFilesystemFileProxy.m in Sources */ = {isa = PBXBuildFile; fileRef = 24CA8AC8111161FD0084E2DE /* TiFilesystemFileProxy.m */; };
		24CA8BC7111161FE0084E2DE /* TiDimension.m in Sources */ = {isa = PBXBuildFile; fileRef = 24CA8AD1111161FD0084E2DE /* TiDimension.m */; };
		24CA8BC8111161FE0084E2DE /* TiDatabaseResultSetProxy.m in Sources */ = {isa = PBXBuildFile; fileRef = 24CA8AD3111161FD0084E2DE /* TiDatabaseResultSetProxy.m */; };
		24CA8BC9111161FE0084E2DE /* TiDatabaseProxy.m in Sources */ = {isa = PBXBuildFile; fileRef = 24CA8AD5111161FD0084E2DE /* TiDatabaseProxy.m */; };
		24CA8BCA111161FE0084E2DE /* TiContactsPerson.m in Sources */ = {isa = PBXBuildFile; fileRef = 24CA8AD8111161FD0084E2DE /* TiContactsPerson.m */; };
		24CA8BCB111161FE0084E2DE /* TiComplexValue.m in Sources */ = {isa = PBXBuildFile; fileRef = 24CA8ADA111161FE0084E2DE /* TiComplexValue.m */; };
		24CA8BCC111161FE0084E2DE /* TiColor.m in Sources */ = {isa = PBXBuildFile; fileRef = 24CA8ADC111161FE0084E2DE /* TiColor.m */; };
		24CA8BCD111161FE0084E2DE /* TiButtonUtil.m in Sources */ = {isa = PBXBuildFile; fileRef = 24CA8ADE111161FE0084E2DE /* TiButtonUtil.m */; };
		24CA8BCE111161FE0084E2DE /* TiBlob.m in Sources */ = {isa = PBXBuildFile; fileRef = 24CA8AE0111161FE0084E2DE /* TiBlob.m */; };
		24CA8BCF111161FE0084E2DE /* TiBase.m in Sources */ = {isa = PBXBuildFile; fileRef = 24CA8AE2111161FE0084E2DE /* TiBase.m */; };
		24CA8BD0111161FE0084E2DE /* TiAppPropertiesProxy.m in Sources */ = {isa = PBXBuildFile; fileRef = 24CA8AE4111161FE0084E2DE /* TiAppPropertiesProxy.m */; };
		24CA8BD1111161FE0084E2DE /* TiAnimation.m in Sources */ = {isa = PBXBuildFile; fileRef = 24CA8AE6111161FE0084E2DE /* TiAnimation.m */; };
		24CA8BD2111161FE0084E2DE /* TiAction.m in Sources */ = {isa = PBXBuildFile; fileRef = 24CA8AE8111161FE0084E2DE /* TiAction.m */; };
		24CA8BD4111161FE0084E2DE /* Ti2DMatrix.m in Sources */ = {isa = PBXBuildFile; fileRef = 24CA8AEC111161FE0084E2DE /* Ti2DMatrix.m */; };
		24CA8BD9111161FE0084E2DE /* TiPlatformDisplayCaps.m in Sources */ = {isa = PBXBuildFile; fileRef = 24CA8AFA111161FE0084E2DE /* TiPlatformDisplayCaps.m */; };
		24CA8BDA111161FE0084E2DE /* PlatformModule.m in Sources */ = {isa = PBXBuildFile; fileRef = 24CA8AFC111161FE0084E2DE /* PlatformModule.m */; };
		24CA8BDB111161FE0084E2DE /* OperationQueue.m in Sources */ = {isa = PBXBuildFile; fileRef = 24CA8AFE111161FE0084E2DE /* OperationQueue.m */; };
		24CA8BDC111161FE0084E2DE /* NetworkModule.m in Sources */ = {isa = PBXBuildFile; fileRef = 24CA8B00111161FE0084E2DE /* NetworkModule.m */; };
		24CA8BDD111161FE0084E2DE /* Mimetypes.m in Sources */ = {isa = PBXBuildFile; fileRef = 24CA8B02111161FE0084E2DE /* Mimetypes.m */; };
		24CA8BDE111161FE0084E2DE /* MediaModule.m in Sources */ = {isa = PBXBuildFile; fileRef = 24CA8B04111161FE0084E2DE /* MediaModule.m */; };
		24CA8BE1111161FE0084E2DE /* LayoutConstraint.m in Sources */ = {isa = PBXBuildFile; fileRef = 24CA8B0A111161FE0084E2DE /* LayoutConstraint.m */; };
		24CA8BE2111161FE0084E2DE /* ImageLoader.m in Sources */ = {isa = PBXBuildFile; fileRef = 24CA8B0C111161FE0084E2DE /* ImageLoader.m */; };
		24CA8BE3111161FE0084E2DE /* GestureModule.m in Sources */ = {isa = PBXBuildFile; fileRef = 24CA8B0E111161FE0084E2DE /* GestureModule.m */; };
		24CA8BE5111161FE0084E2DE /* FilesystemModule.m in Sources */ = {isa = PBXBuildFile; fileRef = 24CA8B12111161FE0084E2DE /* FilesystemModule.m */; };
		24CA8BF9111161FE0084E2DE /* DatabaseModule.m in Sources */ = {isa = PBXBuildFile; fileRef = 24CA8B35111161FE0084E2DE /* DatabaseModule.m */; };
		24CA8BFA111161FE0084E2DE /* ContactsModule.m in Sources */ = {isa = PBXBuildFile; fileRef = 24CA8B37111161FE0084E2DE /* ContactsModule.m */; };
		24CA8BFB111161FE0084E2DE /* TiUITableViewRowProxy.m in Sources */ = {isa = PBXBuildFile; fileRef = 24CA8B39111161FE0084E2DE /* TiUITableViewRowProxy.m */; };
		24CA8BFC111161FE0084E2DE /* Bridge.m in Sources */ = {isa = PBXBuildFile; fileRef = 24CA8B3B111161FE0084E2DE /* Bridge.m */; };
		24CA8C08111161FE0084E2DE /* AppModule.m in Sources */ = {isa = PBXBuildFile; fileRef = 24CA8B56111161FE0084E2DE /* AppModule.m */; };
		24CA8C09111161FE0084E2DE /* APIModule.m in Sources */ = {isa = PBXBuildFile; fileRef = 24CA8B58111161FE0084E2DE /* APIModule.m */; };
		24CA8C0E111161FE0084E2DE /* AccelerometerModule.m in Sources */ = {isa = PBXBuildFile; fileRef = 24CA8B64111161FE0084E2DE /* AccelerometerModule.m */; };
		24CA8C76111167B60084E2DE /* AddressBook.framework in Frameworks */ = {isa = PBXBuildFile; fileRef = 24CA8C75111167B60084E2DE /* AddressBook.framework */; settings = {ATTRIBUTES = (Weak, ); }; };
		24CA8C78111167B60084E2DE /* AddressBookUI.framework in Frameworks */ = {isa = PBXBuildFile; fileRef = 24CA8C77111167B60084E2DE /* AddressBookUI.framework */; };
		24CA8C7C111167B60084E2DE /* CFNetwork.framework in Frameworks */ = {isa = PBXBuildFile; fileRef = 24CA8C7B111167B60084E2DE /* CFNetwork.framework */; };
		24CA8C7E111167B60084E2DE /* CoreLocation.framework in Frameworks */ = {isa = PBXBuildFile; fileRef = 24CA8C7D111167B60084E2DE /* CoreLocation.framework */; };
		24CA8C80111167B60084E2DE /* MapKit.framework in Frameworks */ = {isa = PBXBuildFile; fileRef = 24CA8C7F111167B60084E2DE /* MapKit.framework */; settings = {ATTRIBUTES = (Weak, ); }; };
		24CA8C82111167B60084E2DE /* MessageUI.framework in Frameworks */ = {isa = PBXBuildFile; fileRef = 24CA8C81111167B60084E2DE /* MessageUI.framework */; };
		24CA8C84111167B60084E2DE /* MobileCoreServices.framework in Frameworks */ = {isa = PBXBuildFile; fileRef = 24CA8C83111167B60084E2DE /* MobileCoreServices.framework */; };
		24CA8C86111167B60084E2DE /* OpenGLES.framework in Frameworks */ = {isa = PBXBuildFile; fileRef = 24CA8C85111167B60084E2DE /* OpenGLES.framework */; };
		24CA8C88111167B60084E2DE /* QuartzCore.framework in Frameworks */ = {isa = PBXBuildFile; fileRef = 24CA8C87111167B60084E2DE /* QuartzCore.framework */; };
		24CA8C8A111167B60084E2DE /* SystemConfiguration.framework in Frameworks */ = {isa = PBXBuildFile; fileRef = 24CA8C89111167B60084E2DE /* SystemConfiguration.framework */; };
		24CA8C8E111167B60084E2DE /* libsqlite3.dylib in Frameworks */ = {isa = PBXBuildFile; fileRef = 24CA8C8D111167B60084E2DE /* libsqlite3.dylib */; };
		24CA8C90111167B60084E2DE /* libz.dylib in Frameworks */ = {isa = PBXBuildFile; fileRef = 24CA8C8F111167B60084E2DE /* libz.dylib */; };
		24CA8CED1111689B0084E2DE /* AudioToolbox.framework in Frameworks */ = {isa = PBXBuildFile; fileRef = 24CA8CEC1111689B0084E2DE /* AudioToolbox.framework */; };
		24CA8CF4111168AE0084E2DE /* MediaPlayer.framework in Frameworks */ = {isa = PBXBuildFile; fileRef = 24CA8CF3111168AE0084E2DE /* MediaPlayer.framework */; settings = {ATTRIBUTES = (Weak, ); }; };
		24CA8CFB111168C30084E2DE /* AVFoundation.framework in Frameworks */ = {isa = PBXBuildFile; fileRef = 24CA8CFA111168C30084E2DE /* AVFoundation.framework */; };
		24D06FE111D0211100F615D8 /* TiUIiOSAdViewProxy.m in Sources */ = {isa = PBXBuildFile; fileRef = 24D06FE011D0211100F615D8 /* TiUIiOSAdViewProxy.m */; };
		24D06FE811D0219B00F615D8 /* TiUIiOSAdView.m in Sources */ = {isa = PBXBuildFile; fileRef = 24D06FE711D0219B00F615D8 /* TiUIiOSAdView.m */; };
		24D0700611D0253D00F615D8 /* TiUIiOSProxy.m in Sources */ = {isa = PBXBuildFile; fileRef = 24D0700511D0253D00F615D8 /* TiUIiOSProxy.m */; };
		24D5C75911E6364F00F097E2 /* libtiverify.a in Frameworks */ = {isa = PBXBuildFile; fileRef = 24D5C75811E6364F00F097E2 /* libtiverify.a */; };
		24DEDAC7112371A500398D86 /* XMLModule.m in Sources */ = {isa = PBXBuildFile; fileRef = 24DEDAC4112371A500398D86 /* XMLModule.m */; };
		24E25CC4112A698C0083D43D /* SCListener.m in Sources */ = {isa = PBXBuildFile; fileRef = 24E25CC2112A698C0083D43D /* SCListener.m */; };
		24E50CF91160569B00AF54AF /* TiUIiPadSplitWindowButtonProxy.m in Sources */ = {isa = PBXBuildFile; fileRef = 24E50CF31160569B00AF54AF /* TiUIiPadSplitWindowButtonProxy.m */; };
		24E50E1A1160666300AF54AF /* LauncherButton.m in Sources */ = {isa = PBXBuildFile; fileRef = 24E50E061160666300AF54AF /* LauncherButton.m */; };
		24E50E1B1160666300AF54AF /* LauncherItem.m in Sources */ = {isa = PBXBuildFile; fileRef = 24E50E081160666300AF54AF /* LauncherItem.m */; };
		24E50E1C1160666300AF54AF /* LauncherView.m in Sources */ = {isa = PBXBuildFile; fileRef = 24E50E0A1160666300AF54AF /* LauncherView.m */; };
		24E50E27116066A800AF54AF /* TiUIDashboardViewProxy.m in Sources */ = {isa = PBXBuildFile; fileRef = 24E50E21116066A800AF54AF /* TiUIDashboardViewProxy.m */; };
		24E50E30116066B400AF54AF /* TiUIDashboardView.m in Sources */ = {isa = PBXBuildFile; fileRef = 24E50E2A116066B400AF54AF /* TiUIDashboardView.m */; };
		24E50F911160792D00AF54AF /* TiUIDashboardItemProxy.m in Sources */ = {isa = PBXBuildFile; fileRef = 24E50F8B1160792D00AF54AF /* TiUIDashboardItemProxy.m */; };
		24EB02C2111BF827001DC2D1 /* TiUIWebView.m in Sources */ = {isa = PBXBuildFile; fileRef = 24EB02C0111BF827001DC2D1 /* TiUIWebView.m */; };
		24EB07D4111D4264001DC2D1 /* TiDOMDocumentProxy.m in Sources */ = {isa = PBXBuildFile; fileRef = 24EB07D3111D4264001DC2D1 /* TiDOMDocumentProxy.m */; };
		24EB07E0111D43AE001DC2D1 /* GDataXMLNode.m in Sources */ = {isa = PBXBuildFile; fileRef = 24EB07DF111D43AE001DC2D1 /* GDataXMLNode.m */; };
		24EB0809111D4654001DC2D1 /* TiDOMNodeProxy.m in Sources */ = {isa = PBXBuildFile; fileRef = 24EB0808111D4654001DC2D1 /* TiDOMNodeProxy.m */; };
		24EB080F111D46C0001DC2D1 /* TiDOMElementProxy.m in Sources */ = {isa = PBXBuildFile; fileRef = 24EB080E111D46C0001DC2D1 /* TiDOMElementProxy.m */; };
		24EB0829111D4BEB001DC2D1 /* TiDOMNamedNodeMapProxy.m in Sources */ = {isa = PBXBuildFile; fileRef = 24EB0828111D4BEB001DC2D1 /* TiDOMNamedNodeMapProxy.m */; };
		24EB0843111D500E001DC2D1 /* TiDOMNodeListProxy.m in Sources */ = {isa = PBXBuildFile; fileRef = 24EB0842111D500E001DC2D1 /* TiDOMNodeListProxy.m */; };
		24EB085D111D51D9001DC2D1 /* TiDOMAttrProxy.m in Sources */ = {isa = PBXBuildFile; fileRef = 24EB085C111D51D9001DC2D1 /* TiDOMAttrProxy.m */; };
		24EB0A58111E1BAE001DC2D1 /* libxml2.dylib in Frameworks */ = {isa = PBXBuildFile; fileRef = 24EB0A57111E1BAE001DC2D1 /* libxml2.dylib */; };
		24F29E2F12209C920099351D /* TiStylesheet.m in Sources */ = {isa = PBXBuildFile; fileRef = 24F29E2D12209C920099351D /* TiStylesheet.m */; };
		24F29E711220CE0A0099351D /* TiLocale.m in Sources */ = {isa = PBXBuildFile; fileRef = 24F29E6F1220CE0A0099351D /* TiLocale.m */; };
		24F29F83122105C70099351D /* LocaleModule.m in Sources */ = {isa = PBXBuildFile; fileRef = 24F29F80122105C70099351D /* LocaleModule.m */; };
		24F5B146111FDFE8005C9199 /* ListenerEntry.m in Sources */ = {isa = PBXBuildFile; fileRef = 24F5B145111FDFE8005C9199 /* ListenerEntry.m */; };
		24F6204F1199F1F400EEAD3C /* TopTiModule.m in Sources */ = {isa = PBXBuildFile; fileRef = 24F6204E1199F1F400EEAD3C /* TopTiModule.m */; };
		24F620541199F26500EEAD3C /* TiApp.m in Sources */ = {isa = PBXBuildFile; fileRef = 24F620531199F26500EEAD3C /* TiApp.m */; };
		24F6205A1199F27700EEAD3C /* TiErrorController.m in Sources */ = {isa = PBXBuildFile; fileRef = 24F620571199F27700EEAD3C /* TiErrorController.m */; };
		24FB4EE3115C81A7001AAF99 /* TiUIiPadSplitWindowProxy.m in Sources */ = {isa = PBXBuildFile; fileRef = 24FB4EDC115C81A7001AAF99 /* TiUIiPadSplitWindowProxy.m */; };
		24FB4EF4115C81C5001AAF99 /* TiUIiPadPopoverProxy.m in Sources */ = {isa = PBXBuildFile; fileRef = 24FB4EEE115C81C5001AAF99 /* TiUIiPadPopoverProxy.m */; };
		24FB4F42115C8C4E001AAF99 /* TiUIiPadProxy.m in Sources */ = {isa = PBXBuildFile; fileRef = 24FB4F41115C8C4E001AAF99 /* TiUIiPadProxy.m */; };
		24FBE58311293D06005C8D48 /* TiMediaAudioRecorderProxy.mm in Sources */ = {isa = PBXBuildFile; fileRef = 24FBE58211293D06005C8D48 /* TiMediaAudioRecorderProxy.mm */; };
		288765FD0DF74451002DB57D /* CoreGraphics.framework in Frameworks */ = {isa = PBXBuildFile; fileRef = 288765FC0DF74451002DB57D /* CoreGraphics.framework */; };
		2B0B6E0C15951F9400F3170F /* TiUIiOSDocumentViewerProxy.m in Sources */ = {isa = PBXBuildFile; fileRef = 2B0B6E0B15951F9400F3170F /* TiUIiOSDocumentViewerProxy.m */; };
		2B1F65771431031E006C5D37 /* ApplicationDefaults.m in Sources */ = {isa = PBXBuildFile; fileRef = 2B1F65761431031E006C5D37 /* ApplicationDefaults.m */; };
		2B353A8115901D41008FBD84 /* Ti3DMatrix.m in Sources */ = {isa = PBXBuildFile; fileRef = 2B353A8015901D41008FBD84 /* Ti3DMatrix.m */; };
		2B94603613F0A2AE000C5BEA /* TiUIiOSCoverFlowView.m in Sources */ = {isa = PBXBuildFile; fileRef = 2B94603313F0A2AE000C5BEA /* TiUIiOSCoverFlowView.m */; };
		2B94603713F0A2AE000C5BEA /* TiUIiOSCoverFlowViewProxy.m in Sources */ = {isa = PBXBuildFile; fileRef = 2B94603513F0A2AE000C5BEA /* TiUIiOSCoverFlowViewProxy.m */; };
		2BCD59C51429561D00DEC2E8 /* TiUIiOSToolbar.m in Sources */ = {isa = PBXBuildFile; fileRef = 2BCD59C21429561D00DEC2E8 /* TiUIiOSToolbar.m */; };
		2BCD59C61429561D00DEC2E8 /* TiUIiOSToolbarProxy.m in Sources */ = {isa = PBXBuildFile; fileRef = 2BCD59C41429561D00DEC2E8 /* TiUIiOSToolbarProxy.m */; };
		2BDEA4F31448FFB7004EC750 /* TiUIiOSTabbedBarProxy.m in Sources */ = {isa = PBXBuildFile; fileRef = 2BDEA4F21448FFB7004EC750 /* TiUIiOSTabbedBarProxy.m */; };
		312E36C1190B06D9008EAB8D /* libAPSAnalytics.a in Frameworks */ = {isa = PBXBuildFile; fileRef = 312E36C0190B06D9008EAB8D /* libAPSAnalytics.a */; };
		3186097F192BDB4E00093482 /* AnalyticsModule.m in Sources */ = {isa = PBXBuildFile; fileRef = 3186097E192BDB4E00093482 /* AnalyticsModule.m */; };
		4688700715E39A9D008FA326 /* TiUIiPhoneAlertDialogStyleProxy.m in Sources */ = {isa = PBXBuildFile; fileRef = 4688700615E39A9D008FA326 /* TiUIiPhoneAlertDialogStyleProxy.m */; };
		4D3033A3136239B30034640F /* TiFilesystemFileStreamProxy.m in Sources */ = {isa = PBXBuildFile; fileRef = 4D3033A2136239B30034640F /* TiFilesystemFileStreamProxy.m */; };
		502A68DA16EEAA7500661EF6 /* TiUIListItem.m in Sources */ = {isa = PBXBuildFile; fileRef = 502A68D116EEAA7500661EF6 /* TiUIListItem.m */; };
		502A68DD16EEAA7500661EF6 /* TiUIListItemProxy.m in Sources */ = {isa = PBXBuildFile; fileRef = 502A68D316EEAA7500661EF6 /* TiUIListItemProxy.m */; };
		502A68E016EEAA7500661EF6 /* TiUIListSectionProxy.m in Sources */ = {isa = PBXBuildFile; fileRef = 502A68D516EEAA7500661EF6 /* TiUIListSectionProxy.m */; };
		502A68E316EEAA7500661EF6 /* TiUIListView.m in Sources */ = {isa = PBXBuildFile; fileRef = 502A68D716EEAA7500661EF6 /* TiUIListView.m */; };
		502A68E616EEAA7500661EF6 /* TiUIListViewProxy.m in Sources */ = {isa = PBXBuildFile; fileRef = 502A68D916EEAA7500661EF6 /* TiUIListViewProxy.m */; };
		502A68EB16F0428500661EF6 /* TiViewTemplate.m in Sources */ = {isa = PBXBuildFile; fileRef = 502A68EA16F0428500661EF6 /* TiViewTemplate.m */; };
		5081CEF815F8100E00C881D8 /* TiExceptionHandler.m in Sources */ = {isa = PBXBuildFile; fileRef = 5081CEF715F8100E00C881D8 /* TiExceptionHandler.m */; };
<<<<<<< HEAD
		83924E881B4C3FA200C3F3E8 /* TiAppiOSUserActivityProxy.m in Sources */ = {isa = PBXBuildFile; fileRef = 83924E871B4C3FA200C3F3E8 /* TiAppiOSUserActivityProxy.m */; };
=======
		5081CEF915F8100E00C881D8 /* TiExceptionHandler.m in Sources */ = {isa = PBXBuildFile; fileRef = 5081CEF715F8100E00C881D8 /* TiExceptionHandler.m */; };
		5081CEFA15F8100E00C881D8 /* TiExceptionHandler.m in Sources */ = {isa = PBXBuildFile; fileRef = 5081CEF715F8100E00C881D8 /* TiExceptionHandler.m */; };
		82A5979A1B394187008275E4 /* Contacts.framework in Frameworks */ = {isa = PBXBuildFile; fileRef = 82A597981B394187008275E4 /* Contacts.framework */; };
		82A5979B1B394187008275E4 /* ContactsUI.framework in Frameworks */ = {isa = PBXBuildFile; fileRef = 82A597991B394187008275E4 /* ContactsUI.framework */; };
>>>>>>> 86053299
		841CCAD11807395C00C8DB76 /* CoreText.framework in Frameworks */ = {isa = PBXBuildFile; fileRef = 841CCAD01807395C00C8DB76 /* CoreText.framework */; settings = {ATTRIBUTES = (Weak, ); }; };
		843FA58417BD4DFF0064E061 /* TiUIiOSNavWindow.m in Sources */ = {isa = PBXBuildFile; fileRef = 843FA58317BD4DFF0064E061 /* TiUIiOSNavWindow.m */; };
		844E1F7E14883A3700F5424C /* TiDOMValidator.m in Sources */ = {isa = PBXBuildFile; fileRef = 844E1F7D14883A3700F5424C /* TiDOMValidator.m */; };
		8465E6BC19F8644D008479E6 /* CoreMedia.framework in Frameworks */ = {isa = PBXBuildFile; fileRef = 8465E6BB19F8644D008479E6 /* CoreMedia.framework */; };
		8484E3A117A8279500C24B02 /* TiRootViewController.m in Sources */ = {isa = PBXBuildFile; fileRef = 8484E3A017A8279500C24B02 /* TiRootViewController.m */; };
		8484E3A717A865F700C24B02 /* TiViewController.m in Sources */ = {isa = PBXBuildFile; fileRef = 8484E3A617A865F700C24B02 /* TiViewController.m */; };
		848C2594145F37A300E1B0F1 /* TiDOMCDATANodeProxy.m in Sources */ = {isa = PBXBuildFile; fileRef = 848C2593145F37A300E1B0F1 /* TiDOMCDATANodeProxy.m */; };
		848C259A145F3FE200E1B0F1 /* TiDOMCommentProxy.m in Sources */ = {isa = PBXBuildFile; fileRef = 848C2599145F3FE100E1B0F1 /* TiDOMCommentProxy.m */; };
		848C259F145F46C300E1B0F1 /* TiDOMPIProxy.m in Sources */ = {isa = PBXBuildFile; fileRef = 848C259E145F46C200E1B0F1 /* TiDOMPIProxy.m */; };
		848C25A4145F501700E1B0F1 /* TiDOMDocFragProxy.m in Sources */ = {isa = PBXBuildFile; fileRef = 848C25A3145F501600E1B0F1 /* TiDOMDocFragProxy.m */; };
		84A00FF017FB39A100D4BF94 /* TiAnimatorProxy.m in Sources */ = {isa = PBXBuildFile; fileRef = 84A00FEF17FB39A100D4BF94 /* TiAnimatorProxy.m */; };
		84A00FF517FB675E00D4BF94 /* TiSnapBehavior.m in Sources */ = {isa = PBXBuildFile; fileRef = 84A00FF417FB675E00D4BF94 /* TiSnapBehavior.m */; };
		84A00FFF17FB833000D4BF94 /* TiPushBehavior.m in Sources */ = {isa = PBXBuildFile; fileRef = 84A00FFE17FB833000D4BF94 /* TiPushBehavior.m */; };
		84A0100417FC8D3500D4BF94 /* TiGravityBehavior.m in Sources */ = {isa = PBXBuildFile; fileRef = 84A0100317FC8D3500D4BF94 /* TiGravityBehavior.m */; };
		84A0100917FC9C2B00D4BF94 /* TiAnchorAttachBehavior.m in Sources */ = {isa = PBXBuildFile; fileRef = 84A0100817FC9C2B00D4BF94 /* TiAnchorAttachBehavior.m */; };
		84A0100E17FCA9A700D4BF94 /* TiViewAttachBehavior.m in Sources */ = {isa = PBXBuildFile; fileRef = 84A0100D17FCA9A700D4BF94 /* TiViewAttachBehavior.m */; };
		84A0101317FCB46E00D4BF94 /* TiCollisionBehavior.m in Sources */ = {isa = PBXBuildFile; fileRef = 84A0101217FCB46E00D4BF94 /* TiCollisionBehavior.m */; };
		84A0101817FDC07000D4BF94 /* TiDynamicItemBehavior.m in Sources */ = {isa = PBXBuildFile; fileRef = 84A0101717FDC07000D4BF94 /* TiDynamicItemBehavior.m */; };
		84BBA58816570F90006B8C22 /* Security.framework in Frameworks */ = {isa = PBXBuildFile; fileRef = 84BBA58716570F90006B8C22 /* Security.framework */; settings = {ATTRIBUTES = (Weak, ); }; };
		84C3870217417CB800970D26 /* TiSelectedCellbackgroundView.m in Sources */ = {isa = PBXBuildFile; fileRef = 84C3870117417CB800970D26 /* TiSelectedCellbackgroundView.m */; };
		84D4CA1619EF0B5A009131F8 /* CoreMotion.framework in Frameworks */ = {isa = PBXBuildFile; fileRef = 84D4CA1319EF0B3D009131F8 /* CoreMotion.framework */; settings = {ATTRIBUTES = (Weak, ); }; };
		84D541A31460B2E0005338D1 /* TiDOMNotationProxy.m in Sources */ = {isa = PBXBuildFile; fileRef = 84D541A21460B2DF005338D1 /* TiDOMNotationProxy.m */; };
		84D541A81460B3C9005338D1 /* TiDOMEntityProxy.m in Sources */ = {isa = PBXBuildFile; fileRef = 84D541A71460B3C8005338D1 /* TiDOMEntityProxy.m */; };
		84D541AD1460B3EE005338D1 /* TiDOMEntityRefProxy.m in Sources */ = {isa = PBXBuildFile; fileRef = 84D541AC1460B3ED005338D1 /* TiDOMEntityRefProxy.m */; };
		84DEE9171815CF52000D7B78 /* TiUIRefreshControlProxy.m in Sources */ = {isa = PBXBuildFile; fileRef = 84DEE9161815CF52000D7B78 /* TiUIRefreshControlProxy.m */; };
		84E00A9C17B646EE00B6DCE2 /* TiUIiOSNavWindowProxy.m in Sources */ = {isa = PBXBuildFile; fileRef = 84E00A9B17B646EE00B6DCE2 /* TiUIiOSNavWindowProxy.m */; };
		84EB08011A71932D00D35815 /* TiUIiOSSplitWindowProxy.m in Sources */ = {isa = PBXBuildFile; fileRef = 84EB08001A71932D00D35815 /* TiUIiOSSplitWindowProxy.m */; };
		84EB08061A71948C00D35815 /* TiUIiOSSplitWindow.m in Sources */ = {isa = PBXBuildFile; fileRef = 84EB08051A71948C00D35815 /* TiUIiOSSplitWindow.m */; };
		84EB340017A8CAA700723B1E /* TiWindowProxy.m in Sources */ = {isa = PBXBuildFile; fileRef = 84EB33FF17A8CAA700723B1E /* TiWindowProxy.m */; };
		84ED2CD01AEEC0C00049FB68 /* iAd.framework in Frameworks */ = {isa = PBXBuildFile; fileRef = 84ED2CCD1AEEC0A70049FB68 /* iAd.framework */; settings = {ATTRIBUTES = (Weak, ); }; };
		ABD472F413BB73BF00502912 /* KrollCoverage.m in Sources */ = {isa = PBXBuildFile; fileRef = ABD472F313BB73BF00502912 /* KrollCoverage.m */; };
		B421C4121113AA9300DBCB42 /* TiUIScrollableViewProxy.m in Sources */ = {isa = PBXBuildFile; fileRef = B421C4111113AA9300DBCB42 /* TiUIScrollableViewProxy.m */; };
		B421C4161113AAA900DBCB42 /* TiUIScrollableView.m in Sources */ = {isa = PBXBuildFile; fileRef = B421C4151113AAA900DBCB42 /* TiUIScrollableView.m */; };
		B440EF7E1209DC400045FEAE /* MGSplitCornersView.m in Sources */ = {isa = PBXBuildFile; fileRef = B440EF791209DC400045FEAE /* MGSplitCornersView.m */; };
		B440EF7F1209DC400045FEAE /* MGSplitDividerView.m in Sources */ = {isa = PBXBuildFile; fileRef = B440EF7B1209DC400045FEAE /* MGSplitDividerView.m */; };
		B440EF801209DC400045FEAE /* MGSplitViewController.m in Sources */ = {isa = PBXBuildFile; fileRef = B440EF7D1209DC400045FEAE /* MGSplitViewController.m */; };
		B468B4F111B5816F007D1C1E /* TiLayoutQueue.m in Sources */ = {isa = PBXBuildFile; fileRef = B468B4F011B5816F007D1C1E /* TiLayoutQueue.m */; };
		B473FBA4126FB2DF00E29C73 /* TiPublicAPI.m in Sources */ = {isa = PBXBuildFile; fileRef = B473FBA3126FB2DF00E29C73 /* TiPublicAPI.m */; };
		B480501F1278AB010030AA3F /* TiThreading.m in Sources */ = {isa = PBXBuildFile; fileRef = B473FB67126F8F7900E29C73 /* TiThreading.m */; };
		B4DE7E4E11823E990006DDE1 /* TiGradient.m in Sources */ = {isa = PBXBuildFile; fileRef = B4DE7E4D11823E990006DDE1 /* TiGradient.m */; };
		B4F97B6F111A41B600E2F72C /* TiUIScrollViewProxy.m in Sources */ = {isa = PBXBuildFile; fileRef = B4F97B6E111A41B600E2F72C /* TiUIScrollViewProxy.m */; };
		B4F97B73111A41C800E2F72C /* TiUIScrollView.m in Sources */ = {isa = PBXBuildFile; fileRef = B4F97B72111A41C800E2F72C /* TiUIScrollView.m */; };
		B606EF35190B109D00663EFC /* TiNetworkHTTPClientProxy.m in Sources */ = {isa = PBXBuildFile; fileRef = B606EF34190B109D00663EFC /* TiNetworkHTTPClientProxy.m */; };
		B606EF4A190B14ED00663EFC /* Reachability.m in Sources */ = {isa = PBXBuildFile; fileRef = B606EF49190B14ED00663EFC /* Reachability.m */; };
		B606EF60190B42FB00663EFC /* libAPSHTTPClient.a in Frameworks */ = {isa = PBXBuildFile; fileRef = B606EF5F190B42FB00663EFC /* libAPSHTTPClient.a */; };
		B6465C2318D1011C003C51A8 /* TiNetworkCookieProxy.m in Sources */ = {isa = PBXBuildFile; fileRef = B6465C2218D1011C003C51A8 /* TiNetworkCookieProxy.m */; };
		B69A9C62180C738600A68F64 /* (null) in Sources */ = {isa = PBXBuildFile; };
		B6A0A2B1180DF4DA00E3FAA6 /* TiUIiOSTransitionAnimationProxy.m in Sources */ = {isa = PBXBuildFile; fileRef = B6A0A2B0180DF4DA00E3FAA6 /* TiUIiOSTransitionAnimationProxy.m */; };
		BB26FC8019AB13B9007A35AF /* TiAppiOSNotificationActionProxy.m in Sources */ = {isa = PBXBuildFile; fileRef = BB26FC7D19AB13B9007A35AF /* TiAppiOSNotificationActionProxy.m */; };
		BB26FC8319AB13B9007A35AF /* TiAppiOSNotificationCategoryProxy.m in Sources */ = {isa = PBXBuildFile; fileRef = BB26FC7F19AB13B9007A35AF /* TiAppiOSNotificationCategoryProxy.m */; };
		BBDD81341A2C71C9003CDA10 /* TiUIAttributedStringProxy.m in Sources */ = {isa = PBXBuildFile; fileRef = BBDD81331A2C71C9003CDA10 /* TiUIAttributedStringProxy.m */; };
		CEBC15711A95452000CB7B66 /* TiAppiOSUserDefaultsProxy.m in Sources */ = {isa = PBXBuildFile; fileRef = CEBC15701A95452000CB7B66 /* TiAppiOSUserDefaultsProxy.m */; };
		D4AB36F5123DE20200DED4A0 /* TiUIClipboardProxy.m in Sources */ = {isa = PBXBuildFile; fileRef = D4AB36F4123DE20200DED4A0 /* TiUIClipboardProxy.m */; };
		D930111E16DA9D63002E25C2 /* TiCalendarRecurrenceRule.m in Sources */ = {isa = PBXBuildFile; fileRef = D930111D16DA9D62002E25C2 /* TiCalendarRecurrenceRule.m */; };
		D93DAA5016CBF8CB00AD64C9 /* CalendarModule.m in Sources */ = {isa = PBXBuildFile; fileRef = D93DAA4F16CBF8CB00AD64C9 /* CalendarModule.m */; };
		D93DAA5516CBF8E500AD64C9 /* TiCalendarCalendar.m in Sources */ = {isa = PBXBuildFile; fileRef = D93DAA5416CBF8E500AD64C9 /* TiCalendarCalendar.m */; };
		D93DAA5A16CBF8FB00AD64C9 /* TiCalendarAlert.m in Sources */ = {isa = PBXBuildFile; fileRef = D93DAA5916CBF8FB00AD64C9 /* TiCalendarAlert.m */; };
		D93DAA5F16CBF91100AD64C9 /* TiCalendarEvent.m in Sources */ = {isa = PBXBuildFile; fileRef = D93DAA5E16CBF91100AD64C9 /* TiCalendarEvent.m */; };
		D93DAA6416CBFC7C00AD64C9 /* TiCalendarReminder.m in Sources */ = {isa = PBXBuildFile; fileRef = D93DAA6316CBFC7C00AD64C9 /* TiCalendarReminder.m */; };
		D93DAA6D16CBFD7100AD64C9 /* EventKit.framework in Frameworks */ = {isa = PBXBuildFile; fileRef = D93DAA6716CBFD5600AD64C9 /* EventKit.framework */; };
		D93DAA6E16CBFD7100AD64C9 /* EventKitUI.framework in Frameworks */ = {isa = PBXBuildFile; fileRef = D93DAA6816CBFD5600AD64C9 /* EventKitUI.framework */; };
		DA2556441353D2FC005D459C /* TiNetworkSocketProxy.m in Sources */ = {isa = PBXBuildFile; fileRef = DA2556431353D2FC005D459C /* TiNetworkSocketProxy.m */; };
		DA2B35C2134514FE00056705 /* TiNetworkSocketTCPProxy.m in Sources */ = {isa = PBXBuildFile; fileRef = DA2B35C1134514FE00056705 /* TiNetworkSocketTCPProxy.m */; };
		DA4E12D711C0A55F00A55BAB /* TiContactsGroup.m in Sources */ = {isa = PBXBuildFile; fileRef = DA4E12D611C0A55F00A55BAB /* TiContactsGroup.m */; };
		DA864E3211A2314A00B9CD68 /* TiMediaMusicPlayer.m in Sources */ = {isa = PBXBuildFile; fileRef = DA864E3111A2314A00B9CD68 /* TiMediaMusicPlayer.m */; };
		DA9BE36F127F8F6C000FE9E1 /* UIImageExtras.m in Sources */ = {isa = PBXBuildFile; fileRef = DA9BE36E127F8F6C000FE9E1 /* UIImageExtras.m */; };
		DA9FF584128A1F3600457759 /* AudioStreamerCUR.m in Sources */ = {isa = PBXBuildFile; fileRef = DA9FF582128A1F3600457759 /* AudioStreamerCUR.m */; };
		DAA4B2B4134E75AC00AB6011 /* CodecModule.m in Sources */ = {isa = PBXBuildFile; fileRef = DAA4B2B3134E75AC00AB6011 /* CodecModule.m */; };
		DAA72343156D642400757987 /* TiConsole.m in Sources */ = {isa = PBXBuildFile; fileRef = DAA72342156D642400757987 /* TiConsole.m */; };
		DAA905CE11A359F10030B119 /* TiMediaItem.m in Sources */ = {isa = PBXBuildFile; fileRef = DAA905CD11A359F10030B119 /* TiMediaItem.m */; };
		DABF3ECF134D210400836137 /* TiBuffer.m in Sources */ = {isa = PBXBuildFile; fileRef = DABF3ECE134D210400836137 /* TiBuffer.m */; };
		DABF3ED7134D2CA100836137 /* StreamModule.m in Sources */ = {isa = PBXBuildFile; fileRef = DABF3ED6134D2CA100836137 /* StreamModule.m */; };
		DABF3EDC134D2E4400836137 /* TiStreamProxy.m in Sources */ = {isa = PBXBuildFile; fileRef = DABF3EDB134D2E4300836137 /* TiStreamProxy.m */; };
		DADD76E913CCF4FF00CD03AC /* MGSplitView.m in Sources */ = {isa = PBXBuildFile; fileRef = DADD76E813CCF4FF00CD03AC /* MGSplitView.m */; };
		DADE76D413D65C590079FC75 /* libicucore.dylib in Frameworks */ = {isa = PBXBuildFile; fileRef = DADE76D313D65C590079FC75 /* libicucore.dylib */; };
		DAE541E313577BEC00A65123 /* TiDataStream.m in Sources */ = {isa = PBXBuildFile; fileRef = DAE541E213577BEC00A65123 /* TiDataStream.m */; };
		EF0ADCFA143F9ABF00977386 /* NSData+Additions.m in Sources */ = {isa = PBXBuildFile; fileRef = EF0ADCF9143F9ABF00977386 /* NSData+Additions.m */; };
		EF0ADD1A143FA0CD00977386 /* GeolocationModule.m in Sources */ = {isa = PBXBuildFile; fileRef = EF0ADD19143FA0CD00977386 /* GeolocationModule.m */; };
/* End PBXBuildFile section */

/* Begin PBXCopyFilesBuildPhase section */
		CEFFA0B81A8A7E1B0078F310 /* Embed App Extensions */ = {
			isa = PBXCopyFilesBuildPhase;
			buildActionMask = 2147483647;
			dstPath = "";
			dstSubfolderSpec = 13;
			files = (
			);
			name = "Embed App Extensions";
			runOnlyForDeploymentPostprocessing = 0;
		};
/* End PBXCopyFilesBuildPhase section */

/* Begin PBXFileReference section */
		1D0061BF160283820016BBEE /* TiBindingRunLoop.h */ = {isa = PBXFileReference; fileEncoding = 4; lastKnownFileType = sourcecode.c.h; path = TiBindingRunLoop.h; sourceTree = "<group>"; };
		1D0061C0160283820016BBEE /* TiBindingRunLoop.m */ = {isa = PBXFileReference; fileEncoding = 4; lastKnownFileType = sourcecode.c.objc; path = TiBindingRunLoop.m; sourceTree = "<group>"; };
		1D1029A615F9769100372EC0 /* TiBindingEvent.h */ = {isa = PBXFileReference; fileEncoding = 4; lastKnownFileType = sourcecode.c.h; lineEnding = 0; path = TiBindingEvent.h; sourceTree = "<group>"; xcLanguageSpecificationIdentifier = xcode.lang.objcpp; };
		1D1029A715F9769100372EC0 /* TiBindingEvent.m */ = {isa = PBXFileReference; fileEncoding = 4; lastKnownFileType = sourcecode.c.objc; lineEnding = 0; path = TiBindingEvent.m; sourceTree = "<group>"; xcLanguageSpecificationIdentifier = xcode.lang.objc; };
		1D19459413FF3BC400E2B4D0 /* TIDOMDOMImplementationProxy.h */ = {isa = PBXFileReference; fileEncoding = 4; lastKnownFileType = sourcecode.c.h; path = TIDOMDOMImplementationProxy.h; sourceTree = "<group>"; };
		1D19459513FF3BC400E2B4D0 /* TIDOMDOMImplementationProxy.m */ = {isa = PBXFileReference; fileEncoding = 4; lastKnownFileType = sourcecode.c.objc; path = TIDOMDOMImplementationProxy.m; sourceTree = "<group>"; };
		1D19459913FF3BE500E2B4D0 /* TIDOMDocumentTypeProxy.h */ = {isa = PBXFileReference; fileEncoding = 4; lastKnownFileType = sourcecode.c.h; path = TIDOMDocumentTypeProxy.h; sourceTree = "<group>"; };
		1D19459A13FF3BE500E2B4D0 /* TIDOMDocumentTypeProxy.m */ = {isa = PBXFileReference; fileEncoding = 4; lastKnownFileType = sourcecode.c.objc; path = TIDOMDocumentTypeProxy.m; sourceTree = "<group>"; };
		1D30AB110D05D00D00671497 /* Foundation.framework */ = {isa = PBXFileReference; lastKnownFileType = wrapper.framework; name = Foundation.framework; path = System/Library/Frameworks/Foundation.framework; sourceTree = SDKROOT; };
		1D6058910D05DD3D006BFB54 /* Titanium.app */ = {isa = PBXFileReference; explicitFileType = wrapper.application; includeInIndex = 0; path = Titanium.app; sourceTree = BUILT_PRODUCTS_DIR; };
		1DCC542D13FF0B0700DF3EE5 /* TIDOMCharacterDataProxy.h */ = {isa = PBXFileReference; fileEncoding = 4; lastKnownFileType = sourcecode.c.h; path = TIDOMCharacterDataProxy.h; sourceTree = "<group>"; };
		1DCC542E13FF0B0800DF3EE5 /* TIDOMCharacterDataProxy.m */ = {isa = PBXFileReference; fileEncoding = 4; lastKnownFileType = sourcecode.c.objc; path = TIDOMCharacterDataProxy.m; sourceTree = "<group>"; };
		1DD9388A1609230900091777 /* TiBindingTiValue.h */ = {isa = PBXFileReference; fileEncoding = 4; lastKnownFileType = sourcecode.c.h; path = TiBindingTiValue.h; sourceTree = "<group>"; };
		1DD9388B1609230900091777 /* TiBindingTiValue.m */ = {isa = PBXFileReference; fileEncoding = 4; lastKnownFileType = sourcecode.c.objc; path = TiBindingTiValue.m; sourceTree = "<group>"; };
		1DF5F4DF0D08C38300B7A737 /* UIKit.framework */ = {isa = PBXFileReference; lastKnownFileType = wrapper.framework; name = UIKit.framework; path = System/Library/Frameworks/UIKit.framework; sourceTree = SDKROOT; };
		2412F464115C296300454E5B /* TiMediaVideoPlayer.h */ = {isa = PBXFileReference; fileEncoding = 4; lastKnownFileType = sourcecode.c.h; path = TiMediaVideoPlayer.h; sourceTree = "<group>"; };
		2412F465115C296300454E5B /* TiMediaVideoPlayer.m */ = {isa = PBXFileReference; fileEncoding = 4; lastKnownFileType = sourcecode.c.objc; path = TiMediaVideoPlayer.m; sourceTree = "<group>"; };
		241EAA21118AB3BB0081A5BE /* defines.h */ = {isa = PBXFileReference; fileEncoding = 4; lastKnownFileType = sourcecode.c.h; name = defines.h; path = ../Classes/defines.h; sourceTree = SOURCE_ROOT; };
		241EAEC5118E2BA90081A5BE /* project.xcconfig */ = {isa = PBXFileReference; fileEncoding = 4; lastKnownFileType = text.xcconfig; path = project.xcconfig; sourceTree = "<group>"; };
		242E967311BAD2F20046A0D0 /* AsyncSocket.h */ = {isa = PBXFileReference; fileEncoding = 4; lastKnownFileType = sourcecode.c.h; name = AsyncSocket.h; path = ../Classes/AsyncSocket.h; sourceTree = SOURCE_ROOT; };
		242E967411BAD2F20046A0D0 /* AsyncSocket.m */ = {isa = PBXFileReference; fileEncoding = 4; lastKnownFileType = sourcecode.c.objc; name = AsyncSocket.m; path = ../Classes/AsyncSocket.m; sourceTree = SOURCE_ROOT; };
		242E967511BAD2F20046A0D0 /* AsyncUdpSocket.h */ = {isa = PBXFileReference; fileEncoding = 4; lastKnownFileType = sourcecode.c.h; name = AsyncUdpSocket.h; path = ../Classes/AsyncUdpSocket.h; sourceTree = SOURCE_ROOT; };
		242E967611BAD2F20046A0D0 /* AsyncUdpSocket.m */ = {isa = PBXFileReference; fileEncoding = 4; lastKnownFileType = sourcecode.c.objc; name = AsyncUdpSocket.m; path = ../Classes/AsyncUdpSocket.m; sourceTree = SOURCE_ROOT; };
		242EA11511BD956F0046A0D0 /* ExternalAccessory.framework */ = {isa = PBXFileReference; lastKnownFileType = wrapper.framework; name = ExternalAccessory.framework; path = System/Library/Frameworks/ExternalAccessory.framework; sourceTree = SDKROOT; };
		243AAFB311FCE62500E37D8B /* TiUIDashboardItem.h */ = {isa = PBXFileReference; fileEncoding = 4; lastKnownFileType = sourcecode.c.h; path = TiUIDashboardItem.h; sourceTree = "<group>"; };
		243AAFB411FCE62600E37D8B /* TiUIDashboardItem.m */ = {isa = PBXFileReference; fileEncoding = 4; lastKnownFileType = sourcecode.c.objc; path = TiUIDashboardItem.m; sourceTree = "<group>"; };
		243EC5E9112617F900639DF4 /* TiUITableViewSectionProxy.h */ = {isa = PBXFileReference; fileEncoding = 4; lastKnownFileType = sourcecode.c.h; path = TiUITableViewSectionProxy.h; sourceTree = "<group>"; };
		243EC5EA112617F900639DF4 /* TiUITableViewSectionProxy.m */ = {isa = PBXFileReference; fileEncoding = 4; lastKnownFileType = sourcecode.c.objc; path = TiUITableViewSectionProxy.m; sourceTree = "<group>"; };
		243EC7D5112634AF00639DF4 /* TiUITableViewAction.h */ = {isa = PBXFileReference; fileEncoding = 4; lastKnownFileType = sourcecode.c.h; path = TiUITableViewAction.h; sourceTree = "<group>"; };
		243EC7D6112634AF00639DF4 /* TiUITableViewAction.m */ = {isa = PBXFileReference; fileEncoding = 4; lastKnownFileType = sourcecode.c.objc; path = TiUITableViewAction.m; sourceTree = "<group>"; };
		243EC9681126632700639DF4 /* TiUIiPhoneTableViewStyleProxy.h */ = {isa = PBXFileReference; fileEncoding = 4; lastKnownFileType = sourcecode.c.h; path = TiUIiPhoneTableViewStyleProxy.h; sourceTree = "<group>"; };
		243EC9691126632700639DF4 /* TiUIiPhoneTableViewStyleProxy.m */ = {isa = PBXFileReference; fileEncoding = 4; lastKnownFileType = sourcecode.c.objc; path = TiUIiPhoneTableViewStyleProxy.m; sourceTree = "<group>"; };
		243ECB2311267CC100639DF4 /* TiUIiPhoneTableViewSeparatorStyleProxy.h */ = {isa = PBXFileReference; fileEncoding = 4; lastKnownFileType = sourcecode.c.h; path = TiUIiPhoneTableViewSeparatorStyleProxy.h; sourceTree = "<group>"; };
		243ECB2411267CC100639DF4 /* TiUIiPhoneTableViewSeparatorStyleProxy.m */ = {isa = PBXFileReference; fileEncoding = 4; lastKnownFileType = sourcecode.c.objc; path = TiUIiPhoneTableViewSeparatorStyleProxy.m; sourceTree = "<group>"; };
		243ED8EB11288B4300639DF4 /* TiUIiPhoneTableViewScrollPositionProxy.h */ = {isa = PBXFileReference; fileEncoding = 4; lastKnownFileType = sourcecode.c.h; path = TiUIiPhoneTableViewScrollPositionProxy.h; sourceTree = "<group>"; };
		243ED8EC11288B4300639DF4 /* TiUIiPhoneTableViewScrollPositionProxy.m */ = {isa = PBXFileReference; fileEncoding = 4; lastKnownFileType = sourcecode.c.objc; path = TiUIiPhoneTableViewScrollPositionProxy.m; sourceTree = "<group>"; };
		24596691118E70D300519F79 /* ApplicationRouting.h */ = {isa = PBXFileReference; fileEncoding = 4; lastKnownFileType = sourcecode.c.h; name = ApplicationRouting.h; path = ../Classes/ApplicationRouting.h; sourceTree = SOURCE_ROOT; };
		24596692118E70D300519F79 /* ApplicationRouting.m */ = {isa = PBXFileReference; fileEncoding = 4; lastKnownFileType = sourcecode.c.objc; name = ApplicationRouting.m; path = ../Classes/ApplicationRouting.m; sourceTree = SOURCE_ROOT; };
		24597034118FF66300519F79 /* StoreKit.framework */ = {isa = PBXFileReference; lastKnownFileType = wrapper.framework; name = StoreKit.framework; path = System/Library/Frameworks/StoreKit.framework; sourceTree = SDKROOT; };
		245972C411921D0D00519F79 /* TiUIiPadSplitWindow.h */ = {isa = PBXFileReference; fileEncoding = 4; lastKnownFileType = sourcecode.c.h; path = TiUIiPadSplitWindow.h; sourceTree = "<group>"; };
		245972C511921D0D00519F79 /* TiUIiPadSplitWindow.m */ = {isa = PBXFileReference; fileEncoding = 4; lastKnownFileType = sourcecode.c.objc; path = TiUIiPadSplitWindow.m; sourceTree = "<group>"; };
		245B3C3811375A6600CE7530 /* UtilsModule.h */ = {isa = PBXFileReference; fileEncoding = 4; lastKnownFileType = sourcecode.c.h; path = UtilsModule.h; sourceTree = "<group>"; };
		245B3C3911375A6600CE7530 /* UtilsModule.m */ = {isa = PBXFileReference; fileEncoding = 4; lastKnownFileType = sourcecode.c.objc; path = UtilsModule.m; sourceTree = "<group>"; };
		245B455F1139B41800CE7530 /* TiUIiPhoneTableViewCellSelectionStyleProxy.h */ = {isa = PBXFileReference; fileEncoding = 4; lastKnownFileType = sourcecode.c.h; path = TiUIiPhoneTableViewCellSelectionStyleProxy.h; sourceTree = "<group>"; };
		245B45601139B41800CE7530 /* TiUIiPhoneTableViewCellSelectionStyleProxy.m */ = {isa = PBXFileReference; fileEncoding = 4; lastKnownFileType = sourcecode.c.objc; path = TiUIiPhoneTableViewCellSelectionStyleProxy.m; sourceTree = "<group>"; };
		2464F96211AB996C001C035A /* module.xcconfig */ = {isa = PBXFileReference; fileEncoding = 4; lastKnownFileType = text.xcconfig; path = module.xcconfig; sourceTree = "<group>"; };
		2465592211E5862F0059BBF4 /* TiFilesystemBlobProxy.h */ = {isa = PBXFileReference; fileEncoding = 4; lastKnownFileType = sourcecode.c.h; lineEnding = 0; path = TiFilesystemBlobProxy.h; sourceTree = "<group>"; xcLanguageSpecificationIdentifier = xcode.lang.objcpp; };
		2465592311E5862F0059BBF4 /* TiFilesystemBlobProxy.m */ = {isa = PBXFileReference; fileEncoding = 4; lastKnownFileType = sourcecode.c.objc; path = TiFilesystemBlobProxy.m; sourceTree = "<group>"; };
		2467310611E2549300D39AF7 /* Webcolor.m */ = {isa = PBXFileReference; fileEncoding = 4; lastKnownFileType = sourcecode.c.objc; path = Webcolor.m; sourceTree = "<group>"; };
		2478B2A311C447A4005814DF /* ApplicationMods.h */ = {isa = PBXFileReference; fileEncoding = 4; lastKnownFileType = sourcecode.c.h; name = ApplicationMods.h; path = ../Classes/ApplicationMods.h; sourceTree = SOURCE_ROOT; };
		2478B2A411C447A4005814DF /* ApplicationMods.m */ = {isa = PBXFileReference; fileEncoding = 4; lastKnownFileType = sourcecode.c.objc; name = ApplicationMods.m; path = ../Classes/ApplicationMods.m; sourceTree = SOURCE_ROOT; };
		248133A1115761DE00E3A9BA /* TiNetworkBonjourBrowserProxy.h */ = {isa = PBXFileReference; fileEncoding = 4; lastKnownFileType = sourcecode.c.h; path = TiNetworkBonjourBrowserProxy.h; sourceTree = "<group>"; };
		248133A2115761DE00E3A9BA /* TiNetworkBonjourBrowserProxy.m */ = {isa = PBXFileReference; fileEncoding = 4; lastKnownFileType = sourcecode.c.objc; path = TiNetworkBonjourBrowserProxy.m; sourceTree = "<group>"; };
		248133A3115761DE00E3A9BA /* TiNetworkBonjourServiceProxy.h */ = {isa = PBXFileReference; fileEncoding = 4; lastKnownFileType = sourcecode.c.h; path = TiNetworkBonjourServiceProxy.h; sourceTree = "<group>"; };
		248133A4115761DE00E3A9BA /* TiNetworkBonjourServiceProxy.m */ = {isa = PBXFileReference; fileEncoding = 4; lastKnownFileType = sourcecode.c.objc; path = TiNetworkBonjourServiceProxy.m; sourceTree = "<group>"; };
		248133A5115761DE00E3A9BA /* TiNetworkTCPSocketProxy.h */ = {isa = PBXFileReference; fileEncoding = 4; lastKnownFileType = sourcecode.c.h; path = TiNetworkTCPSocketProxy.h; sourceTree = "<group>"; };
		248133A6115761DE00E3A9BA /* TiNetworkTCPSocketProxy.m */ = {isa = PBXFileReference; fileEncoding = 4; lastKnownFileType = sourcecode.c.objc; path = TiNetworkTCPSocketProxy.m; sourceTree = "<group>"; };
		24813711115A852800E3A9BA /* TiDOMTextNodeProxy.h */ = {isa = PBXFileReference; fileEncoding = 4; lastKnownFileType = sourcecode.c.h; path = TiDOMTextNodeProxy.h; sourceTree = "<group>"; };
		24813712115A852800E3A9BA /* TiDOMTextNodeProxy.m */ = {isa = PBXFileReference; fileEncoding = 4; lastKnownFileType = sourcecode.c.objc; path = TiDOMTextNodeProxy.m; sourceTree = "<group>"; };
		24A1E515112D33AF003DA834 /* TiMediaAudioSession.h */ = {isa = PBXFileReference; fileEncoding = 4; lastKnownFileType = sourcecode.c.h; path = TiMediaAudioSession.h; sourceTree = "<group>"; };
		24A1E516112D33AF003DA834 /* TiMediaAudioSession.m */ = {isa = PBXFileReference; fileEncoding = 4; lastKnownFileType = sourcecode.c.objc; path = TiMediaAudioSession.m; sourceTree = "<group>"; };
		24A1E873112DF80B003DA834 /* TiUIPickerProxy.h */ = {isa = PBXFileReference; fileEncoding = 4; lastKnownFileType = sourcecode.c.h; path = TiUIPickerProxy.h; sourceTree = "<group>"; };
		24A1E874112DF80B003DA834 /* TiUIPickerProxy.m */ = {isa = PBXFileReference; fileEncoding = 4; lastKnownFileType = sourcecode.c.objc; path = TiUIPickerProxy.m; sourceTree = "<group>"; };
		24A1E879112DF83E003DA834 /* TiUIPicker.h */ = {isa = PBXFileReference; fileEncoding = 4; lastKnownFileType = sourcecode.c.h; path = TiUIPicker.h; sourceTree = "<group>"; };
		24A1E87A112DF83E003DA834 /* TiUIPicker.m */ = {isa = PBXFileReference; fileEncoding = 4; lastKnownFileType = sourcecode.c.objc; path = TiUIPicker.m; sourceTree = "<group>"; };
		24A1E8A6112DFACA003DA834 /* TiUIPickerRowProxy.h */ = {isa = PBXFileReference; fileEncoding = 4; lastKnownFileType = sourcecode.c.h; path = TiUIPickerRowProxy.h; sourceTree = "<group>"; };
		24A1E8A7112DFACA003DA834 /* TiUIPickerRowProxy.m */ = {isa = PBXFileReference; fileEncoding = 4; lastKnownFileType = sourcecode.c.objc; path = TiUIPickerRowProxy.m; sourceTree = "<group>"; };
		24A1E990112E1363003DA834 /* TiUIPickerColumnProxy.h */ = {isa = PBXFileReference; fileEncoding = 4; lastKnownFileType = sourcecode.c.h; path = TiUIPickerColumnProxy.h; sourceTree = "<group>"; };
		24A1E991112E1363003DA834 /* TiUIPickerColumnProxy.m */ = {isa = PBXFileReference; fileEncoding = 4; lastKnownFileType = sourcecode.c.objc; path = TiUIPickerColumnProxy.m; sourceTree = "<group>"; };
		24A1EAF0112F4C02003DA834 /* UIImage+Alpha.h */ = {isa = PBXFileReference; fileEncoding = 4; lastKnownFileType = sourcecode.c.h; name = "UIImage+Alpha.h"; path = "../Classes/UIImage+Alpha.h"; sourceTree = SOURCE_ROOT; };
		24A1EAF1112F4C02003DA834 /* UIImage+Alpha.m */ = {isa = PBXFileReference; fileEncoding = 4; lastKnownFileType = sourcecode.c.objc; name = "UIImage+Alpha.m"; path = "../Classes/UIImage+Alpha.m"; sourceTree = SOURCE_ROOT; };
		24A1EAF2112F4C02003DA834 /* UIImage+Resize.h */ = {isa = PBXFileReference; fileEncoding = 4; lastKnownFileType = sourcecode.c.h; name = "UIImage+Resize.h"; path = "../Classes/UIImage+Resize.h"; sourceTree = SOURCE_ROOT; };
		24A1EAF3112F4C02003DA834 /* UIImage+Resize.m */ = {isa = PBXFileReference; fileEncoding = 4; lastKnownFileType = sourcecode.c.objc; name = "UIImage+Resize.m"; path = "../Classes/UIImage+Resize.m"; sourceTree = SOURCE_ROOT; };
		24A1EAF4112F4C02003DA834 /* UIImage+RoundedCorner.h */ = {isa = PBXFileReference; fileEncoding = 4; lastKnownFileType = sourcecode.c.h; name = "UIImage+RoundedCorner.h"; path = "../Classes/UIImage+RoundedCorner.h"; sourceTree = SOURCE_ROOT; };
		24A1EAF5112F4C02003DA834 /* UIImage+RoundedCorner.m */ = {isa = PBXFileReference; fileEncoding = 4; lastKnownFileType = sourcecode.c.objc; name = "UIImage+RoundedCorner.m"; path = "../Classes/UIImage+RoundedCorner.m"; sourceTree = SOURCE_ROOT; };
		24ADC5101299F60C0014DB75 /* TiAppiOSProxy.h */ = {isa = PBXFileReference; fileEncoding = 4; lastKnownFileType = sourcecode.c.h; path = TiAppiOSProxy.h; sourceTree = "<group>"; };
		24ADC5111299F60C0014DB75 /* TiAppiOSProxy.m */ = {isa = PBXFileReference; fileEncoding = 4; lastKnownFileType = sourcecode.c.objc; path = TiAppiOSProxy.m; sourceTree = "<group>"; };
		24ADC5141299F6AA0014DB75 /* TiAppiOSBackgroundServiceProxy.h */ = {isa = PBXFileReference; fileEncoding = 4; lastKnownFileType = sourcecode.c.h; path = TiAppiOSBackgroundServiceProxy.h; sourceTree = "<group>"; };
		24ADC5151299F6AA0014DB75 /* TiAppiOSBackgroundServiceProxy.m */ = {isa = PBXFileReference; fileEncoding = 4; lastKnownFileType = sourcecode.c.objc; path = TiAppiOSBackgroundServiceProxy.m; sourceTree = "<group>"; };
		24ADC632129A1ED60014DB75 /* TiAppiOSLocalNotificationProxy.h */ = {isa = PBXFileReference; fileEncoding = 4; lastKnownFileType = sourcecode.c.h; path = TiAppiOSLocalNotificationProxy.h; sourceTree = "<group>"; };
		24ADC633129A1ED60014DB75 /* TiAppiOSLocalNotificationProxy.m */ = {isa = PBXFileReference; fileEncoding = 4; lastKnownFileType = sourcecode.c.objc; path = TiAppiOSLocalNotificationProxy.m; sourceTree = "<group>"; };
		24C012871140D30B00A94CE2 /* TiUIMaskedImageProxy.h */ = {isa = PBXFileReference; fileEncoding = 4; lastKnownFileType = sourcecode.c.h; path = TiUIMaskedImageProxy.h; sourceTree = "<group>"; };
		24C012881140D30B00A94CE2 /* TiUIMaskedImageProxy.m */ = {isa = PBXFileReference; fileEncoding = 4; lastKnownFileType = sourcecode.c.objc; path = TiUIMaskedImageProxy.m; sourceTree = "<group>"; };
		24C0128D1140D31C00A94CE2 /* TiUIMaskedImage.h */ = {isa = PBXFileReference; fileEncoding = 4; lastKnownFileType = sourcecode.c.h; path = TiUIMaskedImage.h; sourceTree = "<group>"; };
		24C0128E1140D31C00A94CE2 /* TiUIMaskedImage.m */ = {isa = PBXFileReference; fileEncoding = 4; lastKnownFileType = sourcecode.c.objc; path = TiUIMaskedImage.m; sourceTree = "<group>"; };
		24CA890A111161050084E2DE /* AFItemView.h */ = {isa = PBXFileReference; fileEncoding = 4; lastKnownFileType = sourcecode.c.h; path = AFItemView.h; sourceTree = "<group>"; };
		24CA890B111161050084E2DE /* AFItemView.m */ = {isa = PBXFileReference; fileEncoding = 4; lastKnownFileType = sourcecode.c.objc; path = AFItemView.m; sourceTree = "<group>"; };
		24CA890C111161050084E2DE /* AFOpenFlowConstants.h */ = {isa = PBXFileReference; fileEncoding = 4; lastKnownFileType = sourcecode.c.h; path = AFOpenFlowConstants.h; sourceTree = "<group>"; };
		24CA890D111161050084E2DE /* AFOpenFlowView.h */ = {isa = PBXFileReference; fileEncoding = 4; lastKnownFileType = sourcecode.c.h; path = AFOpenFlowView.h; sourceTree = "<group>"; };
		24CA890E111161050084E2DE /* AFOpenFlowView.m */ = {isa = PBXFileReference; fileEncoding = 4; lastKnownFileType = sourcecode.c.objc; path = AFOpenFlowView.m; sourceTree = "<group>"; };
		24CA890F111161050084E2DE /* AFUIImageReflection.h */ = {isa = PBXFileReference; fileEncoding = 4; lastKnownFileType = sourcecode.c.h; path = AFUIImageReflection.h; sourceTree = "<group>"; };
		24CA8910111161050084E2DE /* AFUIImageReflection.m */ = {isa = PBXFileReference; fileEncoding = 4; lastKnownFileType = sourcecode.c.objc; path = AFUIImageReflection.m; sourceTree = "<group>"; };
		24CA8928111161050084E2DE /* AudioStreamer.h */ = {isa = PBXFileReference; fileEncoding = 4; lastKnownFileType = sourcecode.c.h; path = AudioStreamer.h; sourceTree = "<group>"; };
		24CA8929111161050084E2DE /* AudioStreamer.m */ = {isa = PBXFileReference; fileEncoding = 4; lastKnownFileType = sourcecode.c.objc; path = AudioStreamer.m; sourceTree = "<group>"; };
		24CA892A111161050084E2DE /* Base64Transcoder.c */ = {isa = PBXFileReference; fileEncoding = 4; lastKnownFileType = sourcecode.c.c; name = Base64Transcoder.c; path = ../Classes/Base64Transcoder.c; sourceTree = SOURCE_ROOT; };
		24CA892B111161050084E2DE /* Base64Transcoder.h */ = {isa = PBXFileReference; fileEncoding = 4; lastKnownFileType = sourcecode.c.h; name = Base64Transcoder.h; path = ../Classes/Base64Transcoder.h; sourceTree = SOURCE_ROOT; };
		24CA894E111161050084E2DE /* PlausibleDatabase.h */ = {isa = PBXFileReference; fileEncoding = 4; lastKnownFileType = sourcecode.c.h; path = PlausibleDatabase.h; sourceTree = "<group>"; };
		24CA894F111161050084E2DE /* PlausibleDatabase.m */ = {isa = PBXFileReference; fileEncoding = 4; lastKnownFileType = sourcecode.c.objc; path = PlausibleDatabase.m; sourceTree = "<group>"; };
		24CA8950111161050084E2DE /* PLDatabase.h */ = {isa = PBXFileReference; fileEncoding = 4; lastKnownFileType = sourcecode.c.h; path = PLDatabase.h; sourceTree = "<group>"; };
		24CA8951111161050084E2DE /* PLPreparedStatement.h */ = {isa = PBXFileReference; fileEncoding = 4; lastKnownFileType = sourcecode.c.h; path = PLPreparedStatement.h; sourceTree = "<group>"; };
		24CA8952111161050084E2DE /* PLResultSet.h */ = {isa = PBXFileReference; fileEncoding = 4; lastKnownFileType = sourcecode.c.h; path = PLResultSet.h; sourceTree = "<group>"; };
		24CA8953111161050084E2DE /* PLSqliteDatabase.h */ = {isa = PBXFileReference; fileEncoding = 4; lastKnownFileType = sourcecode.c.h; path = PLSqliteDatabase.h; sourceTree = "<group>"; };
		24CA8954111161050084E2DE /* PLSqliteDatabase.m */ = {isa = PBXFileReference; fileEncoding = 4; lastKnownFileType = sourcecode.c.objc; path = PLSqliteDatabase.m; sourceTree = "<group>"; };
		24CA8955111161050084E2DE /* PLSqlitePreparedStatement.h */ = {isa = PBXFileReference; fileEncoding = 4; lastKnownFileType = sourcecode.c.h; path = PLSqlitePreparedStatement.h; sourceTree = "<group>"; };
		24CA8956111161050084E2DE /* PLSqlitePreparedStatement.m */ = {isa = PBXFileReference; fileEncoding = 4; lastKnownFileType = sourcecode.c.objc; path = PLSqlitePreparedStatement.m; sourceTree = "<group>"; };
		24CA8957111161050084E2DE /* PLSqliteResultSet.h */ = {isa = PBXFileReference; fileEncoding = 4; lastKnownFileType = sourcecode.c.h; path = PLSqliteResultSet.h; sourceTree = "<group>"; };
		24CA8958111161050084E2DE /* PLSqliteResultSet.m */ = {isa = PBXFileReference; fileEncoding = 4; lastKnownFileType = sourcecode.c.objc; path = PLSqliteResultSet.m; sourceTree = "<group>"; };
		24CA8959111161050084E2DE /* SBJSON.h */ = {isa = PBXFileReference; fileEncoding = 4; lastKnownFileType = sourcecode.c.h; name = SBJSON.h; path = ../Classes/SBJSON.h; sourceTree = SOURCE_ROOT; };
		24CA895A111161050084E2DE /* SBJSON.m */ = {isa = PBXFileReference; fileEncoding = 4; lastKnownFileType = sourcecode.c.objc; name = SBJSON.m; path = ../Classes/SBJSON.m; sourceTree = SOURCE_ROOT; };
		24CA89A81111615D0084E2DE /* KrollBridge.h */ = {isa = PBXFileReference; fileEncoding = 4; lastKnownFileType = sourcecode.c.h; path = KrollBridge.h; sourceTree = "<group>"; };
		24CA89A91111615D0084E2DE /* KrollBridge.m */ = {isa = PBXFileReference; fileEncoding = 4; lastKnownFileType = sourcecode.c.objc; path = KrollBridge.m; sourceTree = "<group>"; };
		24CA89AA1111615D0084E2DE /* KrollCallback.h */ = {isa = PBXFileReference; fileEncoding = 4; lastKnownFileType = sourcecode.c.h; name = KrollCallback.h; path = ../Classes/KrollCallback.h; sourceTree = SOURCE_ROOT; };
		24CA89AB1111615D0084E2DE /* KrollCallback.m */ = {isa = PBXFileReference; fileEncoding = 4; lastKnownFileType = sourcecode.c.objc; name = KrollCallback.m; path = ../Classes/KrollCallback.m; sourceTree = SOURCE_ROOT; };
		24CA89AC1111615D0084E2DE /* KrollContext.h */ = {isa = PBXFileReference; fileEncoding = 4; lastKnownFileType = sourcecode.c.h; name = KrollContext.h; path = ../Classes/KrollContext.h; sourceTree = SOURCE_ROOT; };
		24CA89AD1111615D0084E2DE /* KrollContext.m */ = {isa = PBXFileReference; fileEncoding = 4; lastKnownFileType = sourcecode.c.objc; name = KrollContext.m; path = ../Classes/KrollContext.m; sourceTree = SOURCE_ROOT; };
		24CA89AE1111615D0084E2DE /* KrollMethod.h */ = {isa = PBXFileReference; fileEncoding = 4; lastKnownFileType = sourcecode.c.h; name = KrollMethod.h; path = ../Classes/KrollMethod.h; sourceTree = SOURCE_ROOT; };
		24CA89AF1111615D0084E2DE /* KrollMethod.m */ = {isa = PBXFileReference; fileEncoding = 4; lastKnownFileType = sourcecode.c.objc; name = KrollMethod.m; path = ../Classes/KrollMethod.m; sourceTree = SOURCE_ROOT; };
		24CA89B01111615D0084E2DE /* KrollMethodDelegate.h */ = {isa = PBXFileReference; fileEncoding = 4; lastKnownFileType = sourcecode.c.h; name = KrollMethodDelegate.h; path = ../Classes/KrollMethodDelegate.h; sourceTree = SOURCE_ROOT; };
		24CA89B11111615D0084E2DE /* KrollMethodDelegate.m */ = {isa = PBXFileReference; fileEncoding = 4; lastKnownFileType = sourcecode.c.objc; name = KrollMethodDelegate.m; path = ../Classes/KrollMethodDelegate.m; sourceTree = SOURCE_ROOT; };
		24CA89B21111615D0084E2DE /* KrollObject.h */ = {isa = PBXFileReference; fileEncoding = 4; lastKnownFileType = sourcecode.c.h; lineEnding = 0; name = KrollObject.h; path = ../Classes/KrollObject.h; sourceTree = SOURCE_ROOT; xcLanguageSpecificationIdentifier = xcode.lang.objcpp; };
		24CA89B31111615D0084E2DE /* KrollObject.m */ = {isa = PBXFileReference; fileEncoding = 4; lastKnownFileType = sourcecode.c.objc; lineEnding = 0; name = KrollObject.m; path = ../Classes/KrollObject.m; sourceTree = SOURCE_ROOT; xcLanguageSpecificationIdentifier = xcode.lang.objc; };
		24CA89B41111615D0084E2DE /* KrollPropertyDelegate.h */ = {isa = PBXFileReference; fileEncoding = 4; lastKnownFileType = sourcecode.c.h; name = KrollPropertyDelegate.h; path = ../Classes/KrollPropertyDelegate.h; sourceTree = SOURCE_ROOT; };
		24CA89B51111615D0084E2DE /* KrollPropertyDelegate.m */ = {isa = PBXFileReference; fileEncoding = 4; lastKnownFileType = sourcecode.c.objc; name = KrollPropertyDelegate.m; path = ../Classes/KrollPropertyDelegate.m; sourceTree = SOURCE_ROOT; };
		24CA89B61111615D0084E2DE /* KrollTimer.h */ = {isa = PBXFileReference; fileEncoding = 4; lastKnownFileType = sourcecode.c.h; name = KrollTimer.h; path = ../Classes/KrollTimer.h; sourceTree = SOURCE_ROOT; };
		24CA89B71111615D0084E2DE /* KrollTimer.m */ = {isa = PBXFileReference; fileEncoding = 4; lastKnownFileType = sourcecode.c.objc; name = KrollTimer.m; path = ../Classes/KrollTimer.m; sourceTree = SOURCE_ROOT; };
		24CA8A0C111161FD0084E2DE /* YahooModule.m */ = {isa = PBXFileReference; fileEncoding = 4; lastKnownFileType = sourcecode.c.objc; name = YahooModule.m; path = ../Classes/YahooModule.m; sourceTree = SOURCE_ROOT; };
		24CA8A0D111161FD0084E2DE /* YahooModule.h */ = {isa = PBXFileReference; fileEncoding = 4; lastKnownFileType = sourcecode.c.h; name = YahooModule.h; path = ../Classes/YahooModule.h; sourceTree = SOURCE_ROOT; };
		24CA8A0E111161FD0084E2DE /* XHRBridge.m */ = {isa = PBXFileReference; fileEncoding = 4; lastKnownFileType = sourcecode.c.objc; name = XHRBridge.m; path = ../Classes/XHRBridge.m; sourceTree = SOURCE_ROOT; };
		24CA8A0F111161FD0084E2DE /* XHRBridge.h */ = {isa = PBXFileReference; fileEncoding = 4; lastKnownFileType = sourcecode.c.h; name = XHRBridge.h; path = ../Classes/XHRBridge.h; sourceTree = SOURCE_ROOT; };
		24CA8A10111161FD0084E2DE /* WebFont.m */ = {isa = PBXFileReference; fileEncoding = 4; lastKnownFileType = sourcecode.c.objc; name = WebFont.m; path = ../Classes/WebFont.m; sourceTree = SOURCE_ROOT; };
		24CA8A11111161FD0084E2DE /* WebFont.h */ = {isa = PBXFileReference; fileEncoding = 4; lastKnownFileType = sourcecode.c.h; name = WebFont.h; path = ../Classes/WebFont.h; sourceTree = SOURCE_ROOT; };
		24CA8A13111161FD0084E2DE /* Webcolor.h */ = {isa = PBXFileReference; fileEncoding = 4; lastKnownFileType = sourcecode.c.h; name = Webcolor.h; path = ../Classes/Webcolor.h; sourceTree = SOURCE_ROOT; };
		24CA8A14111161FD0084E2DE /* UIModule.m */ = {isa = PBXFileReference; fileEncoding = 4; lastKnownFileType = sourcecode.c.objc; name = UIModule.m; path = ../Classes/UIModule.m; sourceTree = SOURCE_ROOT; };
		24CA8A15111161FD0084E2DE /* UIModule.h */ = {isa = PBXFileReference; fileEncoding = 4; lastKnownFileType = sourcecode.c.h; name = UIModule.h; path = ../Classes/UIModule.h; sourceTree = SOURCE_ROOT; };
		24CA8A18111161FD0084E2DE /* TiViewProxy.m */ = {isa = PBXFileReference; fileEncoding = 4; lastKnownFileType = sourcecode.c.objc; name = TiViewProxy.m; path = ../Classes/TiViewProxy.m; sourceTree = SOURCE_ROOT; };
		24CA8A19111161FD0084E2DE /* TiViewProxy.h */ = {isa = PBXFileReference; fileEncoding = 4; lastKnownFileType = sourcecode.c.h; name = TiViewProxy.h; path = ../Classes/TiViewProxy.h; sourceTree = SOURCE_ROOT; };
		24CA8A20111161FD0084E2DE /* TiUtils.m */ = {isa = PBXFileReference; fileEncoding = 4; lastKnownFileType = sourcecode.c.objc; name = TiUtils.m; path = ../Classes/TiUtils.m; sourceTree = SOURCE_ROOT; };
		24CA8A21111161FD0084E2DE /* TiUtils.h */ = {isa = PBXFileReference; fileEncoding = 4; lastKnownFileType = sourcecode.c.h; name = TiUtils.h; path = ../Classes/TiUtils.h; sourceTree = SOURCE_ROOT; };
		24CA8A22111161FD0084E2DE /* TiUIWindowProxy.m */ = {isa = PBXFileReference; fileEncoding = 4; lastKnownFileType = sourcecode.c.objc; name = TiUIWindowProxy.m; path = ../Classes/TiUIWindowProxy.m; sourceTree = SOURCE_ROOT; };
		24CA8A23111161FD0084E2DE /* TiUIWindowProxy.h */ = {isa = PBXFileReference; fileEncoding = 4; lastKnownFileType = sourcecode.c.h; name = TiUIWindowProxy.h; path = ../Classes/TiUIWindowProxy.h; sourceTree = SOURCE_ROOT; };
		24CA8A24111161FD0084E2DE /* TiUIWindow.m */ = {isa = PBXFileReference; fileEncoding = 4; lastKnownFileType = sourcecode.c.objc; name = TiUIWindow.m; path = ../Classes/TiUIWindow.m; sourceTree = SOURCE_ROOT; };
		24CA8A25111161FD0084E2DE /* TiUIWindow.h */ = {isa = PBXFileReference; fileEncoding = 4; lastKnownFileType = sourcecode.c.h; name = TiUIWindow.h; path = ../Classes/TiUIWindow.h; sourceTree = SOURCE_ROOT; };
		24CA8A28111161FD0084E2DE /* TiUIWebViewProxy.m */ = {isa = PBXFileReference; fileEncoding = 4; lastKnownFileType = sourcecode.c.objc; name = TiUIWebViewProxy.m; path = ../Classes/TiUIWebViewProxy.m; sourceTree = SOURCE_ROOT; };
		24CA8A29111161FD0084E2DE /* TiUIWebViewProxy.h */ = {isa = PBXFileReference; fileEncoding = 4; lastKnownFileType = sourcecode.c.h; name = TiUIWebViewProxy.h; path = ../Classes/TiUIWebViewProxy.h; sourceTree = SOURCE_ROOT; };
		24CA8A2A111161FD0084E2DE /* TiUIViewProxy.m */ = {isa = PBXFileReference; fileEncoding = 4; lastKnownFileType = sourcecode.c.objc; name = TiUIViewProxy.m; path = ../Classes/TiUIViewProxy.m; sourceTree = SOURCE_ROOT; };
		24CA8A2B111161FD0084E2DE /* TiUIViewProxy.h */ = {isa = PBXFileReference; fileEncoding = 4; lastKnownFileType = sourcecode.c.h; name = TiUIViewProxy.h; path = ../Classes/TiUIViewProxy.h; sourceTree = SOURCE_ROOT; };
		24CA8A2C111161FD0084E2DE /* TiUIView.m */ = {isa = PBXFileReference; fileEncoding = 4; lastKnownFileType = sourcecode.c.objc; name = TiUIView.m; path = ../Classes/TiUIView.m; sourceTree = SOURCE_ROOT; };
		24CA8A2D111161FD0084E2DE /* TiUIView.h */ = {isa = PBXFileReference; fileEncoding = 4; lastKnownFileType = sourcecode.c.h; name = TiUIView.h; path = ../Classes/TiUIView.h; sourceTree = SOURCE_ROOT; };
		24CA8A32111161FD0084E2DE /* TiUITextFieldProxy.m */ = {isa = PBXFileReference; fileEncoding = 4; lastKnownFileType = sourcecode.c.objc; name = TiUITextFieldProxy.m; path = ../Classes/TiUITextFieldProxy.m; sourceTree = SOURCE_ROOT; };
		24CA8A33111161FD0084E2DE /* TiUITextFieldProxy.h */ = {isa = PBXFileReference; fileEncoding = 4; lastKnownFileType = sourcecode.c.h; name = TiUITextFieldProxy.h; path = ../Classes/TiUITextFieldProxy.h; sourceTree = SOURCE_ROOT; };
		24CA8A34111161FD0084E2DE /* TiUITextField.m */ = {isa = PBXFileReference; fileEncoding = 4; lastKnownFileType = sourcecode.c.objc; name = TiUITextField.m; path = ../Classes/TiUITextField.m; sourceTree = SOURCE_ROOT; };
		24CA8A35111161FD0084E2DE /* TiUITextField.h */ = {isa = PBXFileReference; fileEncoding = 4; lastKnownFileType = sourcecode.c.h; name = TiUITextField.h; path = ../Classes/TiUITextField.h; sourceTree = SOURCE_ROOT; };
		24CA8A36111161FD0084E2DE /* TiUITextAreaProxy.m */ = {isa = PBXFileReference; fileEncoding = 4; lastKnownFileType = sourcecode.c.objc; path = TiUITextAreaProxy.m; sourceTree = "<group>"; };
		24CA8A37111161FD0084E2DE /* TiUITextAreaProxy.h */ = {isa = PBXFileReference; fileEncoding = 4; lastKnownFileType = sourcecode.c.h; path = TiUITextAreaProxy.h; sourceTree = "<group>"; };
		24CA8A38111161FD0084E2DE /* TiUITextArea.m */ = {isa = PBXFileReference; fileEncoding = 4; lastKnownFileType = sourcecode.c.objc; path = TiUITextArea.m; sourceTree = "<group>"; };
		24CA8A39111161FD0084E2DE /* TiUITextArea.h */ = {isa = PBXFileReference; fileEncoding = 4; lastKnownFileType = sourcecode.c.h; path = TiUITextArea.h; sourceTree = "<group>"; };
		24CA8A3A111161FD0084E2DE /* TiUITabProxy.m */ = {isa = PBXFileReference; fileEncoding = 4; lastKnownFileType = sourcecode.c.objc; name = TiUITabProxy.m; path = ../Classes/TiUITabProxy.m; sourceTree = SOURCE_ROOT; };
		24CA8A3B111161FD0084E2DE /* TiUITabProxy.h */ = {isa = PBXFileReference; fileEncoding = 4; lastKnownFileType = sourcecode.c.h; name = TiUITabProxy.h; path = ../Classes/TiUITabProxy.h; sourceTree = SOURCE_ROOT; };
		24CA8A40111161FD0084E2DE /* TiUITableViewProxy.m */ = {isa = PBXFileReference; fileEncoding = 4; lastKnownFileType = sourcecode.c.objc; name = TiUITableViewProxy.m; path = ../Classes/TiUITableViewProxy.m; sourceTree = SOURCE_ROOT; };
		24CA8A41111161FD0084E2DE /* TiUITableViewProxy.h */ = {isa = PBXFileReference; fileEncoding = 4; lastKnownFileType = sourcecode.c.h; name = TiUITableViewProxy.h; path = ../Classes/TiUITableViewProxy.h; sourceTree = SOURCE_ROOT; };
		24CA8A48111161FD0084E2DE /* TiUITableView.m */ = {isa = PBXFileReference; fileEncoding = 4; lastKnownFileType = sourcecode.c.objc; name = TiUITableView.m; path = ../Classes/TiUITableView.m; sourceTree = SOURCE_ROOT; };
		24CA8A49111161FD0084E2DE /* TiUITableView.h */ = {isa = PBXFileReference; fileEncoding = 4; lastKnownFileType = sourcecode.c.h; name = TiUITableView.h; path = ../Classes/TiUITableView.h; sourceTree = SOURCE_ROOT; };
		24CA8A4A111161FD0084E2DE /* TiUITabGroupProxy.m */ = {isa = PBXFileReference; fileEncoding = 4; lastKnownFileType = sourcecode.c.objc; name = TiUITabGroupProxy.m; path = ../Classes/TiUITabGroupProxy.m; sourceTree = SOURCE_ROOT; };
		24CA8A4B111161FD0084E2DE /* TiUITabGroupProxy.h */ = {isa = PBXFileReference; fileEncoding = 4; lastKnownFileType = sourcecode.c.h; name = TiUITabGroupProxy.h; path = ../Classes/TiUITabGroupProxy.h; sourceTree = SOURCE_ROOT; };
		24CA8A4C111161FD0084E2DE /* TiUITabGroup.m */ = {isa = PBXFileReference; fileEncoding = 4; lastKnownFileType = sourcecode.c.objc; name = TiUITabGroup.m; path = ../Classes/TiUITabGroup.m; sourceTree = SOURCE_ROOT; };
		24CA8A4D111161FD0084E2DE /* TiUITabGroup.h */ = {isa = PBXFileReference; fileEncoding = 4; lastKnownFileType = sourcecode.c.h; name = TiUITabGroup.h; path = ../Classes/TiUITabGroup.h; sourceTree = SOURCE_ROOT; };
		24CA8A52111161FD0084E2DE /* TiUIiPhoneSystemIconProxy.m */ = {isa = PBXFileReference; fileEncoding = 4; lastKnownFileType = sourcecode.c.objc; name = TiUIiPhoneSystemIconProxy.m; path = ../Classes/TiUIiPhoneSystemIconProxy.m; sourceTree = SOURCE_ROOT; };
		24CA8A53111161FD0084E2DE /* TiUIiPhoneSystemIconProxy.h */ = {isa = PBXFileReference; fileEncoding = 4; lastKnownFileType = sourcecode.c.h; name = TiUIiPhoneSystemIconProxy.h; path = ../Classes/TiUIiPhoneSystemIconProxy.h; sourceTree = SOURCE_ROOT; };
		24CA8A54111161FD0084E2DE /* TiUIiPhoneSystemButtonStyleProxy.m */ = {isa = PBXFileReference; fileEncoding = 4; lastKnownFileType = sourcecode.c.objc; name = TiUIiPhoneSystemButtonStyleProxy.m; path = ../Classes/TiUIiPhoneSystemButtonStyleProxy.m; sourceTree = SOURCE_ROOT; };
		24CA8A55111161FD0084E2DE /* TiUIiPhoneSystemButtonStyleProxy.h */ = {isa = PBXFileReference; fileEncoding = 4; lastKnownFileType = sourcecode.c.h; name = TiUIiPhoneSystemButtonStyleProxy.h; path = ../Classes/TiUIiPhoneSystemButtonStyleProxy.h; sourceTree = SOURCE_ROOT; };
		24CA8A56111161FD0084E2DE /* TiUIiPhoneSystemButtonProxy.m */ = {isa = PBXFileReference; fileEncoding = 4; lastKnownFileType = sourcecode.c.objc; name = TiUIiPhoneSystemButtonProxy.m; path = ../Classes/TiUIiPhoneSystemButtonProxy.m; sourceTree = SOURCE_ROOT; };
		24CA8A57111161FD0084E2DE /* TiUIiPhoneSystemButtonProxy.h */ = {isa = PBXFileReference; fileEncoding = 4; lastKnownFileType = sourcecode.c.h; name = TiUIiPhoneSystemButtonProxy.h; path = ../Classes/TiUIiPhoneSystemButtonProxy.h; sourceTree = SOURCE_ROOT; };
		24CA8A58111161FD0084E2DE /* TiUISwitchProxy.m */ = {isa = PBXFileReference; fileEncoding = 4; lastKnownFileType = sourcecode.c.objc; name = TiUISwitchProxy.m; path = ../Classes/TiUISwitchProxy.m; sourceTree = SOURCE_ROOT; };
		24CA8A59111161FD0084E2DE /* TiUISwitchProxy.h */ = {isa = PBXFileReference; fileEncoding = 4; lastKnownFileType = sourcecode.c.h; name = TiUISwitchProxy.h; path = ../Classes/TiUISwitchProxy.h; sourceTree = SOURCE_ROOT; };
		24CA8A5A111161FD0084E2DE /* TiUISwitch.m */ = {isa = PBXFileReference; fileEncoding = 4; lastKnownFileType = sourcecode.c.objc; name = TiUISwitch.m; path = ../Classes/TiUISwitch.m; sourceTree = SOURCE_ROOT; };
		24CA8A5B111161FD0084E2DE /* TiUISwitch.h */ = {isa = PBXFileReference; fileEncoding = 4; lastKnownFileType = sourcecode.c.h; name = TiUISwitch.h; path = ../Classes/TiUISwitch.h; sourceTree = SOURCE_ROOT; };
		24CA8A5C111161FD0084E2DE /* TiUIiPhoneStatusBarProxy.m */ = {isa = PBXFileReference; fileEncoding = 4; lastKnownFileType = sourcecode.c.objc; name = TiUIiPhoneStatusBarProxy.m; path = ../Classes/TiUIiPhoneStatusBarProxy.m; sourceTree = SOURCE_ROOT; };
		24CA8A5D111161FD0084E2DE /* TiUIiPhoneStatusBarProxy.h */ = {isa = PBXFileReference; fileEncoding = 4; lastKnownFileType = sourcecode.c.h; name = TiUIiPhoneStatusBarProxy.h; path = ../Classes/TiUIiPhoneStatusBarProxy.h; sourceTree = SOURCE_ROOT; };
		24CA8A5E111161FD0084E2DE /* TiUISliderProxy.m */ = {isa = PBXFileReference; fileEncoding = 4; lastKnownFileType = sourcecode.c.objc; name = TiUISliderProxy.m; path = ../Classes/TiUISliderProxy.m; sourceTree = SOURCE_ROOT; };
		24CA8A5F111161FD0084E2DE /* TiUISliderProxy.h */ = {isa = PBXFileReference; fileEncoding = 4; lastKnownFileType = sourcecode.c.h; name = TiUISliderProxy.h; path = ../Classes/TiUISliderProxy.h; sourceTree = SOURCE_ROOT; };
		24CA8A60111161FD0084E2DE /* TiUISlider.m */ = {isa = PBXFileReference; fileEncoding = 4; lastKnownFileType = sourcecode.c.objc; name = TiUISlider.m; path = ../Classes/TiUISlider.m; sourceTree = SOURCE_ROOT; };
		24CA8A61111161FD0084E2DE /* TiUISlider.h */ = {isa = PBXFileReference; fileEncoding = 4; lastKnownFileType = sourcecode.c.h; name = TiUISlider.h; path = ../Classes/TiUISlider.h; sourceTree = SOURCE_ROOT; };
		24CA8A62111161FD0084E2DE /* TiUISearchBarProxy.m */ = {isa = PBXFileReference; fileEncoding = 4; lastKnownFileType = sourcecode.c.objc; name = TiUISearchBarProxy.m; path = ../Classes/TiUISearchBarProxy.m; sourceTree = SOURCE_ROOT; };
		24CA8A63111161FD0084E2DE /* TiUISearchBarProxy.h */ = {isa = PBXFileReference; fileEncoding = 4; lastKnownFileType = sourcecode.c.h; name = TiUISearchBarProxy.h; path = ../Classes/TiUISearchBarProxy.h; sourceTree = SOURCE_ROOT; };
		24CA8A64111161FD0084E2DE /* TiUISearchBar.m */ = {isa = PBXFileReference; fileEncoding = 4; lastKnownFileType = sourcecode.c.objc; name = TiUISearchBar.m; path = ../Classes/TiUISearchBar.m; sourceTree = SOURCE_ROOT; };
		24CA8A65111161FD0084E2DE /* TiUISearchBar.h */ = {isa = PBXFileReference; fileEncoding = 4; lastKnownFileType = sourcecode.c.h; name = TiUISearchBar.h; path = ../Classes/TiUISearchBar.h; sourceTree = SOURCE_ROOT; };
		24CA8A66111161FD0084E2DE /* TiUIiPhoneRowAnimationStyleProxy.m */ = {isa = PBXFileReference; fileEncoding = 4; lastKnownFileType = sourcecode.c.objc; name = TiUIiPhoneRowAnimationStyleProxy.m; path = ../Classes/TiUIiPhoneRowAnimationStyleProxy.m; sourceTree = SOURCE_ROOT; };
		24CA8A67111161FD0084E2DE /* TiUIiPhoneRowAnimationStyleProxy.h */ = {isa = PBXFileReference; fileEncoding = 4; lastKnownFileType = sourcecode.c.h; name = TiUIiPhoneRowAnimationStyleProxy.h; path = ../Classes/TiUIiPhoneRowAnimationStyleProxy.h; sourceTree = SOURCE_ROOT; };
		24CA8A68111161FD0084E2DE /* TiUIiPhoneProgressBarStyleProxy.m */ = {isa = PBXFileReference; fileEncoding = 4; lastKnownFileType = sourcecode.c.objc; name = TiUIiPhoneProgressBarStyleProxy.m; path = ../Classes/TiUIiPhoneProgressBarStyleProxy.m; sourceTree = SOURCE_ROOT; };
		24CA8A69111161FD0084E2DE /* TiUIiPhoneProgressBarStyleProxy.h */ = {isa = PBXFileReference; fileEncoding = 4; lastKnownFileType = sourcecode.c.h; name = TiUIiPhoneProgressBarStyleProxy.h; path = ../Classes/TiUIiPhoneProgressBarStyleProxy.h; sourceTree = SOURCE_ROOT; };
		24CA8A6A111161FD0084E2DE /* TiUIProgressBarProxy.m */ = {isa = PBXFileReference; fileEncoding = 4; lastKnownFileType = sourcecode.c.objc; name = TiUIProgressBarProxy.m; path = ../Classes/TiUIProgressBarProxy.m; sourceTree = SOURCE_ROOT; };
		24CA8A6B111161FD0084E2DE /* TiUIProgressBarProxy.h */ = {isa = PBXFileReference; fileEncoding = 4; lastKnownFileType = sourcecode.c.h; name = TiUIProgressBarProxy.h; path = ../Classes/TiUIProgressBarProxy.h; sourceTree = SOURCE_ROOT; };
		24CA8A6C111161FD0084E2DE /* TiUIProgressBar.m */ = {isa = PBXFileReference; fileEncoding = 4; lastKnownFileType = sourcecode.c.objc; name = TiUIProgressBar.m; path = ../Classes/TiUIProgressBar.m; sourceTree = SOURCE_ROOT; };
		24CA8A6D111161FD0084E2DE /* TiUIProgressBar.h */ = {isa = PBXFileReference; fileEncoding = 4; lastKnownFileType = sourcecode.c.h; name = TiUIProgressBar.h; path = ../Classes/TiUIProgressBar.h; sourceTree = SOURCE_ROOT; };
		24CA8A6E111161FD0084E2DE /* TiUIOptionDialogProxy.m */ = {isa = PBXFileReference; fileEncoding = 4; lastKnownFileType = sourcecode.c.objc; name = TiUIOptionDialogProxy.m; path = ../Classes/TiUIOptionDialogProxy.m; sourceTree = SOURCE_ROOT; };
		24CA8A6F111161FD0084E2DE /* TiUIOptionDialogProxy.h */ = {isa = PBXFileReference; fileEncoding = 4; lastKnownFileType = sourcecode.c.h; name = TiUIOptionDialogProxy.h; path = ../Classes/TiUIOptionDialogProxy.h; sourceTree = SOURCE_ROOT; };
		24CA8A70111161FD0084E2DE /* TiUINavBarButton.m */ = {isa = PBXFileReference; fileEncoding = 4; lastKnownFileType = sourcecode.c.objc; name = TiUINavBarButton.m; path = ../Classes/TiUINavBarButton.m; sourceTree = SOURCE_ROOT; };
		24CA8A71111161FD0084E2DE /* TiUINavBarButton.h */ = {isa = PBXFileReference; fileEncoding = 4; lastKnownFileType = sourcecode.c.h; name = TiUINavBarButton.h; path = ../Classes/TiUINavBarButton.h; sourceTree = SOURCE_ROOT; };
		24CA8A72111161FD0084E2DE /* TiUILabelProxy.m */ = {isa = PBXFileReference; fileEncoding = 4; lastKnownFileType = sourcecode.c.objc; name = TiUILabelProxy.m; path = ../Classes/TiUILabelProxy.m; sourceTree = SOURCE_ROOT; };
		24CA8A73111161FD0084E2DE /* TiUILabelProxy.h */ = {isa = PBXFileReference; fileEncoding = 4; lastKnownFileType = sourcecode.c.h; name = TiUILabelProxy.h; path = ../Classes/TiUILabelProxy.h; sourceTree = SOURCE_ROOT; };
		24CA8A74111161FD0084E2DE /* TiUILabel.m */ = {isa = PBXFileReference; fileEncoding = 4; lastKnownFileType = sourcecode.c.objc; name = TiUILabel.m; path = ../Classes/TiUILabel.m; sourceTree = SOURCE_ROOT; };
		24CA8A75111161FD0084E2DE /* TiUILabel.h */ = {isa = PBXFileReference; fileEncoding = 4; lastKnownFileType = sourcecode.c.h; name = TiUILabel.h; path = ../Classes/TiUILabel.h; sourceTree = SOURCE_ROOT; };
		24CA8A76111161FD0084E2DE /* TiUIiPhoneProxy.m */ = {isa = PBXFileReference; fileEncoding = 4; lastKnownFileType = sourcecode.c.objc; name = TiUIiPhoneProxy.m; path = ../Classes/TiUIiPhoneProxy.m; sourceTree = SOURCE_ROOT; };
		24CA8A77111161FD0084E2DE /* TiUIiPhoneProxy.h */ = {isa = PBXFileReference; fileEncoding = 4; lastKnownFileType = sourcecode.c.h; name = TiUIiPhoneProxy.h; path = ../Classes/TiUIiPhoneProxy.h; sourceTree = SOURCE_ROOT; };
		24CA8A78111161FD0084E2DE /* TiUIImageViewProxy.m */ = {isa = PBXFileReference; fileEncoding = 4; lastKnownFileType = sourcecode.c.objc; name = TiUIImageViewProxy.m; path = ../Classes/TiUIImageViewProxy.m; sourceTree = SOURCE_ROOT; };
		24CA8A79111161FD0084E2DE /* TiUIImageViewProxy.h */ = {isa = PBXFileReference; fileEncoding = 4; lastKnownFileType = sourcecode.c.h; name = TiUIImageViewProxy.h; path = ../Classes/TiUIImageViewProxy.h; sourceTree = SOURCE_ROOT; };
		24CA8A7A111161FD0084E2DE /* TiUIImageView.m */ = {isa = PBXFileReference; fileEncoding = 4; lastKnownFileType = sourcecode.c.objc; name = TiUIImageView.m; path = ../Classes/TiUIImageView.m; sourceTree = SOURCE_ROOT; };
		24CA8A7B111161FD0084E2DE /* TiUIImageView.h */ = {isa = PBXFileReference; fileEncoding = 4; lastKnownFileType = sourcecode.c.h; name = TiUIImageView.h; path = ../Classes/TiUIImageView.h; sourceTree = SOURCE_ROOT; };
		24CA8A82111161FD0084E2DE /* TiUIEmailDialogProxy.m */ = {isa = PBXFileReference; fileEncoding = 4; lastKnownFileType = sourcecode.c.objc; name = TiUIEmailDialogProxy.m; path = ../Classes/TiUIEmailDialogProxy.m; sourceTree = SOURCE_ROOT; };
		24CA8A83111161FD0084E2DE /* TiUIEmailDialogProxy.h */ = {isa = PBXFileReference; fileEncoding = 4; lastKnownFileType = sourcecode.c.h; name = TiUIEmailDialogProxy.h; path = ../Classes/TiUIEmailDialogProxy.h; sourceTree = SOURCE_ROOT; };
		24CA8A8A111161FD0084E2DE /* TiUICanvasViewProxy.m */ = {isa = PBXFileReference; fileEncoding = 4; lastKnownFileType = sourcecode.c.objc; name = TiUICanvasViewProxy.m; path = ../Classes/TiUICanvasViewProxy.m; sourceTree = SOURCE_ROOT; };
		24CA8A8B111161FD0084E2DE /* TiUICanvasViewProxy.h */ = {isa = PBXFileReference; fileEncoding = 4; lastKnownFileType = sourcecode.c.h; name = TiUICanvasViewProxy.h; path = ../Classes/TiUICanvasViewProxy.h; sourceTree = SOURCE_ROOT; };
		24CA8A8C111161FD0084E2DE /* TiUICanvasView.m */ = {isa = PBXFileReference; fileEncoding = 4; lastKnownFileType = sourcecode.c.objc; name = TiUICanvasView.m; path = ../Classes/TiUICanvasView.m; sourceTree = SOURCE_ROOT; };
		24CA8A8D111161FD0084E2DE /* TiUICanvasView.h */ = {isa = PBXFileReference; fileEncoding = 4; lastKnownFileType = sourcecode.c.h; name = TiUICanvasView.h; path = ../Classes/TiUICanvasView.h; sourceTree = SOURCE_ROOT; };
		24CA8A8E111161FD0084E2DE /* TiUIButtonProxy.m */ = {isa = PBXFileReference; fileEncoding = 4; lastKnownFileType = sourcecode.c.objc; name = TiUIButtonProxy.m; path = ../Classes/TiUIButtonProxy.m; sourceTree = SOURCE_ROOT; };
		24CA8A8F111161FD0084E2DE /* TiUIButtonProxy.h */ = {isa = PBXFileReference; fileEncoding = 4; lastKnownFileType = sourcecode.c.h; name = TiUIButtonProxy.h; path = ../Classes/TiUIButtonProxy.h; sourceTree = SOURCE_ROOT; };
		24CA8A90111161FD0084E2DE /* TiUIButtonBarProxy.m */ = {isa = PBXFileReference; fileEncoding = 4; lastKnownFileType = sourcecode.c.objc; name = TiUIButtonBarProxy.m; path = ../Classes/TiUIButtonBarProxy.m; sourceTree = SOURCE_ROOT; };
		24CA8A91111161FD0084E2DE /* TiUIButtonBarProxy.h */ = {isa = PBXFileReference; fileEncoding = 4; lastKnownFileType = sourcecode.c.h; name = TiUIButtonBarProxy.h; path = ../Classes/TiUIButtonBarProxy.h; sourceTree = SOURCE_ROOT; };
		24CA8A92111161FD0084E2DE /* TiUIButtonBar.m */ = {isa = PBXFileReference; fileEncoding = 4; lastKnownFileType = sourcecode.c.objc; name = TiUIButtonBar.m; path = ../Classes/TiUIButtonBar.m; sourceTree = SOURCE_ROOT; };
		24CA8A93111161FD0084E2DE /* TiUIButtonBar.h */ = {isa = PBXFileReference; fileEncoding = 4; lastKnownFileType = sourcecode.c.h; name = TiUIButtonBar.h; path = ../Classes/TiUIButtonBar.h; sourceTree = SOURCE_ROOT; };
		24CA8A94111161FD0084E2DE /* TiUIButton.m */ = {isa = PBXFileReference; fileEncoding = 4; lastKnownFileType = sourcecode.c.objc; name = TiUIButton.m; path = ../Classes/TiUIButton.m; sourceTree = SOURCE_ROOT; };
		24CA8A95111161FD0084E2DE /* TiUIButton.h */ = {isa = PBXFileReference; fileEncoding = 4; lastKnownFileType = sourcecode.c.h; name = TiUIButton.h; path = ../Classes/TiUIButton.h; sourceTree = SOURCE_ROOT; };
		24CA8A96111161FD0084E2DE /* TiUIiPhoneAnimationStyleProxy.m */ = {isa = PBXFileReference; fileEncoding = 4; lastKnownFileType = sourcecode.c.objc; name = TiUIiPhoneAnimationStyleProxy.m; path = ../Classes/TiUIiPhoneAnimationStyleProxy.m; sourceTree = SOURCE_ROOT; };
		24CA8A97111161FD0084E2DE /* TiUIiPhoneAnimationStyleProxy.h */ = {isa = PBXFileReference; fileEncoding = 4; lastKnownFileType = sourcecode.c.h; name = TiUIiPhoneAnimationStyleProxy.h; path = ../Classes/TiUIiPhoneAnimationStyleProxy.h; sourceTree = SOURCE_ROOT; };
		24CA8A98111161FD0084E2DE /* TiUIAlertDialogProxy.m */ = {isa = PBXFileReference; fileEncoding = 4; lastKnownFileType = sourcecode.c.objc; name = TiUIAlertDialogProxy.m; path = ../Classes/TiUIAlertDialogProxy.m; sourceTree = SOURCE_ROOT; };
		24CA8A99111161FD0084E2DE /* TiUIAlertDialogProxy.h */ = {isa = PBXFileReference; fileEncoding = 4; lastKnownFileType = sourcecode.c.h; name = TiUIAlertDialogProxy.h; path = ../Classes/TiUIAlertDialogProxy.h; sourceTree = SOURCE_ROOT; };
		24CA8A9A111161FD0084E2DE /* TiUIiPhoneActivityIndicatorStyleProxy.m */ = {isa = PBXFileReference; fileEncoding = 4; lastKnownFileType = sourcecode.c.objc; name = TiUIiPhoneActivityIndicatorStyleProxy.m; path = ../Classes/TiUIiPhoneActivityIndicatorStyleProxy.m; sourceTree = SOURCE_ROOT; };
		24CA8A9B111161FD0084E2DE /* TiUIiPhoneActivityIndicatorStyleProxy.h */ = {isa = PBXFileReference; fileEncoding = 4; lastKnownFileType = sourcecode.c.h; name = TiUIiPhoneActivityIndicatorStyleProxy.h; path = ../Classes/TiUIiPhoneActivityIndicatorStyleProxy.h; sourceTree = SOURCE_ROOT; };
		24CA8A9C111161FD0084E2DE /* TiUIActivityIndicatorProxy.m */ = {isa = PBXFileReference; fileEncoding = 4; lastKnownFileType = sourcecode.c.objc; name = TiUIActivityIndicatorProxy.m; path = ../Classes/TiUIActivityIndicatorProxy.m; sourceTree = SOURCE_ROOT; };
		24CA8A9D111161FD0084E2DE /* TiUIActivityIndicatorProxy.h */ = {isa = PBXFileReference; fileEncoding = 4; lastKnownFileType = sourcecode.c.h; name = TiUIActivityIndicatorProxy.h; path = ../Classes/TiUIActivityIndicatorProxy.h; sourceTree = SOURCE_ROOT; };
		24CA8A9E111161FD0084E2DE /* TiUIActivityIndicator.m */ = {isa = PBXFileReference; fileEncoding = 4; lastKnownFileType = sourcecode.c.objc; name = TiUIActivityIndicator.m; path = ../Classes/TiUIActivityIndicator.m; sourceTree = SOURCE_ROOT; };
		24CA8A9F111161FD0084E2DE /* TiUIActivityIndicator.h */ = {isa = PBXFileReference; fileEncoding = 4; lastKnownFileType = sourcecode.c.h; name = TiUIActivityIndicator.h; path = ../Classes/TiUIActivityIndicator.h; sourceTree = SOURCE_ROOT; };
		24CA8AAB111161FD0084E2DE /* TiTab.h */ = {isa = PBXFileReference; fileEncoding = 4; lastKnownFileType = sourcecode.c.h; name = TiTab.h; path = ../Classes/TiTab.h; sourceTree = SOURCE_ROOT; };
		24CA8AAC111161FD0084E2DE /* TiRect.m */ = {isa = PBXFileReference; fileEncoding = 4; lastKnownFileType = sourcecode.c.objc; name = TiRect.m; path = ../Classes/TiRect.m; sourceTree = SOURCE_ROOT; };
		24CA8AAD111161FD0084E2DE /* TiRect.h */ = {isa = PBXFileReference; fileEncoding = 4; lastKnownFileType = sourcecode.c.h; name = TiRect.h; path = ../Classes/TiRect.h; sourceTree = SOURCE_ROOT; };
		24CA8AB0111161FD0084E2DE /* TiProxy.m */ = {isa = PBXFileReference; fileEncoding = 4; lastKnownFileType = sourcecode.c.objc; name = TiProxy.m; path = ../Classes/TiProxy.m; sourceTree = SOURCE_ROOT; };
		24CA8AB1111161FD0084E2DE /* TiProxy.h */ = {isa = PBXFileReference; fileEncoding = 4; lastKnownFileType = sourcecode.c.h; name = TiProxy.h; path = ../Classes/TiProxy.h; sourceTree = SOURCE_ROOT; };
		24CA8AB2111161FD0084E2DE /* TiPoint.m */ = {isa = PBXFileReference; fileEncoding = 4; lastKnownFileType = sourcecode.c.objc; name = TiPoint.m; path = ../Classes/TiPoint.m; sourceTree = SOURCE_ROOT; };
		24CA8AB3111161FD0084E2DE /* TiPoint.h */ = {isa = PBXFileReference; fileEncoding = 4; lastKnownFileType = sourcecode.c.h; name = TiPoint.h; path = ../Classes/TiPoint.h; sourceTree = SOURCE_ROOT; };
		24CA8AB8111161FD0084E2DE /* TiModule.m */ = {isa = PBXFileReference; fileEncoding = 4; lastKnownFileType = sourcecode.c.objc; name = TiModule.m; path = ../Classes/TiModule.m; sourceTree = SOURCE_ROOT; };
		24CA8AB9111161FD0084E2DE /* TiModule.h */ = {isa = PBXFileReference; fileEncoding = 4; lastKnownFileType = sourcecode.c.h; name = TiModule.h; path = ../Classes/TiModule.h; sourceTree = SOURCE_ROOT; };
		24CA8ABA111161FD0084E2DE /* TiMediaVideoPlayerProxy.m */ = {isa = PBXFileReference; fileEncoding = 4; lastKnownFileType = sourcecode.c.objc; name = TiMediaVideoPlayerProxy.m; path = ../Classes/TiMediaVideoPlayerProxy.m; sourceTree = SOURCE_ROOT; };
		24CA8ABB111161FD0084E2DE /* TiMediaVideoPlayerProxy.h */ = {isa = PBXFileReference; fileEncoding = 4; lastKnownFileType = sourcecode.c.h; name = TiMediaVideoPlayerProxy.h; path = ../Classes/TiMediaVideoPlayerProxy.h; sourceTree = SOURCE_ROOT; };
		24CA8ABC111161FD0084E2DE /* TiMediaSoundProxy.m */ = {isa = PBXFileReference; fileEncoding = 4; lastKnownFileType = sourcecode.c.objc; name = TiMediaSoundProxy.m; path = ../Classes/TiMediaSoundProxy.m; sourceTree = SOURCE_ROOT; };
		24CA8ABD111161FD0084E2DE /* TiMediaSoundProxy.h */ = {isa = PBXFileReference; fileEncoding = 4; lastKnownFileType = sourcecode.c.h; name = TiMediaSoundProxy.h; path = ../Classes/TiMediaSoundProxy.h; sourceTree = SOURCE_ROOT; };
		24CA8ABE111161FD0084E2DE /* TiMediaAudioPlayerProxy.m */ = {isa = PBXFileReference; fileEncoding = 4; lastKnownFileType = sourcecode.c.objc; name = TiMediaAudioPlayerProxy.m; path = ../Classes/TiMediaAudioPlayerProxy.m; sourceTree = SOURCE_ROOT; };
		24CA8ABF111161FD0084E2DE /* TiMediaAudioPlayerProxy.h */ = {isa = PBXFileReference; fileEncoding = 4; lastKnownFileType = sourcecode.c.h; name = TiMediaAudioPlayerProxy.h; path = ../Classes/TiMediaAudioPlayerProxy.h; sourceTree = SOURCE_ROOT; };
		24CA8AC6111161FD0084E2DE /* TiHost.m */ = {isa = PBXFileReference; fileEncoding = 4; lastKnownFileType = sourcecode.c.objc; name = TiHost.m; path = ../Classes/TiHost.m; sourceTree = SOURCE_ROOT; };
		24CA8AC7111161FD0084E2DE /* TiHost.h */ = {isa = PBXFileReference; fileEncoding = 4; lastKnownFileType = sourcecode.c.h; name = TiHost.h; path = ../Classes/TiHost.h; sourceTree = SOURCE_ROOT; };
		24CA8AC8111161FD0084E2DE /* TiFilesystemFileProxy.m */ = {isa = PBXFileReference; fileEncoding = 4; lastKnownFileType = sourcecode.c.objc; name = TiFilesystemFileProxy.m; path = ../Classes/TiFilesystemFileProxy.m; sourceTree = SOURCE_ROOT; };
		24CA8AC9111161FD0084E2DE /* TiFilesystemFileProxy.h */ = {isa = PBXFileReference; fileEncoding = 4; lastKnownFileType = sourcecode.c.h; name = TiFilesystemFileProxy.h; path = ../Classes/TiFilesystemFileProxy.h; sourceTree = SOURCE_ROOT; };
		24CA8AD0111161FD0084E2DE /* TiEvaluator.h */ = {isa = PBXFileReference; fileEncoding = 4; lastKnownFileType = sourcecode.c.h; name = TiEvaluator.h; path = ../Classes/TiEvaluator.h; sourceTree = SOURCE_ROOT; };
		24CA8AD1111161FD0084E2DE /* TiDimension.m */ = {isa = PBXFileReference; fileEncoding = 4; lastKnownFileType = sourcecode.c.objc; lineEnding = 0; name = TiDimension.m; path = ../Classes/TiDimension.m; sourceTree = SOURCE_ROOT; xcLanguageSpecificationIdentifier = xcode.lang.objc; };
		24CA8AD2111161FD0084E2DE /* TiDimension.h */ = {isa = PBXFileReference; fileEncoding = 4; lastKnownFileType = sourcecode.c.h; lineEnding = 0; name = TiDimension.h; path = ../Classes/TiDimension.h; sourceTree = SOURCE_ROOT; xcLanguageSpecificationIdentifier = xcode.lang.objcpp; };
		24CA8AD3111161FD0084E2DE /* TiDatabaseResultSetProxy.m */ = {isa = PBXFileReference; fileEncoding = 4; lastKnownFileType = sourcecode.c.objc; name = TiDatabaseResultSetProxy.m; path = ../Classes/TiDatabaseResultSetProxy.m; sourceTree = SOURCE_ROOT; };
		24CA8AD4111161FD0084E2DE /* TiDatabaseResultSetProxy.h */ = {isa = PBXFileReference; fileEncoding = 4; lastKnownFileType = sourcecode.c.h; name = TiDatabaseResultSetProxy.h; path = ../Classes/TiDatabaseResultSetProxy.h; sourceTree = SOURCE_ROOT; };
		24CA8AD5111161FD0084E2DE /* TiDatabaseProxy.m */ = {isa = PBXFileReference; fileEncoding = 4; lastKnownFileType = sourcecode.c.objc; name = TiDatabaseProxy.m; path = ../Classes/TiDatabaseProxy.m; sourceTree = SOURCE_ROOT; };
		24CA8AD6111161FD0084E2DE /* TiDatabaseProxy.h */ = {isa = PBXFileReference; fileEncoding = 4; lastKnownFileType = sourcecode.c.h; name = TiDatabaseProxy.h; path = ../Classes/TiDatabaseProxy.h; sourceTree = SOURCE_ROOT; };
		24CA8AD7111161FD0084E2DE /* TiController.h */ = {isa = PBXFileReference; fileEncoding = 4; lastKnownFileType = sourcecode.c.h; name = TiController.h; path = ../Classes/TiController.h; sourceTree = SOURCE_ROOT; };
		24CA8AD8111161FD0084E2DE /* TiContactsPerson.m */ = {isa = PBXFileReference; fileEncoding = 4; lastKnownFileType = sourcecode.c.objc; path = TiContactsPerson.m; sourceTree = "<group>"; };
		24CA8AD9111161FD0084E2DE /* TiContactsPerson.h */ = {isa = PBXFileReference; fileEncoding = 4; lastKnownFileType = sourcecode.c.h; path = TiContactsPerson.h; sourceTree = "<group>"; };
		24CA8ADA111161FE0084E2DE /* TiComplexValue.m */ = {isa = PBXFileReference; fileEncoding = 4; lastKnownFileType = sourcecode.c.objc; name = TiComplexValue.m; path = ../Classes/TiComplexValue.m; sourceTree = SOURCE_ROOT; };
		24CA8ADB111161FE0084E2DE /* TiComplexValue.h */ = {isa = PBXFileReference; fileEncoding = 4; lastKnownFileType = sourcecode.c.h; name = TiComplexValue.h; path = ../Classes/TiComplexValue.h; sourceTree = SOURCE_ROOT; };
		24CA8ADC111161FE0084E2DE /* TiColor.m */ = {isa = PBXFileReference; fileEncoding = 4; lastKnownFileType = sourcecode.c.objc; name = TiColor.m; path = ../Classes/TiColor.m; sourceTree = SOURCE_ROOT; };
		24CA8ADD111161FE0084E2DE /* TiColor.h */ = {isa = PBXFileReference; fileEncoding = 4; lastKnownFileType = sourcecode.c.h; name = TiColor.h; path = ../Classes/TiColor.h; sourceTree = SOURCE_ROOT; };
		24CA8ADE111161FE0084E2DE /* TiButtonUtil.m */ = {isa = PBXFileReference; fileEncoding = 4; lastKnownFileType = sourcecode.c.objc; name = TiButtonUtil.m; path = ../Classes/TiButtonUtil.m; sourceTree = SOURCE_ROOT; };
		24CA8ADF111161FE0084E2DE /* TiButtonUtil.h */ = {isa = PBXFileReference; fileEncoding = 4; lastKnownFileType = sourcecode.c.h; name = TiButtonUtil.h; path = ../Classes/TiButtonUtil.h; sourceTree = SOURCE_ROOT; };
		24CA8AE0111161FE0084E2DE /* TiBlob.m */ = {isa = PBXFileReference; fileEncoding = 4; lastKnownFileType = sourcecode.c.objc; name = TiBlob.m; path = ../Classes/TiBlob.m; sourceTree = SOURCE_ROOT; };
		24CA8AE1111161FE0084E2DE /* TiBlob.h */ = {isa = PBXFileReference; fileEncoding = 4; lastKnownFileType = sourcecode.c.h; name = TiBlob.h; path = ../Classes/TiBlob.h; sourceTree = SOURCE_ROOT; };
		24CA8AE2111161FE0084E2DE /* TiBase.m */ = {isa = PBXFileReference; fileEncoding = 4; lastKnownFileType = sourcecode.c.objc; name = TiBase.m; path = ../Classes/TiBase.m; sourceTree = SOURCE_ROOT; };
		24CA8AE3111161FE0084E2DE /* TiBase.h */ = {isa = PBXFileReference; fileEncoding = 4; lastKnownFileType = sourcecode.c.h; name = TiBase.h; path = ../Classes/TiBase.h; sourceTree = SOURCE_ROOT; };
		24CA8AE4111161FE0084E2DE /* TiAppPropertiesProxy.m */ = {isa = PBXFileReference; fileEncoding = 4; lastKnownFileType = sourcecode.c.objc; name = TiAppPropertiesProxy.m; path = ../Classes/TiAppPropertiesProxy.m; sourceTree = SOURCE_ROOT; };
		24CA8AE5111161FE0084E2DE /* TiAppPropertiesProxy.h */ = {isa = PBXFileReference; fileEncoding = 4; lastKnownFileType = sourcecode.c.h; name = TiAppPropertiesProxy.h; path = ../Classes/TiAppPropertiesProxy.h; sourceTree = SOURCE_ROOT; };
		24CA8AE6111161FE0084E2DE /* TiAnimation.m */ = {isa = PBXFileReference; fileEncoding = 4; lastKnownFileType = sourcecode.c.objc; name = TiAnimation.m; path = ../Classes/TiAnimation.m; sourceTree = SOURCE_ROOT; };
		24CA8AE7111161FE0084E2DE /* TiAnimation.h */ = {isa = PBXFileReference; fileEncoding = 4; lastKnownFileType = sourcecode.c.h; name = TiAnimation.h; path = ../Classes/TiAnimation.h; sourceTree = SOURCE_ROOT; };
		24CA8AE8111161FE0084E2DE /* TiAction.m */ = {isa = PBXFileReference; fileEncoding = 4; lastKnownFileType = sourcecode.c.objc; name = TiAction.m; path = ../Classes/TiAction.m; sourceTree = SOURCE_ROOT; };
		24CA8AE9111161FE0084E2DE /* TiAction.h */ = {isa = PBXFileReference; fileEncoding = 4; lastKnownFileType = sourcecode.c.h; name = TiAction.h; path = ../Classes/TiAction.h; sourceTree = SOURCE_ROOT; };
		24CA8AEC111161FE0084E2DE /* Ti2DMatrix.m */ = {isa = PBXFileReference; fileEncoding = 4; lastKnownFileType = sourcecode.c.objc; name = Ti2DMatrix.m; path = ../Classes/Ti2DMatrix.m; sourceTree = SOURCE_ROOT; };
		24CA8AED111161FE0084E2DE /* Ti2DMatrix.h */ = {isa = PBXFileReference; fileEncoding = 4; lastKnownFileType = sourcecode.c.h; name = Ti2DMatrix.h; path = ../Classes/Ti2DMatrix.h; sourceTree = SOURCE_ROOT; };
		24CA8AFA111161FE0084E2DE /* TiPlatformDisplayCaps.m */ = {isa = PBXFileReference; fileEncoding = 4; lastKnownFileType = sourcecode.c.objc; name = TiPlatformDisplayCaps.m; path = ../Classes/TiPlatformDisplayCaps.m; sourceTree = SOURCE_ROOT; };
		24CA8AFB111161FE0084E2DE /* TiPlatformDisplayCaps.h */ = {isa = PBXFileReference; fileEncoding = 4; lastKnownFileType = sourcecode.c.h; name = TiPlatformDisplayCaps.h; path = ../Classes/TiPlatformDisplayCaps.h; sourceTree = SOURCE_ROOT; };
		24CA8AFC111161FE0084E2DE /* PlatformModule.m */ = {isa = PBXFileReference; fileEncoding = 4; lastKnownFileType = sourcecode.c.objc; name = PlatformModule.m; path = ../Classes/PlatformModule.m; sourceTree = SOURCE_ROOT; };
		24CA8AFD111161FE0084E2DE /* PlatformModule.h */ = {isa = PBXFileReference; fileEncoding = 4; lastKnownFileType = sourcecode.c.h; name = PlatformModule.h; path = ../Classes/PlatformModule.h; sourceTree = SOURCE_ROOT; };
		24CA8AFE111161FE0084E2DE /* OperationQueue.m */ = {isa = PBXFileReference; fileEncoding = 4; lastKnownFileType = sourcecode.c.objc; name = OperationQueue.m; path = ../Classes/OperationQueue.m; sourceTree = SOURCE_ROOT; };
		24CA8AFF111161FE0084E2DE /* OperationQueue.h */ = {isa = PBXFileReference; fileEncoding = 4; lastKnownFileType = sourcecode.c.h; name = OperationQueue.h; path = ../Classes/OperationQueue.h; sourceTree = SOURCE_ROOT; };
		24CA8B00111161FE0084E2DE /* NetworkModule.m */ = {isa = PBXFileReference; fileEncoding = 4; lastKnownFileType = sourcecode.c.objc; name = NetworkModule.m; path = ../Classes/NetworkModule.m; sourceTree = SOURCE_ROOT; };
		24CA8B01111161FE0084E2DE /* NetworkModule.h */ = {isa = PBXFileReference; fileEncoding = 4; lastKnownFileType = sourcecode.c.h; name = NetworkModule.h; path = ../Classes/NetworkModule.h; sourceTree = SOURCE_ROOT; };
		24CA8B02111161FE0084E2DE /* Mimetypes.m */ = {isa = PBXFileReference; fileEncoding = 4; lastKnownFileType = sourcecode.c.objc; name = Mimetypes.m; path = ../Classes/Mimetypes.m; sourceTree = SOURCE_ROOT; };
		24CA8B03111161FE0084E2DE /* Mimetypes.h */ = {isa = PBXFileReference; fileEncoding = 4; lastKnownFileType = sourcecode.c.h; name = Mimetypes.h; path = ../Classes/Mimetypes.h; sourceTree = SOURCE_ROOT; };
		24CA8B04111161FE0084E2DE /* MediaModule.m */ = {isa = PBXFileReference; fileEncoding = 4; lastKnownFileType = sourcecode.c.objc; name = MediaModule.m; path = ../Classes/MediaModule.m; sourceTree = SOURCE_ROOT; };
		24CA8B05111161FE0084E2DE /* MediaModule.h */ = {isa = PBXFileReference; fileEncoding = 4; lastKnownFileType = sourcecode.c.h; name = MediaModule.h; path = ../Classes/MediaModule.h; sourceTree = SOURCE_ROOT; };
		24CA8B0A111161FE0084E2DE /* LayoutConstraint.m */ = {isa = PBXFileReference; fileEncoding = 4; lastKnownFileType = sourcecode.c.objc; name = LayoutConstraint.m; path = ../Classes/LayoutConstraint.m; sourceTree = SOURCE_ROOT; };
		24CA8B0B111161FE0084E2DE /* LayoutConstraint.h */ = {isa = PBXFileReference; fileEncoding = 4; lastKnownFileType = sourcecode.c.h; name = LayoutConstraint.h; path = ../Classes/LayoutConstraint.h; sourceTree = SOURCE_ROOT; };
		24CA8B0C111161FE0084E2DE /* ImageLoader.m */ = {isa = PBXFileReference; fileEncoding = 4; lastKnownFileType = sourcecode.c.objc; name = ImageLoader.m; path = ../Classes/ImageLoader.m; sourceTree = SOURCE_ROOT; };
		24CA8B0D111161FE0084E2DE /* ImageLoader.h */ = {isa = PBXFileReference; fileEncoding = 4; lastKnownFileType = sourcecode.c.h; name = ImageLoader.h; path = ../Classes/ImageLoader.h; sourceTree = SOURCE_ROOT; };
		24CA8B0E111161FE0084E2DE /* GestureModule.m */ = {isa = PBXFileReference; fileEncoding = 4; lastKnownFileType = sourcecode.c.objc; name = GestureModule.m; path = ../Classes/GestureModule.m; sourceTree = SOURCE_ROOT; };
		24CA8B0F111161FE0084E2DE /* GestureModule.h */ = {isa = PBXFileReference; fileEncoding = 4; lastKnownFileType = sourcecode.c.h; name = GestureModule.h; path = ../Classes/GestureModule.h; sourceTree = SOURCE_ROOT; };
		24CA8B11111161FE0084E2DE /* GeolocationModule.h */ = {isa = PBXFileReference; fileEncoding = 4; lastKnownFileType = sourcecode.c.h; name = GeolocationModule.h; path = ../Classes/GeolocationModule.h; sourceTree = SOURCE_ROOT; };
		24CA8B12111161FE0084E2DE /* FilesystemModule.m */ = {isa = PBXFileReference; fileEncoding = 4; lastKnownFileType = sourcecode.c.objc; name = FilesystemModule.m; path = ../Classes/FilesystemModule.m; sourceTree = SOURCE_ROOT; };
		24CA8B13111161FE0084E2DE /* FilesystemModule.h */ = {isa = PBXFileReference; fileEncoding = 4; lastKnownFileType = sourcecode.c.h; name = FilesystemModule.h; path = ../Classes/FilesystemModule.h; sourceTree = SOURCE_ROOT; };
		24CA8B35111161FE0084E2DE /* DatabaseModule.m */ = {isa = PBXFileReference; fileEncoding = 4; lastKnownFileType = sourcecode.c.objc; name = DatabaseModule.m; path = ../Classes/DatabaseModule.m; sourceTree = SOURCE_ROOT; };
		24CA8B36111161FE0084E2DE /* DatabaseModule.h */ = {isa = PBXFileReference; fileEncoding = 4; lastKnownFileType = sourcecode.c.h; name = DatabaseModule.h; path = ../Classes/DatabaseModule.h; sourceTree = SOURCE_ROOT; };
		24CA8B37111161FE0084E2DE /* ContactsModule.m */ = {isa = PBXFileReference; fileEncoding = 4; lastKnownFileType = sourcecode.c.objc; name = ContactsModule.m; path = ../Classes/ContactsModule.m; sourceTree = SOURCE_ROOT; };
		24CA8B38111161FE0084E2DE /* ContactsModule.h */ = {isa = PBXFileReference; fileEncoding = 4; lastKnownFileType = sourcecode.c.h; name = ContactsModule.h; path = ../Classes/ContactsModule.h; sourceTree = SOURCE_ROOT; };
		24CA8B39111161FE0084E2DE /* TiUITableViewRowProxy.m */ = {isa = PBXFileReference; fileEncoding = 4; lastKnownFileType = sourcecode.c.objc; path = TiUITableViewRowProxy.m; sourceTree = "<group>"; };
		24CA8B3A111161FE0084E2DE /* TiUITableViewRowProxy.h */ = {isa = PBXFileReference; fileEncoding = 4; lastKnownFileType = sourcecode.c.h; path = TiUITableViewRowProxy.h; sourceTree = "<group>"; };
		24CA8B3B111161FE0084E2DE /* Bridge.m */ = {isa = PBXFileReference; fileEncoding = 4; lastKnownFileType = sourcecode.c.objc; name = Bridge.m; path = ../Classes/Bridge.m; sourceTree = SOURCE_ROOT; };
		24CA8B3C111161FE0084E2DE /* Bridge.h */ = {isa = PBXFileReference; fileEncoding = 4; lastKnownFileType = sourcecode.c.h; name = Bridge.h; path = ../Classes/Bridge.h; sourceTree = SOURCE_ROOT; };
		24CA8B56111161FE0084E2DE /* AppModule.m */ = {isa = PBXFileReference; fileEncoding = 4; lastKnownFileType = sourcecode.c.objc; name = AppModule.m; path = ../Classes/AppModule.m; sourceTree = SOURCE_ROOT; };
		24CA8B57111161FE0084E2DE /* AppModule.h */ = {isa = PBXFileReference; fileEncoding = 4; lastKnownFileType = sourcecode.c.h; name = AppModule.h; path = ../Classes/AppModule.h; sourceTree = SOURCE_ROOT; };
		24CA8B58111161FE0084E2DE /* APIModule.m */ = {isa = PBXFileReference; fileEncoding = 4; lastKnownFileType = sourcecode.c.objc; name = APIModule.m; path = ../Classes/APIModule.m; sourceTree = SOURCE_ROOT; };
		24CA8B59111161FE0084E2DE /* APIModule.h */ = {isa = PBXFileReference; fileEncoding = 4; lastKnownFileType = sourcecode.c.h; name = APIModule.h; path = ../Classes/APIModule.h; sourceTree = SOURCE_ROOT; };
		24CA8B64111161FE0084E2DE /* AccelerometerModule.m */ = {isa = PBXFileReference; fileEncoding = 4; lastKnownFileType = sourcecode.c.objc; name = AccelerometerModule.m; path = ../Classes/AccelerometerModule.m; sourceTree = SOURCE_ROOT; };
		24CA8B65111161FE0084E2DE /* AccelerometerModule.h */ = {isa = PBXFileReference; fileEncoding = 4; lastKnownFileType = sourcecode.c.h; name = AccelerometerModule.h; path = ../Classes/AccelerometerModule.h; sourceTree = SOURCE_ROOT; };
		24CA8C75111167B60084E2DE /* AddressBook.framework */ = {isa = PBXFileReference; lastKnownFileType = wrapper.framework; name = AddressBook.framework; path = System/Library/Frameworks/AddressBook.framework; sourceTree = SDKROOT; };
		24CA8C77111167B60084E2DE /* AddressBookUI.framework */ = {isa = PBXFileReference; lastKnownFileType = wrapper.framework; name = AddressBookUI.framework; path = System/Library/Frameworks/AddressBookUI.framework; sourceTree = SDKROOT; };
		24CA8C7B111167B60084E2DE /* CFNetwork.framework */ = {isa = PBXFileReference; lastKnownFileType = wrapper.framework; name = CFNetwork.framework; path = System/Library/Frameworks/CFNetwork.framework; sourceTree = SDKROOT; };
		24CA8C7D111167B60084E2DE /* CoreLocation.framework */ = {isa = PBXFileReference; lastKnownFileType = wrapper.framework; name = CoreLocation.framework; path = System/Library/Frameworks/CoreLocation.framework; sourceTree = SDKROOT; };
		24CA8C7F111167B60084E2DE /* MapKit.framework */ = {isa = PBXFileReference; lastKnownFileType = wrapper.framework; name = MapKit.framework; path = System/Library/Frameworks/MapKit.framework; sourceTree = SDKROOT; };
		24CA8C81111167B60084E2DE /* MessageUI.framework */ = {isa = PBXFileReference; lastKnownFileType = wrapper.framework; name = MessageUI.framework; path = System/Library/Frameworks/MessageUI.framework; sourceTree = SDKROOT; };
		24CA8C83111167B60084E2DE /* MobileCoreServices.framework */ = {isa = PBXFileReference; lastKnownFileType = wrapper.framework; name = MobileCoreServices.framework; path = System/Library/Frameworks/MobileCoreServices.framework; sourceTree = SDKROOT; };
		24CA8C85111167B60084E2DE /* OpenGLES.framework */ = {isa = PBXFileReference; lastKnownFileType = wrapper.framework; name = OpenGLES.framework; path = System/Library/Frameworks/OpenGLES.framework; sourceTree = SDKROOT; };
		24CA8C87111167B60084E2DE /* QuartzCore.framework */ = {isa = PBXFileReference; lastKnownFileType = wrapper.framework; name = QuartzCore.framework; path = System/Library/Frameworks/QuartzCore.framework; sourceTree = SDKROOT; };
		24CA8C89111167B60084E2DE /* SystemConfiguration.framework */ = {isa = PBXFileReference; lastKnownFileType = wrapper.framework; name = SystemConfiguration.framework; path = System/Library/Frameworks/SystemConfiguration.framework; sourceTree = SDKROOT; };
		24CA8C8D111167B60084E2DE /* libsqlite3.dylib */ = {isa = PBXFileReference; lastKnownFileType = "compiled.mach-o.dylib"; name = libsqlite3.dylib; path = usr/lib/libsqlite3.dylib; sourceTree = SDKROOT; };
		24CA8C8F111167B60084E2DE /* libz.dylib */ = {isa = PBXFileReference; lastKnownFileType = "compiled.mach-o.dylib"; name = libz.dylib; path = usr/lib/libz.dylib; sourceTree = SDKROOT; };
		24CA8CEC1111689B0084E2DE /* AudioToolbox.framework */ = {isa = PBXFileReference; lastKnownFileType = wrapper.framework; name = AudioToolbox.framework; path = System/Library/Frameworks/AudioToolbox.framework; sourceTree = SDKROOT; };
		24CA8CF3111168AE0084E2DE /* MediaPlayer.framework */ = {isa = PBXFileReference; lastKnownFileType = wrapper.framework; name = MediaPlayer.framework; path = System/Library/Frameworks/MediaPlayer.framework; sourceTree = SDKROOT; };
		24CA8CFA111168C30084E2DE /* AVFoundation.framework */ = {isa = PBXFileReference; lastKnownFileType = wrapper.framework; name = AVFoundation.framework; path = System/Library/Frameworks/AVFoundation.framework; sourceTree = SDKROOT; };
		24CA916411116F870084E2DE /* Titanium.plist */ = {isa = PBXFileReference; fileEncoding = 4; lastKnownFileType = text.plist.xml; path = Titanium.plist; sourceTree = "<group>"; };
		24D06FDF11D0211100F615D8 /* TiUIiOSAdViewProxy.h */ = {isa = PBXFileReference; fileEncoding = 4; lastKnownFileType = sourcecode.c.h; lineEnding = 0; path = TiUIiOSAdViewProxy.h; sourceTree = "<group>"; xcLanguageSpecificationIdentifier = xcode.lang.objcpp; };
		24D06FE011D0211100F615D8 /* TiUIiOSAdViewProxy.m */ = {isa = PBXFileReference; fileEncoding = 4; lastKnownFileType = sourcecode.c.objc; lineEnding = 0; path = TiUIiOSAdViewProxy.m; sourceTree = "<group>"; xcLanguageSpecificationIdentifier = xcode.lang.objc; };
		24D06FE611D0219B00F615D8 /* TiUIiOSAdView.h */ = {isa = PBXFileReference; fileEncoding = 4; lastKnownFileType = sourcecode.c.h; lineEnding = 0; path = TiUIiOSAdView.h; sourceTree = "<group>"; xcLanguageSpecificationIdentifier = xcode.lang.objcpp; };
		24D06FE711D0219B00F615D8 /* TiUIiOSAdView.m */ = {isa = PBXFileReference; fileEncoding = 4; lastKnownFileType = sourcecode.c.objc; lineEnding = 0; path = TiUIiOSAdView.m; sourceTree = "<group>"; xcLanguageSpecificationIdentifier = xcode.lang.objc; };
		24D0700411D0253D00F615D8 /* TiUIiOSProxy.h */ = {isa = PBXFileReference; fileEncoding = 4; lastKnownFileType = sourcecode.c.h; lineEnding = 0; path = TiUIiOSProxy.h; sourceTree = "<group>"; xcLanguageSpecificationIdentifier = xcode.lang.objcpp; };
		24D0700511D0253D00F615D8 /* TiUIiOSProxy.m */ = {isa = PBXFileReference; fileEncoding = 4; lastKnownFileType = sourcecode.c.objc; lineEnding = 0; path = TiUIiOSProxy.m; sourceTree = "<group>"; xcLanguageSpecificationIdentifier = xcode.lang.objc; };
		24D5C75811E6364F00F097E2 /* libtiverify.a */ = {isa = PBXFileReference; lastKnownFileType = archive.ar; name = libtiverify.a; path = ../lib/libtiverify.a; sourceTree = SOURCE_ROOT; };
		24DD042A116A6C58006FD6E1 /* TiToolbar.h */ = {isa = PBXFileReference; fileEncoding = 4; lastKnownFileType = sourcecode.c.h; path = TiToolbar.h; sourceTree = "<group>"; };
		24DD0455116A6F02006FD6E1 /* TiTabGroup.h */ = {isa = PBXFileReference; fileEncoding = 4; lastKnownFileType = sourcecode.c.h; path = TiTabGroup.h; sourceTree = "<group>"; };
		24DD0977116D8E07006FD6E1 /* TiToolbarButton.h */ = {isa = PBXFileReference; fileEncoding = 4; lastKnownFileType = sourcecode.c.h; path = TiToolbarButton.h; sourceTree = "<group>"; };
		24DEDAC3112371A500398D86 /* XMLModule.h */ = {isa = PBXFileReference; fileEncoding = 4; lastKnownFileType = sourcecode.c.h; path = XMLModule.h; sourceTree = "<group>"; };
		24DEDAC4112371A500398D86 /* XMLModule.m */ = {isa = PBXFileReference; fileEncoding = 4; lastKnownFileType = sourcecode.c.objc; path = XMLModule.m; sourceTree = "<group>"; };
		24E25CC1112A698C0083D43D /* SCListener.h */ = {isa = PBXFileReference; fileEncoding = 4; lastKnownFileType = sourcecode.c.h; name = SCListener.h; path = ../Classes/SCListener.h; sourceTree = SOURCE_ROOT; };
		24E25CC2112A698C0083D43D /* SCListener.m */ = {isa = PBXFileReference; fileEncoding = 4; lastKnownFileType = sourcecode.c.objc; name = SCListener.m; path = ../Classes/SCListener.m; sourceTree = SOURCE_ROOT; };
		24E50CF21160569B00AF54AF /* TiUIiPadSplitWindowButtonProxy.h */ = {isa = PBXFileReference; fileEncoding = 4; lastKnownFileType = sourcecode.c.h; path = TiUIiPadSplitWindowButtonProxy.h; sourceTree = "<group>"; };
		24E50CF31160569B00AF54AF /* TiUIiPadSplitWindowButtonProxy.m */ = {isa = PBXFileReference; fileEncoding = 4; lastKnownFileType = sourcecode.c.objc; path = TiUIiPadSplitWindowButtonProxy.m; sourceTree = "<group>"; };
		24E50E051160666300AF54AF /* LauncherButton.h */ = {isa = PBXFileReference; fileEncoding = 4; lastKnownFileType = sourcecode.c.h; path = LauncherButton.h; sourceTree = "<group>"; };
		24E50E061160666300AF54AF /* LauncherButton.m */ = {isa = PBXFileReference; fileEncoding = 4; lastKnownFileType = sourcecode.c.objc; path = LauncherButton.m; sourceTree = "<group>"; };
		24E50E071160666300AF54AF /* LauncherItem.h */ = {isa = PBXFileReference; fileEncoding = 4; lastKnownFileType = sourcecode.c.h; path = LauncherItem.h; sourceTree = "<group>"; };
		24E50E081160666300AF54AF /* LauncherItem.m */ = {isa = PBXFileReference; fileEncoding = 4; lastKnownFileType = sourcecode.c.objc; path = LauncherItem.m; sourceTree = "<group>"; };
		24E50E091160666300AF54AF /* LauncherView.h */ = {isa = PBXFileReference; fileEncoding = 4; lastKnownFileType = sourcecode.c.h; path = LauncherView.h; sourceTree = "<group>"; };
		24E50E0A1160666300AF54AF /* LauncherView.m */ = {isa = PBXFileReference; fileEncoding = 4; lastKnownFileType = sourcecode.c.objc; path = LauncherView.m; sourceTree = "<group>"; };
		24E50E20116066A800AF54AF /* TiUIDashboardViewProxy.h */ = {isa = PBXFileReference; fileEncoding = 4; lastKnownFileType = sourcecode.c.h; path = TiUIDashboardViewProxy.h; sourceTree = "<group>"; };
		24E50E21116066A800AF54AF /* TiUIDashboardViewProxy.m */ = {isa = PBXFileReference; fileEncoding = 4; lastKnownFileType = sourcecode.c.objc; path = TiUIDashboardViewProxy.m; sourceTree = "<group>"; };
		24E50E29116066B400AF54AF /* TiUIDashboardView.h */ = {isa = PBXFileReference; fileEncoding = 4; lastKnownFileType = sourcecode.c.h; path = TiUIDashboardView.h; sourceTree = "<group>"; };
		24E50E2A116066B400AF54AF /* TiUIDashboardView.m */ = {isa = PBXFileReference; fileEncoding = 4; lastKnownFileType = sourcecode.c.objc; path = TiUIDashboardView.m; sourceTree = "<group>"; };
		24E50F8A1160792D00AF54AF /* TiUIDashboardItemProxy.h */ = {isa = PBXFileReference; fileEncoding = 4; lastKnownFileType = sourcecode.c.h; path = TiUIDashboardItemProxy.h; sourceTree = "<group>"; };
		24E50F8B1160792D00AF54AF /* TiUIDashboardItemProxy.m */ = {isa = PBXFileReference; fileEncoding = 4; lastKnownFileType = sourcecode.c.objc; path = TiUIDashboardItemProxy.m; sourceTree = "<group>"; };
		24EB02BF111BF827001DC2D1 /* TiUIWebView.h */ = {isa = PBXFileReference; fileEncoding = 4; lastKnownFileType = sourcecode.c.h; path = TiUIWebView.h; sourceTree = "<group>"; };
		24EB02C0111BF827001DC2D1 /* TiUIWebView.m */ = {isa = PBXFileReference; fileEncoding = 4; lastKnownFileType = sourcecode.c.objc; path = TiUIWebView.m; sourceTree = "<group>"; };
		24EB06EC111D03F9001DC2D1 /* bridge.txt */ = {isa = PBXFileReference; fileEncoding = 4; lastKnownFileType = text; path = bridge.txt; sourceTree = "<group>"; };
		24EB07D2111D4264001DC2D1 /* TiDOMDocumentProxy.h */ = {isa = PBXFileReference; fileEncoding = 4; lastKnownFileType = sourcecode.c.h; path = TiDOMDocumentProxy.h; sourceTree = "<group>"; };
		24EB07D3111D4264001DC2D1 /* TiDOMDocumentProxy.m */ = {isa = PBXFileReference; fileEncoding = 4; lastKnownFileType = sourcecode.c.objc; path = TiDOMDocumentProxy.m; sourceTree = "<group>"; };
		24EB07DE111D43AE001DC2D1 /* GDataXMLNode.h */ = {isa = PBXFileReference; fileEncoding = 4; lastKnownFileType = sourcecode.c.h; path = GDataXMLNode.h; sourceTree = "<group>"; };
		24EB07DF111D43AE001DC2D1 /* GDataXMLNode.m */ = {isa = PBXFileReference; fileEncoding = 4; lastKnownFileType = sourcecode.c.objc; path = GDataXMLNode.m; sourceTree = "<group>"; };
		24EB0807111D4654001DC2D1 /* TiDOMNodeProxy.h */ = {isa = PBXFileReference; fileEncoding = 4; lastKnownFileType = sourcecode.c.h; path = TiDOMNodeProxy.h; sourceTree = "<group>"; };
		24EB0808111D4654001DC2D1 /* TiDOMNodeProxy.m */ = {isa = PBXFileReference; fileEncoding = 4; lastKnownFileType = sourcecode.c.objc; path = TiDOMNodeProxy.m; sourceTree = "<group>"; };
		24EB080D111D46C0001DC2D1 /* TiDOMElementProxy.h */ = {isa = PBXFileReference; fileEncoding = 4; lastKnownFileType = sourcecode.c.h; path = TiDOMElementProxy.h; sourceTree = "<group>"; };
		24EB080E111D46C0001DC2D1 /* TiDOMElementProxy.m */ = {isa = PBXFileReference; fileEncoding = 4; lastKnownFileType = sourcecode.c.objc; path = TiDOMElementProxy.m; sourceTree = "<group>"; };
		24EB0827111D4BEB001DC2D1 /* TiDOMNamedNodeMapProxy.h */ = {isa = PBXFileReference; fileEncoding = 4; lastKnownFileType = sourcecode.c.h; path = TiDOMNamedNodeMapProxy.h; sourceTree = "<group>"; };
		24EB0828111D4BEB001DC2D1 /* TiDOMNamedNodeMapProxy.m */ = {isa = PBXFileReference; fileEncoding = 4; lastKnownFileType = sourcecode.c.objc; path = TiDOMNamedNodeMapProxy.m; sourceTree = "<group>"; };
		24EB0841111D500E001DC2D1 /* TiDOMNodeListProxy.h */ = {isa = PBXFileReference; fileEncoding = 4; lastKnownFileType = sourcecode.c.h; path = TiDOMNodeListProxy.h; sourceTree = "<group>"; };
		24EB0842111D500E001DC2D1 /* TiDOMNodeListProxy.m */ = {isa = PBXFileReference; fileEncoding = 4; lastKnownFileType = sourcecode.c.objc; path = TiDOMNodeListProxy.m; sourceTree = "<group>"; };
		24EB085B111D51D9001DC2D1 /* TiDOMAttrProxy.h */ = {isa = PBXFileReference; fileEncoding = 4; lastKnownFileType = sourcecode.c.h; path = TiDOMAttrProxy.h; sourceTree = "<group>"; };
		24EB085C111D51D9001DC2D1 /* TiDOMAttrProxy.m */ = {isa = PBXFileReference; fileEncoding = 4; lastKnownFileType = sourcecode.c.objc; path = TiDOMAttrProxy.m; sourceTree = "<group>"; };
		24EB0A57111E1BAE001DC2D1 /* libxml2.dylib */ = {isa = PBXFileReference; lastKnownFileType = "compiled.mach-o.dylib"; name = libxml2.dylib; path = usr/lib/libxml2.dylib; sourceTree = SDKROOT; };
		24EB0B72111E7EE8001DC2D1 /* NSData+Additions.h */ = {isa = PBXFileReference; fileEncoding = 4; lastKnownFileType = sourcecode.c.h; name = "NSData+Additions.h"; path = "../Classes/NSData+Additions.h"; sourceTree = SOURCE_ROOT; };
		24F29E2C12209C920099351D /* TiStylesheet.h */ = {isa = PBXFileReference; fileEncoding = 4; lastKnownFileType = sourcecode.c.h; path = TiStylesheet.h; sourceTree = "<group>"; };
		24F29E2D12209C920099351D /* TiStylesheet.m */ = {isa = PBXFileReference; fileEncoding = 4; lastKnownFileType = sourcecode.c.objc; path = TiStylesheet.m; sourceTree = "<group>"; };
		24F29E6E1220CE0A0099351D /* TiLocale.h */ = {isa = PBXFileReference; fileEncoding = 4; lastKnownFileType = sourcecode.c.h; path = TiLocale.h; sourceTree = "<group>"; };
		24F29E6F1220CE0A0099351D /* TiLocale.m */ = {isa = PBXFileReference; fileEncoding = 4; lastKnownFileType = sourcecode.c.objc; path = TiLocale.m; sourceTree = "<group>"; };
		24F29F80122105C70099351D /* LocaleModule.m */ = {isa = PBXFileReference; fileEncoding = 4; lastKnownFileType = sourcecode.c.objc; path = LocaleModule.m; sourceTree = "<group>"; };
		24F29F81122105C70099351D /* LocaleModule.h */ = {isa = PBXFileReference; fileEncoding = 4; lastKnownFileType = sourcecode.c.h; path = LocaleModule.h; sourceTree = "<group>"; };
		24F5AEB2111F9DE9005C9199 /* TiFile.h */ = {isa = PBXFileReference; fileEncoding = 4; lastKnownFileType = sourcecode.c.h; path = TiFile.h; sourceTree = "<group>"; };
		24F5AEB3111F9DE9005C9199 /* TiFile.m */ = {isa = PBXFileReference; fileEncoding = 4; lastKnownFileType = sourcecode.c.objc; path = TiFile.m; sourceTree = "<group>"; };
		24F5B144111FDFE8005C9199 /* ListenerEntry.h */ = {isa = PBXFileReference; fileEncoding = 4; lastKnownFileType = sourcecode.c.h; path = ListenerEntry.h; sourceTree = "<group>"; };
		24F5B145111FDFE8005C9199 /* ListenerEntry.m */ = {isa = PBXFileReference; fileEncoding = 4; lastKnownFileType = sourcecode.c.objc; path = ListenerEntry.m; sourceTree = "<group>"; };
		24F6204D1199F1F400EEAD3C /* TopTiModule.h */ = {isa = PBXFileReference; fileEncoding = 4; lastKnownFileType = sourcecode.c.h; path = TopTiModule.h; sourceTree = "<group>"; };
		24F6204E1199F1F400EEAD3C /* TopTiModule.m */ = {isa = PBXFileReference; fileEncoding = 4; lastKnownFileType = sourcecode.c.objc; path = TopTiModule.m; sourceTree = "<group>"; };
		24F620521199F26500EEAD3C /* TiApp.h */ = {isa = PBXFileReference; fileEncoding = 4; lastKnownFileType = sourcecode.c.h; path = TiApp.h; sourceTree = "<group>"; };
		24F620531199F26500EEAD3C /* TiApp.m */ = {isa = PBXFileReference; fileEncoding = 4; lastKnownFileType = sourcecode.c.objc; path = TiApp.m; sourceTree = "<group>"; };
		24F620571199F27700EEAD3C /* TiErrorController.m */ = {isa = PBXFileReference; fileEncoding = 4; lastKnownFileType = sourcecode.c.objc; path = TiErrorController.m; sourceTree = "<group>"; };
		24F620601199F28600EEAD3C /* TiErrorController.h */ = {isa = PBXFileReference; fileEncoding = 4; lastKnownFileType = sourcecode.c.h; path = TiErrorController.h; sourceTree = "<group>"; };
		24FB4EDB115C81A7001AAF99 /* TiUIiPadSplitWindowProxy.h */ = {isa = PBXFileReference; fileEncoding = 4; lastKnownFileType = sourcecode.c.h; path = TiUIiPadSplitWindowProxy.h; sourceTree = "<group>"; };
		24FB4EDC115C81A7001AAF99 /* TiUIiPadSplitWindowProxy.m */ = {isa = PBXFileReference; fileEncoding = 4; lastKnownFileType = sourcecode.c.objc; path = TiUIiPadSplitWindowProxy.m; sourceTree = "<group>"; };
		24FB4EED115C81C5001AAF99 /* TiUIiPadPopoverProxy.h */ = {isa = PBXFileReference; fileEncoding = 4; lastKnownFileType = sourcecode.c.h; lineEnding = 0; path = TiUIiPadPopoverProxy.h; sourceTree = "<group>"; xcLanguageSpecificationIdentifier = xcode.lang.objcpp; };
		24FB4EEE115C81C5001AAF99 /* TiUIiPadPopoverProxy.m */ = {isa = PBXFileReference; fileEncoding = 4; lastKnownFileType = sourcecode.c.objc; lineEnding = 0; path = TiUIiPadPopoverProxy.m; sourceTree = "<group>"; xcLanguageSpecificationIdentifier = xcode.lang.objc; };
		24FB4F40115C8C4E001AAF99 /* TiUIiPadProxy.h */ = {isa = PBXFileReference; fileEncoding = 4; lastKnownFileType = sourcecode.c.h; path = TiUIiPadProxy.h; sourceTree = "<group>"; };
		24FB4F41115C8C4E001AAF99 /* TiUIiPadProxy.m */ = {isa = PBXFileReference; fileEncoding = 4; lastKnownFileType = sourcecode.c.objc; path = TiUIiPadProxy.m; sourceTree = "<group>"; };
		24FBE58111293D06005C8D48 /* TiMediaAudioRecorderProxy.h */ = {isa = PBXFileReference; fileEncoding = 4; lastKnownFileType = sourcecode.c.h; path = TiMediaAudioRecorderProxy.h; sourceTree = "<group>"; };
		24FBE58211293D06005C8D48 /* TiMediaAudioRecorderProxy.mm */ = {isa = PBXFileReference; fileEncoding = 4; lastKnownFileType = sourcecode.cpp.objcpp; path = TiMediaAudioRecorderProxy.mm; sourceTree = "<group>"; };
		288765FC0DF74451002DB57D /* CoreGraphics.framework */ = {isa = PBXFileReference; lastKnownFileType = wrapper.framework; name = CoreGraphics.framework; path = System/Library/Frameworks/CoreGraphics.framework; sourceTree = SDKROOT; };
		29B97316FDCFA39411CA2CEA /* main.m */ = {isa = PBXFileReference; fileEncoding = 4; lastKnownFileType = sourcecode.c.objc; path = main.m; sourceTree = "<group>"; };
		2B0B6E0A15951F9400F3170F /* TiUIiOSDocumentViewerProxy.h */ = {isa = PBXFileReference; fileEncoding = 4; lastKnownFileType = sourcecode.c.h; path = TiUIiOSDocumentViewerProxy.h; sourceTree = "<group>"; };
		2B0B6E0B15951F9400F3170F /* TiUIiOSDocumentViewerProxy.m */ = {isa = PBXFileReference; fileEncoding = 4; lastKnownFileType = sourcecode.c.objc; path = TiUIiOSDocumentViewerProxy.m; sourceTree = "<group>"; };
		2B1F65751431031E006C5D37 /* ApplicationDefaults.h */ = {isa = PBXFileReference; fileEncoding = 4; lastKnownFileType = sourcecode.c.h; name = ApplicationDefaults.h; path = ../Classes/ApplicationDefaults.h; sourceTree = SOURCE_ROOT; };
		2B1F65761431031E006C5D37 /* ApplicationDefaults.m */ = {isa = PBXFileReference; fileEncoding = 4; lastKnownFileType = sourcecode.c.objc; name = ApplicationDefaults.m; path = ../Classes/ApplicationDefaults.m; sourceTree = SOURCE_ROOT; };
		2B353A7F15901D41008FBD84 /* Ti3DMatrix.h */ = {isa = PBXFileReference; fileEncoding = 4; lastKnownFileType = sourcecode.c.h; path = Ti3DMatrix.h; sourceTree = "<group>"; };
		2B353A8015901D41008FBD84 /* Ti3DMatrix.m */ = {isa = PBXFileReference; fileEncoding = 4; lastKnownFileType = sourcecode.c.objc; path = Ti3DMatrix.m; sourceTree = "<group>"; };
		2B94603213F0A2AE000C5BEA /* TiUIiOSCoverFlowView.h */ = {isa = PBXFileReference; fileEncoding = 4; lastKnownFileType = sourcecode.c.h; path = TiUIiOSCoverFlowView.h; sourceTree = "<group>"; };
		2B94603313F0A2AE000C5BEA /* TiUIiOSCoverFlowView.m */ = {isa = PBXFileReference; fileEncoding = 4; lastKnownFileType = sourcecode.c.objc; path = TiUIiOSCoverFlowView.m; sourceTree = "<group>"; };
		2B94603413F0A2AE000C5BEA /* TiUIiOSCoverFlowViewProxy.h */ = {isa = PBXFileReference; fileEncoding = 4; lastKnownFileType = sourcecode.c.h; path = TiUIiOSCoverFlowViewProxy.h; sourceTree = "<group>"; };
		2B94603513F0A2AE000C5BEA /* TiUIiOSCoverFlowViewProxy.m */ = {isa = PBXFileReference; fileEncoding = 4; lastKnownFileType = sourcecode.c.objc; path = TiUIiOSCoverFlowViewProxy.m; sourceTree = "<group>"; };
		2BCD59C11429561D00DEC2E8 /* TiUIiOSToolbar.h */ = {isa = PBXFileReference; fileEncoding = 4; lastKnownFileType = sourcecode.c.h; path = TiUIiOSToolbar.h; sourceTree = "<group>"; };
		2BCD59C21429561D00DEC2E8 /* TiUIiOSToolbar.m */ = {isa = PBXFileReference; fileEncoding = 4; lastKnownFileType = sourcecode.c.objc; path = TiUIiOSToolbar.m; sourceTree = "<group>"; };
		2BCD59C31429561D00DEC2E8 /* TiUIiOSToolbarProxy.h */ = {isa = PBXFileReference; fileEncoding = 4; lastKnownFileType = sourcecode.c.h; path = TiUIiOSToolbarProxy.h; sourceTree = "<group>"; };
		2BCD59C41429561D00DEC2E8 /* TiUIiOSToolbarProxy.m */ = {isa = PBXFileReference; fileEncoding = 4; lastKnownFileType = sourcecode.c.objc; path = TiUIiOSToolbarProxy.m; sourceTree = "<group>"; };
		2BDEA4F11448FFB7004EC750 /* TiUIiOSTabbedBarProxy.h */ = {isa = PBXFileReference; fileEncoding = 4; lastKnownFileType = sourcecode.c.h; path = TiUIiOSTabbedBarProxy.h; sourceTree = "<group>"; };
		2BDEA4F21448FFB7004EC750 /* TiUIiOSTabbedBarProxy.m */ = {isa = PBXFileReference; fileEncoding = 4; lastKnownFileType = sourcecode.c.objc; path = TiUIiOSTabbedBarProxy.m; sourceTree = "<group>"; };
		312E36BF190B06D9008EAB8D /* APSAnalytics.h */ = {isa = PBXFileReference; fileEncoding = 4; lastKnownFileType = sourcecode.c.h; path = APSAnalytics.h; sourceTree = "<group>"; };
		312E36C0190B06D9008EAB8D /* libAPSAnalytics.a */ = {isa = PBXFileReference; lastKnownFileType = archive.ar; path = libAPSAnalytics.a; sourceTree = "<group>"; };
		3186097D192BDB4E00093482 /* AnalyticsModule.h */ = {isa = PBXFileReference; fileEncoding = 4; lastKnownFileType = sourcecode.c.h; path = AnalyticsModule.h; sourceTree = "<group>"; };
		3186097E192BDB4E00093482 /* AnalyticsModule.m */ = {isa = PBXFileReference; fileEncoding = 4; lastKnownFileType = sourcecode.c.objc; path = AnalyticsModule.m; sourceTree = "<group>"; };
		32CA4F630368D1EE00C91783 /* Titanium_Prefix.pch */ = {isa = PBXFileReference; fileEncoding = 4; lastKnownFileType = sourcecode.c.h; path = Titanium_Prefix.pch; sourceTree = "<group>"; };
		4688700515E39A9D008FA326 /* TiUIiPhoneAlertDialogStyleProxy.h */ = {isa = PBXFileReference; fileEncoding = 4; lastKnownFileType = sourcecode.c.h; path = TiUIiPhoneAlertDialogStyleProxy.h; sourceTree = "<group>"; };
		4688700615E39A9D008FA326 /* TiUIiPhoneAlertDialogStyleProxy.m */ = {isa = PBXFileReference; fileEncoding = 4; lastKnownFileType = sourcecode.c.objc; path = TiUIiPhoneAlertDialogStyleProxy.m; sourceTree = "<group>"; };
		4D3033A1136239B30034640F /* TiFilesystemFileStreamProxy.h */ = {isa = PBXFileReference; fileEncoding = 4; lastKnownFileType = sourcecode.c.h; lineEnding = 0; path = TiFilesystemFileStreamProxy.h; sourceTree = "<group>"; xcLanguageSpecificationIdentifier = xcode.lang.objcpp; };
		4D3033A2136239B30034640F /* TiFilesystemFileStreamProxy.m */ = {isa = PBXFileReference; fileEncoding = 4; lastKnownFileType = sourcecode.c.objc; lineEnding = 0; path = TiFilesystemFileStreamProxy.m; sourceTree = "<group>"; xcLanguageSpecificationIdentifier = xcode.lang.objc; };
		50115A9315D5DE0500122055 /* ThirdpartyNS.h */ = {isa = PBXFileReference; fileEncoding = 4; lastKnownFileType = sourcecode.c.h; name = ThirdpartyNS.h; path = ../Classes/ThirdpartyNS.h; sourceTree = SOURCE_ROOT; };
		502A68D016EEAA7500661EF6 /* TiUIListItem.h */ = {isa = PBXFileReference; fileEncoding = 4; lastKnownFileType = sourcecode.c.h; path = TiUIListItem.h; sourceTree = "<group>"; };
		502A68D116EEAA7500661EF6 /* TiUIListItem.m */ = {isa = PBXFileReference; fileEncoding = 4; lastKnownFileType = sourcecode.c.objc; path = TiUIListItem.m; sourceTree = "<group>"; };
		502A68D216EEAA7500661EF6 /* TiUIListItemProxy.h */ = {isa = PBXFileReference; fileEncoding = 4; lastKnownFileType = sourcecode.c.h; path = TiUIListItemProxy.h; sourceTree = "<group>"; };
		502A68D316EEAA7500661EF6 /* TiUIListItemProxy.m */ = {isa = PBXFileReference; fileEncoding = 4; lastKnownFileType = sourcecode.c.objc; path = TiUIListItemProxy.m; sourceTree = "<group>"; };
		502A68D416EEAA7500661EF6 /* TiUIListSectionProxy.h */ = {isa = PBXFileReference; fileEncoding = 4; lastKnownFileType = sourcecode.c.h; path = TiUIListSectionProxy.h; sourceTree = "<group>"; };
		502A68D516EEAA7500661EF6 /* TiUIListSectionProxy.m */ = {isa = PBXFileReference; fileEncoding = 4; lastKnownFileType = sourcecode.c.objc; path = TiUIListSectionProxy.m; sourceTree = "<group>"; };
		502A68D616EEAA7500661EF6 /* TiUIListView.h */ = {isa = PBXFileReference; fileEncoding = 4; lastKnownFileType = sourcecode.c.h; path = TiUIListView.h; sourceTree = "<group>"; };
		502A68D716EEAA7500661EF6 /* TiUIListView.m */ = {isa = PBXFileReference; fileEncoding = 4; lastKnownFileType = sourcecode.c.objc; path = TiUIListView.m; sourceTree = "<group>"; };
		502A68D816EEAA7500661EF6 /* TiUIListViewProxy.h */ = {isa = PBXFileReference; fileEncoding = 4; lastKnownFileType = sourcecode.c.h; path = TiUIListViewProxy.h; sourceTree = "<group>"; };
		502A68D916EEAA7500661EF6 /* TiUIListViewProxy.m */ = {isa = PBXFileReference; fileEncoding = 4; lastKnownFileType = sourcecode.c.objc; path = TiUIListViewProxy.m; sourceTree = "<group>"; };
		502A68E916F0428500661EF6 /* TiViewTemplate.h */ = {isa = PBXFileReference; fileEncoding = 4; lastKnownFileType = sourcecode.c.h; path = TiViewTemplate.h; sourceTree = "<group>"; };
		502A68EA16F0428500661EF6 /* TiViewTemplate.m */ = {isa = PBXFileReference; fileEncoding = 4; lastKnownFileType = sourcecode.c.objc; path = TiViewTemplate.m; sourceTree = "<group>"; };
		5081CEF615F8100E00C881D8 /* TiExceptionHandler.h */ = {isa = PBXFileReference; fileEncoding = 4; lastKnownFileType = sourcecode.c.h; path = TiExceptionHandler.h; sourceTree = "<group>"; };
		5081CEF715F8100E00C881D8 /* TiExceptionHandler.m */ = {isa = PBXFileReference; fileEncoding = 4; lastKnownFileType = sourcecode.c.objc; path = TiExceptionHandler.m; sourceTree = "<group>"; };
<<<<<<< HEAD
		83924E861B4C3FA200C3F3E8 /* TiAppiOSUserActivityProxy.h */ = {isa = PBXFileReference; fileEncoding = 4; lastKnownFileType = sourcecode.c.h; path = TiAppiOSUserActivityProxy.h; sourceTree = "<group>"; };
		83924E871B4C3FA200C3F3E8 /* TiAppiOSUserActivityProxy.m */ = {isa = PBXFileReference; fileEncoding = 4; lastKnownFileType = sourcecode.c.objc; path = TiAppiOSUserActivityProxy.m; sourceTree = "<group>"; };
=======
		82A597981B394187008275E4 /* Contacts.framework */ = {isa = PBXFileReference; lastKnownFileType = wrapper.framework; name = Contacts.framework; path = System/Library/Frameworks/Contacts.framework; sourceTree = SDKROOT; };
		82A597991B394187008275E4 /* ContactsUI.framework */ = {isa = PBXFileReference; lastKnownFileType = wrapper.framework; name = ContactsUI.framework; path = System/Library/Frameworks/ContactsUI.framework; sourceTree = SDKROOT; };
>>>>>>> 86053299
		841CCAD01807395C00C8DB76 /* CoreText.framework */ = {isa = PBXFileReference; lastKnownFileType = wrapper.framework; name = CoreText.framework; path = System/Library/Frameworks/CoreText.framework; sourceTree = SDKROOT; };
		843FA58217BD4DFF0064E061 /* TiUIiOSNavWindow.h */ = {isa = PBXFileReference; fileEncoding = 4; lastKnownFileType = sourcecode.c.h; path = TiUIiOSNavWindow.h; sourceTree = "<group>"; };
		843FA58317BD4DFF0064E061 /* TiUIiOSNavWindow.m */ = {isa = PBXFileReference; fileEncoding = 4; lastKnownFileType = sourcecode.c.objc; path = TiUIiOSNavWindow.m; sourceTree = "<group>"; };
		844812C31A1D49FB00FBE03A /* TiProfiler.h */ = {isa = PBXFileReference; fileEncoding = 4; lastKnownFileType = sourcecode.c.h; path = TiProfiler.h; sourceTree = "<group>"; };
		844E1F7C14883A3700F5424C /* TiDOMValidator.h */ = {isa = PBXFileReference; fileEncoding = 4; lastKnownFileType = sourcecode.c.h; path = TiDOMValidator.h; sourceTree = "<group>"; };
		844E1F7D14883A3700F5424C /* TiDOMValidator.m */ = {isa = PBXFileReference; fileEncoding = 4; lastKnownFileType = sourcecode.c.objc; path = TiDOMValidator.m; sourceTree = "<group>"; };
		845DB6731AD574AC00A26E7A /* TiToJS.h */ = {isa = PBXFileReference; fileEncoding = 4; lastKnownFileType = sourcecode.c.h; path = TiToJS.h; sourceTree = "<group>"; };
		8465E6BB19F8644D008479E6 /* CoreMedia.framework */ = {isa = PBXFileReference; lastKnownFileType = wrapper.framework; name = CoreMedia.framework; path = System/Library/Frameworks/CoreMedia.framework; sourceTree = SDKROOT; };
		8484E39F17A8279500C24B02 /* TiRootViewController.h */ = {isa = PBXFileReference; fileEncoding = 4; lastKnownFileType = sourcecode.c.h; path = TiRootViewController.h; sourceTree = "<group>"; };
		8484E3A017A8279500C24B02 /* TiRootViewController.m */ = {isa = PBXFileReference; fileEncoding = 4; lastKnownFileType = sourcecode.c.objc; path = TiRootViewController.m; sourceTree = "<group>"; };
		8484E3A417A82EE700C24B02 /* TiControllerProtocols.h */ = {isa = PBXFileReference; fileEncoding = 4; lastKnownFileType = sourcecode.c.h; path = TiControllerProtocols.h; sourceTree = "<group>"; };
		8484E3A517A865F700C24B02 /* TiViewController.h */ = {isa = PBXFileReference; fileEncoding = 4; lastKnownFileType = sourcecode.c.h; path = TiViewController.h; sourceTree = "<group>"; };
		8484E3A617A865F700C24B02 /* TiViewController.m */ = {isa = PBXFileReference; fileEncoding = 4; lastKnownFileType = sourcecode.c.objc; path = TiViewController.m; sourceTree = "<group>"; };
		8488C04F1A14079200B01A87 /* Ti.h */ = {isa = PBXFileReference; fileEncoding = 4; lastKnownFileType = sourcecode.c.h; path = Ti.h; sourceTree = "<group>"; };
		8488C0501A14079200B01A87 /* TiBase.h */ = {isa = PBXFileReference; fileEncoding = 4; lastKnownFileType = sourcecode.c.h; path = TiBase.h; sourceTree = "<group>"; };
		8488C0511A14079200B01A87 /* TiContext.h */ = {isa = PBXFileReference; fileEncoding = 4; lastKnownFileType = sourcecode.c.h; path = TiContext.h; sourceTree = "<group>"; };
		8488C0521A14079200B01A87 /* TiContextRef.h */ = {isa = PBXFileReference; fileEncoding = 4; lastKnownFileType = sourcecode.c.h; path = TiContextRef.h; sourceTree = "<group>"; };
		8488C0531A14079200B01A87 /* TiCore.h */ = {isa = PBXFileReference; fileEncoding = 4; lastKnownFileType = sourcecode.c.h; path = TiCore.h; sourceTree = "<group>"; };
		8488C0541A14079200B01A87 /* TiExport.h */ = {isa = PBXFileReference; fileEncoding = 4; lastKnownFileType = sourcecode.c.h; path = TiExport.h; sourceTree = "<group>"; };
		8488C0551A14079200B01A87 /* TiManagedValue.h */ = {isa = PBXFileReference; fileEncoding = 4; lastKnownFileType = sourcecode.c.h; path = TiManagedValue.h; sourceTree = "<group>"; };
		8488C0561A14079200B01A87 /* TiObjectRef.h */ = {isa = PBXFileReference; fileEncoding = 4; lastKnownFileType = sourcecode.c.h; path = TiObjectRef.h; sourceTree = "<group>"; };
		8488C0571A14079200B01A87 /* TiStringRef.h */ = {isa = PBXFileReference; fileEncoding = 4; lastKnownFileType = sourcecode.c.h; path = TiStringRef.h; sourceTree = "<group>"; };
		8488C0581A14079200B01A87 /* TiStringRefCF.h */ = {isa = PBXFileReference; fileEncoding = 4; lastKnownFileType = sourcecode.c.h; path = TiStringRefCF.h; sourceTree = "<group>"; };
		8488C0591A14079200B01A87 /* TiValue.h */ = {isa = PBXFileReference; fileEncoding = 4; lastKnownFileType = sourcecode.c.h; path = TiValue.h; sourceTree = "<group>"; };
		8488C05A1A14079200B01A87 /* TiValueRef.h */ = {isa = PBXFileReference; fileEncoding = 4; lastKnownFileType = sourcecode.c.h; path = TiValueRef.h; sourceTree = "<group>"; };
		8488C05B1A14079200B01A87 /* TiVirtualMachine.h */ = {isa = PBXFileReference; fileEncoding = 4; lastKnownFileType = sourcecode.c.h; path = TiVirtualMachine.h; sourceTree = "<group>"; };
		8488C05C1A14079200B01A87 /* WebKitAvailability.h */ = {isa = PBXFileReference; fileEncoding = 4; lastKnownFileType = sourcecode.c.h; path = WebKitAvailability.h; sourceTree = "<group>"; };
		848C2592145F37A200E1B0F1 /* TiDOMCDATANodeProxy.h */ = {isa = PBXFileReference; fileEncoding = 4; lastKnownFileType = sourcecode.c.h; path = TiDOMCDATANodeProxy.h; sourceTree = "<group>"; };
		848C2593145F37A300E1B0F1 /* TiDOMCDATANodeProxy.m */ = {isa = PBXFileReference; fileEncoding = 4; lastKnownFileType = sourcecode.c.objc; path = TiDOMCDATANodeProxy.m; sourceTree = "<group>"; };
		848C2598145F3FE100E1B0F1 /* TiDOMCommentProxy.h */ = {isa = PBXFileReference; fileEncoding = 4; lastKnownFileType = sourcecode.c.h; path = TiDOMCommentProxy.h; sourceTree = "<group>"; };
		848C2599145F3FE100E1B0F1 /* TiDOMCommentProxy.m */ = {isa = PBXFileReference; fileEncoding = 4; lastKnownFileType = sourcecode.c.objc; path = TiDOMCommentProxy.m; sourceTree = "<group>"; };
		848C259D145F46C200E1B0F1 /* TiDOMPIProxy.h */ = {isa = PBXFileReference; fileEncoding = 4; lastKnownFileType = sourcecode.c.h; path = TiDOMPIProxy.h; sourceTree = "<group>"; };
		848C259E145F46C200E1B0F1 /* TiDOMPIProxy.m */ = {isa = PBXFileReference; fileEncoding = 4; lastKnownFileType = sourcecode.c.objc; path = TiDOMPIProxy.m; sourceTree = "<group>"; };
		848C25A2145F501600E1B0F1 /* TiDOMDocFragProxy.h */ = {isa = PBXFileReference; fileEncoding = 4; lastKnownFileType = sourcecode.c.h; path = TiDOMDocFragProxy.h; sourceTree = "<group>"; };
		848C25A3145F501600E1B0F1 /* TiDOMDocFragProxy.m */ = {isa = PBXFileReference; fileEncoding = 4; lastKnownFileType = sourcecode.c.objc; path = TiDOMDocFragProxy.m; sourceTree = "<group>"; };
		84A00FEE17FB39A100D4BF94 /* TiAnimatorProxy.h */ = {isa = PBXFileReference; fileEncoding = 4; lastKnownFileType = sourcecode.c.h; path = TiAnimatorProxy.h; sourceTree = "<group>"; };
		84A00FEF17FB39A100D4BF94 /* TiAnimatorProxy.m */ = {isa = PBXFileReference; fileEncoding = 4; lastKnownFileType = sourcecode.c.objc; path = TiAnimatorProxy.m; sourceTree = "<group>"; };
		84A00FF317FB675E00D4BF94 /* TiSnapBehavior.h */ = {isa = PBXFileReference; fileEncoding = 4; lastKnownFileType = sourcecode.c.h; path = TiSnapBehavior.h; sourceTree = "<group>"; };
		84A00FF417FB675E00D4BF94 /* TiSnapBehavior.m */ = {isa = PBXFileReference; fileEncoding = 4; lastKnownFileType = sourcecode.c.objc; path = TiSnapBehavior.m; sourceTree = "<group>"; };
		84A00FFD17FB833000D4BF94 /* TiPushBehavior.h */ = {isa = PBXFileReference; fileEncoding = 4; lastKnownFileType = sourcecode.c.h; path = TiPushBehavior.h; sourceTree = "<group>"; };
		84A00FFE17FB833000D4BF94 /* TiPushBehavior.m */ = {isa = PBXFileReference; fileEncoding = 4; lastKnownFileType = sourcecode.c.objc; path = TiPushBehavior.m; sourceTree = "<group>"; };
		84A0100217FC8D3500D4BF94 /* TiGravityBehavior.h */ = {isa = PBXFileReference; fileEncoding = 4; lastKnownFileType = sourcecode.c.h; path = TiGravityBehavior.h; sourceTree = "<group>"; };
		84A0100317FC8D3500D4BF94 /* TiGravityBehavior.m */ = {isa = PBXFileReference; fileEncoding = 4; lastKnownFileType = sourcecode.c.objc; path = TiGravityBehavior.m; sourceTree = "<group>"; };
		84A0100717FC9C2B00D4BF94 /* TiAnchorAttachBehavior.h */ = {isa = PBXFileReference; fileEncoding = 4; lastKnownFileType = sourcecode.c.h; path = TiAnchorAttachBehavior.h; sourceTree = "<group>"; };
		84A0100817FC9C2B00D4BF94 /* TiAnchorAttachBehavior.m */ = {isa = PBXFileReference; fileEncoding = 4; lastKnownFileType = sourcecode.c.objc; path = TiAnchorAttachBehavior.m; sourceTree = "<group>"; };
		84A0100C17FCA9A700D4BF94 /* TiViewAttachBehavior.h */ = {isa = PBXFileReference; fileEncoding = 4; lastKnownFileType = sourcecode.c.h; path = TiViewAttachBehavior.h; sourceTree = "<group>"; };
		84A0100D17FCA9A700D4BF94 /* TiViewAttachBehavior.m */ = {isa = PBXFileReference; fileEncoding = 4; lastKnownFileType = sourcecode.c.objc; path = TiViewAttachBehavior.m; sourceTree = "<group>"; };
		84A0101117FCB46E00D4BF94 /* TiCollisionBehavior.h */ = {isa = PBXFileReference; fileEncoding = 4; lastKnownFileType = sourcecode.c.h; path = TiCollisionBehavior.h; sourceTree = "<group>"; };
		84A0101217FCB46E00D4BF94 /* TiCollisionBehavior.m */ = {isa = PBXFileReference; fileEncoding = 4; lastKnownFileType = sourcecode.c.objc; path = TiCollisionBehavior.m; sourceTree = "<group>"; };
		84A0101617FDC07000D4BF94 /* TiDynamicItemBehavior.h */ = {isa = PBXFileReference; fileEncoding = 4; lastKnownFileType = sourcecode.c.h; path = TiDynamicItemBehavior.h; sourceTree = "<group>"; };
		84A0101717FDC07000D4BF94 /* TiDynamicItemBehavior.m */ = {isa = PBXFileReference; fileEncoding = 4; lastKnownFileType = sourcecode.c.objc; path = TiDynamicItemBehavior.m; sourceTree = "<group>"; };
		84BBA58716570F90006B8C22 /* Security.framework */ = {isa = PBXFileReference; lastKnownFileType = wrapper.framework; name = Security.framework; path = System/Library/Frameworks/Security.framework; sourceTree = SDKROOT; };
		84C3870017417CB800970D26 /* TiSelectedCellbackgroundView.h */ = {isa = PBXFileReference; fileEncoding = 4; lastKnownFileType = sourcecode.c.h; path = TiSelectedCellbackgroundView.h; sourceTree = "<group>"; };
		84C3870117417CB800970D26 /* TiSelectedCellbackgroundView.m */ = {isa = PBXFileReference; fileEncoding = 4; lastKnownFileType = sourcecode.c.objc; path = TiSelectedCellbackgroundView.m; sourceTree = "<group>"; };
		84D4CA1319EF0B3D009131F8 /* CoreMotion.framework */ = {isa = PBXFileReference; lastKnownFileType = wrapper.framework; name = CoreMotion.framework; path = System/Library/Frameworks/CoreMotion.framework; sourceTree = SDKROOT; };
		84D541A11460B2DF005338D1 /* TiDOMNotationProxy.h */ = {isa = PBXFileReference; fileEncoding = 4; lastKnownFileType = sourcecode.c.h; path = TiDOMNotationProxy.h; sourceTree = "<group>"; };
		84D541A21460B2DF005338D1 /* TiDOMNotationProxy.m */ = {isa = PBXFileReference; fileEncoding = 4; lastKnownFileType = sourcecode.c.objc; path = TiDOMNotationProxy.m; sourceTree = "<group>"; };
		84D541A61460B3C7005338D1 /* TiDOMEntityProxy.h */ = {isa = PBXFileReference; fileEncoding = 4; lastKnownFileType = sourcecode.c.h; path = TiDOMEntityProxy.h; sourceTree = "<group>"; };
		84D541A71460B3C8005338D1 /* TiDOMEntityProxy.m */ = {isa = PBXFileReference; fileEncoding = 4; lastKnownFileType = sourcecode.c.objc; path = TiDOMEntityProxy.m; sourceTree = "<group>"; };
		84D541AB1460B3EC005338D1 /* TiDOMEntityRefProxy.h */ = {isa = PBXFileReference; fileEncoding = 4; lastKnownFileType = sourcecode.c.h; path = TiDOMEntityRefProxy.h; sourceTree = "<group>"; };
		84D541AC1460B3ED005338D1 /* TiDOMEntityRefProxy.m */ = {isa = PBXFileReference; fileEncoding = 4; lastKnownFileType = sourcecode.c.objc; path = TiDOMEntityRefProxy.m; sourceTree = "<group>"; };
		84DEE9151815CF52000D7B78 /* TiUIRefreshControlProxy.h */ = {isa = PBXFileReference; fileEncoding = 4; lastKnownFileType = sourcecode.c.h; path = TiUIRefreshControlProxy.h; sourceTree = "<group>"; };
		84DEE9161815CF52000D7B78 /* TiUIRefreshControlProxy.m */ = {isa = PBXFileReference; fileEncoding = 4; lastKnownFileType = sourcecode.c.objc; path = TiUIRefreshControlProxy.m; sourceTree = "<group>"; };
		84E00A9A17B646EE00B6DCE2 /* TiUIiOSNavWindowProxy.h */ = {isa = PBXFileReference; fileEncoding = 4; lastKnownFileType = sourcecode.c.h; path = TiUIiOSNavWindowProxy.h; sourceTree = "<group>"; };
		84E00A9B17B646EE00B6DCE2 /* TiUIiOSNavWindowProxy.m */ = {isa = PBXFileReference; fileEncoding = 4; lastKnownFileType = sourcecode.c.objc; path = TiUIiOSNavWindowProxy.m; sourceTree = "<group>"; };
		84EB07FF1A71932D00D35815 /* TiUIiOSSplitWindowProxy.h */ = {isa = PBXFileReference; fileEncoding = 4; lastKnownFileType = sourcecode.c.h; path = TiUIiOSSplitWindowProxy.h; sourceTree = "<group>"; };
		84EB08001A71932D00D35815 /* TiUIiOSSplitWindowProxy.m */ = {isa = PBXFileReference; fileEncoding = 4; lastKnownFileType = sourcecode.c.objc; path = TiUIiOSSplitWindowProxy.m; sourceTree = "<group>"; };
		84EB08041A71948C00D35815 /* TiUIiOSSplitWindow.h */ = {isa = PBXFileReference; fileEncoding = 4; lastKnownFileType = sourcecode.c.h; path = TiUIiOSSplitWindow.h; sourceTree = "<group>"; };
		84EB08051A71948C00D35815 /* TiUIiOSSplitWindow.m */ = {isa = PBXFileReference; fileEncoding = 4; lastKnownFileType = sourcecode.c.objc; path = TiUIiOSSplitWindow.m; sourceTree = "<group>"; };
		84EB33FE17A8CAA700723B1E /* TiWindowProxy.h */ = {isa = PBXFileReference; fileEncoding = 4; lastKnownFileType = sourcecode.c.h; path = TiWindowProxy.h; sourceTree = "<group>"; };
		84EB33FF17A8CAA700723B1E /* TiWindowProxy.m */ = {isa = PBXFileReference; fileEncoding = 4; lastKnownFileType = sourcecode.c.objc; path = TiWindowProxy.m; sourceTree = "<group>"; };
		84ED2CCD1AEEC0A70049FB68 /* iAd.framework */ = {isa = PBXFileReference; lastKnownFileType = wrapper.framework; name = iAd.framework; path = System/Library/Frameworks/iAd.framework; sourceTree = SDKROOT; };
		ABD472F213BB73BF00502912 /* KrollCoverage.h */ = {isa = PBXFileReference; fileEncoding = 4; lastKnownFileType = sourcecode.c.h; name = KrollCoverage.h; path = ../Classes/KrollCoverage.h; sourceTree = "<group>"; };
		ABD472F313BB73BF00502912 /* KrollCoverage.m */ = {isa = PBXFileReference; fileEncoding = 4; lastKnownFileType = sourcecode.c.objc; name = KrollCoverage.m; path = ../Classes/KrollCoverage.m; sourceTree = "<group>"; };
		B421C4101113AA9300DBCB42 /* TiUIScrollableViewProxy.h */ = {isa = PBXFileReference; fileEncoding = 4; lastKnownFileType = sourcecode.c.h; path = TiUIScrollableViewProxy.h; sourceTree = "<group>"; };
		B421C4111113AA9300DBCB42 /* TiUIScrollableViewProxy.m */ = {isa = PBXFileReference; fileEncoding = 4; lastKnownFileType = sourcecode.c.objc; path = TiUIScrollableViewProxy.m; sourceTree = "<group>"; };
		B421C4141113AAA900DBCB42 /* TiUIScrollableView.h */ = {isa = PBXFileReference; fileEncoding = 4; lastKnownFileType = sourcecode.c.h; path = TiUIScrollableView.h; sourceTree = "<group>"; };
		B421C4151113AAA900DBCB42 /* TiUIScrollableView.m */ = {isa = PBXFileReference; fileEncoding = 4; lastKnownFileType = sourcecode.c.objc; path = TiUIScrollableView.m; sourceTree = "<group>"; };
		B440EF781209DC400045FEAE /* MGSplitCornersView.h */ = {isa = PBXFileReference; fileEncoding = 4; lastKnownFileType = sourcecode.c.h; lineEnding = 0; path = MGSplitCornersView.h; sourceTree = "<group>"; xcLanguageSpecificationIdentifier = xcode.lang.objcpp; };
		B440EF791209DC400045FEAE /* MGSplitCornersView.m */ = {isa = PBXFileReference; fileEncoding = 4; lastKnownFileType = sourcecode.c.objc; lineEnding = 0; path = MGSplitCornersView.m; sourceTree = "<group>"; xcLanguageSpecificationIdentifier = xcode.lang.objc; };
		B440EF7A1209DC400045FEAE /* MGSplitDividerView.h */ = {isa = PBXFileReference; fileEncoding = 4; lastKnownFileType = sourcecode.c.h; lineEnding = 0; path = MGSplitDividerView.h; sourceTree = "<group>"; xcLanguageSpecificationIdentifier = xcode.lang.objcpp; };
		B440EF7B1209DC400045FEAE /* MGSplitDividerView.m */ = {isa = PBXFileReference; fileEncoding = 4; lastKnownFileType = sourcecode.c.objc; lineEnding = 0; path = MGSplitDividerView.m; sourceTree = "<group>"; xcLanguageSpecificationIdentifier = xcode.lang.objc; };
		B440EF7C1209DC400045FEAE /* MGSplitViewController.h */ = {isa = PBXFileReference; fileEncoding = 4; lastKnownFileType = sourcecode.c.h; lineEnding = 0; path = MGSplitViewController.h; sourceTree = "<group>"; xcLanguageSpecificationIdentifier = xcode.lang.objcpp; };
		B440EF7D1209DC400045FEAE /* MGSplitViewController.m */ = {isa = PBXFileReference; fileEncoding = 4; lastKnownFileType = sourcecode.c.objc; lineEnding = 0; path = MGSplitViewController.m; sourceTree = "<group>"; xcLanguageSpecificationIdentifier = xcode.lang.objc; };
		B468B4EF11B5816F007D1C1E /* TiLayoutQueue.h */ = {isa = PBXFileReference; fileEncoding = 4; lastKnownFileType = sourcecode.c.h; path = TiLayoutQueue.h; sourceTree = "<group>"; };
		B468B4F011B5816F007D1C1E /* TiLayoutQueue.m */ = {isa = PBXFileReference; fileEncoding = 4; lastKnownFileType = sourcecode.c.objc; path = TiLayoutQueue.m; sourceTree = "<group>"; };
		B473FB66126F8F7900E29C73 /* TiThreading.h */ = {isa = PBXFileReference; fileEncoding = 4; lastKnownFileType = sourcecode.c.h; path = TiThreading.h; sourceTree = "<group>"; };
		B473FB67126F8F7900E29C73 /* TiThreading.m */ = {isa = PBXFileReference; fileEncoding = 4; lastKnownFileType = sourcecode.c.objc; path = TiThreading.m; sourceTree = "<group>"; };
		B473FBA2126FB2DF00E29C73 /* TiPublicAPI.h */ = {isa = PBXFileReference; fileEncoding = 4; lastKnownFileType = sourcecode.c.h; path = TiPublicAPI.h; sourceTree = "<group>"; };
		B473FBA3126FB2DF00E29C73 /* TiPublicAPI.m */ = {isa = PBXFileReference; fileEncoding = 4; lastKnownFileType = sourcecode.c.objc; path = TiPublicAPI.m; sourceTree = "<group>"; };
		B4D5828F11264FD000A6B66C /* TiUITextWidgetProxy.h */ = {isa = PBXFileReference; fileEncoding = 4; lastKnownFileType = sourcecode.c.h; path = TiUITextWidgetProxy.h; sourceTree = "<group>"; };
		B4D5829011264FD000A6B66C /* TiUITextWidgetProxy.m */ = {isa = PBXFileReference; fileEncoding = 4; lastKnownFileType = sourcecode.c.objc; path = TiUITextWidgetProxy.m; sourceTree = "<group>"; };
		B4D5829511264FF500A6B66C /* TiUITextWidget.h */ = {isa = PBXFileReference; fileEncoding = 4; lastKnownFileType = sourcecode.c.h; path = TiUITextWidget.h; sourceTree = "<group>"; };
		B4D5829611264FF500A6B66C /* TiUITextWidget.m */ = {isa = PBXFileReference; fileEncoding = 4; lastKnownFileType = sourcecode.c.objc; path = TiUITextWidget.m; sourceTree = "<group>"; };
		B4DE7E4C11823E990006DDE1 /* TiGradient.h */ = {isa = PBXFileReference; fileEncoding = 4; lastKnownFileType = sourcecode.c.h; path = TiGradient.h; sourceTree = "<group>"; };
		B4DE7E4D11823E990006DDE1 /* TiGradient.m */ = {isa = PBXFileReference; fileEncoding = 4; lastKnownFileType = sourcecode.c.objc; path = TiGradient.m; sourceTree = "<group>"; };
		B4F97B6D111A41B600E2F72C /* TiUIScrollViewProxy.h */ = {isa = PBXFileReference; fileEncoding = 4; lastKnownFileType = sourcecode.c.h; path = TiUIScrollViewProxy.h; sourceTree = "<group>"; };
		B4F97B6E111A41B600E2F72C /* TiUIScrollViewProxy.m */ = {isa = PBXFileReference; fileEncoding = 4; lastKnownFileType = sourcecode.c.objc; path = TiUIScrollViewProxy.m; sourceTree = "<group>"; };
		B4F97B71111A41C800E2F72C /* TiUIScrollView.h */ = {isa = PBXFileReference; fileEncoding = 4; lastKnownFileType = sourcecode.c.h; path = TiUIScrollView.h; sourceTree = "<group>"; };
		B4F97B72111A41C800E2F72C /* TiUIScrollView.m */ = {isa = PBXFileReference; fileEncoding = 4; lastKnownFileType = sourcecode.c.objc; path = TiUIScrollView.m; sourceTree = "<group>"; };
		B4F97C56111BAD4700E2F72C /* TiUIiPhoneScrollIndicatorStyleProxy.h */ = {isa = PBXFileReference; fileEncoding = 4; lastKnownFileType = sourcecode.c.h; path = TiUIiPhoneScrollIndicatorStyleProxy.h; sourceTree = "<group>"; };
		B4F97C57111BAD4700E2F72C /* TiUIiPhoneScrollIndicatorStyleProxy.m */ = {isa = PBXFileReference; fileEncoding = 4; lastKnownFileType = sourcecode.c.objc; path = TiUIiPhoneScrollIndicatorStyleProxy.m; sourceTree = "<group>"; };
		B606EF33190B109D00663EFC /* TiNetworkHTTPClientProxy.h */ = {isa = PBXFileReference; fileEncoding = 4; lastKnownFileType = sourcecode.c.h; path = TiNetworkHTTPClientProxy.h; sourceTree = "<group>"; };
		B606EF34190B109D00663EFC /* TiNetworkHTTPClientProxy.m */ = {isa = PBXFileReference; fileEncoding = 4; lastKnownFileType = sourcecode.c.objc; path = TiNetworkHTTPClientProxy.m; sourceTree = "<group>"; };
		B606EF38190B10A800663EFC /* SBJSON.h */ = {isa = PBXFileReference; fileEncoding = 4; lastKnownFileType = sourcecode.c.h; path = SBJSON.h; sourceTree = "<group>"; };
		B606EF48190B14ED00663EFC /* Reachability.h */ = {isa = PBXFileReference; fileEncoding = 4; lastKnownFileType = sourcecode.c.h; path = Reachability.h; sourceTree = "<group>"; };
		B606EF49190B14ED00663EFC /* Reachability.m */ = {isa = PBXFileReference; fileEncoding = 4; lastKnownFileType = sourcecode.c.objc; path = Reachability.m; sourceTree = "<group>"; };
		B606EF59190B42FB00663EFC /* APSHTTPClient.h */ = {isa = PBXFileReference; fileEncoding = 4; lastKnownFileType = sourcecode.c.h; path = APSHTTPClient.h; sourceTree = "<group>"; };
		B606EF5A190B42FB00663EFC /* APSHTTPHelper.h */ = {isa = PBXFileReference; fileEncoding = 4; lastKnownFileType = sourcecode.c.h; path = APSHTTPHelper.h; sourceTree = "<group>"; };
		B606EF5C190B42FB00663EFC /* APSHTTPPostForm.h */ = {isa = PBXFileReference; fileEncoding = 4; lastKnownFileType = sourcecode.c.h; path = APSHTTPPostForm.h; sourceTree = "<group>"; };
		B606EF5D190B42FB00663EFC /* APSHTTPRequest.h */ = {isa = PBXFileReference; fileEncoding = 4; lastKnownFileType = sourcecode.c.h; path = APSHTTPRequest.h; sourceTree = "<group>"; };
		B606EF5E190B42FB00663EFC /* APSHTTPResponse.h */ = {isa = PBXFileReference; fileEncoding = 4; lastKnownFileType = sourcecode.c.h; path = APSHTTPResponse.h; sourceTree = "<group>"; };
		B606EF5F190B42FB00663EFC /* libAPSHTTPClient.a */ = {isa = PBXFileReference; lastKnownFileType = archive.ar; name = libAPSHTTPClient.a; path = ../Classes/APSHTTPClient/libAPSHTTPClient.a; sourceTree = "<group>"; };
		B6465C2118D1011C003C51A8 /* TiNetworkCookieProxy.h */ = {isa = PBXFileReference; fileEncoding = 4; lastKnownFileType = sourcecode.c.h; path = TiNetworkCookieProxy.h; sourceTree = "<group>"; };
		B6465C2218D1011C003C51A8 /* TiNetworkCookieProxy.m */ = {isa = PBXFileReference; fileEncoding = 4; lastKnownFileType = sourcecode.c.objc; path = TiNetworkCookieProxy.m; sourceTree = "<group>"; };
		B6A0A2AF180DF4DA00E3FAA6 /* TiUIiOSTransitionAnimationProxy.h */ = {isa = PBXFileReference; fileEncoding = 4; lastKnownFileType = sourcecode.c.h; path = TiUIiOSTransitionAnimationProxy.h; sourceTree = "<group>"; };
		B6A0A2B0180DF4DA00E3FAA6 /* TiUIiOSTransitionAnimationProxy.m */ = {isa = PBXFileReference; fileEncoding = 4; lastKnownFileType = sourcecode.c.objc; path = TiUIiOSTransitionAnimationProxy.m; sourceTree = "<group>"; };
		B6DFC5CE1A3B8FC200A857B7 /* TiDebugger.h */ = {isa = PBXFileReference; lastKnownFileType = sourcecode.c.h; name = TiDebugger.h; path = ../Classes/TiDebugger.h; sourceTree = "<group>"; };
		BB26FC7C19AB13B9007A35AF /* TiAppiOSNotificationActionProxy.h */ = {isa = PBXFileReference; fileEncoding = 4; lastKnownFileType = sourcecode.c.h; path = TiAppiOSNotificationActionProxy.h; sourceTree = "<group>"; };
		BB26FC7D19AB13B9007A35AF /* TiAppiOSNotificationActionProxy.m */ = {isa = PBXFileReference; fileEncoding = 4; lastKnownFileType = sourcecode.c.objc; path = TiAppiOSNotificationActionProxy.m; sourceTree = "<group>"; };
		BB26FC7E19AB13B9007A35AF /* TiAppiOSNotificationCategoryProxy.h */ = {isa = PBXFileReference; fileEncoding = 4; lastKnownFileType = sourcecode.c.h; path = TiAppiOSNotificationCategoryProxy.h; sourceTree = "<group>"; };
		BB26FC7F19AB13B9007A35AF /* TiAppiOSNotificationCategoryProxy.m */ = {isa = PBXFileReference; fileEncoding = 4; lastKnownFileType = sourcecode.c.objc; path = TiAppiOSNotificationCategoryProxy.m; sourceTree = "<group>"; };
		BBDD81321A2C71C9003CDA10 /* TiUIAttributedStringProxy.h */ = {isa = PBXFileReference; fileEncoding = 4; lastKnownFileType = sourcecode.c.h; path = TiUIAttributedStringProxy.h; sourceTree = "<group>"; };
		BBDD81331A2C71C9003CDA10 /* TiUIAttributedStringProxy.m */ = {isa = PBXFileReference; fileEncoding = 4; lastKnownFileType = sourcecode.c.objc; path = TiUIAttributedStringProxy.m; sourceTree = "<group>"; };
		CEBC156F1A95452000CB7B66 /* TiAppiOSUserDefaultsProxy.h */ = {isa = PBXFileReference; fileEncoding = 4; lastKnownFileType = sourcecode.c.h; path = TiAppiOSUserDefaultsProxy.h; sourceTree = "<group>"; };
		CEBC15701A95452000CB7B66 /* TiAppiOSUserDefaultsProxy.m */ = {isa = PBXFileReference; fileEncoding = 4; lastKnownFileType = sourcecode.c.objc; path = TiAppiOSUserDefaultsProxy.m; sourceTree = "<group>"; };
		D4AB36F3123DE20200DED4A0 /* TiUIClipboardProxy.h */ = {isa = PBXFileReference; fileEncoding = 4; lastKnownFileType = sourcecode.c.h; path = TiUIClipboardProxy.h; sourceTree = "<group>"; };
		D4AB36F4123DE20200DED4A0 /* TiUIClipboardProxy.m */ = {isa = PBXFileReference; fileEncoding = 4; lastKnownFileType = sourcecode.c.objc; path = TiUIClipboardProxy.m; sourceTree = "<group>"; };
		D930111C16DA9D61002E25C2 /* TiCalendarRecurrenceRule.h */ = {isa = PBXFileReference; fileEncoding = 4; lastKnownFileType = sourcecode.c.h; path = TiCalendarRecurrenceRule.h; sourceTree = "<group>"; };
		D930111D16DA9D62002E25C2 /* TiCalendarRecurrenceRule.m */ = {isa = PBXFileReference; fileEncoding = 4; lastKnownFileType = sourcecode.c.objc; path = TiCalendarRecurrenceRule.m; sourceTree = "<group>"; };
		D93DAA4E16CBF8CB00AD64C9 /* CalendarModule.h */ = {isa = PBXFileReference; fileEncoding = 4; lastKnownFileType = sourcecode.c.h; path = CalendarModule.h; sourceTree = "<group>"; };
		D93DAA4F16CBF8CB00AD64C9 /* CalendarModule.m */ = {isa = PBXFileReference; fileEncoding = 4; lastKnownFileType = sourcecode.c.objc; path = CalendarModule.m; sourceTree = "<group>"; };
		D93DAA5316CBF8E500AD64C9 /* TiCalendarCalendar.h */ = {isa = PBXFileReference; fileEncoding = 4; lastKnownFileType = sourcecode.c.h; path = TiCalendarCalendar.h; sourceTree = "<group>"; };
		D93DAA5416CBF8E500AD64C9 /* TiCalendarCalendar.m */ = {isa = PBXFileReference; fileEncoding = 4; lastKnownFileType = sourcecode.c.objc; path = TiCalendarCalendar.m; sourceTree = "<group>"; };
		D93DAA5816CBF8FB00AD64C9 /* TiCalendarAlert.h */ = {isa = PBXFileReference; fileEncoding = 4; lastKnownFileType = sourcecode.c.h; path = TiCalendarAlert.h; sourceTree = "<group>"; };
		D93DAA5916CBF8FB00AD64C9 /* TiCalendarAlert.m */ = {isa = PBXFileReference; fileEncoding = 4; lastKnownFileType = sourcecode.c.objc; path = TiCalendarAlert.m; sourceTree = "<group>"; };
		D93DAA5D16CBF91100AD64C9 /* TiCalendarEvent.h */ = {isa = PBXFileReference; fileEncoding = 4; lastKnownFileType = sourcecode.c.h; path = TiCalendarEvent.h; sourceTree = "<group>"; };
		D93DAA5E16CBF91100AD64C9 /* TiCalendarEvent.m */ = {isa = PBXFileReference; fileEncoding = 4; lastKnownFileType = sourcecode.c.objc; path = TiCalendarEvent.m; sourceTree = "<group>"; };
		D93DAA6216CBFC7C00AD64C9 /* TiCalendarReminder.h */ = {isa = PBXFileReference; fileEncoding = 4; lastKnownFileType = sourcecode.c.h; path = TiCalendarReminder.h; sourceTree = "<group>"; };
		D93DAA6316CBFC7C00AD64C9 /* TiCalendarReminder.m */ = {isa = PBXFileReference; fileEncoding = 4; lastKnownFileType = sourcecode.c.objc; path = TiCalendarReminder.m; sourceTree = "<group>"; };
		D93DAA6716CBFD5600AD64C9 /* EventKit.framework */ = {isa = PBXFileReference; lastKnownFileType = wrapper.framework; name = EventKit.framework; path = System/Library/Frameworks/EventKit.framework; sourceTree = SDKROOT; };
		D93DAA6816CBFD5600AD64C9 /* EventKitUI.framework */ = {isa = PBXFileReference; lastKnownFileType = wrapper.framework; name = EventKitUI.framework; path = System/Library/Frameworks/EventKitUI.framework; sourceTree = SDKROOT; };
		DA2556421353D2FC005D459C /* TiNetworkSocketProxy.h */ = {isa = PBXFileReference; fileEncoding = 4; lastKnownFileType = sourcecode.c.h; path = TiNetworkSocketProxy.h; sourceTree = "<group>"; };
		DA2556431353D2FC005D459C /* TiNetworkSocketProxy.m */ = {isa = PBXFileReference; fileEncoding = 4; lastKnownFileType = sourcecode.c.objc; path = TiNetworkSocketProxy.m; sourceTree = "<group>"; };
		DA2B35C0134514FE00056705 /* TiNetworkSocketTCPProxy.h */ = {isa = PBXFileReference; fileEncoding = 4; lastKnownFileType = sourcecode.c.h; path = TiNetworkSocketTCPProxy.h; sourceTree = "<group>"; };
		DA2B35C1134514FE00056705 /* TiNetworkSocketTCPProxy.m */ = {isa = PBXFileReference; fileEncoding = 4; lastKnownFileType = sourcecode.c.objc; path = TiNetworkSocketTCPProxy.m; sourceTree = "<group>"; };
		DA4E12D511C0A55F00A55BAB /* TiContactsGroup.h */ = {isa = PBXFileReference; fileEncoding = 4; lastKnownFileType = sourcecode.c.h; path = TiContactsGroup.h; sourceTree = "<group>"; };
		DA4E12D611C0A55F00A55BAB /* TiContactsGroup.m */ = {isa = PBXFileReference; fileEncoding = 4; lastKnownFileType = sourcecode.c.objc; path = TiContactsGroup.m; sourceTree = "<group>"; };
		DA864E3011A2314A00B9CD68 /* TiMediaMusicPlayer.h */ = {isa = PBXFileReference; fileEncoding = 4; lastKnownFileType = sourcecode.c.h; path = TiMediaMusicPlayer.h; sourceTree = "<group>"; };
		DA864E3111A2314A00B9CD68 /* TiMediaMusicPlayer.m */ = {isa = PBXFileReference; fileEncoding = 4; lastKnownFileType = sourcecode.c.objc; path = TiMediaMusicPlayer.m; sourceTree = "<group>"; };
		DA9BE36D127F8F6C000FE9E1 /* UIImageExtras.h */ = {isa = PBXFileReference; fileEncoding = 4; lastKnownFileType = sourcecode.c.h; path = UIImageExtras.h; sourceTree = "<group>"; };
		DA9BE36E127F8F6C000FE9E1 /* UIImageExtras.m */ = {isa = PBXFileReference; fileEncoding = 4; lastKnownFileType = sourcecode.c.objc; path = UIImageExtras.m; sourceTree = "<group>"; };
		DA9FF581128A1F3600457759 /* AudioStreamerCUR.h */ = {isa = PBXFileReference; fileEncoding = 4; lastKnownFileType = sourcecode.c.h; path = AudioStreamerCUR.h; sourceTree = "<group>"; };
		DA9FF582128A1F3600457759 /* AudioStreamerCUR.m */ = {isa = PBXFileReference; fileEncoding = 4; lastKnownFileType = sourcecode.c.objc; path = AudioStreamerCUR.m; sourceTree = "<group>"; };
		DAA4B2B2134E75AC00AB6011 /* CodecModule.h */ = {isa = PBXFileReference; fileEncoding = 4; lastKnownFileType = sourcecode.c.h; path = CodecModule.h; sourceTree = "<group>"; };
		DAA4B2B3134E75AC00AB6011 /* CodecModule.m */ = {isa = PBXFileReference; fileEncoding = 4; lastKnownFileType = sourcecode.c.objc; path = CodecModule.m; sourceTree = "<group>"; };
		DAA72341156D642400757987 /* TiConsole.h */ = {isa = PBXFileReference; fileEncoding = 4; lastKnownFileType = sourcecode.c.h; path = TiConsole.h; sourceTree = "<group>"; };
		DAA72342156D642400757987 /* TiConsole.m */ = {isa = PBXFileReference; fileEncoding = 4; lastKnownFileType = sourcecode.c.objc; path = TiConsole.m; sourceTree = "<group>"; };
		DAA905CC11A359F10030B119 /* TiMediaItem.h */ = {isa = PBXFileReference; fileEncoding = 4; lastKnownFileType = sourcecode.c.h; path = TiMediaItem.h; sourceTree = "<group>"; };
		DAA905CD11A359F10030B119 /* TiMediaItem.m */ = {isa = PBXFileReference; fileEncoding = 4; lastKnownFileType = sourcecode.c.objc; path = TiMediaItem.m; sourceTree = "<group>"; };
		DABF3ECD134D210400836137 /* TiBuffer.h */ = {isa = PBXFileReference; fileEncoding = 4; lastKnownFileType = sourcecode.c.h; path = TiBuffer.h; sourceTree = "<group>"; };
		DABF3ECE134D210400836137 /* TiBuffer.m */ = {isa = PBXFileReference; fileEncoding = 4; lastKnownFileType = sourcecode.c.objc; path = TiBuffer.m; sourceTree = "<group>"; };
		DABF3ED5134D2CA100836137 /* StreamModule.h */ = {isa = PBXFileReference; fileEncoding = 4; lastKnownFileType = sourcecode.c.h; path = StreamModule.h; sourceTree = "<group>"; };
		DABF3ED6134D2CA100836137 /* StreamModule.m */ = {isa = PBXFileReference; fileEncoding = 4; lastKnownFileType = sourcecode.c.objc; path = StreamModule.m; sourceTree = "<group>"; };
		DABF3EDA134D2E4300836137 /* TiStreamProxy.h */ = {isa = PBXFileReference; fileEncoding = 4; lastKnownFileType = sourcecode.c.h; path = TiStreamProxy.h; sourceTree = "<group>"; };
		DABF3EDB134D2E4300836137 /* TiStreamProxy.m */ = {isa = PBXFileReference; fileEncoding = 4; lastKnownFileType = sourcecode.c.objc; path = TiStreamProxy.m; sourceTree = "<group>"; };
		DADD76E713CCF4FF00CD03AC /* MGSplitView.h */ = {isa = PBXFileReference; fileEncoding = 4; lastKnownFileType = sourcecode.c.h; path = MGSplitView.h; sourceTree = "<group>"; };
		DADD76E813CCF4FF00CD03AC /* MGSplitView.m */ = {isa = PBXFileReference; fileEncoding = 4; lastKnownFileType = sourcecode.c.objc; path = MGSplitView.m; sourceTree = "<group>"; };
		DADE76D313D65C590079FC75 /* libicucore.dylib */ = {isa = PBXFileReference; lastKnownFileType = "compiled.mach-o.dylib"; name = libicucore.dylib; path = usr/lib/libicucore.dylib; sourceTree = SDKROOT; };
		DAE541E113577BEC00A65123 /* TiDataStream.h */ = {isa = PBXFileReference; fileEncoding = 4; lastKnownFileType = sourcecode.c.h; path = TiDataStream.h; sourceTree = "<group>"; };
		DAE541E213577BEC00A65123 /* TiDataStream.m */ = {isa = PBXFileReference; fileEncoding = 4; lastKnownFileType = sourcecode.c.objc; path = TiDataStream.m; sourceTree = "<group>"; };
		EF0ADCF9143F9ABF00977386 /* NSData+Additions.m */ = {isa = PBXFileReference; fileEncoding = 4; lastKnownFileType = sourcecode.c.objc; name = "NSData+Additions.m"; path = "../Classes/NSData+Additions.m"; sourceTree = "<group>"; };
		EF0ADD19143FA0CD00977386 /* GeolocationModule.m */ = {isa = PBXFileReference; fileEncoding = 4; lastKnownFileType = sourcecode.c.objc; path = GeolocationModule.m; sourceTree = "<group>"; };
/* End PBXFileReference section */

/* Begin PBXFrameworksBuildPhase section */
		1D60588F0D05DD3D006BFB54 /* Frameworks */ = {
			isa = PBXFrameworksBuildPhase;
			buildActionMask = 2147483647;
			files = (
				82A5979A1B394187008275E4 /* Contacts.framework in Frameworks */,
				82A5979B1B394187008275E4 /* ContactsUI.framework in Frameworks */,
				84ED2CD01AEEC0C00049FB68 /* iAd.framework in Frameworks */,
				8465E6BC19F8644D008479E6 /* CoreMedia.framework in Frameworks */,
				84D4CA1619EF0B5A009131F8 /* CoreMotion.framework in Frameworks */,
				312E36C1190B06D9008EAB8D /* libAPSAnalytics.a in Frameworks */,
				841CCAD11807395C00C8DB76 /* CoreText.framework in Frameworks */,
				D93DAA6D16CBFD7100AD64C9 /* EventKit.framework in Frameworks */,
				D93DAA6E16CBFD7100AD64C9 /* EventKitUI.framework in Frameworks */,
				84BBA58816570F90006B8C22 /* Security.framework in Frameworks */,
				DADE76D413D65C590079FC75 /* libicucore.dylib in Frameworks */,
				1D60589F0D05DD5A006BFB54 /* Foundation.framework in Frameworks */,
				1DF5F4E00D08C38300B7A737 /* UIKit.framework in Frameworks */,
				288765FD0DF74451002DB57D /* CoreGraphics.framework in Frameworks */,
				24CA8C76111167B60084E2DE /* AddressBook.framework in Frameworks */,
				24CA8C78111167B60084E2DE /* AddressBookUI.framework in Frameworks */,
				24CA8C7C111167B60084E2DE /* CFNetwork.framework in Frameworks */,
				24CA8C7E111167B60084E2DE /* CoreLocation.framework in Frameworks */,
				24CA8C80111167B60084E2DE /* MapKit.framework in Frameworks */,
				24CA8C82111167B60084E2DE /* MessageUI.framework in Frameworks */,
				24CA8C84111167B60084E2DE /* MobileCoreServices.framework in Frameworks */,
				24CA8C86111167B60084E2DE /* OpenGLES.framework in Frameworks */,
				24CA8C88111167B60084E2DE /* QuartzCore.framework in Frameworks */,
				24CA8C8A111167B60084E2DE /* SystemConfiguration.framework in Frameworks */,
				24CA8C8E111167B60084E2DE /* libsqlite3.dylib in Frameworks */,
				24CA8C90111167B60084E2DE /* libz.dylib in Frameworks */,
				24CA8CED1111689B0084E2DE /* AudioToolbox.framework in Frameworks */,
				24CA8CF4111168AE0084E2DE /* MediaPlayer.framework in Frameworks */,
				24CA8CFB111168C30084E2DE /* AVFoundation.framework in Frameworks */,
				24EB0A58111E1BAE001DC2D1 /* libxml2.dylib in Frameworks */,
				24597035118FF66300519F79 /* StoreKit.framework in Frameworks */,
				B606EF60190B42FB00663EFC /* libAPSHTTPClient.a in Frameworks */,
				242EA11611BD956F0046A0D0 /* ExternalAccessory.framework in Frameworks */,
				24D5C75911E6364F00F097E2 /* libtiverify.a in Frameworks */,
			);
			runOnlyForDeploymentPostprocessing = 0;
		};
/* End PBXFrameworksBuildPhase section */

/* Begin PBXGroup section */
		19C28FACFE9D520D11CA2CBB /* Products */ = {
			isa = PBXGroup;
			children = (
				1D6058910D05DD3D006BFB54 /* Titanium.app */,
			);
			name = Products;
			sourceTree = "<group>";
		};
		242E967211BAD2E30046A0D0 /* AsyncSocket */ = {
			isa = PBXGroup;
			children = (
				242E967311BAD2F20046A0D0 /* AsyncSocket.h */,
				242E967411BAD2F20046A0D0 /* AsyncSocket.m */,
				242E967511BAD2F20046A0D0 /* AsyncUdpSocket.h */,
				242E967611BAD2F20046A0D0 /* AsyncUdpSocket.m */,
			);
			name = AsyncSocket;
			sourceTree = "<group>";
		};
		245B3C3011375A4D00CE7530 /* Utils */ = {
			isa = PBXGroup;
			children = (
				245B3C3811375A6600CE7530 /* UtilsModule.h */,
				245B3C3911375A6600CE7530 /* UtilsModule.m */,
			);
			name = Utils;
			sourceTree = "<group>";
		};
		24A1E872112DF7E4003DA834 /* Picker */ = {
			isa = PBXGroup;
			children = (
				24A1E873112DF80B003DA834 /* TiUIPickerProxy.h */,
				24A1E874112DF80B003DA834 /* TiUIPickerProxy.m */,
				24A1E879112DF83E003DA834 /* TiUIPicker.h */,
				24A1E87A112DF83E003DA834 /* TiUIPicker.m */,
				24A1E8A6112DFACA003DA834 /* TiUIPickerRowProxy.h */,
				24A1E8A7112DFACA003DA834 /* TiUIPickerRowProxy.m */,
				24A1E990112E1363003DA834 /* TiUIPickerColumnProxy.h */,
				24A1E991112E1363003DA834 /* TiUIPickerColumnProxy.m */,
			);
			name = Picker;
			sourceTree = "<group>";
		};
		24ADC5081299F4730014DB75 /* Clipboard */ = {
			isa = PBXGroup;
			children = (
				D4AB36F3123DE20200DED4A0 /* TiUIClipboardProxy.h */,
				D4AB36F4123DE20200DED4A0 /* TiUIClipboardProxy.m */,
			);
			name = Clipboard;
			sourceTree = "<group>";
		};
		24ADC50F1299F5A50014DB75 /* iOS */ = {
			isa = PBXGroup;
			children = (
				24ADC5101299F60C0014DB75 /* TiAppiOSProxy.h */,
				24ADC5111299F60C0014DB75 /* TiAppiOSProxy.m */,
				24ADC5141299F6AA0014DB75 /* TiAppiOSBackgroundServiceProxy.h */,
				24ADC5151299F6AA0014DB75 /* TiAppiOSBackgroundServiceProxy.m */,
				24ADC632129A1ED60014DB75 /* TiAppiOSLocalNotificationProxy.h */,
				24ADC633129A1ED60014DB75 /* TiAppiOSLocalNotificationProxy.m */,
				BB26FC7C19AB13B9007A35AF /* TiAppiOSNotificationActionProxy.h */,
				BB26FC7D19AB13B9007A35AF /* TiAppiOSNotificationActionProxy.m */,
				BB26FC7E19AB13B9007A35AF /* TiAppiOSNotificationCategoryProxy.h */,
				BB26FC7F19AB13B9007A35AF /* TiAppiOSNotificationCategoryProxy.m */,
				83924E861B4C3FA200C3F3E8 /* TiAppiOSUserActivityProxy.h */,
				83924E871B4C3FA200C3F3E8 /* TiAppiOSUserActivityProxy.m */,
				CEBC156F1A95452000CB7B66 /* TiAppiOSUserDefaultsProxy.h */,
				CEBC15701A95452000CB7B66 /* TiAppiOSUserDefaultsProxy.m */,
			);
			name = iOS;
			sourceTree = "<group>";
		};
		24CA8902111160BE0084E2DE /* Classes */ = {
			isa = PBXGroup;
			children = (
				24EB07D1111D420D001DC2D1 /* DOM */,
				24CA8A09111161D60084E2DE /* Modules */,
				24CA8A0A111161DC0084E2DE /* Utils */,
				24CA8A0B111161E10084E2DE /* API */,
			);
			name = Classes;
			path = ../Classes;
			sourceTree = "<group>";
		};
		24CA8903111160C30084E2DE /* Thirdparty */ = {
			isa = PBXGroup;
			children = (
				B6DFC5CE1A3B8FC200A857B7 /* TiDebugger.h */,
				844812C21A1D49FB00FBE03A /* TiProfiler */,
				8488C04E1A14079200B01A87 /* JavaScriptCore */,
				312E36BE190B06D9008EAB8D /* APSAnalytics */,
				B606EF58190B42FB00663EFC /* APSHTTPClient */,
				B440EF771209DC400045FEAE /* MGSplitView */,
				242E967211BAD2E30046A0D0 /* AsyncSocket */,
				24CA8909111161050084E2DE /* AFOpenFlow */,
				24CA89A6111161230084E2DE /* Misc */,
				24CA89A7111161460084E2DE /* Kroll */,
				24CA8927111161050084E2DE /* AudioStreamer */,
				24CA894D111161050084E2DE /* PlausibleDatabase */,
				50115A9315D5DE0500122055 /* ThirdpartyNS.h */,
			);
			name = Thirdparty;
			sourceTree = "<group>";
		};
		24CA8909111161050084E2DE /* AFOpenFlow */ = {
			isa = PBXGroup;
			children = (
				DA9BE36D127F8F6C000FE9E1 /* UIImageExtras.h */,
				DA9BE36E127F8F6C000FE9E1 /* UIImageExtras.m */,
				24CA890A111161050084E2DE /* AFItemView.h */,
				24CA890B111161050084E2DE /* AFItemView.m */,
				24CA890C111161050084E2DE /* AFOpenFlowConstants.h */,
				24CA890D111161050084E2DE /* AFOpenFlowView.h */,
				24CA890E111161050084E2DE /* AFOpenFlowView.m */,
				24CA890F111161050084E2DE /* AFUIImageReflection.h */,
				24CA8910111161050084E2DE /* AFUIImageReflection.m */,
			);
			name = AFOpenFlow;
			path = ../Classes/AFOpenFlow;
			sourceTree = SOURCE_ROOT;
		};
		24CA8927111161050084E2DE /* AudioStreamer */ = {
			isa = PBXGroup;
			children = (
				DA9FF581128A1F3600457759 /* AudioStreamerCUR.h */,
				DA9FF582128A1F3600457759 /* AudioStreamerCUR.m */,
				24CA8928111161050084E2DE /* AudioStreamer.h */,
				24CA8929111161050084E2DE /* AudioStreamer.m */,
			);
			name = AudioStreamer;
			path = ../Classes/AudioStreamer;
			sourceTree = SOURCE_ROOT;
		};
		24CA894D111161050084E2DE /* PlausibleDatabase */ = {
			isa = PBXGroup;
			children = (
				24CA894E111161050084E2DE /* PlausibleDatabase.h */,
				24CA894F111161050084E2DE /* PlausibleDatabase.m */,
				24CA8950111161050084E2DE /* PLDatabase.h */,
				24CA8951111161050084E2DE /* PLPreparedStatement.h */,
				24CA8952111161050084E2DE /* PLResultSet.h */,
				24CA8953111161050084E2DE /* PLSqliteDatabase.h */,
				24CA8954111161050084E2DE /* PLSqliteDatabase.m */,
				24CA8955111161050084E2DE /* PLSqlitePreparedStatement.h */,
				24CA8956111161050084E2DE /* PLSqlitePreparedStatement.m */,
				24CA8957111161050084E2DE /* PLSqliteResultSet.h */,
				24CA8958111161050084E2DE /* PLSqliteResultSet.m */,
			);
			name = PlausibleDatabase;
			path = ../Classes/PlausibleDatabase;
			sourceTree = SOURCE_ROOT;
		};
		24CA89A6111161230084E2DE /* Misc */ = {
			isa = PBXGroup;
			children = (
				EF0ADCF9143F9ABF00977386 /* NSData+Additions.m */,
				24A1EAF0112F4C02003DA834 /* UIImage+Alpha.h */,
				24A1EAF1112F4C02003DA834 /* UIImage+Alpha.m */,
				24A1EAF2112F4C02003DA834 /* UIImage+Resize.h */,
				24A1EAF3112F4C02003DA834 /* UIImage+Resize.m */,
				24A1EAF4112F4C02003DA834 /* UIImage+RoundedCorner.h */,
				24A1EAF5112F4C02003DA834 /* UIImage+RoundedCorner.m */,
				24E25CC1112A698C0083D43D /* SCListener.h */,
				24E25CC2112A698C0083D43D /* SCListener.m */,
				24EB0B72111E7EE8001DC2D1 /* NSData+Additions.h */,
				24CA892A111161050084E2DE /* Base64Transcoder.c */,
				24CA892B111161050084E2DE /* Base64Transcoder.h */,
				24CA8959111161050084E2DE /* SBJSON.h */,
				24CA895A111161050084E2DE /* SBJSON.m */,
			);
			name = Misc;
			sourceTree = "<group>";
		};
		24CA89A7111161460084E2DE /* Kroll */ = {
			isa = PBXGroup;
			children = (
				ABD472F213BB73BF00502912 /* KrollCoverage.h */,
				ABD472F313BB73BF00502912 /* KrollCoverage.m */,
				24CA89AA1111615D0084E2DE /* KrollCallback.h */,
				24CA89AB1111615D0084E2DE /* KrollCallback.m */,
				24CA89AC1111615D0084E2DE /* KrollContext.h */,
				24CA89AD1111615D0084E2DE /* KrollContext.m */,
				24CA89AE1111615D0084E2DE /* KrollMethod.h */,
				24CA89AF1111615D0084E2DE /* KrollMethod.m */,
				24CA89B01111615D0084E2DE /* KrollMethodDelegate.h */,
				24CA89B11111615D0084E2DE /* KrollMethodDelegate.m */,
				24CA89B21111615D0084E2DE /* KrollObject.h */,
				24CA89B31111615D0084E2DE /* KrollObject.m */,
				24CA89B41111615D0084E2DE /* KrollPropertyDelegate.h */,
				24CA89B51111615D0084E2DE /* KrollPropertyDelegate.m */,
				24CA89B61111615D0084E2DE /* KrollTimer.h */,
				24CA89B71111615D0084E2DE /* KrollTimer.m */,
			);
			name = Kroll;
			sourceTree = "<group>";
		};
		24CA8A09111161D60084E2DE /* Modules */ = {
			isa = PBXGroup;
			children = (
				D93DAA4C16CBF8A000AD64C9 /* Calendar */,
				24F6204D1199F1F400EEAD3C /* TopTiModule.h */,
				24F6204E1199F1F400EEAD3C /* TopTiModule.m */,
				DABF3ED3134D2A6400836137 /* Stream */,
				DAA4B2B1134E758B00AB6011 /* Codec */,
				245B3C3011375A4D00CE7530 /* Utils */,
				24DEDAC21123719700398D86 /* XML */,
				24CA8C58111165180084E2DE /* Accelerometer */,
				24CA8C10111163BB0084E2DE /* API */,
				24CA8C0F111163B50084E2DE /* App */,
				24CA8C57111165070084E2DE /* Analytics */,
				24CA8C1C1111645B0084E2DE /* Contacts */,
				24CA8C19111164490084E2DE /* Database */,
				24CA8C1B111164530084E2DE /* Filesystem */,
				24CA8C13111163F20084E2DE /* Geolocation */,
				24CA8C12111163CD0084E2DE /* Gesture */,
				24CA8C18111164440084E2DE /* Media */,
				24CA8C171111643E0084E2DE /* Network */,
				24CA8C11111163C30084E2DE /* Platform */,
				24CA8C16111164150084E2DE /* Yahoo */,
				24CA8C14111164040084E2DE /* UI */,
				24F29E781220D0DB0099351D /* Locale */,
			);
			name = Modules;
			sourceTree = "<group>";
		};
		24CA8A0A111161DC0084E2DE /* Utils */ = {
			isa = PBXGroup;
			children = (
				2B353A7F15901D41008FBD84 /* Ti3DMatrix.h */,
				2B353A8015901D41008FBD84 /* Ti3DMatrix.m */,
				24CA8A10111161FD0084E2DE /* WebFont.m */,
				24CA8A11111161FD0084E2DE /* WebFont.h */,
				2467310611E2549300D39AF7 /* Webcolor.m */,
				24CA8A13111161FD0084E2DE /* Webcolor.h */,
				24CA8A20111161FD0084E2DE /* TiUtils.m */,
				24CA8A21111161FD0084E2DE /* TiUtils.h */,
				24CA8AAC111161FD0084E2DE /* TiRect.m */,
				24CA8AAD111161FD0084E2DE /* TiRect.h */,
				24CA8AB2111161FD0084E2DE /* TiPoint.m */,
				24CA8AB3111161FD0084E2DE /* TiPoint.h */,
				24CA8AD1111161FD0084E2DE /* TiDimension.m */,
				24CA8AD2111161FD0084E2DE /* TiDimension.h */,
				24CA8ADA111161FE0084E2DE /* TiComplexValue.m */,
				24CA8ADB111161FE0084E2DE /* TiComplexValue.h */,
				24CA8ADC111161FE0084E2DE /* TiColor.m */,
				24CA8ADD111161FE0084E2DE /* TiColor.h */,
				24CA8ADE111161FE0084E2DE /* TiButtonUtil.m */,
				24CA8ADF111161FE0084E2DE /* TiButtonUtil.h */,
				24CA8AEC111161FE0084E2DE /* Ti2DMatrix.m */,
				24CA8AED111161FE0084E2DE /* Ti2DMatrix.h */,
				24CA8AFE111161FE0084E2DE /* OperationQueue.m */,
				24CA8AFF111161FE0084E2DE /* OperationQueue.h */,
				24CA8B02111161FE0084E2DE /* Mimetypes.m */,
				24CA8B03111161FE0084E2DE /* Mimetypes.h */,
				24CA8B0A111161FE0084E2DE /* LayoutConstraint.m */,
				24CA8B0B111161FE0084E2DE /* LayoutConstraint.h */,
				24CA8B0C111161FE0084E2DE /* ImageLoader.m */,
				24CA8B0D111161FE0084E2DE /* ImageLoader.h */,
				24F5B144111FDFE8005C9199 /* ListenerEntry.h */,
				24F5B145111FDFE8005C9199 /* ListenerEntry.m */,
				B4DE7E4C11823E990006DDE1 /* TiGradient.h */,
				B4DE7E4D11823E990006DDE1 /* TiGradient.m */,
				B468B4EF11B5816F007D1C1E /* TiLayoutQueue.h */,
				B468B4F011B5816F007D1C1E /* TiLayoutQueue.m */,
				DAA72341156D642400757987 /* TiConsole.h */,
				DAA72342156D642400757987 /* TiConsole.m */,
				84C3870017417CB800970D26 /* TiSelectedCellbackgroundView.h */,
				84C3870117417CB800970D26 /* TiSelectedCellbackgroundView.m */,
			);
			name = Utils;
			sourceTree = "<group>";
		};
		24CA8A0B111161E10084E2DE /* API */ = {
			isa = PBXGroup;
			children = (
				B473FB65126F8E8900E29C73 /* Utility Macros */,
				24F620601199F28600EEAD3C /* TiErrorController.h */,
				24F620571199F27700EEAD3C /* TiErrorController.m */,
				8484E3A417A82EE700C24B02 /* TiControllerProtocols.h */,
				8484E39F17A8279500C24B02 /* TiRootViewController.h */,
				8484E3A017A8279500C24B02 /* TiRootViewController.m */,
				8484E3A517A865F700C24B02 /* TiViewController.h */,
				8484E3A617A865F700C24B02 /* TiViewController.m */,
				84EB33FE17A8CAA700723B1E /* TiWindowProxy.h */,
				84EB33FF17A8CAA700723B1E /* TiWindowProxy.m */,
				24F620521199F26500EEAD3C /* TiApp.h */,
				24F620531199F26500EEAD3C /* TiApp.m */,
				24F5AEB2111F9DE9005C9199 /* TiFile.h */,
				24F5AEB3111F9DE9005C9199 /* TiFile.m */,
				24CA8A2C111161FD0084E2DE /* TiUIView.m */,
				24CA8A2D111161FD0084E2DE /* TiUIView.h */,
				24CA8A18111161FD0084E2DE /* TiViewProxy.m */,
				24CA8A19111161FD0084E2DE /* TiViewProxy.h */,
				24CA8AB8111161FD0084E2DE /* TiModule.m */,
				24CA8AB9111161FD0084E2DE /* TiModule.h */,
				24CA8A0E111161FD0084E2DE /* XHRBridge.m */,
				24CA8A0F111161FD0084E2DE /* XHRBridge.h */,
				24CA8AB0111161FD0084E2DE /* TiProxy.m */,
				24CA8AB1111161FD0084E2DE /* TiProxy.h */,
				24CA8AAB111161FD0084E2DE /* TiTab.h */,
				24CA8AD0111161FD0084E2DE /* TiEvaluator.h */,
				24CA8AE0111161FE0084E2DE /* TiBlob.m */,
				24CA8AE1111161FE0084E2DE /* TiBlob.h */,
				24CA8AD7111161FD0084E2DE /* TiController.h */,
				24CA8AC6111161FD0084E2DE /* TiHost.m */,
				24CA8AC7111161FD0084E2DE /* TiHost.h */,
				24CA8AE2111161FE0084E2DE /* TiBase.m */,
				24CA8AE3111161FE0084E2DE /* TiBase.h */,
				24CA8AE6111161FE0084E2DE /* TiAnimation.m */,
				24CA8AE7111161FE0084E2DE /* TiAnimation.h */,
				24CA8AE8111161FE0084E2DE /* TiAction.m */,
				24CA8AE9111161FE0084E2DE /* TiAction.h */,
				24CA8B3B111161FE0084E2DE /* Bridge.m */,
				24CA8B3C111161FE0084E2DE /* Bridge.h */,
				24CA89A81111615D0084E2DE /* KrollBridge.h */,
				24CA89A91111615D0084E2DE /* KrollBridge.m */,
				24DD042A116A6C58006FD6E1 /* TiToolbar.h */,
				24DD0455116A6F02006FD6E1 /* TiTabGroup.h */,
				24DD0977116D8E07006FD6E1 /* TiToolbarButton.h */,
				24F29E2C12209C920099351D /* TiStylesheet.h */,
				24F29E2D12209C920099351D /* TiStylesheet.m */,
				24F29E6E1220CE0A0099351D /* TiLocale.h */,
				24F29E6F1220CE0A0099351D /* TiLocale.m */,
				DABF3ECD134D210400836137 /* TiBuffer.h */,
				DABF3ECE134D210400836137 /* TiBuffer.m */,
				DABF3EDA134D2E4300836137 /* TiStreamProxy.h */,
				DABF3EDB134D2E4300836137 /* TiStreamProxy.m */,
				DAE541E113577BEC00A65123 /* TiDataStream.h */,
				DAE541E213577BEC00A65123 /* TiDataStream.m */,
				1DD9388A1609230900091777 /* TiBindingTiValue.h */,
				1DD9388B1609230900091777 /* TiBindingTiValue.m */,
				1D0061BF160283820016BBEE /* TiBindingRunLoop.h */,
				1D0061C0160283820016BBEE /* TiBindingRunLoop.m */,
				1D1029A615F9769100372EC0 /* TiBindingEvent.h */,
				1D1029A715F9769100372EC0 /* TiBindingEvent.m */,
				5081CEF615F8100E00C881D8 /* TiExceptionHandler.h */,
				5081CEF715F8100E00C881D8 /* TiExceptionHandler.m */,
				502A68E916F0428500661EF6 /* TiViewTemplate.h */,
				502A68EA16F0428500661EF6 /* TiViewTemplate.m */,
				845DB6731AD574AC00A26E7A /* TiToJS.h */,
			);
			name = API;
			sourceTree = "<group>";
		};
		24CA8C0F111163B50084E2DE /* App */ = {
			isa = PBXGroup;
			children = (
				24ADC50F1299F5A50014DB75 /* iOS */,
				24CA8B56111161FE0084E2DE /* AppModule.m */,
				24CA8B57111161FE0084E2DE /* AppModule.h */,
				24CA8AE4111161FE0084E2DE /* TiAppPropertiesProxy.m */,
				24CA8AE5111161FE0084E2DE /* TiAppPropertiesProxy.h */,
			);
			name = App;
			sourceTree = "<group>";
		};
		24CA8C10111163BB0084E2DE /* API */ = {
			isa = PBXGroup;
			children = (
				24CA8B58111161FE0084E2DE /* APIModule.m */,
				24CA8B59111161FE0084E2DE /* APIModule.h */,
			);
			name = API;
			sourceTree = "<group>";
		};
		24CA8C11111163C30084E2DE /* Platform */ = {
			isa = PBXGroup;
			children = (
				24CA8AFC111161FE0084E2DE /* PlatformModule.m */,
				24CA8AFD111161FE0084E2DE /* PlatformModule.h */,
				24CA8AFA111161FE0084E2DE /* TiPlatformDisplayCaps.m */,
				24CA8AFB111161FE0084E2DE /* TiPlatformDisplayCaps.h */,
			);
			name = Platform;
			sourceTree = "<group>";
		};
		24CA8C12111163CD0084E2DE /* Gesture */ = {
			isa = PBXGroup;
			children = (
				24CA8B0E111161FE0084E2DE /* GestureModule.m */,
				24CA8B0F111161FE0084E2DE /* GestureModule.h */,
			);
			name = Gesture;
			sourceTree = "<group>";
		};
		24CA8C13111163F20084E2DE /* Geolocation */ = {
			isa = PBXGroup;
			children = (
				EF0ADD19143FA0CD00977386 /* GeolocationModule.m */,
				24CA8B11111161FE0084E2DE /* GeolocationModule.h */,
			);
			name = Geolocation;
			sourceTree = "<group>";
		};
		24CA8C14111164040084E2DE /* UI */ = {
			isa = PBXGroup;
			children = (
				BBDD81351A2C71E5003CDA10 /* AttributedString */,
				84DEE90F1815CE67000D7B78 /* RefreshControl */,
				24ADC5081299F4730014DB75 /* Clipboard */,
				24D06FDE11D020E600F615D8 /* iOS */,
				B4F97B6C111A418700E2F72C /* Scroll View */,
				B43663DA11138AB300782262 /* Scrollable View */,
				24CA8A14111161FD0084E2DE /* UIModule.m */,
				24CA8A15111161FD0084E2DE /* UIModule.h */,
				24CA8C65111165D40084E2DE /* Canvas */,
				24CA8C64111165B60084E2DE /* Email Dialog */,
				24CA8C63111165890084E2DE /* Tableview & Groupview */,
				502A68CF16EEAA4A00661EF6 /* ListView */,
				24CA8C62111165840084E2DE /* Tabgroup */,
				24CA8C60111165780084E2DE /* Alert */,
				24CA8C5F111165720084E2DE /* Option Dialog */,
				24CA8C5C111165510084E2DE /* View */,
				24CA8C5B111165470084E2DE /* Window */,
				24CA8C66111166550084E2DE /* Webview */,
				24CA8C5A111165420084E2DE /* ImageView */,
				24CA8C591111653B0084E2DE /* Widgets */,
			);
			name = UI;
			sourceTree = "<group>";
		};
		24CA8C16111164150084E2DE /* Yahoo */ = {
			isa = PBXGroup;
			children = (
				24CA8A0C111161FD0084E2DE /* YahooModule.m */,
				24CA8A0D111161FD0084E2DE /* YahooModule.h */,
			);
			name = Yahoo;
			sourceTree = "<group>";
		};
		24CA8C171111643E0084E2DE /* Network */ = {
			isa = PBXGroup;
			children = (
				B606EF48190B14ED00663EFC /* Reachability.h */,
				B606EF49190B14ED00663EFC /* Reachability.m */,
				B606EF38190B10A800663EFC /* SBJSON.h */,
				B606EF33190B109D00663EFC /* TiNetworkHTTPClientProxy.h */,
				B606EF34190B109D00663EFC /* TiNetworkHTTPClientProxy.m */,
				DA2556411353D24C005D459C /* Sockets */,
				248133A1115761DE00E3A9BA /* TiNetworkBonjourBrowserProxy.h */,
				248133A2115761DE00E3A9BA /* TiNetworkBonjourBrowserProxy.m */,
				248133A3115761DE00E3A9BA /* TiNetworkBonjourServiceProxy.h */,
				248133A4115761DE00E3A9BA /* TiNetworkBonjourServiceProxy.m */,
				B6465C2118D1011C003C51A8 /* TiNetworkCookieProxy.h */,
				B6465C2218D1011C003C51A8 /* TiNetworkCookieProxy.m */,
				248133A5115761DE00E3A9BA /* TiNetworkTCPSocketProxy.h */,
				248133A6115761DE00E3A9BA /* TiNetworkTCPSocketProxy.m */,
				24CA8B00111161FE0084E2DE /* NetworkModule.m */,
				24CA8B01111161FE0084E2DE /* NetworkModule.h */,
				DA2556421353D2FC005D459C /* TiNetworkSocketProxy.h */,
				DA2556431353D2FC005D459C /* TiNetworkSocketProxy.m */,
			);
			name = Network;
			sourceTree = "<group>";
		};
		24CA8C18111164440084E2DE /* Media */ = {
			isa = PBXGroup;
			children = (
				24CA8B04111161FE0084E2DE /* MediaModule.m */,
				24CA8B05111161FE0084E2DE /* MediaModule.h */,
				24CA8ABE111161FD0084E2DE /* TiMediaAudioPlayerProxy.m */,
				24CA8ABF111161FD0084E2DE /* TiMediaAudioPlayerProxy.h */,
				24CA8ABA111161FD0084E2DE /* TiMediaVideoPlayerProxy.m */,
				24CA8ABB111161FD0084E2DE /* TiMediaVideoPlayerProxy.h */,
				24CA8ABC111161FD0084E2DE /* TiMediaSoundProxy.m */,
				24CA8ABD111161FD0084E2DE /* TiMediaSoundProxy.h */,
				24FBE58111293D06005C8D48 /* TiMediaAudioRecorderProxy.h */,
				24FBE58211293D06005C8D48 /* TiMediaAudioRecorderProxy.mm */,
				24A1E515112D33AF003DA834 /* TiMediaAudioSession.h */,
				24A1E516112D33AF003DA834 /* TiMediaAudioSession.m */,
				2412F464115C296300454E5B /* TiMediaVideoPlayer.h */,
				2412F465115C296300454E5B /* TiMediaVideoPlayer.m */,
				DA864E3011A2314A00B9CD68 /* TiMediaMusicPlayer.h */,
				DA864E3111A2314A00B9CD68 /* TiMediaMusicPlayer.m */,
				DAA905CC11A359F10030B119 /* TiMediaItem.h */,
				DAA905CD11A359F10030B119 /* TiMediaItem.m */,
			);
			name = Media;
			sourceTree = "<group>";
		};
		24CA8C19111164490084E2DE /* Database */ = {
			isa = PBXGroup;
			children = (
				24CA8B35111161FE0084E2DE /* DatabaseModule.m */,
				24CA8B36111161FE0084E2DE /* DatabaseModule.h */,
				24CA8AD3111161FD0084E2DE /* TiDatabaseResultSetProxy.m */,
				24CA8AD4111161FD0084E2DE /* TiDatabaseResultSetProxy.h */,
				24CA8AD5111161FD0084E2DE /* TiDatabaseProxy.m */,
				24CA8AD6111161FD0084E2DE /* TiDatabaseProxy.h */,
			);
			name = Database;
			sourceTree = "<group>";
		};
		24CA8C1B111164530084E2DE /* Filesystem */ = {
			isa = PBXGroup;
			children = (
				24CA8B12111161FE0084E2DE /* FilesystemModule.m */,
				24CA8B13111161FE0084E2DE /* FilesystemModule.h */,
				24CA8AC8111161FD0084E2DE /* TiFilesystemFileProxy.m */,
				24CA8AC9111161FD0084E2DE /* TiFilesystemFileProxy.h */,
				2465592211E5862F0059BBF4 /* TiFilesystemBlobProxy.h */,
				2465592311E5862F0059BBF4 /* TiFilesystemBlobProxy.m */,
				4D3033A1136239B30034640F /* TiFilesystemFileStreamProxy.h */,
				4D3033A2136239B30034640F /* TiFilesystemFileStreamProxy.m */,
			);
			name = Filesystem;
			sourceTree = "<group>";
		};
		24CA8C1C1111645B0084E2DE /* Contacts */ = {
			isa = PBXGroup;
			children = (
				24CA8B37111161FE0084E2DE /* ContactsModule.m */,
				24CA8B38111161FE0084E2DE /* ContactsModule.h */,
				24CA8AD8111161FD0084E2DE /* TiContactsPerson.m */,
				24CA8AD9111161FD0084E2DE /* TiContactsPerson.h */,
				DA4E12D511C0A55F00A55BAB /* TiContactsGroup.h */,
				DA4E12D611C0A55F00A55BAB /* TiContactsGroup.m */,
			);
			name = Contacts;
			sourceTree = "<group>";
		};
		24CA8C57111165070084E2DE /* Analytics */ = {
			isa = PBXGroup;
			children = (
				3186097D192BDB4E00093482 /* AnalyticsModule.h */,
				3186097E192BDB4E00093482 /* AnalyticsModule.m */,
			);
			name = Analytics;
			sourceTree = "<group>";
		};
		24CA8C58111165180084E2DE /* Accelerometer */ = {
			isa = PBXGroup;
			children = (
				24CA8B64111161FE0084E2DE /* AccelerometerModule.m */,
				24CA8B65111161FE0084E2DE /* AccelerometerModule.h */,
			);
			name = Accelerometer;
			sourceTree = "<group>";
		};
		24CA8C591111653B0084E2DE /* Widgets */ = {
			isa = PBXGroup;
			children = (
				24CA8C72111167590084E2DE /* Label */,
				24CA8C701111672E0084E2DE /* Button */,
				24CA8C6F111167140084E2DE /* ButtonBar */,
				24CA8C711111673C0084E2DE /* Progressbar */,
				24CA8C6D111166C20084E2DE /* Searchbar */,
				24CA8C6C111166BA0084E2DE /* Activity Indicator */,
				24CA8C6B111166B60084E2DE /* Switch */,
				24CA8C6A111166B20084E2DE /* Slider */,
				24CA8C69111166AB0084E2DE /* Text widgets */,
				24A1E872112DF7E4003DA834 /* Picker */,
				24CA8C67111166A10084E2DE /* Toolbar */,
			);
			name = Widgets;
			sourceTree = "<group>";
		};
		24CA8C5A111165420084E2DE /* ImageView */ = {
			isa = PBXGroup;
			children = (
				24CA8A78111161FD0084E2DE /* TiUIImageViewProxy.m */,
				24CA8A79111161FD0084E2DE /* TiUIImageViewProxy.h */,
				24CA8A7A111161FD0084E2DE /* TiUIImageView.m */,
				24CA8A7B111161FD0084E2DE /* TiUIImageView.h */,
				24C012871140D30B00A94CE2 /* TiUIMaskedImageProxy.h */,
				24C012881140D30B00A94CE2 /* TiUIMaskedImageProxy.m */,
				24C0128D1140D31C00A94CE2 /* TiUIMaskedImage.h */,
				24C0128E1140D31C00A94CE2 /* TiUIMaskedImage.m */,
			);
			name = ImageView;
			sourceTree = "<group>";
		};
		24CA8C5B111165470084E2DE /* Window */ = {
			isa = PBXGroup;
			children = (
				24CA8A23111161FD0084E2DE /* TiUIWindowProxy.h */,
				24CA8A22111161FD0084E2DE /* TiUIWindowProxy.m */,
				24CA8A25111161FD0084E2DE /* TiUIWindow.h */,
				24CA8A24111161FD0084E2DE /* TiUIWindow.m */,
			);
			name = Window;
			sourceTree = "<group>";
		};
		24CA8C5C111165510084E2DE /* View */ = {
			isa = PBXGroup;
			children = (
				24CA8A2A111161FD0084E2DE /* TiUIViewProxy.m */,
				24CA8A2B111161FD0084E2DE /* TiUIViewProxy.h */,
			);
			name = View;
			sourceTree = "<group>";
		};
		24CA8C5D111165550084E2DE /* Coverflow */ = {
			isa = PBXGroup;
			children = (
				2B94603213F0A2AE000C5BEA /* TiUIiOSCoverFlowView.h */,
				2B94603313F0A2AE000C5BEA /* TiUIiOSCoverFlowView.m */,
				2B94603413F0A2AE000C5BEA /* TiUIiOSCoverFlowViewProxy.h */,
				2B94603513F0A2AE000C5BEA /* TiUIiOSCoverFlowViewProxy.m */,
			);
			name = Coverflow;
			sourceTree = "<group>";
		};
		24CA8C5E1111655E0084E2DE /* iPhone */ = {
			isa = PBXGroup;
			children = (
				24CA8A5D111161FD0084E2DE /* TiUIiPhoneStatusBarProxy.h */,
				24CA8A5C111161FD0084E2DE /* TiUIiPhoneStatusBarProxy.m */,
				24CA8A52111161FD0084E2DE /* TiUIiPhoneSystemIconProxy.m */,
				24CA8A53111161FD0084E2DE /* TiUIiPhoneSystemIconProxy.h */,
				24CA8A54111161FD0084E2DE /* TiUIiPhoneSystemButtonStyleProxy.m */,
				24CA8A55111161FD0084E2DE /* TiUIiPhoneSystemButtonStyleProxy.h */,
				24CA8A56111161FD0084E2DE /* TiUIiPhoneSystemButtonProxy.m */,
				24CA8A57111161FD0084E2DE /* TiUIiPhoneSystemButtonProxy.h */,
				24CA8A96111161FD0084E2DE /* TiUIiPhoneAnimationStyleProxy.m */,
				24CA8A97111161FD0084E2DE /* TiUIiPhoneAnimationStyleProxy.h */,
				24CA8A76111161FD0084E2DE /* TiUIiPhoneProxy.m */,
				24CA8A77111161FD0084E2DE /* TiUIiPhoneProxy.h */,
				24CA8A9A111161FD0084E2DE /* TiUIiPhoneActivityIndicatorStyleProxy.m */,
				24CA8A9B111161FD0084E2DE /* TiUIiPhoneActivityIndicatorStyleProxy.h */,
				24CA8A66111161FD0084E2DE /* TiUIiPhoneRowAnimationStyleProxy.m */,
				24CA8A67111161FD0084E2DE /* TiUIiPhoneRowAnimationStyleProxy.h */,
				24CA8A68111161FD0084E2DE /* TiUIiPhoneProgressBarStyleProxy.m */,
				24CA8A69111161FD0084E2DE /* TiUIiPhoneProgressBarStyleProxy.h */,
				B4F97C56111BAD4700E2F72C /* TiUIiPhoneScrollIndicatorStyleProxy.h */,
				B4F97C57111BAD4700E2F72C /* TiUIiPhoneScrollIndicatorStyleProxy.m */,
				243EC9681126632700639DF4 /* TiUIiPhoneTableViewStyleProxy.h */,
				243EC9691126632700639DF4 /* TiUIiPhoneTableViewStyleProxy.m */,
				243ECB2311267CC100639DF4 /* TiUIiPhoneTableViewSeparatorStyleProxy.h */,
				243ECB2411267CC100639DF4 /* TiUIiPhoneTableViewSeparatorStyleProxy.m */,
				243ED8EB11288B4300639DF4 /* TiUIiPhoneTableViewScrollPositionProxy.h */,
				243ED8EC11288B4300639DF4 /* TiUIiPhoneTableViewScrollPositionProxy.m */,
				245B455F1139B41800CE7530 /* TiUIiPhoneTableViewCellSelectionStyleProxy.h */,
				245B45601139B41800CE7530 /* TiUIiPhoneTableViewCellSelectionStyleProxy.m */,
				4688700615E39A9D008FA326 /* TiUIiPhoneAlertDialogStyleProxy.m */,
				4688700515E39A9D008FA326 /* TiUIiPhoneAlertDialogStyleProxy.h */,
			);
			name = iPhone;
			sourceTree = "<group>";
		};
		24CA8C5F111165720084E2DE /* Option Dialog */ = {
			isa = PBXGroup;
			children = (
				24CA8A6E111161FD0084E2DE /* TiUIOptionDialogProxy.m */,
				24CA8A6F111161FD0084E2DE /* TiUIOptionDialogProxy.h */,
			);
			name = "Option Dialog";
			sourceTree = "<group>";
		};
		24CA8C60111165780084E2DE /* Alert */ = {
			isa = PBXGroup;
			children = (
				24CA8A98111161FD0084E2DE /* TiUIAlertDialogProxy.m */,
				24CA8A99111161FD0084E2DE /* TiUIAlertDialogProxy.h */,
			);
			name = Alert;
			sourceTree = "<group>";
		};
		24CA8C62111165840084E2DE /* Tabgroup */ = {
			isa = PBXGroup;
			children = (
				24CA8A4A111161FD0084E2DE /* TiUITabGroupProxy.m */,
				24CA8A4B111161FD0084E2DE /* TiUITabGroupProxy.h */,
				24CA8A3A111161FD0084E2DE /* TiUITabProxy.m */,
				24CA8A3B111161FD0084E2DE /* TiUITabProxy.h */,
				24CA8A4C111161FD0084E2DE /* TiUITabGroup.m */,
				24CA8A4D111161FD0084E2DE /* TiUITabGroup.h */,
			);
			name = Tabgroup;
			sourceTree = "<group>";
		};
		24CA8C63111165890084E2DE /* Tableview & Groupview */ = {
			isa = PBXGroup;
			children = (
				24CA8A40111161FD0084E2DE /* TiUITableViewProxy.m */,
				24CA8A41111161FD0084E2DE /* TiUITableViewProxy.h */,
				24CA8A48111161FD0084E2DE /* TiUITableView.m */,
				24CA8A49111161FD0084E2DE /* TiUITableView.h */,
				24CA8B39111161FE0084E2DE /* TiUITableViewRowProxy.m */,
				24CA8B3A111161FE0084E2DE /* TiUITableViewRowProxy.h */,
				243EC5E9112617F900639DF4 /* TiUITableViewSectionProxy.h */,
				243EC5EA112617F900639DF4 /* TiUITableViewSectionProxy.m */,
				243EC7D5112634AF00639DF4 /* TiUITableViewAction.h */,
				243EC7D6112634AF00639DF4 /* TiUITableViewAction.m */,
			);
			name = "Tableview & Groupview";
			sourceTree = "<group>";
		};
		24CA8C64111165B60084E2DE /* Email Dialog */ = {
			isa = PBXGroup;
			children = (
				24CA8A82111161FD0084E2DE /* TiUIEmailDialogProxy.m */,
				24CA8A83111161FD0084E2DE /* TiUIEmailDialogProxy.h */,
			);
			name = "Email Dialog";
			sourceTree = "<group>";
		};
		24CA8C65111165D40084E2DE /* Canvas */ = {
			isa = PBXGroup;
			children = (
				24CA8A8A111161FD0084E2DE /* TiUICanvasViewProxy.m */,
				24CA8A8B111161FD0084E2DE /* TiUICanvasViewProxy.h */,
				24CA8A8C111161FD0084E2DE /* TiUICanvasView.m */,
				24CA8A8D111161FD0084E2DE /* TiUICanvasView.h */,
			);
			name = Canvas;
			sourceTree = "<group>";
		};
		24CA8C66111166550084E2DE /* Webview */ = {
			isa = PBXGroup;
			children = (
				24CA8A28111161FD0084E2DE /* TiUIWebViewProxy.m */,
				24CA8A29111161FD0084E2DE /* TiUIWebViewProxy.h */,
				24EB02BF111BF827001DC2D1 /* TiUIWebView.h */,
				24EB02C0111BF827001DC2D1 /* TiUIWebView.m */,
				24EB06EC111D03F9001DC2D1 /* bridge.txt */,
			);
			name = Webview;
			sourceTree = "<group>";
		};
		24CA8C67111166A10084E2DE /* Toolbar */ = {
			isa = PBXGroup;
			children = (
			);
			name = Toolbar;
			sourceTree = "<group>";
		};
		24CA8C68111166A60084E2DE /* Textfield */ = {
			isa = PBXGroup;
			children = (
				24CA8A32111161FD0084E2DE /* TiUITextFieldProxy.m */,
				24CA8A33111161FD0084E2DE /* TiUITextFieldProxy.h */,
				24CA8A34111161FD0084E2DE /* TiUITextField.m */,
				24CA8A35111161FD0084E2DE /* TiUITextField.h */,
			);
			name = Textfield;
			sourceTree = "<group>";
		};
		24CA8C69111166AB0084E2DE /* Text widgets */ = {
			isa = PBXGroup;
			children = (
				24CA8C68111166A60084E2DE /* Textfield */,
				B4D5828E11264F8600A6B66C /* Textarea */,
				B4D5828F11264FD000A6B66C /* TiUITextWidgetProxy.h */,
				B4D5829011264FD000A6B66C /* TiUITextWidgetProxy.m */,
				B4D5829511264FF500A6B66C /* TiUITextWidget.h */,
				B4D5829611264FF500A6B66C /* TiUITextWidget.m */,
			);
			name = "Text widgets";
			sourceTree = "<group>";
		};
		24CA8C6A111166B20084E2DE /* Slider */ = {
			isa = PBXGroup;
			children = (
				24CA8A5E111161FD0084E2DE /* TiUISliderProxy.m */,
				24CA8A5F111161FD0084E2DE /* TiUISliderProxy.h */,
				24CA8A60111161FD0084E2DE /* TiUISlider.m */,
				24CA8A61111161FD0084E2DE /* TiUISlider.h */,
			);
			name = Slider;
			sourceTree = "<group>";
		};
		24CA8C6B111166B60084E2DE /* Switch */ = {
			isa = PBXGroup;
			children = (
				24CA8A58111161FD0084E2DE /* TiUISwitchProxy.m */,
				24CA8A59111161FD0084E2DE /* TiUISwitchProxy.h */,
				24CA8A5A111161FD0084E2DE /* TiUISwitch.m */,
				24CA8A5B111161FD0084E2DE /* TiUISwitch.h */,
			);
			name = Switch;
			sourceTree = "<group>";
		};
		24CA8C6C111166BA0084E2DE /* Activity Indicator */ = {
			isa = PBXGroup;
			children = (
				24CA8A9C111161FD0084E2DE /* TiUIActivityIndicatorProxy.m */,
				24CA8A9D111161FD0084E2DE /* TiUIActivityIndicatorProxy.h */,
				24CA8A9E111161FD0084E2DE /* TiUIActivityIndicator.m */,
				24CA8A9F111161FD0084E2DE /* TiUIActivityIndicator.h */,
			);
			name = "Activity Indicator";
			sourceTree = "<group>";
		};
		24CA8C6D111166C20084E2DE /* Searchbar */ = {
			isa = PBXGroup;
			children = (
				24CA8A62111161FD0084E2DE /* TiUISearchBarProxy.m */,
				24CA8A63111161FD0084E2DE /* TiUISearchBarProxy.h */,
				24CA8A64111161FD0084E2DE /* TiUISearchBar.m */,
				24CA8A65111161FD0084E2DE /* TiUISearchBar.h */,
			);
			name = Searchbar;
			sourceTree = "<group>";
		};
		24CA8C6F111167140084E2DE /* ButtonBar */ = {
			isa = PBXGroup;
			children = (
				24CA8A90111161FD0084E2DE /* TiUIButtonBarProxy.m */,
				24CA8A91111161FD0084E2DE /* TiUIButtonBarProxy.h */,
				24CA8A92111161FD0084E2DE /* TiUIButtonBar.m */,
				24CA8A93111161FD0084E2DE /* TiUIButtonBar.h */,
			);
			name = ButtonBar;
			sourceTree = "<group>";
		};
		24CA8C701111672E0084E2DE /* Button */ = {
			isa = PBXGroup;
			children = (
				24CA8A8E111161FD0084E2DE /* TiUIButtonProxy.m */,
				24CA8A8F111161FD0084E2DE /* TiUIButtonProxy.h */,
				24CA8A94111161FD0084E2DE /* TiUIButton.m */,
				24CA8A95111161FD0084E2DE /* TiUIButton.h */,
				24CA8A70111161FD0084E2DE /* TiUINavBarButton.m */,
				24CA8A71111161FD0084E2DE /* TiUINavBarButton.h */,
			);
			name = Button;
			sourceTree = "<group>";
		};
		24CA8C711111673C0084E2DE /* Progressbar */ = {
			isa = PBXGroup;
			children = (
				24CA8A6A111161FD0084E2DE /* TiUIProgressBarProxy.m */,
				24CA8A6B111161FD0084E2DE /* TiUIProgressBarProxy.h */,
				24CA8A6C111161FD0084E2DE /* TiUIProgressBar.m */,
				24CA8A6D111161FD0084E2DE /* TiUIProgressBar.h */,
			);
			name = Progressbar;
			sourceTree = "<group>";
		};
		24CA8C72111167590084E2DE /* Label */ = {
			isa = PBXGroup;
			children = (
				24CA8A72111161FD0084E2DE /* TiUILabelProxy.m */,
				24CA8A73111161FD0084E2DE /* TiUILabelProxy.h */,
				24CA8A74111161FD0084E2DE /* TiUILabel.m */,
				24CA8A75111161FD0084E2DE /* TiUILabel.h */,
			);
			name = Label;
			sourceTree = "<group>";
		};
		24D06FDE11D020E600F615D8 /* iOS */ = {
			isa = PBXGroup;
			children = (
				B6A0A2AF180DF4DA00E3FAA6 /* TiUIiOSTransitionAnimationProxy.h */,
				B6A0A2B0180DF4DA00E3FAA6 /* TiUIiOSTransitionAnimationProxy.m */,
				84A00FED17FB392E00D4BF94 /* Dynamics */,
				84E00A9917B6462900B6DCE2 /* Nav Window */,
				84EB07FE1A71920300D35815 /* SplitViewWindow */,
				2B0B6E0F15951FC200F3170F /* DocumentViewer */,
				2BDEA4F41448FFCB004EC750 /* Tabbedbar */,
				2BCD59C91429563400DEC2E8 /* Toolbar */,
				24CA8C5D111165550084E2DE /* Coverflow */,
				24D06FE311D0216100F615D8 /* iAd */,
				24CA8C5E1111655E0084E2DE /* iPhone */,
				24FB4ECF115C8120001AAF99 /* iPad */,
				24D0700411D0253D00F615D8 /* TiUIiOSProxy.h */,
				24D0700511D0253D00F615D8 /* TiUIiOSProxy.m */,
				24E50E031160661600AF54AF /* Dashboard */,
			);
			name = iOS;
			sourceTree = "<group>";
		};
		24D06FE311D0216100F615D8 /* iAd */ = {
			isa = PBXGroup;
			children = (
				24D06FDF11D0211100F615D8 /* TiUIiOSAdViewProxy.h */,
				24D06FE011D0211100F615D8 /* TiUIiOSAdViewProxy.m */,
				24D06FE611D0219B00F615D8 /* TiUIiOSAdView.h */,
				24D06FE711D0219B00F615D8 /* TiUIiOSAdView.m */,
			);
			name = iAd;
			sourceTree = "<group>";
		};
		24DEDAC21123719700398D86 /* XML */ = {
			isa = PBXGroup;
			children = (
				24DEDAC3112371A500398D86 /* XMLModule.h */,
				24DEDAC4112371A500398D86 /* XMLModule.m */,
			);
			name = XML;
			sourceTree = "<group>";
		};
		24E50E031160661600AF54AF /* Dashboard */ = {
			isa = PBXGroup;
			children = (
				24E50E051160666300AF54AF /* LauncherButton.h */,
				24E50E061160666300AF54AF /* LauncherButton.m */,
				24E50E071160666300AF54AF /* LauncherItem.h */,
				24E50E081160666300AF54AF /* LauncherItem.m */,
				24E50E091160666300AF54AF /* LauncherView.h */,
				24E50E0A1160666300AF54AF /* LauncherView.m */,
				24E50E20116066A800AF54AF /* TiUIDashboardViewProxy.h */,
				24E50E21116066A800AF54AF /* TiUIDashboardViewProxy.m */,
				24E50E29116066B400AF54AF /* TiUIDashboardView.h */,
				24E50E2A116066B400AF54AF /* TiUIDashboardView.m */,
				24E50F8A1160792D00AF54AF /* TiUIDashboardItemProxy.h */,
				24E50F8B1160792D00AF54AF /* TiUIDashboardItemProxy.m */,
				243AAFB311FCE62500E37D8B /* TiUIDashboardItem.h */,
				243AAFB411FCE62600E37D8B /* TiUIDashboardItem.m */,
			);
			name = Dashboard;
			sourceTree = "<group>";
		};
		24EB07D1111D420D001DC2D1 /* DOM */ = {
			isa = PBXGroup;
			children = (
				24EB07DE111D43AE001DC2D1 /* GDataXMLNode.h */,
				24EB07DF111D43AE001DC2D1 /* GDataXMLNode.m */,
				24EB085B111D51D9001DC2D1 /* TiDOMAttrProxy.h */,
				24EB085C111D51D9001DC2D1 /* TiDOMAttrProxy.m */,
				848C2592145F37A200E1B0F1 /* TiDOMCDATANodeProxy.h */,
				848C2593145F37A300E1B0F1 /* TiDOMCDATANodeProxy.m */,
				1DCC542D13FF0B0700DF3EE5 /* TIDOMCharacterDataProxy.h */,
				1DCC542E13FF0B0800DF3EE5 /* TIDOMCharacterDataProxy.m */,
				848C2598145F3FE100E1B0F1 /* TiDOMCommentProxy.h */,
				848C2599145F3FE100E1B0F1 /* TiDOMCommentProxy.m */,
				24EB07D2111D4264001DC2D1 /* TiDOMDocumentProxy.h */,
				24EB07D3111D4264001DC2D1 /* TiDOMDocumentProxy.m */,
				848C25A2145F501600E1B0F1 /* TiDOMDocFragProxy.h */,
				848C25A3145F501600E1B0F1 /* TiDOMDocFragProxy.m */,
				1D19459913FF3BE500E2B4D0 /* TIDOMDocumentTypeProxy.h */,
				1D19459A13FF3BE500E2B4D0 /* TIDOMDocumentTypeProxy.m */,
				1D19459413FF3BC400E2B4D0 /* TIDOMDOMImplementationProxy.h */,
				1D19459513FF3BC400E2B4D0 /* TIDOMDOMImplementationProxy.m */,
				24EB080D111D46C0001DC2D1 /* TiDOMElementProxy.h */,
				24EB080E111D46C0001DC2D1 /* TiDOMElementProxy.m */,
				84D541A61460B3C7005338D1 /* TiDOMEntityProxy.h */,
				84D541A71460B3C8005338D1 /* TiDOMEntityProxy.m */,
				84D541AB1460B3EC005338D1 /* TiDOMEntityRefProxy.h */,
				84D541AC1460B3ED005338D1 /* TiDOMEntityRefProxy.m */,
				24EB0827111D4BEB001DC2D1 /* TiDOMNamedNodeMapProxy.h */,
				24EB0828111D4BEB001DC2D1 /* TiDOMNamedNodeMapProxy.m */,
				24EB0807111D4654001DC2D1 /* TiDOMNodeProxy.h */,
				24EB0808111D4654001DC2D1 /* TiDOMNodeProxy.m */,
				24EB0841111D500E001DC2D1 /* TiDOMNodeListProxy.h */,
				24EB0842111D500E001DC2D1 /* TiDOMNodeListProxy.m */,
				84D541A11460B2DF005338D1 /* TiDOMNotationProxy.h */,
				84D541A21460B2DF005338D1 /* TiDOMNotationProxy.m */,
				848C259D145F46C200E1B0F1 /* TiDOMPIProxy.h */,
				848C259E145F46C200E1B0F1 /* TiDOMPIProxy.m */,
				24813711115A852800E3A9BA /* TiDOMTextNodeProxy.h */,
				24813712115A852800E3A9BA /* TiDOMTextNodeProxy.m */,
				844E1F7C14883A3700F5424C /* TiDOMValidator.h */,
				844E1F7D14883A3700F5424C /* TiDOMValidator.m */,
			);
			name = DOM;
			sourceTree = "<group>";
		};
		24F29E781220D0DB0099351D /* Locale */ = {
			isa = PBXGroup;
			children = (
				24F29F80122105C70099351D /* LocaleModule.m */,
				24F29F81122105C70099351D /* LocaleModule.h */,
			);
			name = Locale;
			sourceTree = "<group>";
		};
		24FB4ECF115C8120001AAF99 /* iPad */ = {
			isa = PBXGroup;
			children = (
				24FB4ED2115C813F001AAF99 /* Popover */,
				24FB4ED0115C812E001AAF99 /* Split View */,
				24FB4F40115C8C4E001AAF99 /* TiUIiPadProxy.h */,
				24FB4F41115C8C4E001AAF99 /* TiUIiPadProxy.m */,
			);
			name = iPad;
			sourceTree = "<group>";
		};
		24FB4ED0115C812E001AAF99 /* Split View */ = {
			isa = PBXGroup;
			children = (
				245972C411921D0D00519F79 /* TiUIiPadSplitWindow.h */,
				245972C511921D0D00519F79 /* TiUIiPadSplitWindow.m */,
				24FB4EDB115C81A7001AAF99 /* TiUIiPadSplitWindowProxy.h */,
				24FB4EDC115C81A7001AAF99 /* TiUIiPadSplitWindowProxy.m */,
				24E50CF21160569B00AF54AF /* TiUIiPadSplitWindowButtonProxy.h */,
				24E50CF31160569B00AF54AF /* TiUIiPadSplitWindowButtonProxy.m */,
			);
			name = "Split View";
			sourceTree = "<group>";
		};
		24FB4ED2115C813F001AAF99 /* Popover */ = {
			isa = PBXGroup;
			children = (
				24FB4EED115C81C5001AAF99 /* TiUIiPadPopoverProxy.h */,
				24FB4EEE115C81C5001AAF99 /* TiUIiPadPopoverProxy.m */,
			);
			name = Popover;
			sourceTree = "<group>";
		};
		29B97314FDCFA39411CA2CEA /* CustomTemplate */ = {
			isa = PBXGroup;
			children = (
				24CA8902111160BE0084E2DE /* Classes */,
				24CA8903111160C30084E2DE /* Thirdparty */,
				29B97315FDCFA39411CA2CEA /* Other Sources */,
				29B97317FDCFA39411CA2CEA /* Resources */,
				CEFFA0BB1A8A80810078F310 /* Extensions */,
				29B97323FDCFA39411CA2CEA /* Frameworks */,
				19C28FACFE9D520D11CA2CBB /* Products */,
			);
			name = CustomTemplate;
			sourceTree = "<group>";
		};
		29B97315FDCFA39411CA2CEA /* Other Sources */ = {
			isa = PBXGroup;
			children = (
				32CA4F630368D1EE00C91783 /* Titanium_Prefix.pch */,
				29B97316FDCFA39411CA2CEA /* main.m */,
				241EAA21118AB3BB0081A5BE /* defines.h */,
				241EAEC5118E2BA90081A5BE /* project.xcconfig */,
				24596691118E70D300519F79 /* ApplicationRouting.h */,
				24596692118E70D300519F79 /* ApplicationRouting.m */,
				2464F96211AB996C001C035A /* module.xcconfig */,
				2478B2A311C447A4005814DF /* ApplicationMods.h */,
				2478B2A411C447A4005814DF /* ApplicationMods.m */,
				2B1F65751431031E006C5D37 /* ApplicationDefaults.h */,
				2B1F65761431031E006C5D37 /* ApplicationDefaults.m */,
			);
			name = "Other Sources";
			sourceTree = "<group>";
		};
		29B97317FDCFA39411CA2CEA /* Resources */ = {
			isa = PBXGroup;
			children = (
				24CA916411116F870084E2DE /* Titanium.plist */,
			);
			name = Resources;
			sourceTree = "<group>";
		};
		29B97323FDCFA39411CA2CEA /* Frameworks */ = {
			isa = PBXGroup;
			children = (
				82A597981B394187008275E4 /* Contacts.framework */,
				82A597991B394187008275E4 /* ContactsUI.framework */,
				84ED2CCD1AEEC0A70049FB68 /* iAd.framework */,
				8465E6BB19F8644D008479E6 /* CoreMedia.framework */,
				84D4CA1319EF0B3D009131F8 /* CoreMotion.framework */,
				B606EF5F190B42FB00663EFC /* libAPSHTTPClient.a */,
				841CCAD01807395C00C8DB76 /* CoreText.framework */,
				D93DAA6716CBFD5600AD64C9 /* EventKit.framework */,
				D93DAA6816CBFD5600AD64C9 /* EventKitUI.framework */,
				24D5C75811E6364F00F097E2 /* libtiverify.a */,
				1DF5F4DF0D08C38300B7A737 /* UIKit.framework */,
				1D30AB110D05D00D00671497 /* Foundation.framework */,
				288765FC0DF74451002DB57D /* CoreGraphics.framework */,
				24CA8C75111167B60084E2DE /* AddressBook.framework */,
				24CA8C77111167B60084E2DE /* AddressBookUI.framework */,
				24CA8C7B111167B60084E2DE /* CFNetwork.framework */,
				24CA8C7D111167B60084E2DE /* CoreLocation.framework */,
				24CA8C7F111167B60084E2DE /* MapKit.framework */,
				24CA8C81111167B60084E2DE /* MessageUI.framework */,
				24CA8C83111167B60084E2DE /* MobileCoreServices.framework */,
				24CA8C85111167B60084E2DE /* OpenGLES.framework */,
				24CA8C87111167B60084E2DE /* QuartzCore.framework */,
				24CA8C89111167B60084E2DE /* SystemConfiguration.framework */,
				24CA8C8D111167B60084E2DE /* libsqlite3.dylib */,
				24CA8C8F111167B60084E2DE /* libz.dylib */,
				24CA8CEC1111689B0084E2DE /* AudioToolbox.framework */,
				24CA8CF3111168AE0084E2DE /* MediaPlayer.framework */,
				24CA8CFA111168C30084E2DE /* AVFoundation.framework */,
				24EB0A57111E1BAE001DC2D1 /* libxml2.dylib */,
				24597034118FF66300519F79 /* StoreKit.framework */,
				242EA11511BD956F0046A0D0 /* ExternalAccessory.framework */,
				DADE76D313D65C590079FC75 /* libicucore.dylib */,
				84BBA58716570F90006B8C22 /* Security.framework */,
			);
			name = Frameworks;
			sourceTree = "<group>";
		};
		2B0B6E0F15951FC200F3170F /* DocumentViewer */ = {
			isa = PBXGroup;
			children = (
				2B0B6E0A15951F9400F3170F /* TiUIiOSDocumentViewerProxy.h */,
				2B0B6E0B15951F9400F3170F /* TiUIiOSDocumentViewerProxy.m */,
			);
			name = DocumentViewer;
			sourceTree = "<group>";
		};
		2BCD59C91429563400DEC2E8 /* Toolbar */ = {
			isa = PBXGroup;
			children = (
				2BCD59C11429561D00DEC2E8 /* TiUIiOSToolbar.h */,
				2BCD59C21429561D00DEC2E8 /* TiUIiOSToolbar.m */,
				2BCD59C31429561D00DEC2E8 /* TiUIiOSToolbarProxy.h */,
				2BCD59C41429561D00DEC2E8 /* TiUIiOSToolbarProxy.m */,
			);
			name = Toolbar;
			sourceTree = "<group>";
		};
		2BDEA4F41448FFCB004EC750 /* Tabbedbar */ = {
			isa = PBXGroup;
			children = (
				2BDEA4F11448FFB7004EC750 /* TiUIiOSTabbedBarProxy.h */,
				2BDEA4F21448FFB7004EC750 /* TiUIiOSTabbedBarProxy.m */,
			);
			name = Tabbedbar;
			sourceTree = "<group>";
		};
		312E36BE190B06D9008EAB8D /* APSAnalytics */ = {
			isa = PBXGroup;
			children = (
				312E36BF190B06D9008EAB8D /* APSAnalytics.h */,
				312E36C0190B06D9008EAB8D /* libAPSAnalytics.a */,
			);
			name = APSAnalytics;
			path = ../Classes/APSAnalytics;
			sourceTree = "<group>";
		};
		502A68CF16EEAA4A00661EF6 /* ListView */ = {
			isa = PBXGroup;
			children = (
				502A68D016EEAA7500661EF6 /* TiUIListItem.h */,
				502A68D116EEAA7500661EF6 /* TiUIListItem.m */,
				502A68D216EEAA7500661EF6 /* TiUIListItemProxy.h */,
				502A68D316EEAA7500661EF6 /* TiUIListItemProxy.m */,
				502A68D416EEAA7500661EF6 /* TiUIListSectionProxy.h */,
				502A68D516EEAA7500661EF6 /* TiUIListSectionProxy.m */,
				502A68D616EEAA7500661EF6 /* TiUIListView.h */,
				502A68D716EEAA7500661EF6 /* TiUIListView.m */,
				502A68D816EEAA7500661EF6 /* TiUIListViewProxy.h */,
				502A68D916EEAA7500661EF6 /* TiUIListViewProxy.m */,
			);
			name = ListView;
			sourceTree = "<group>";
		};
		844812C21A1D49FB00FBE03A /* TiProfiler */ = {
			isa = PBXGroup;
			children = (
				844812C31A1D49FB00FBE03A /* TiProfiler.h */,
			);
			name = TiProfiler;
			path = ../Classes/TiProfiler;
			sourceTree = "<group>";
		};
		8488C04E1A14079200B01A87 /* JavaScriptCore */ = {
			isa = PBXGroup;
			children = (
				8488C04F1A14079200B01A87 /* Ti.h */,
				8488C0501A14079200B01A87 /* TiBase.h */,
				8488C0511A14079200B01A87 /* TiContext.h */,
				8488C0521A14079200B01A87 /* TiContextRef.h */,
				8488C0531A14079200B01A87 /* TiCore.h */,
				8488C0541A14079200B01A87 /* TiExport.h */,
				8488C0551A14079200B01A87 /* TiManagedValue.h */,
				8488C0561A14079200B01A87 /* TiObjectRef.h */,
				8488C0571A14079200B01A87 /* TiStringRef.h */,
				8488C0581A14079200B01A87 /* TiStringRefCF.h */,
				8488C0591A14079200B01A87 /* TiValue.h */,
				8488C05A1A14079200B01A87 /* TiValueRef.h */,
				8488C05B1A14079200B01A87 /* TiVirtualMachine.h */,
				8488C05C1A14079200B01A87 /* WebKitAvailability.h */,
			);
			name = JavaScriptCore;
			path = ../headers/JavaScriptCore;
			sourceTree = "<group>";
		};
		84A00FED17FB392E00D4BF94 /* Dynamics */ = {
			isa = PBXGroup;
			children = (
				84A00FEE17FB39A100D4BF94 /* TiAnimatorProxy.h */,
				84A00FEF17FB39A100D4BF94 /* TiAnimatorProxy.m */,
				84A00FF317FB675E00D4BF94 /* TiSnapBehavior.h */,
				84A00FF417FB675E00D4BF94 /* TiSnapBehavior.m */,
				84A00FFD17FB833000D4BF94 /* TiPushBehavior.h */,
				84A00FFE17FB833000D4BF94 /* TiPushBehavior.m */,
				84A0100217FC8D3500D4BF94 /* TiGravityBehavior.h */,
				84A0100317FC8D3500D4BF94 /* TiGravityBehavior.m */,
				84A0100717FC9C2B00D4BF94 /* TiAnchorAttachBehavior.h */,
				84A0100817FC9C2B00D4BF94 /* TiAnchorAttachBehavior.m */,
				84A0100C17FCA9A700D4BF94 /* TiViewAttachBehavior.h */,
				84A0100D17FCA9A700D4BF94 /* TiViewAttachBehavior.m */,
				84A0101117FCB46E00D4BF94 /* TiCollisionBehavior.h */,
				84A0101217FCB46E00D4BF94 /* TiCollisionBehavior.m */,
				84A0101617FDC07000D4BF94 /* TiDynamicItemBehavior.h */,
				84A0101717FDC07000D4BF94 /* TiDynamicItemBehavior.m */,
			);
			name = Dynamics;
			sourceTree = "<group>";
		};
		84DEE90F1815CE67000D7B78 /* RefreshControl */ = {
			isa = PBXGroup;
			children = (
				84DEE9151815CF52000D7B78 /* TiUIRefreshControlProxy.h */,
				84DEE9161815CF52000D7B78 /* TiUIRefreshControlProxy.m */,
			);
			name = RefreshControl;
			sourceTree = "<group>";
		};
		84E00A9917B6462900B6DCE2 /* Nav Window */ = {
			isa = PBXGroup;
			children = (
				84E00A9A17B646EE00B6DCE2 /* TiUIiOSNavWindowProxy.h */,
				84E00A9B17B646EE00B6DCE2 /* TiUIiOSNavWindowProxy.m */,
				843FA58217BD4DFF0064E061 /* TiUIiOSNavWindow.h */,
				843FA58317BD4DFF0064E061 /* TiUIiOSNavWindow.m */,
			);
			name = "Nav Window";
			sourceTree = "<group>";
		};
		84EB07FE1A71920300D35815 /* SplitViewWindow */ = {
			isa = PBXGroup;
			children = (
				84EB07FF1A71932D00D35815 /* TiUIiOSSplitWindowProxy.h */,
				84EB08001A71932D00D35815 /* TiUIiOSSplitWindowProxy.m */,
				84EB08041A71948C00D35815 /* TiUIiOSSplitWindow.h */,
				84EB08051A71948C00D35815 /* TiUIiOSSplitWindow.m */,
			);
			name = SplitViewWindow;
			sourceTree = "<group>";
		};
		B43663DA11138AB300782262 /* Scrollable View */ = {
			isa = PBXGroup;
			children = (
				B421C4101113AA9300DBCB42 /* TiUIScrollableViewProxy.h */,
				B421C4111113AA9300DBCB42 /* TiUIScrollableViewProxy.m */,
				B421C4141113AAA900DBCB42 /* TiUIScrollableView.h */,
				B421C4151113AAA900DBCB42 /* TiUIScrollableView.m */,
			);
			name = "Scrollable View";
			sourceTree = "<group>";
		};
		B440EF771209DC400045FEAE /* MGSplitView */ = {
			isa = PBXGroup;
			children = (
				B440EF781209DC400045FEAE /* MGSplitCornersView.h */,
				B440EF791209DC400045FEAE /* MGSplitCornersView.m */,
				B440EF7A1209DC400045FEAE /* MGSplitDividerView.h */,
				B440EF7B1209DC400045FEAE /* MGSplitDividerView.m */,
				B440EF7C1209DC400045FEAE /* MGSplitViewController.h */,
				B440EF7D1209DC400045FEAE /* MGSplitViewController.m */,
				DADD76E713CCF4FF00CD03AC /* MGSplitView.h */,
				DADD76E813CCF4FF00CD03AC /* MGSplitView.m */,
			);
			name = MGSplitView;
			path = ../Classes/MGSplitView;
			sourceTree = SOURCE_ROOT;
		};
		B473FB65126F8E8900E29C73 /* Utility Macros */ = {
			isa = PBXGroup;
			children = (
				B473FB66126F8F7900E29C73 /* TiThreading.h */,
				B473FB67126F8F7900E29C73 /* TiThreading.m */,
				B473FBA2126FB2DF00E29C73 /* TiPublicAPI.h */,
				B473FBA3126FB2DF00E29C73 /* TiPublicAPI.m */,
			);
			name = "Utility Macros";
			sourceTree = "<group>";
		};
		B4D5828E11264F8600A6B66C /* Textarea */ = {
			isa = PBXGroup;
			children = (
				24CA8A36111161FD0084E2DE /* TiUITextAreaProxy.m */,
				24CA8A37111161FD0084E2DE /* TiUITextAreaProxy.h */,
				24CA8A38111161FD0084E2DE /* TiUITextArea.m */,
				24CA8A39111161FD0084E2DE /* TiUITextArea.h */,
			);
			name = Textarea;
			sourceTree = "<group>";
		};
		B4F97B6C111A418700E2F72C /* Scroll View */ = {
			isa = PBXGroup;
			children = (
				B4F97B6D111A41B600E2F72C /* TiUIScrollViewProxy.h */,
				B4F97B6E111A41B600E2F72C /* TiUIScrollViewProxy.m */,
				B4F97B71111A41C800E2F72C /* TiUIScrollView.h */,
				B4F97B72111A41C800E2F72C /* TiUIScrollView.m */,
			);
			name = "Scroll View";
			sourceTree = "<group>";
		};
		B606EF58190B42FB00663EFC /* APSHTTPClient */ = {
			isa = PBXGroup;
			children = (
				B606EF59190B42FB00663EFC /* APSHTTPClient.h */,
				B606EF5A190B42FB00663EFC /* APSHTTPHelper.h */,
				B606EF5C190B42FB00663EFC /* APSHTTPPostForm.h */,
				B606EF5D190B42FB00663EFC /* APSHTTPRequest.h */,
				B606EF5E190B42FB00663EFC /* APSHTTPResponse.h */,
			);
			name = APSHTTPClient;
			path = ../Classes/APSHTTPClient;
			sourceTree = "<group>";
		};
		BBDD81351A2C71E5003CDA10 /* AttributedString */ = {
			isa = PBXGroup;
			children = (
				BBDD81321A2C71C9003CDA10 /* TiUIAttributedStringProxy.h */,
				BBDD81331A2C71C9003CDA10 /* TiUIAttributedStringProxy.m */,
			);
			name = AttributedString;
			sourceTree = "<group>";
		};
		CEFFA0BB1A8A80810078F310 /* Extensions */ = {
			isa = PBXGroup;
			children = (
			);
			name = Extensions;
			sourceTree = "<group>";
		};
		D93DAA4C16CBF8A000AD64C9 /* Calendar */ = {
			isa = PBXGroup;
			children = (
				D93DAA4E16CBF8CB00AD64C9 /* CalendarModule.h */,
				D93DAA4F16CBF8CB00AD64C9 /* CalendarModule.m */,
				D93DAA5316CBF8E500AD64C9 /* TiCalendarCalendar.h */,
				D93DAA5416CBF8E500AD64C9 /* TiCalendarCalendar.m */,
				D93DAA5816CBF8FB00AD64C9 /* TiCalendarAlert.h */,
				D93DAA5916CBF8FB00AD64C9 /* TiCalendarAlert.m */,
				D93DAA5D16CBF91100AD64C9 /* TiCalendarEvent.h */,
				D93DAA5E16CBF91100AD64C9 /* TiCalendarEvent.m */,
				D93DAA6216CBFC7C00AD64C9 /* TiCalendarReminder.h */,
				D93DAA6316CBFC7C00AD64C9 /* TiCalendarReminder.m */,
				D930111C16DA9D61002E25C2 /* TiCalendarRecurrenceRule.h */,
				D930111D16DA9D62002E25C2 /* TiCalendarRecurrenceRule.m */,
			);
			name = Calendar;
			sourceTree = "<group>";
		};
		DA2556411353D24C005D459C /* Sockets */ = {
			isa = PBXGroup;
			children = (
				DA2B35C0134514FE00056705 /* TiNetworkSocketTCPProxy.h */,
				DA2B35C1134514FE00056705 /* TiNetworkSocketTCPProxy.m */,
			);
			name = Sockets;
			sourceTree = "<group>";
		};
		DAA4B2B1134E758B00AB6011 /* Codec */ = {
			isa = PBXGroup;
			children = (
				DAA4B2B2134E75AC00AB6011 /* CodecModule.h */,
				DAA4B2B3134E75AC00AB6011 /* CodecModule.m */,
			);
			name = Codec;
			sourceTree = "<group>";
		};
		DABF3ED3134D2A6400836137 /* Stream */ = {
			isa = PBXGroup;
			children = (
				DABF3ED5134D2CA100836137 /* StreamModule.h */,
				DABF3ED6134D2CA100836137 /* StreamModule.m */,
			);
			name = Stream;
			sourceTree = "<group>";
		};
/* End PBXGroup section */

/* Begin PBXNativeTarget section */
		1D6058900D05DD3D006BFB54 /* Titanium */ = {
			isa = PBXNativeTarget;
			buildConfigurationList = 1D6058960D05DD3E006BFB54 /* Build configuration list for PBXNativeTarget "Titanium" */;
			buildPhases = (
				241EAF36118E30260081A5BE /* Pre-Compile */,
				1D60588E0D05DD3D006BFB54 /* Sources */,
				1D60588F0D05DD3D006BFB54 /* Frameworks */,
				CEFFA0B81A8A7E1B0078F310 /* Embed App Extensions */,
			);
			buildRules = (
			);
			dependencies = (
			);
			name = Titanium;
			productName = Titanium;
			productReference = 1D6058910D05DD3D006BFB54 /* Titanium.app */;
			productType = "com.apple.product-type.application";
		};
/* End PBXNativeTarget section */

/* Begin PBXProject section */
		29B97313FDCFA39411CA2CEA /* Project object */ = {
			isa = PBXProject;
			attributes = {
				LastUpgradeCheck = 0430;
			};
			buildConfigurationList = C01FCF4E08A954540054247B /* Build configuration list for PBXProject "Titanium" */;
			compatibilityVersion = "Xcode 3.2";
			developmentRegion = English;
			hasScannedForEncodings = 1;
			knownRegions = (
				English,
				Japanese,
				French,
				German,
			);
			mainGroup = 29B97314FDCFA39411CA2CEA /* CustomTemplate */;
			productRefGroup = 19C28FACFE9D520D11CA2CBB /* Products */;
			projectDirPath = "";
			projectRoot = "";
			targets = (
				1D6058900D05DD3D006BFB54 /* Titanium */,
			);
		};
/* End PBXProject section */

/* Begin PBXShellScriptBuildPhase section */
		241EAF36118E30260081A5BE /* Pre-Compile */ = {
			isa = PBXShellScriptBuildPhase;
			buildActionMask = 2147483647;
			files = (
			);
			inputPaths = (
			);
			name = "Pre-Compile";
			outputPaths = (
			);
			runOnlyForDeploymentPostprocessing = 0;
			shellPath = /bin/sh;
			shellScript = "cp -Rf \"$PROJECT_DIR/../../demos/KitchenSink/Resources/.\" \"$TARGET_BUILD_DIR/$PRODUCT_NAME.app\" \nmkdir -p \"$TARGET_BUILD_DIR/$PRODUCT_NAME.app/modules/facebook/images\"\nmkdir -p \"$TARGET_BUILD_DIR/$PRODUCT_NAME.app/modules/ui/images\"\ncp -Rf \"$PROJECT_DIR/../Resources/modules/facebook/.\" \"$TARGET_BUILD_DIR/$PRODUCT_NAME.app/modules/facebook/images\"\ncp -Rf \"$PROJECT_DIR/../Resources/modules/ui/.\" \"$TARGET_BUILD_DIR/$PRODUCT_NAME.app/modules/ui/images\"\n\"$PROJECT_DIR/../../support/common/localecompiler.py\" \"$PROJECT_DIR/../../demos/KitchenSink\" ios simulator \"$TARGET_BUILD_DIR/$PRODUCT_NAME.app\"\n\"$PROJECT_DIR/../../support/common/css/csscompiler.py\" \"$PROJECT_DIR/../../demos/KitchenSink\" ios \"$PROJECT_DIR/../Resources\"";
		};
/* End PBXShellScriptBuildPhase section */

/* Begin PBXSourcesBuildPhase section */
		1D60588E0D05DD3D006BFB54 /* Sources */ = {
			isa = PBXSourcesBuildPhase;
			buildActionMask = 2147483647;
			files = (
				243ECCB21126984E00639DF4 /* TiUITableViewAction.m in Sources */,
				243ECCB71126986F00639DF4 /* TiFile.m in Sources */,
				1D60589B0D05DD56006BFB54 /* main.m in Sources */,
				24CA895B111161050084E2DE /* AFItemView.m in Sources */,
				24CA895C111161050084E2DE /* AFOpenFlowView.m in Sources */,
				24CA895D111161050084E2DE /* AFUIImageReflection.m in Sources */,
				243ECCB81126988200639DF4 /* TiUIiPhoneScrollIndicatorStyleProxy.m in Sources */,
				84A00FF517FB675E00D4BF94 /* TiSnapBehavior.m in Sources */,
				243ECCBE112698AA00639DF4 /* TiUITextWidgetProxy.m in Sources */,
				243ECCAA1126981C00639DF4 /* TiUITableViewSectionProxy.m in Sources */,
				243ECCAB1126981C00639DF4 /* TiUIiPhoneTableViewStyleProxy.m in Sources */,
				243ECCAC1126981C00639DF4 /* TiUIiPhoneTableViewSeparatorStyleProxy.m in Sources */,
				24CA8968111161050084E2DE /* AudioStreamer.m in Sources */,
				24CA8969111161050084E2DE /* Base64Transcoder.c in Sources */,
				243ECCB91126989700639DF4 /* TiUITextWidget.m in Sources */,
				24CA897D111161050084E2DE /* PlausibleDatabase.m in Sources */,
				24CA897E111161050084E2DE /* PLSqliteDatabase.m in Sources */,
				24CA897F111161050084E2DE /* PLSqlitePreparedStatement.m in Sources */,
				8484E3A717A865F700C24B02 /* TiViewController.m in Sources */,
				24CA8980111161050084E2DE /* PLSqliteResultSet.m in Sources */,
				24CA8981111161050084E2DE /* SBJSON.m in Sources */,
				24CA89B81111615D0084E2DE /* KrollBridge.m in Sources */,
				24CA89B91111615D0084E2DE /* KrollCallback.m in Sources */,
				24CA89BA1111615D0084E2DE /* KrollContext.m in Sources */,
				24CA89BB1111615D0084E2DE /* KrollMethod.m in Sources */,
				84A0100917FC9C2B00D4BF94 /* TiAnchorAttachBehavior.m in Sources */,
				24CA89BC1111615D0084E2DE /* KrollMethodDelegate.m in Sources */,
				24CA89BD1111615D0084E2DE /* KrollObject.m in Sources */,
				24CA89BE1111615D0084E2DE /* KrollPropertyDelegate.m in Sources */,
				24CA89BF1111615D0084E2DE /* KrollTimer.m in Sources */,
				24CA8B66111161FE0084E2DE /* YahooModule.m in Sources */,
				24CA8B67111161FE0084E2DE /* XHRBridge.m in Sources */,
				24CA8B68111161FE0084E2DE /* WebFont.m in Sources */,
				24CA8B6A111161FE0084E2DE /* UIModule.m in Sources */,
				24CA8B6C111161FE0084E2DE /* TiViewProxy.m in Sources */,
				24CA8B70111161FE0084E2DE /* TiUtils.m in Sources */,
				24CA8B71111161FE0084E2DE /* TiUIWindowProxy.m in Sources */,
				24CA8B72111161FE0084E2DE /* TiUIWindow.m in Sources */,
				24CA8B74111161FE0084E2DE /* TiUIWebViewProxy.m in Sources */,
				24CA8B75111161FE0084E2DE /* TiUIViewProxy.m in Sources */,
				84A0100417FC8D3500D4BF94 /* TiGravityBehavior.m in Sources */,
				24CA8B76111161FE0084E2DE /* TiUIView.m in Sources */,
				24CA8B79111161FE0084E2DE /* TiUITextFieldProxy.m in Sources */,
				24CA8B7A111161FE0084E2DE /* TiUITextField.m in Sources */,
				24CA8B7B111161FE0084E2DE /* TiUITextAreaProxy.m in Sources */,
				24CA8B7C111161FE0084E2DE /* TiUITextArea.m in Sources */,
				24CA8B7D111161FE0084E2DE /* TiUITabProxy.m in Sources */,
				24CA8B80111161FE0084E2DE /* TiUITableViewProxy.m in Sources */,
				24CA8B84111161FE0084E2DE /* TiUITableView.m in Sources */,
				24CA8B85111161FE0084E2DE /* TiUITabGroupProxy.m in Sources */,
				24CA8B86111161FE0084E2DE /* TiUITabGroup.m in Sources */,
				24CA8B89111161FE0084E2DE /* TiUIiPhoneSystemIconProxy.m in Sources */,
				24CA8B8A111161FE0084E2DE /* TiUIiPhoneSystemButtonStyleProxy.m in Sources */,
				24CA8B8B111161FE0084E2DE /* TiUIiPhoneSystemButtonProxy.m in Sources */,
				24CA8B8C111161FE0084E2DE /* TiUISwitchProxy.m in Sources */,
				24CA8B8D111161FE0084E2DE /* TiUISwitch.m in Sources */,
				24CA8B8E111161FE0084E2DE /* TiUIiPhoneStatusBarProxy.m in Sources */,
				24CA8B8F111161FE0084E2DE /* TiUISliderProxy.m in Sources */,
				24CA8B90111161FE0084E2DE /* TiUISlider.m in Sources */,
				24CA8B91111161FE0084E2DE /* TiUISearchBarProxy.m in Sources */,
				24CA8B92111161FE0084E2DE /* TiUISearchBar.m in Sources */,
				84DEE9171815CF52000D7B78 /* TiUIRefreshControlProxy.m in Sources */,
				24CA8B93111161FE0084E2DE /* TiUIiPhoneRowAnimationStyleProxy.m in Sources */,
				24CA8B94111161FE0084E2DE /* TiUIiPhoneProgressBarStyleProxy.m in Sources */,
				24CA8B95111161FE0084E2DE /* TiUIProgressBarProxy.m in Sources */,
				24CA8B96111161FE0084E2DE /* TiUIProgressBar.m in Sources */,
				24CA8B97111161FE0084E2DE /* TiUIOptionDialogProxy.m in Sources */,
				24CA8B98111161FE0084E2DE /* TiUINavBarButton.m in Sources */,
				24CA8B99111161FE0084E2DE /* TiUILabelProxy.m in Sources */,
				24CA8B9A111161FE0084E2DE /* TiUILabel.m in Sources */,
				24CA8B9B111161FE0084E2DE /* TiUIiPhoneProxy.m in Sources */,
				24CA8B9C111161FE0084E2DE /* TiUIImageViewProxy.m in Sources */,
				24CA8B9D111161FE0084E2DE /* TiUIImageView.m in Sources */,
				24CA8BA1111161FE0084E2DE /* TiUIEmailDialogProxy.m in Sources */,
				24CA8BA5111161FE0084E2DE /* TiUICanvasViewProxy.m in Sources */,
				24CA8BA6111161FE0084E2DE /* TiUICanvasView.m in Sources */,
				BBDD81341A2C71C9003CDA10 /* TiUIAttributedStringProxy.m in Sources */,
				24CA8BA7111161FE0084E2DE /* TiUIButtonProxy.m in Sources */,
				24CA8BA8111161FE0084E2DE /* TiUIButtonBarProxy.m in Sources */,
				24CA8BA9111161FE0084E2DE /* TiUIButtonBar.m in Sources */,
				24CA8BAA111161FE0084E2DE /* TiUIButton.m in Sources */,
				24CA8BAB111161FE0084E2DE /* TiUIiPhoneAnimationStyleProxy.m in Sources */,
				24CA8BAC111161FE0084E2DE /* TiUIAlertDialogProxy.m in Sources */,
				24CA8BAD111161FE0084E2DE /* TiUIiPhoneActivityIndicatorStyleProxy.m in Sources */,
				24CA8BAE111161FE0084E2DE /* TiUIActivityIndicatorProxy.m in Sources */,
				24CA8BAF111161FE0084E2DE /* TiUIActivityIndicator.m in Sources */,
				24CA8BB5111161FE0084E2DE /* TiRect.m in Sources */,
				24CA8BB7111161FE0084E2DE /* TiProxy.m in Sources */,
				24CA8BB8111161FE0084E2DE /* TiPoint.m in Sources */,
				24CA8BBB111161FE0084E2DE /* TiModule.m in Sources */,
				24CA8BBC111161FE0084E2DE /* TiMediaVideoPlayerProxy.m in Sources */,
				24CA8BBD111161FE0084E2DE /* TiMediaSoundProxy.m in Sources */,
				24CA8BBE111161FE0084E2DE /* TiMediaAudioPlayerProxy.m in Sources */,
				24CA8BC2111161FE0084E2DE /* TiHost.m in Sources */,
				24CA8BC3111161FE0084E2DE /* TiFilesystemFileProxy.m in Sources */,
				24CA8BC7111161FE0084E2DE /* TiDimension.m in Sources */,
				24CA8BC8111161FE0084E2DE /* TiDatabaseResultSetProxy.m in Sources */,
				24CA8BC9111161FE0084E2DE /* TiDatabaseProxy.m in Sources */,
				24CA8BCA111161FE0084E2DE /* TiContactsPerson.m in Sources */,
				24CA8BCB111161FE0084E2DE /* TiComplexValue.m in Sources */,
				24CA8BCC111161FE0084E2DE /* TiColor.m in Sources */,
				84E00A9C17B646EE00B6DCE2 /* TiUIiOSNavWindowProxy.m in Sources */,
				B606EF35190B109D00663EFC /* TiNetworkHTTPClientProxy.m in Sources */,
				8484E3A117A8279500C24B02 /* TiRootViewController.m in Sources */,
				24CA8BCD111161FE0084E2DE /* TiButtonUtil.m in Sources */,
				24CA8BCE111161FE0084E2DE /* TiBlob.m in Sources */,
				24CA8BCF111161FE0084E2DE /* TiBase.m in Sources */,
				24CA8BD0111161FE0084E2DE /* TiAppPropertiesProxy.m in Sources */,
				84A0101317FCB46E00D4BF94 /* TiCollisionBehavior.m in Sources */,
				24CA8BD1111161FE0084E2DE /* TiAnimation.m in Sources */,
				24CA8BD2111161FE0084E2DE /* TiAction.m in Sources */,
				24CA8BD4111161FE0084E2DE /* Ti2DMatrix.m in Sources */,
				24CA8BD9111161FE0084E2DE /* TiPlatformDisplayCaps.m in Sources */,
				24CA8BDA111161FE0084E2DE /* PlatformModule.m in Sources */,
				84A00FFF17FB833000D4BF94 /* TiPushBehavior.m in Sources */,
				24CA8BDB111161FE0084E2DE /* OperationQueue.m in Sources */,
				24CA8BDC111161FE0084E2DE /* NetworkModule.m in Sources */,
				24CA8BDD111161FE0084E2DE /* Mimetypes.m in Sources */,
				24CA8BDE111161FE0084E2DE /* MediaModule.m in Sources */,
				24CA8BE1111161FE0084E2DE /* LayoutConstraint.m in Sources */,
				24CA8BE2111161FE0084E2DE /* ImageLoader.m in Sources */,
				24CA8BE3111161FE0084E2DE /* GestureModule.m in Sources */,
				24CA8BE5111161FE0084E2DE /* FilesystemModule.m in Sources */,
				24CA8BF9111161FE0084E2DE /* DatabaseModule.m in Sources */,
				24CA8BFA111161FE0084E2DE /* ContactsModule.m in Sources */,
				24CA8BFB111161FE0084E2DE /* TiUITableViewRowProxy.m in Sources */,
				24CA8BFC111161FE0084E2DE /* Bridge.m in Sources */,
				24CA8C08111161FE0084E2DE /* AppModule.m in Sources */,
				24CA8C09111161FE0084E2DE /* APIModule.m in Sources */,
				24CA8C0E111161FE0084E2DE /* AccelerometerModule.m in Sources */,
				B421C4121113AA9300DBCB42 /* TiUIScrollableViewProxy.m in Sources */,
				B421C4161113AAA900DBCB42 /* TiUIScrollableView.m in Sources */,
				B4F97B6F111A41B600E2F72C /* TiUIScrollViewProxy.m in Sources */,
				B4F97B73111A41C800E2F72C /* TiUIScrollView.m in Sources */,
				24EB02C2111BF827001DC2D1 /* TiUIWebView.m in Sources */,
				24EB07D4111D4264001DC2D1 /* TiDOMDocumentProxy.m in Sources */,
				24EB07E0111D43AE001DC2D1 /* GDataXMLNode.m in Sources */,
				24EB0809111D4654001DC2D1 /* TiDOMNodeProxy.m in Sources */,
				24EB080F111D46C0001DC2D1 /* TiDOMElementProxy.m in Sources */,
				24EB0829111D4BEB001DC2D1 /* TiDOMNamedNodeMapProxy.m in Sources */,
				24EB0843111D500E001DC2D1 /* TiDOMNodeListProxy.m in Sources */,
				24EB085D111D51D9001DC2D1 /* TiDOMAttrProxy.m in Sources */,
				84A0101817FDC07000D4BF94 /* TiDynamicItemBehavior.m in Sources */,
				24F5B146111FDFE8005C9199 /* ListenerEntry.m in Sources */,
				24DEDAC7112371A500398D86 /* XMLModule.m in Sources */,
				243ED8EF11288B4300639DF4 /* TiUIiPhoneTableViewScrollPositionProxy.m in Sources */,
				24FBE58311293D06005C8D48 /* TiMediaAudioRecorderProxy.mm in Sources */,
				24E25CC4112A698C0083D43D /* SCListener.m in Sources */,
				84EB08061A71948C00D35815 /* TiUIiOSSplitWindow.m in Sources */,
				24A1E519112D33AF003DA834 /* TiMediaAudioSession.m in Sources */,
				24A1E875112DF80B003DA834 /* TiUIPickerProxy.m in Sources */,
				24A1E87B112DF83E003DA834 /* TiUIPicker.m in Sources */,
				CEBC15711A95452000CB7B66 /* TiAppiOSUserDefaultsProxy.m in Sources */,
				24A1E8A8112DFACA003DA834 /* TiUIPickerRowProxy.m in Sources */,
				24A1E992112E1363003DA834 /* TiUIPickerColumnProxy.m in Sources */,
				24A1EAF6112F4C02003DA834 /* UIImage+Alpha.m in Sources */,
				24A1EAF7112F4C02003DA834 /* UIImage+Resize.m in Sources */,
				BB26FC8319AB13B9007A35AF /* TiAppiOSNotificationCategoryProxy.m in Sources */,
				24A1EAF8112F4C02003DA834 /* UIImage+RoundedCorner.m in Sources */,
				245B3C3D11375A6600CE7530 /* UtilsModule.m in Sources */,
				245B45641139B41800CE7530 /* TiUIiPhoneTableViewCellSelectionStyleProxy.m in Sources */,
				24C0128C1140D30B00A94CE2 /* TiUIMaskedImageProxy.m in Sources */,
				B6A0A2B1180DF4DA00E3FAA6 /* TiUIiOSTransitionAnimationProxy.m in Sources */,
				24C012921140D31C00A94CE2 /* TiUIMaskedImage.m in Sources */,
				248133A7115761DE00E3A9BA /* TiNetworkBonjourBrowserProxy.m in Sources */,
				248133A8115761DE00E3A9BA /* TiNetworkBonjourServiceProxy.m in Sources */,
				843FA58417BD4DFF0064E061 /* TiUIiOSNavWindow.m in Sources */,
				248133A9115761DE00E3A9BA /* TiNetworkTCPSocketProxy.m in Sources */,
				24813714115A852800E3A9BA /* TiDOMTextNodeProxy.m in Sources */,
				2412F467115C296300454E5B /* TiMediaVideoPlayer.m in Sources */,
				24FB4EE3115C81A7001AAF99 /* TiUIiPadSplitWindowProxy.m in Sources */,
				24FB4EF4115C81C5001AAF99 /* TiUIiPadPopoverProxy.m in Sources */,
				24FB4F42115C8C4E001AAF99 /* TiUIiPadProxy.m in Sources */,
				24E50CF91160569B00AF54AF /* TiUIiPadSplitWindowButtonProxy.m in Sources */,
				24E50E1A1160666300AF54AF /* LauncherButton.m in Sources */,
				24E50E1B1160666300AF54AF /* LauncherItem.m in Sources */,
				24E50E1C1160666300AF54AF /* LauncherView.m in Sources */,
				24E50E27116066A800AF54AF /* TiUIDashboardViewProxy.m in Sources */,
				24E50E30116066B400AF54AF /* TiUIDashboardView.m in Sources */,
				24E50F911160792D00AF54AF /* TiUIDashboardItemProxy.m in Sources */,
				B4DE7E4E11823E990006DDE1 /* TiGradient.m in Sources */,
				24596694118E70D300519F79 /* ApplicationRouting.m in Sources */,
				245972C611921D0D00519F79 /* TiUIiPadSplitWindow.m in Sources */,
				24F6204F1199F1F400EEAD3C /* TopTiModule.m in Sources */,
				24F620541199F26500EEAD3C /* TiApp.m in Sources */,
				B606EF4A190B14ED00663EFC /* Reachability.m in Sources */,
				24F6205A1199F27700EEAD3C /* TiErrorController.m in Sources */,
				DA864E3211A2314A00B9CD68 /* TiMediaMusicPlayer.m in Sources */,
				DAA905CE11A359F10030B119 /* TiMediaItem.m in Sources */,
				B468B4F111B5816F007D1C1E /* TiLayoutQueue.m in Sources */,
				84EB08011A71932D00D35815 /* TiUIiOSSplitWindowProxy.m in Sources */,
				242E967711BAD2F20046A0D0 /* AsyncSocket.m in Sources */,
				242E967811BAD2F20046A0D0 /* AsyncUdpSocket.m in Sources */,
				DA4E12D711C0A55F00A55BAB /* TiContactsGroup.m in Sources */,
				2478B2A611C447A4005814DF /* ApplicationMods.m in Sources */,
				24D06FE111D0211100F615D8 /* TiUIiOSAdViewProxy.m in Sources */,
				24D06FE811D0219B00F615D8 /* TiUIiOSAdView.m in Sources */,
				24D0700611D0253D00F615D8 /* TiUIiOSProxy.m in Sources */,
				2467310811E2549300D39AF7 /* Webcolor.m in Sources */,
				2465592411E5862F0059BBF4 /* TiFilesystemBlobProxy.m in Sources */,
				243AAFB511FCE62600E37D8B /* TiUIDashboardItem.m in Sources */,
				B440EF7E1209DC400045FEAE /* MGSplitCornersView.m in Sources */,
				B440EF7F1209DC400045FEAE /* MGSplitDividerView.m in Sources */,
				B440EF801209DC400045FEAE /* MGSplitViewController.m in Sources */,
				24F29E2F12209C920099351D /* TiStylesheet.m in Sources */,
				24F29E711220CE0A0099351D /* TiLocale.m in Sources */,
				24F29F83122105C70099351D /* LocaleModule.m in Sources */,
				D4AB36F5123DE20200DED4A0 /* TiUIClipboardProxy.m in Sources */,
				B473FBA4126FB2DF00E29C73 /* TiPublicAPI.m in Sources */,
				B480501F1278AB010030AA3F /* TiThreading.m in Sources */,
				DA9BE36F127F8F6C000FE9E1 /* UIImageExtras.m in Sources */,
				DA9FF584128A1F3600457759 /* AudioStreamerCUR.m in Sources */,
				24ADC5121299F60C0014DB75 /* TiAppiOSProxy.m in Sources */,
				24ADC5161299F6AA0014DB75 /* TiAppiOSBackgroundServiceProxy.m in Sources */,
				84EB340017A8CAA700723B1E /* TiWindowProxy.m in Sources */,
				B69A9C62180C738600A68F64 /* (null) in Sources */,
				24ADC634129A1ED60014DB75 /* TiAppiOSLocalNotificationProxy.m in Sources */,
				84A0100E17FCA9A700D4BF94 /* TiViewAttachBehavior.m in Sources */,
				84A00FF017FB39A100D4BF94 /* TiAnimatorProxy.m in Sources */,
				DA2B35C2134514FE00056705 /* TiNetworkSocketTCPProxy.m in Sources */,
				DABF3ECF134D210400836137 /* TiBuffer.m in Sources */,
				DABF3ED7134D2CA100836137 /* StreamModule.m in Sources */,
				DABF3EDC134D2E4400836137 /* TiStreamProxy.m in Sources */,
				DAA4B2B4134E75AC00AB6011 /* CodecModule.m in Sources */,
				DA2556441353D2FC005D459C /* TiNetworkSocketProxy.m in Sources */,
				DAE541E313577BEC00A65123 /* TiDataStream.m in Sources */,
				4D3033A3136239B30034640F /* TiFilesystemFileStreamProxy.m in Sources */,
				ABD472F413BB73BF00502912 /* KrollCoverage.m in Sources */,
				DADD76E913CCF4FF00CD03AC /* MGSplitView.m in Sources */,
				2B94603613F0A2AE000C5BEA /* TiUIiOSCoverFlowView.m in Sources */,
				2B94603713F0A2AE000C5BEA /* TiUIiOSCoverFlowViewProxy.m in Sources */,
				1DCC542F13FF0B0800DF3EE5 /* TIDOMCharacterDataProxy.m in Sources */,
				1D19459613FF3BC400E2B4D0 /* TIDOMDOMImplementationProxy.m in Sources */,
				83924E881B4C3FA200C3F3E8 /* TiAppiOSUserActivityProxy.m in Sources */,
				1D19459B13FF3BE500E2B4D0 /* TIDOMDocumentTypeProxy.m in Sources */,
				3186097F192BDB4E00093482 /* AnalyticsModule.m in Sources */,
				EF0ADCFA143F9ABF00977386 /* NSData+Additions.m in Sources */,
				EF0ADD1A143FA0CD00977386 /* GeolocationModule.m in Sources */,
				2B1F65771431031E006C5D37 /* ApplicationDefaults.m in Sources */,
				2BCD59C51429561D00DEC2E8 /* TiUIiOSToolbar.m in Sources */,
				2BCD59C61429561D00DEC2E8 /* TiUIiOSToolbarProxy.m in Sources */,
				848C2594145F37A300E1B0F1 /* TiDOMCDATANodeProxy.m in Sources */,
				848C259A145F3FE200E1B0F1 /* TiDOMCommentProxy.m in Sources */,
				848C259F145F46C300E1B0F1 /* TiDOMPIProxy.m in Sources */,
				848C25A4145F501700E1B0F1 /* TiDOMDocFragProxy.m in Sources */,
				84D541A31460B2E0005338D1 /* TiDOMNotationProxy.m in Sources */,
				84D541A81460B3C9005338D1 /* TiDOMEntityProxy.m in Sources */,
				84D541AD1460B3EE005338D1 /* TiDOMEntityRefProxy.m in Sources */,
				B6465C2318D1011C003C51A8 /* TiNetworkCookieProxy.m in Sources */,
				2BDEA4F31448FFB7004EC750 /* TiUIiOSTabbedBarProxy.m in Sources */,
				BB26FC8019AB13B9007A35AF /* TiAppiOSNotificationActionProxy.m in Sources */,
				844E1F7E14883A3700F5424C /* TiDOMValidator.m in Sources */,
				DAA72343156D642400757987 /* TiConsole.m in Sources */,
				2B353A8115901D41008FBD84 /* Ti3DMatrix.m in Sources */,
				2B0B6E0C15951F9400F3170F /* TiUIiOSDocumentViewerProxy.m in Sources */,
				4688700715E39A9D008FA326 /* TiUIiPhoneAlertDialogStyleProxy.m in Sources */,
				1D1029A815F9769200372EC0 /* TiBindingEvent.m in Sources */,
				1D0061C1160283820016BBEE /* TiBindingRunLoop.m in Sources */,
				1DD9388C1609230900091777 /* TiBindingTiValue.m in Sources */,
				5081CEF815F8100E00C881D8 /* TiExceptionHandler.m in Sources */,
				D93DAA5016CBF8CB00AD64C9 /* CalendarModule.m in Sources */,
				D93DAA5516CBF8E500AD64C9 /* TiCalendarCalendar.m in Sources */,
				D93DAA5A16CBF8FB00AD64C9 /* TiCalendarAlert.m in Sources */,
				D93DAA5F16CBF91100AD64C9 /* TiCalendarEvent.m in Sources */,
				D93DAA6416CBFC7C00AD64C9 /* TiCalendarReminder.m in Sources */,
				D930111E16DA9D63002E25C2 /* TiCalendarRecurrenceRule.m in Sources */,
				502A68DA16EEAA7500661EF6 /* TiUIListItem.m in Sources */,
				502A68DD16EEAA7500661EF6 /* TiUIListItemProxy.m in Sources */,
				502A68E016EEAA7500661EF6 /* TiUIListSectionProxy.m in Sources */,
				502A68E316EEAA7500661EF6 /* TiUIListView.m in Sources */,
				502A68E616EEAA7500661EF6 /* TiUIListViewProxy.m in Sources */,
				502A68EB16F0428500661EF6 /* TiViewTemplate.m in Sources */,
				84C3870217417CB800970D26 /* TiSelectedCellbackgroundView.m in Sources */,
			);
			runOnlyForDeploymentPostprocessing = 0;
		};
/* End PBXSourcesBuildPhase section */

/* Begin XCBuildConfiguration section */
		1D6058940D05DD3E006BFB54 /* Debug */ = {
			isa = XCBuildConfiguration;
			baseConfigurationReference = 241EAEC5118E2BA90081A5BE /* project.xcconfig */;
			buildSettings = {
				ALWAYS_SEARCH_USER_PATHS = NO;
				CODE_SIGN_ENTITLEMENTS = Entitlements.plist;
				COPY_PHASE_STRIP = NO;
				EMBEDDED_CONTENT_CONTAINS_SWIFT = YES;
				GCC_DYNAMIC_NO_PIC = NO;
				GCC_ENABLE_CPP_RTTI = NO;
				GCC_OPTIMIZATION_LEVEL = 0;
				GCC_PRECOMPILE_PREFIX_HEADER = YES;
				GCC_PREFIX_HEADER = Titanium_Prefix.pch;
				GCC_THUMB_SUPPORT = NO;
				INFOPLIST_FILE = Titanium.plist;
				IPHONEOS_DEPLOYMENT_TARGET = 7.0;
				LD_DEPENDENCY_INFO_FILE = "$(OBJECT_FILE_DIR_$(CURRENT_VARIANT))/$(CURRENT_ARCH)/$(PRODUCT_NAME)_dependency_info.dat";
				LIBRARY_SEARCH_PATHS = (
					"$(inherited)",
					"\"$(SRCROOT)/../lib\"",
					"\"$(SRCROOT)/../Classes/APSAnalytics\"",
					"\"$(SRCROOT)/../Classes/APSHTTPClient\"",
				);
				OTHER_CFLAGS = "-DDEBUG";
				PRODUCT_NAME = Titanium;
				TARGETED_DEVICE_FAMILY = "1,2";
			};
			name = Debug;
		};
		1D6058950D05DD3E006BFB54 /* Release */ = {
			isa = XCBuildConfiguration;
			baseConfigurationReference = 241EAEC5118E2BA90081A5BE /* project.xcconfig */;
			buildSettings = {
				ALWAYS_SEARCH_USER_PATHS = NO;
				CODE_SIGN_ENTITLEMENTS = Entitlements.plist;
				COPY_PHASE_STRIP = YES;
				EMBEDDED_CONTENT_CONTAINS_SWIFT = YES;
				GCC_PRECOMPILE_PREFIX_HEADER = YES;
				GCC_PREFIX_HEADER = Titanium_Prefix.pch;
				GCC_THUMB_SUPPORT = NO;
				INFOPLIST_FILE = Titanium.plist;
				IPHONEOS_DEPLOYMENT_TARGET = 7.0;
				LD_DEPENDENCY_INFO_FILE = "$(OBJECT_FILE_DIR_$(CURRENT_VARIANT))/$(CURRENT_ARCH)/$(PRODUCT_NAME)_dependency_info.dat";
				LIBRARY_SEARCH_PATHS = (
					"$(inherited)",
					"\"$(SRCROOT)/../lib\"",
					"\"$(SRCROOT)/../Classes/APSAnalytics\"",
					"\"$(SRCROOT)/../Classes/APSHTTPClient\"",
				);
				PRODUCT_NAME = Titanium;
				TARGETED_DEVICE_FAMILY = "1,2";
			};
			name = Release;
		};
		C01FCF4F08A954540054247B /* Debug */ = {
			isa = XCBuildConfiguration;
			baseConfigurationReference = 241EAEC5118E2BA90081A5BE /* project.xcconfig */;
			buildSettings = {
				ALWAYS_SEARCH_USER_PATHS = YES;
				CLANG_CXX_LANGUAGE_STANDARD = "c++0x";
				CLANG_CXX_LIBRARY = "libc++";
				CLANG_ENABLE_MODULES = YES;
				CLANG_WARN_BOOL_CONVERSION = YES;
				CLANG_WARN_CONSTANT_CONVERSION = YES;
				CLANG_WARN_EMPTY_BODY = YES;
				CLANG_WARN_ENUM_CONVERSION = YES;
				CLANG_WARN_INT_CONVERSION = YES;
				CLANG_WARN__DUPLICATE_METHOD_MATCH = YES;
				CODE_SIGN_IDENTITY = "iPhone Developer";
				"CODE_SIGN_IDENTITY[sdk=iphoneos*]" = "iPhone Developer";
				DEBUG_INFORMATION_FORMAT = "dwarf-with-dsym";
				ENABLE_STRICT_OBJC_MSGSEND = YES;
				GCC_C_LANGUAGE_STANDARD = c99;
				GCC_OPTIMIZATION_LEVEL = 0;
				GCC_PREPROCESSOR_DEFINITIONS = "TI_VERSION=$(TI_VERSION)";
				GCC_THUMB_SUPPORT = NO;
				GCC_TREAT_WARNINGS_AS_ERRORS = NO;
				GCC_WARN_64_TO_32_BIT_CONVERSION = YES;
				GCC_WARN_ABOUT_RETURN_TYPE = NO;
				GCC_WARN_MISSING_PARENTHESES = NO;
				GCC_WARN_UNINITIALIZED_AUTOS = YES;
				GCC_WARN_UNUSED_FUNCTION = YES;
				GCC_WARN_UNUSED_PARAMETER = NO;
				GCC_WARN_UNUSED_VALUE = NO;
				GCC_WARN_UNUSED_VARIABLE = NO;
				HEADER_SEARCH_PATHS = (
					"${\"SDKROOT\"}/usr/include/libxml2",
					../headers,
				);
				IPHONEOS_DEPLOYMENT_TARGET = 7.0;
				ONLY_ACTIVE_ARCH = YES;
				OTHER_CFLAGS = "-DDEBUG";
				OTHER_LDFLAGS = "-ObjC";
				PROVISIONING_PROFILE = "";
				"PROVISIONING_PROFILE[sdk=iphoneos*]" = "";
				SDKROOT = iphoneos;
				TARGETED_DEVICE_FAMILY = "1,2";
			};
			name = Debug;
		};
		C01FCF5008A954540054247B /* Release */ = {
			isa = XCBuildConfiguration;
			baseConfigurationReference = 241EAEC5118E2BA90081A5BE /* project.xcconfig */;
			buildSettings = {
				ALWAYS_SEARCH_USER_PATHS = YES;
				CLANG_CXX_LANGUAGE_STANDARD = "c++0x";
				CLANG_CXX_LIBRARY = "libc++";
				CLANG_ENABLE_MODULES = YES;
				CLANG_WARN_BOOL_CONVERSION = YES;
				CLANG_WARN_CONSTANT_CONVERSION = YES;
				CLANG_WARN_EMPTY_BODY = YES;
				CLANG_WARN_ENUM_CONVERSION = YES;
				CLANG_WARN_INT_CONVERSION = YES;
				CLANG_WARN__DUPLICATE_METHOD_MATCH = YES;
				CODE_SIGN_IDENTITY = "iPhone Developer";
				"CODE_SIGN_IDENTITY[sdk=iphoneos*]" = "iPhone Developer";
				DEBUG_INFORMATION_FORMAT = "dwarf-with-dsym";
				ENABLE_STRICT_OBJC_MSGSEND = YES;
				GCC_C_LANGUAGE_STANDARD = c99;
				GCC_PREPROCESSOR_DEFINITIONS = "TI_VERSION=$(TI_VERSION)";
				GCC_THUMB_SUPPORT = NO;
				GCC_TREAT_WARNINGS_AS_ERRORS = NO;
				GCC_WARN_64_TO_32_BIT_CONVERSION = YES;
				GCC_WARN_ABOUT_RETURN_TYPE = NO;
				GCC_WARN_MISSING_PARENTHESES = NO;
				GCC_WARN_UNINITIALIZED_AUTOS = YES;
				GCC_WARN_UNUSED_FUNCTION = YES;
				GCC_WARN_UNUSED_PARAMETER = NO;
				GCC_WARN_UNUSED_VALUE = NO;
				GCC_WARN_UNUSED_VARIABLE = NO;
				HEADER_SEARCH_PATHS = (
					"${\"SDKROOT\"}/usr/include/libxml2",
					../headers,
				);
				IPHONEOS_DEPLOYMENT_TARGET = 7.0;
				OTHER_LDFLAGS = "-ObjC";
				PROVISIONING_PROFILE = "";
				"PROVISIONING_PROFILE[sdk=iphoneos*]" = "";
				SDKROOT = iphoneos;
				TARGETED_DEVICE_FAMILY = "1,2";
				VALIDATE_PRODUCT = YES;
			};
			name = Release;
		};
/* End XCBuildConfiguration section */

/* Begin XCConfigurationList section */
		1D6058960D05DD3E006BFB54 /* Build configuration list for PBXNativeTarget "Titanium" */ = {
			isa = XCConfigurationList;
			buildConfigurations = (
				1D6058940D05DD3E006BFB54 /* Debug */,
				1D6058950D05DD3E006BFB54 /* Release */,
			);
			defaultConfigurationIsVisible = 0;
			defaultConfigurationName = Release;
		};
		C01FCF4E08A954540054247B /* Build configuration list for PBXProject "Titanium" */ = {
			isa = XCConfigurationList;
			buildConfigurations = (
				C01FCF4F08A954540054247B /* Debug */,
				C01FCF5008A954540054247B /* Release */,
			);
			defaultConfigurationIsVisible = 0;
			defaultConfigurationName = Release;
		};
/* End XCConfigurationList section */
	};
	rootObject = 29B97313FDCFA39411CA2CEA /* Project object */;
}<|MERGE_RESOLUTION|>--- conflicted
+++ resolved
@@ -233,14 +233,9 @@
 		502A68E616EEAA7500661EF6 /* TiUIListViewProxy.m in Sources */ = {isa = PBXBuildFile; fileRef = 502A68D916EEAA7500661EF6 /* TiUIListViewProxy.m */; };
 		502A68EB16F0428500661EF6 /* TiViewTemplate.m in Sources */ = {isa = PBXBuildFile; fileRef = 502A68EA16F0428500661EF6 /* TiViewTemplate.m */; };
 		5081CEF815F8100E00C881D8 /* TiExceptionHandler.m in Sources */ = {isa = PBXBuildFile; fileRef = 5081CEF715F8100E00C881D8 /* TiExceptionHandler.m */; };
-<<<<<<< HEAD
+		83744FF51B4D866D00512A86 /* Contacts.framework in Frameworks */ = {isa = PBXBuildFile; fileRef = 83744FF31B4D866D00512A86 /* Contacts.framework */; };
+		83744FF61B4D866D00512A86 /* ContactsUI.framework in Frameworks */ = {isa = PBXBuildFile; fileRef = 83744FF41B4D866D00512A86 /* ContactsUI.framework */; };
 		83924E881B4C3FA200C3F3E8 /* TiAppiOSUserActivityProxy.m in Sources */ = {isa = PBXBuildFile; fileRef = 83924E871B4C3FA200C3F3E8 /* TiAppiOSUserActivityProxy.m */; };
-=======
-		5081CEF915F8100E00C881D8 /* TiExceptionHandler.m in Sources */ = {isa = PBXBuildFile; fileRef = 5081CEF715F8100E00C881D8 /* TiExceptionHandler.m */; };
-		5081CEFA15F8100E00C881D8 /* TiExceptionHandler.m in Sources */ = {isa = PBXBuildFile; fileRef = 5081CEF715F8100E00C881D8 /* TiExceptionHandler.m */; };
-		82A5979A1B394187008275E4 /* Contacts.framework in Frameworks */ = {isa = PBXBuildFile; fileRef = 82A597981B394187008275E4 /* Contacts.framework */; };
-		82A5979B1B394187008275E4 /* ContactsUI.framework in Frameworks */ = {isa = PBXBuildFile; fileRef = 82A597991B394187008275E4 /* ContactsUI.framework */; };
->>>>>>> 86053299
 		841CCAD11807395C00C8DB76 /* CoreText.framework in Frameworks */ = {isa = PBXBuildFile; fileRef = 841CCAD01807395C00C8DB76 /* CoreText.framework */; settings = {ATTRIBUTES = (Weak, ); }; };
 		843FA58417BD4DFF0064E061 /* TiUIiOSNavWindow.m in Sources */ = {isa = PBXBuildFile; fileRef = 843FA58317BD4DFF0064E061 /* TiUIiOSNavWindow.m */; };
 		844E1F7E14883A3700F5424C /* TiDOMValidator.m in Sources */ = {isa = PBXBuildFile; fileRef = 844E1F7D14883A3700F5424C /* TiDOMValidator.m */; };
@@ -287,7 +282,6 @@
 		B606EF4A190B14ED00663EFC /* Reachability.m in Sources */ = {isa = PBXBuildFile; fileRef = B606EF49190B14ED00663EFC /* Reachability.m */; };
 		B606EF60190B42FB00663EFC /* libAPSHTTPClient.a in Frameworks */ = {isa = PBXBuildFile; fileRef = B606EF5F190B42FB00663EFC /* libAPSHTTPClient.a */; };
 		B6465C2318D1011C003C51A8 /* TiNetworkCookieProxy.m in Sources */ = {isa = PBXBuildFile; fileRef = B6465C2218D1011C003C51A8 /* TiNetworkCookieProxy.m */; };
-		B69A9C62180C738600A68F64 /* (null) in Sources */ = {isa = PBXBuildFile; };
 		B6A0A2B1180DF4DA00E3FAA6 /* TiUIiOSTransitionAnimationProxy.m in Sources */ = {isa = PBXBuildFile; fileRef = B6A0A2B0180DF4DA00E3FAA6 /* TiUIiOSTransitionAnimationProxy.m */; };
 		BB26FC8019AB13B9007A35AF /* TiAppiOSNotificationActionProxy.m in Sources */ = {isa = PBXBuildFile; fileRef = BB26FC7D19AB13B9007A35AF /* TiAppiOSNotificationActionProxy.m */; };
 		BB26FC8319AB13B9007A35AF /* TiAppiOSNotificationCategoryProxy.m in Sources */ = {isa = PBXBuildFile; fileRef = BB26FC7F19AB13B9007A35AF /* TiAppiOSNotificationCategoryProxy.m */; };
@@ -778,13 +772,10 @@
 		502A68EA16F0428500661EF6 /* TiViewTemplate.m */ = {isa = PBXFileReference; fileEncoding = 4; lastKnownFileType = sourcecode.c.objc; path = TiViewTemplate.m; sourceTree = "<group>"; };
 		5081CEF615F8100E00C881D8 /* TiExceptionHandler.h */ = {isa = PBXFileReference; fileEncoding = 4; lastKnownFileType = sourcecode.c.h; path = TiExceptionHandler.h; sourceTree = "<group>"; };
 		5081CEF715F8100E00C881D8 /* TiExceptionHandler.m */ = {isa = PBXFileReference; fileEncoding = 4; lastKnownFileType = sourcecode.c.objc; path = TiExceptionHandler.m; sourceTree = "<group>"; };
-<<<<<<< HEAD
+		83744FF31B4D866D00512A86 /* Contacts.framework */ = {isa = PBXFileReference; lastKnownFileType = wrapper.framework; name = Contacts.framework; path = System/Library/Frameworks/Contacts.framework; sourceTree = SDKROOT; };
+		83744FF41B4D866D00512A86 /* ContactsUI.framework */ = {isa = PBXFileReference; lastKnownFileType = wrapper.framework; name = ContactsUI.framework; path = System/Library/Frameworks/ContactsUI.framework; sourceTree = SDKROOT; };
 		83924E861B4C3FA200C3F3E8 /* TiAppiOSUserActivityProxy.h */ = {isa = PBXFileReference; fileEncoding = 4; lastKnownFileType = sourcecode.c.h; path = TiAppiOSUserActivityProxy.h; sourceTree = "<group>"; };
 		83924E871B4C3FA200C3F3E8 /* TiAppiOSUserActivityProxy.m */ = {isa = PBXFileReference; fileEncoding = 4; lastKnownFileType = sourcecode.c.objc; path = TiAppiOSUserActivityProxy.m; sourceTree = "<group>"; };
-=======
-		82A597981B394187008275E4 /* Contacts.framework */ = {isa = PBXFileReference; lastKnownFileType = wrapper.framework; name = Contacts.framework; path = System/Library/Frameworks/Contacts.framework; sourceTree = SDKROOT; };
-		82A597991B394187008275E4 /* ContactsUI.framework */ = {isa = PBXFileReference; lastKnownFileType = wrapper.framework; name = ContactsUI.framework; path = System/Library/Frameworks/ContactsUI.framework; sourceTree = SDKROOT; };
->>>>>>> 86053299
 		841CCAD01807395C00C8DB76 /* CoreText.framework */ = {isa = PBXFileReference; lastKnownFileType = wrapper.framework; name = CoreText.framework; path = System/Library/Frameworks/CoreText.framework; sourceTree = SDKROOT; };
 		843FA58217BD4DFF0064E061 /* TiUIiOSNavWindow.h */ = {isa = PBXFileReference; fileEncoding = 4; lastKnownFileType = sourcecode.c.h; path = TiUIiOSNavWindow.h; sourceTree = "<group>"; };
 		843FA58317BD4DFF0064E061 /* TiUIiOSNavWindow.m */ = {isa = PBXFileReference; fileEncoding = 4; lastKnownFileType = sourcecode.c.objc; path = TiUIiOSNavWindow.m; sourceTree = "<group>"; };
@@ -965,8 +956,8 @@
 			isa = PBXFrameworksBuildPhase;
 			buildActionMask = 2147483647;
 			files = (
-				82A5979A1B394187008275E4 /* Contacts.framework in Frameworks */,
-				82A5979B1B394187008275E4 /* ContactsUI.framework in Frameworks */,
+				83744FF51B4D866D00512A86 /* Contacts.framework in Frameworks */,
+				83744FF61B4D866D00512A86 /* ContactsUI.framework in Frameworks */,
 				84ED2CD01AEEC0C00049FB68 /* iAd.framework in Frameworks */,
 				8465E6BC19F8644D008479E6 /* CoreMedia.framework in Frameworks */,
 				84D4CA1619EF0B5A009131F8 /* CoreMotion.framework in Frameworks */,
@@ -2040,8 +2031,8 @@
 		29B97323FDCFA39411CA2CEA /* Frameworks */ = {
 			isa = PBXGroup;
 			children = (
-				82A597981B394187008275E4 /* Contacts.framework */,
-				82A597991B394187008275E4 /* ContactsUI.framework */,
+				83744FF31B4D866D00512A86 /* Contacts.framework */,
+				83744FF41B4D866D00512A86 /* ContactsUI.framework */,
 				84ED2CCD1AEEC0A70049FB68 /* iAd.framework */,
 				8465E6BB19F8644D008479E6 /* CoreMedia.framework */,
 				84D4CA1319EF0B3D009131F8 /* CoreMotion.framework */,
@@ -2639,7 +2630,6 @@
 				24ADC5121299F60C0014DB75 /* TiAppiOSProxy.m in Sources */,
 				24ADC5161299F6AA0014DB75 /* TiAppiOSBackgroundServiceProxy.m in Sources */,
 				84EB340017A8CAA700723B1E /* TiWindowProxy.m in Sources */,
-				B69A9C62180C738600A68F64 /* (null) in Sources */,
 				24ADC634129A1ED60014DB75 /* TiAppiOSLocalNotificationProxy.m in Sources */,
 				84A0100E17FCA9A700D4BF94 /* TiViewAttachBehavior.m in Sources */,
 				84A00FF017FB39A100D4BF94 /* TiAnimatorProxy.m in Sources */,
