{
  "name": "titanium-mobile",
  "description": "Appcelerator Titanium Mobile",
  "version": "6.2.0",
  "moduleApiVersion": {
    "iphone": "2",
    "android": "3",
    "mobileweb": "2",
    "windows": "2"
  },
  "keywords": [
    "appcelerator",
    "titanium",
    "mobile",
    "android",
    "mobileweb",
    "iphone",
    "ipad",
    "ios"
  ],
  "author": "Appcelerator, Inc. <npmjs@appcelerator.com>",
  "scripts": {
    "test": "grunt"
  },
  "dependencies": {
    "adm-zip": "0.4.7",
<<<<<<< HEAD
    "appc-aar-tools": "1.1.2",
    "archiver": "1.0.1",
    "async": "2.0.1",
=======
    "archiver": "1.3.0",
    "async": "2.3.0",
>>>>>>> 2421857c
    "buffer-equal": "1.0.0",
    "clean-css": "4.0.11",
    "colors": "1.1.2",
    "css-parse": "2.0.0",
    "ejs": "2.5.6",
    "fields": "0.1.24",
<<<<<<< HEAD
    "glob": "7.0.5",
=======
    "glob": "7.1.1",
>>>>>>> 2421857c
    "humanize": "0.0.9",
    "ioslib": "1.3.2",
    "lodash.defaultsdeep": "4.6.0",
    "markdown": "0.5.0",
    "moment": "2.18.1",
    "node-appc": "0.2.43",
    "node-uuid": "1.4.8",
    "pngjs": "3.0.1",
    "request": "2.81.0",
    "sprintf": "0.1.5",
    "stream-splitter": "~0.3.2",
    "temp": "0.8.3",
    "uglify-js": "2.8.21",
    "unorm": "^1.4.1",
    "windowslib": "0.4.29",
    "wrench": "1.5.9",
    "xcode": "0.9.2",
    "xmldom": "0.1.22"
  },
  "devDependencies": {
    "grunt": "^1.0.1",
    "grunt-cli": "^1.2.0",
    "grunt-contrib-clean": "^1.0.0",
    "grunt-clang-format": "*",
    "grunt-appc-js": "*",
    "grunt-mocha-test": "^0.13.2",
    "mocha": "*",
    "optimist": "^0.6.1",
    "should": "^11.2.1"
  },
  "repository": {
    "type": "git",
    "url": "git://github.com/appcelerator/titanium_mobile.git"
  },
  "vendorDependencies": {
    "visual studio": ">=10 <=12",
    "windows phone sdk": "8.x",
    "msbuild": ">=4.0",
    "node": "4.x || 6.x"
  },
  "engines": {
    "node": ">=4.0"
  },
  "license": "Apache-2.0"
}<|MERGE_RESOLUTION|>--- conflicted
+++ resolved
@@ -24,25 +24,16 @@
   },
   "dependencies": {
     "adm-zip": "0.4.7",
-<<<<<<< HEAD
     "appc-aar-tools": "1.1.2",
-    "archiver": "1.0.1",
-    "async": "2.0.1",
-=======
     "archiver": "1.3.0",
     "async": "2.3.0",
->>>>>>> 2421857c
     "buffer-equal": "1.0.0",
     "clean-css": "4.0.11",
     "colors": "1.1.2",
     "css-parse": "2.0.0",
     "ejs": "2.5.6",
     "fields": "0.1.24",
-<<<<<<< HEAD
-    "glob": "7.0.5",
-=======
     "glob": "7.1.1",
->>>>>>> 2421857c
     "humanize": "0.0.9",
     "ioslib": "1.3.2",
     "lodash.defaultsdeep": "4.6.0",
