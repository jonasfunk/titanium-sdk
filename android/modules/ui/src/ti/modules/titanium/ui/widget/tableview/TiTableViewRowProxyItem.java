--- conflicted
+++ resolved
@@ -142,27 +142,9 @@
 			}
 		}
 		
-<<<<<<< HEAD
 		if (rp.getParent() != null) {
-			TiDict dp = rp.getParent().getDynamicProperties();
-			if (dp.containsKey("minRowHeight"))
-=======
-		TiDict dp = rp.getParent().getDynamicProperties();
-		if (dp.containsKey("minRowHeight"))
-		{
-			int minRowHeight = TiConvert.toInt(dp, "minRowHeight");
-			if (height < 0)
->>>>>>> 3f28cf57
-			{
-				int minRowHeight = TiConvert.toInt(dp,"minRowHeight");
-				if (height < 0)
-				{
-					height = minRowHeight;
-				}
-				else
-				{
-					height = Math.max(minRowHeight,height);
-				}
+			if (rp.getParent().hasDynamicValue("minRowHeight")) {
+				height = Math.max(height, TiConvert.toInt(rp.getParent().getDynamicProperties(), "minRowHeight"));
 			}
 		}
 		
