--- conflicted
+++ resolved
@@ -400,7 +400,6 @@
     }
 }
 
-<<<<<<< HEAD
 #if IS_XCODE_7_3
 -(void)sessionDidBecomeInactive:(WCSession *)session
 {
@@ -483,9 +482,4 @@
     };
 }
 
-@end
-
-#endif
-=======
-@end
->>>>>>> 907e7cf0
+@end