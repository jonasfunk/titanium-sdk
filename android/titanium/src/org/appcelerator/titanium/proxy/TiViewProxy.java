--- conflicted
+++ resolved
@@ -65,7 +65,6 @@
 
 	protected TiUIView view;
 	protected TiAnimationBuilder pendingAnimation;
-<<<<<<< HEAD
 
 	public TiViewProxy(TiContext tiContext)
 	{
@@ -108,68 +107,12 @@
 						if (value != 0) {
 							String convertValue = activity.getString(value);
 							options.put(key, convertValue);
-=======
-	
-	public TiViewProxy(TiContext tiContext, Object[] args)
-	{
-		super(tiContext);
-		if (args.length > 0) {
-		    TiDict options = (TiDict) args[0];
-		    
-		    // check to see if we have an idea and if so, we're going to 
-		    // use that ID to lookup a stylesheet
-		    if (options.containsKey("id"))
-		    {
-		        String key = (String)options.get("id");
-		        String type = getClass().getSimpleName().replace("Proxy","").toLowerCase();
-		        String base = tiContext.getCurrentUrl();
-		        int idx = base.lastIndexOf("/");
-		        if (idx != -1)
-		        {
-		            base = base.substring(idx+1).replace(".js","");
-		        }
-		        TiDict dict = tiContext.getTiApp().getStylesheet(base,type,key);
-		        Log.d(LCAT,"trying to get stylesheet for base:"+base+",type:"+type+",key:"+key+",dict:"+dict);
-		        if (dict!=null)
-		        {
-		            // merge in our stylesheet details to the passed in dictionary
-		            // our passed in dictionary takes precedence over the stylesheet
-		            dict.putAll(options);
-		            options = dict;
-		        }
-		    }
-		    
-		    //lang conversion table
-		    TiDict langTable = getLangConversionTable();
-		    if (langTable!=null)
-		    {
-				Activity activity = tiContext.getActivity();
-		        for (String key : langTable.keySet())
-		        {
-					// if we have it already, ignore
-		            if (options.containsKey(key)==false)
-		            {
-						String convertKey = (String)langTable.get(key);
-						String langKey = (String)options.get(convertKey);
-						if (langKey!=null)
-						{
-							int value = TiResourceHelper.getString(langKey);
-							if (value!=0)
-							{
-								String convertValue = activity.getString(value);
-								options.put(key,convertValue);
-							}
->>>>>>> 287d341c
 						}
 					}
 				}
 			}
 		}
-<<<<<<< HEAD
 		super.handleCreationDict(options);
-=======
-		tiContext.addOnEventChangeListener(this);
->>>>>>> 287d341c
 	}
 	
 	protected KrollDict getLangConversionTable() {
@@ -608,16 +551,7 @@
 	}
 
 	@Override
-<<<<<<< HEAD
 	public boolean fireEvent(String eventName, KrollDict data) {
-=======
-	public boolean fireEvent(String eventName, TiDict data) 
-	{
-		if (data == null) {
-			data = new TiDict();
-		}
-		
->>>>>>> 287d341c
 		boolean handled = super.fireEvent(eventName, data);
 
 		if (parent != null && parent.get() != null) {
@@ -656,7 +590,7 @@
 	}
 	
 	@Override
-	public void eventListenerAdded(String eventName, int count, TiProxy proxy) {
+	public void eventListenerAdded(String eventName, int count, KrollProxy proxy) {
 		super.eventListenerAdded(eventName, count, proxy);
 		
 		if (eventName.equals("click") && proxy.equals(this) && count == 1 && !(proxy instanceof TiWindowProxy)) {
@@ -665,7 +599,7 @@
 	}
 	
 	@Override
-	public void eventListenerRemoved(String eventName, int count, TiProxy proxy) {
+	public void eventListenerRemoved(String eventName, int count, KrollProxy proxy) {
 		super.eventListenerRemoved(eventName, count, proxy);
 		
 		if (eventName.equals("click") && count == 0 && proxy.equals(this) && !(proxy instanceof TiWindowProxy)) {
