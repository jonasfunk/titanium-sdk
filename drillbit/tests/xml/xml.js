describe("Ti.XML tests", {
	before_all: function() {
		this.countNodes = function(node, type) {
			var nodeCount = 0;
			type = typeof(type) == 'undefined' ? null : type;
			
			for (var i = 0; i < node.childNodes.length; i++) {
				var child = node.childNodes.item(i);
				if (type == null || child.nodeType == type) {
					nodeCount++;
					nodeCount += this.countNodes(child, type);
				}
			}
			return nodeCount;
		};
		
		var testFiles = ["soap.xml", "xpath.xml", "nodes.xml", "nodeCount.xml", "cdata.xml", "cdataEntities.xml", "with_dtd.xml", "with_ns.xml", "attrs.xml", "element.xml", "elementNS.xml"];
		var invalidFiles = [ "mismatched_tag.xml", "no_toplevel.xml", "no_end.xml"];
		this.testSource = {};
		this.invalidSource = {};
		for (var i = 0; i < testFiles.length; i++) {
			this.testSource[testFiles[i]] = Ti.Filesystem.getFile(testFiles[i]).read().toString();
		}
		
		for (var i = 0; i < invalidFiles.length; i++) {
			this.invalidSource[invalidFiles[i]] = Ti.Filesystem.getFile(invalidFiles[i]).read().toString();
		}
	},
	
	documentParsing: function() {
		var localSources = this.testSource;
		var localInvalid = this.invalidSource;
		// Parse valid documents
		valueOf(function() {
			Ti.XML.parseString(localSources["soap.xml"]);
		}).shouldNotThrowException();
		valueOf(function() {
			Ti.XML.parseString(localSources["xpath.xml"]);
		}).shouldNotThrowException();
		valueOf(function() {
			Ti.XML.parseString(localSources["nodes.xml"]);
		}).shouldNotThrowException();
		valueOf(function() {
			Ti.XML.parseString(localSources["nodeCount.xml"]);
		}).shouldNotThrowException();
		valueOf(function() {
			Ti.XML.parseString(localSources["cdata.xml"]);
		}).shouldNotThrowException();
		valueOf(function() {
			Ti.XML.parseString(localSources["cdataEntities.xml"]);
		}).shouldNotThrowException();
		
		// Parse empty document - spec specifies that a valid XML doc
		// must have a root element (empty string doesn't)
		valueOf(function() {
			Ti.XML.parseString('');
		}).shouldThrowException();
		
		// Parse (some types of) invalid documents
		valueOf(function() {
			Ti.XML.parseString(localInvalid["mismatched_tag.xml"]);
		}).shouldThrowException();
		valueOf(function() {
			Ti.XML.parseString(localInvalid["no_end.xml"]);
		}).shouldThrowException();
		valueOf(function() {
			Ti.XML.parseString(localInvalid["no_toplevel.xml"]);
		}).shouldThrowException();
	},
	
	// These 6 tests are adapted from the KitchenSink xml_dom test
	soap: function() {
		var xml = Ti.XML.parseString(this.testSource["soap.xml"]);
		var fooBarList = xml.documentElement.getElementsByTagName("FooBar");
		valueOf(fooBarList).shouldNotBeNull();
		valueOf(fooBarList.length).shouldBe(1);
		valueOf(fooBarList.item(0)).shouldBeObject();
		
		var item = fooBarList.item(0);
		valueOf(item.text).shouldBe("true");
		valueOf(item.nodeName).shouldBe("FooBar");
	},
	
	xpath: function() {
		var xml = Ti.XML.parseString(this.testSource["xpath.xml"]);
		var fooBarList = xml.documentElement.getElementsByTagName("FooBar");
		valueOf(fooBarList).shouldNotBeNull();
		valueOf(fooBarList.length).shouldBe(1);
		valueOf(fooBarList.item(0)).shouldBeObject();
		
		var item = fooBarList.item(0);
		valueOf(item.text).shouldBe("true");
		valueOf(item.nodeName).shouldBe("FooBar");
		
		// test XPath against Document
		var docResult = xml.evaluate("//FooBar/text()");
		valueOf(docResult).shouldNotBeNull();
		valueOf(docResult.length).shouldBe(1);
		valueOf(docResult.item(0).nodeValue).shouldBe("true");

		// test XPath against Element
		var elResult = xml.documentElement.evaluate("//FooBar/text()");
		valueOf(elResult).shouldNotBeNull();
		valueOf(elResult.length).shouldBe(1);
		valueOf(elResult.item(0).nodeValue).shouldBe("true");

		// test XPath against Element
		elResult = item.evaluate("text()");
		valueOf(elResult).shouldNotBeNull();
		valueOf(elResult.length).shouldBe(1);
		valueOf(elResult.item(0).nodeValue).shouldBe("true");
	},
	
	xmlNodes: function() {
		var doc = Ti.XML.parseString(this.testSource["nodes.xml"]);
		var nodesList = doc.getElementsByTagName("nodes");

		valueOf(nodesList).shouldNotBeNull();
		valueOf(nodesList.length).shouldBe(1);
		
		var nodes = nodesList.item(0);
		var elements = nodes.getElementsByTagName("node");
		valueOf(elements).shouldNotBeNull();
		valueOf(elements.length).shouldBe(13);
		
		var children = nodes.childNodes;
		valueOf(children).shouldNotBeNull();
		valueOf(children).shouldBeObject();
		
		valueOf(this.countNodes(elements.item(0), 1)).shouldBe(6);
		valueOf(children.item).shouldBeFunction();

		elements = doc.firstChild.childNodes;
		valueOf(elements).shouldNotBeNull();
		valueOf(this.countNodes(nodes, 1)).shouldBe(13);
		
		valueOf(nodes.nodeName).shouldBe("nodes");
		valueOf(doc.documentElement.nodeName).shouldBe("response");
		valueOf(nodes.getAttribute("id"), "nodes");
		
		var node = nodes.getElementsByTagName("node").item(0);
		valueOf(node.getAttribute("id")).shouldBe("node 1");
		
		var subnodes = node.getElementsByTagName("node");
		valueOf(subnodes.item(0).getAttribute("id")).shouldBe("node 2");
	},
	
	xmlNodeCount: function() {
		var xml = Ti.XML.parseString(this.testSource["nodeCount.xml"]);
		var oneList = xml.documentElement.getElementsByTagName("one");
		var twoList = oneList.item(0).getElementsByTagName("two");
		var threeList = oneList.item(0).getElementsByTagName("three");
		var nodes = xml.getElementsByTagName("root");

		valueOf(oneList.length).shouldBe(1);
		valueOf(twoList.length).shouldBe(2);
		valueOf(threeList.length).shouldBe(4);
		
		var one = xml.documentElement.getElementsByTagName("one").item(0);
		var next = one.nextSibling;
		while (next != null && next.nodeType != next.ELEMENT_NODE) {
			next = next.nextSibling;
		}
		
		valueOf(one).shouldNotBeNull();
		valueOf(next).shouldNotBeNull();
		valueOf(one.nodeName).shouldBe("one");
		valueOf(xml.documentElement.attributes.getNamedItem("id").nodeValue).shouldBe("here");
		valueOf(next.getAttribute("id")).shouldBe("bar");
		valueOf(one.ownerDocument.documentElement.nodeName).shouldBe(xml.documentElement.ownerDocument.documentElement.nodeName);

		var nodeCount = this.countNodes(nodes.item(0), 1);
		valueOf(nodeCount).shouldBe(8);
	},
	
	xmlCData: function() {
		var xml = Ti.XML.parseString(this.testSource["cdata.xml"]);
		var scriptList = xml.documentElement.getElementsByTagName("script");
		valueOf(scriptList.length).shouldBe(1);

		valueOf(xml.documentElement.nodeName).shouldBe("root");
		var nodeCount = this.countNodes(xml.documentElement, 1);
		valueOf(nodeCount).shouldBe(1);

		var script = scriptList.item(0);
		var cData;
		for (i = 0; i < script.childNodes.length; i++) {
			var node = script.childNodes.item(i);
			if (node.nodeType == node.CDATA_SECTION_NODE) {
				cData = node;
				break;
			}
		}
		valueOf(cData).shouldNotBeNull();

		//CharacterDataAttributes
		var fullString = cData.data;
		valueOf(fullString).shouldBe("\nfunction matchwo(a,b)\n{\nif (a < b && a < 0) then\n  {\n  return 1;\n  }\nelse\n  {\n  return 0;\n  }\n}\n");
		cData.data = "Test Assignment";
		valueOf(cData.data).shouldBe("Test Assignment");

		cData.data = fullString;
		var fullLength = cData.length;
		valueOf(fullLength).shouldBe(fullString.length);

		// CharacterData.substringData
		var substring1 = cData.substringData(1, 8);
		valueOf(substring1).shouldBe(fullString.substr(1, 8));
		// asking for more than there is should not throw exception
		// according to spec, rather just return up to end.
		var substring2 = null;
		valueOf(function() {
			substring2 = cData.substringData(1, 1000);
		}).shouldNotThrowException();
		valueOf(substring2.length).shouldBe(fullLength - 1);
		valueOf(substring2).shouldBe(fullString.substr(1, 1000));
		// check edge cases
		substring2 = cData.substringData(0, fullLength);
		valueOf(substring2.length).shouldBe(fullLength);
		valueOf(substring2).shouldBe(fullString);
		substring2 = cData.substringData(1, fullLength);
		valueOf(substring2.length).shouldBe(fullLength - 1);
		valueOf(substring2).shouldBe(fullString.substr(1, fullLength));
		substring2 = cData.substringData(0, fullLength + 1);
		valueOf(substring2.length).shouldBe(fullLength);
		valueOf(substring2).shouldBe(fullString.substr(0, fullLength + 1));
		valueOf(function() {
			var substring3 = cData.substringData(1000, 1001);
		}).shouldThrowException();
		valueOf(function() {
			var substring4 = cData.substringData(-1, 101);
		}).shouldThrowException();
		valueOf(function() {
			var substring5 = cData.substringData(0, -1);
		}).shouldThrowException();

		//CharacterData.appendData
		var cDataLength = cData.length;
		cData.appendData("Appending");
		var substring6 = cData.substringData(97, 9);
		valueOf(cData.length).shouldBe(cDataLength + 9);
		valueOf(substring6).shouldBe("Appending");
		valueOf(function() {
			script.appendData("ReadOnly");
		}).shouldThrowException();

		//CharacterData.insertData
		cData.insertData(9, "InsertData");
		var substring7 = cData.substringData(9, 10);
		valueOf(substring7).shouldBe("InsertData");
		valueOf(function() {
			cData.insertData(-1, "InsertFail");
		}).shouldThrowException();
		valueOf(function() {
			cData.insertData(1000, "InsertFail");
		}).shouldThrowException();
		valueOf(function() {
			script.insertData(1, "ReadOnly");
		}).shouldThrowException();

		//CharacterData.replaceData
		cData.replaceData(9, 1, "ReplaceData");
		var substring8 = cData.substringData(9, 20);
		valueOf(substring8).shouldBe("ReplaceDatansertData");
		cDataLength = cData.length;
		cData.replaceData(cDataLength,100,"ReplaceData");
		valueOf(cData.length).shouldBe(cDataLength + 11);
		valueOf(function() {
			cData.replaceDate(-1, 2, "Failure");
		}).shouldThrowException();
		cDataLength = cData.length;
		valueOf(function() {
			cData.replaceDate(cDataLength + 1, 2, "Failure");
		}).shouldThrowException();
		valueOf(function() {
			cData.replaceDate(1, -1, "Failure");
		}).shouldThrowException();

		//CharacterData.deleteData
		cDataLength = cData.length;
		cData.deleteData(1, 8);
		valueOf(cData.length).shouldBe(cDataLength - 8);
		valueOf(function() {
			cData.deleteData(-1, 10);
		}).shouldThrowException();
		valueOf(function() {
			cData.deleteData(1000, 1001);
		}).shouldThrowException();
		valueOf(function() {
			cData.deleteData(0, -1);
		}).shouldThrowException();
		cData.deleteData(1, 1000);
		valueOf(cData.length).shouldBe(1);
		valueOf(function() {
			script.deleteData(0, 1);
		}).shouldThrowException();
	},
	
	xmlCDataAndEntities: function() {
		var xml = Ti.XML.parseString(this.testSource["cdataEntities.xml"]);
		var dataList = xml.documentElement.getElementsByTagName("data");
		var subdataList = xml.documentElement.getElementsByTagName("subdata");
		valueOf(xml.documentElement.firstChild.nodeName).shouldBe("subdata");
		
		var nodeCount = this.countNodes(subdataList.item(0), 1);
		valueOf(nodeCount).shouldBe(2);
	},
	
	xmlSerialize: function() {
		// Return an array of attribute nodes, sorted by name.
		// An attribute NamedNodeMap has no canonical ordering,
		// so to do a comparison we need to ensure we've got the
		// same order between both.
		function sortAttributeList(attribs) {
			var names = [];
			var map = {};
			for (var i = 0; i < attribs; i++) {
				var a = attribs.item(i);
				map[a.nodeName] = a;
				names.push(a.nodeName);
			}
			
			names = names.sort();
			var list = [];
			for (var i = 0; i < names.length; i++) {
				list.push(map[names[i]]);
			}
			return list;
		}
		
		function matchXmlTrees(a, b) {
			valueOf(a.nodeType).shouldBe(b.nodeType);
			valueOf(a.nodeName).shouldBe(b.nodeName);
			valueOf(a.nodeValue).shouldBe(b.nodeValue);
			
			if (a.nodeType == 1) {
				var aAttribs = sortAttributeList(a.attributes);
				var bAttribs = sortAttributeList(b.attributes);
				valueOf(aAttribs.length).shouldBe(bAttribs.length);
				
				for (var i = 0; i < aAttribs.length; i++) {
					matchXmlTrees(aAttribs[i], bAttribs[i]);
				}
				
				var aChildren = a.childNodes;
				var bChildren = b.childNodes;
				valueOf(aChildren.length).shouldBe(bChildren.length);

				for (var i = 0; i < aChildren.length; i++) {
					matchXmlTrees(aChildren.item(i), bChildren.item(i));
				}
			}
		}
		
		for (var sourceName in this.testSource) {
			var a = Ti.XML.parseString(this.testSource[sourceName]);
			var bstr = Ti.XML.serializeToString(a);
			var b = Ti.XML.parseString(bstr);
			
			// Make sure we can round-trip from source to DOM to source and back to DOM...
			matchXmlTrees(a, b);
		}
	},

	apiXMLTextSplitText: function() {
		var doc = Ti.XML.parseString(this.testSource["nodes.xml"]);
		var firstString = "first part|";
		var secondString = "second part";
		var completeString = firstString + secondString;

		valueOf(doc.createTextNode).shouldBeFunction();

		var parentNode = doc.createElement("parentNode");
		var childNode = doc.createTextNode(completeString);
		parentNode.appendChild(childNode);
		valueOf(parentNode.childNodes.length).shouldBe(1);

		valueOf(function() { splitTextResults = parentNode.firstChild.splitText(firstString.length); }).shouldNotThrowException();

		valueOf(parentNode.childNodes.length).shouldBe(2);
		valueOf(splitTextResults.nodeValue).shouldBe(parentNode.lastChild.nodeValue);
		valueOf(firstString).shouldBe(parentNode.firstChild.nodeValue);
		valueOf(secondString).shouldBe(parentNode.lastChild.nodeValue);

		// Out-of-bounds exceptions are in the spec:
		completeString = "New text node";
		childNode = doc.createTextNode(completeString);
		valueOf(function() {
			childNode.splitText(-1);
		}).shouldThrowException();
		valueOf(function() {
			childNode.splitText(completeString.length + 1);
		}).shouldThrowException();
	},

	apiXMLTextGetText: function() {
		var doc = Ti.XML.parseString(this.testSource["nodes.xml"]);
		var textValue = "this is some test";

		valueOf(doc.createTextNode).shouldBeFunction();
		var textNode = doc.createTextNode(textValue);
		valueOf(textNode.nodeValue).shouldBe(textValue);

		var getTextResults = null;
		valueOf(function() { getTextResults = textNode.getText(); }).shouldNotThrowException();
		valueOf(getTextResults).shouldBe(textValue);
		valueOf(function() { getTextResults2 = textNode.text; }).shouldNotThrowException();
		valueOf(getTextResults2).shouldBe(textValue);
	},

	apiXmlDocumentProperties: function() {
		// File with DTD
		var doc = Ti.XML.parseString(this.testSource["with_dtd.xml"]);
		valueOf(doc.documentElement).shouldNotBeUndefined();
		valueOf(doc.documentElement).shouldNotBeNull();
		valueOf(doc.documentElement).shouldBeObject();
		valueOf(doc.documentElement.nodeName).shouldBe("letter");
		valueOf(doc.implementation).shouldNotBeUndefined();
		valueOf(doc.implementation).shouldNotBeNull();
		valueOf(doc.implementation).shouldBeObject();
		valueOf(doc.doctype).shouldNotBeUndefined();
		valueOf(doc.doctype).shouldNotBeNull();
		valueOf(doc.doctype).shouldBeObject();
		// Document without DTD, to be sure doc.doctype is null as spec says
		doc = Ti.XML.parseString("<a/>");
		valueOf(doc.doctype).shouldBeNull();
	},
	apiXmlDocumentCreateAttribute: function() {
		var doc = Ti.XML.parseString("<test/>");
		valueOf(doc.createAttribute).shouldBeFunction();
		var attr = doc.createAttribute("myattr");
		valueOf(attr).shouldNotBeNull();
		valueOf(attr).shouldBeObject();
		valueOf(attr.name).shouldBe("myattr");
		// Per spec, value in new attribute should be empty string
		valueOf(attr.value).shouldNotBeNull();
		valueOf(attr.value).shouldBeExactly("");

		attr = null;
		valueOf(doc.createAttributeNS).shouldBeFunction();
		attr = doc.createAttributeNS("http://example.com", "prefix:myattr");
		valueOf(attr).shouldNotBeNull();
		valueOf(attr).shouldBeObject();
		valueOf(attr.name).shouldBe("prefix:myattr");
		valueOf(attr.namespaceURI).shouldBe("http://example.com");
		valueOf(attr.prefix).shouldBe("prefix");
		valueOf(attr.value).shouldNotBeNull();
		valueOf(attr.value).shouldBeExactly("");
	},
	apiXmlDocumentCreateCDATASection: function() {
		var doc = Ti.XML.parseString("<test/>");
		valueOf(doc.createCDATASection).shouldBeFunction();
		var data = "This is my CDATA section";
		var section = doc.createCDATASection(data);
		valueOf(section).shouldNotBeNull();
		valueOf(section).shouldBeObject();
		valueOf(section.text).shouldBe(data);
	},
	apiXmlDocumentCreateComment: function() {
		var doc = Ti.XML.parseString("<test/>");
		valueOf(doc.createComment).shouldBeFunction();
		var data = "This is my comment";
		var comment = doc.createComment(data);
		valueOf(comment).shouldNotBeNull();
		valueOf(comment).shouldBeObject();
		valueOf(comment.data).shouldBe(data);
	},
	apiXmlDocumentCreateDocumentFragment: function() {
		var doc = Ti.XML.parseString("<test/>");
		valueOf(doc.createDocumentFragment).shouldBeFunction();
		var frag = doc.createDocumentFragment();
		valueOf(frag).shouldNotBeNull();
		valueOf(frag).shouldBeObject();
	},
	apiXmlDocumentCreateElement: function() {
		var doc = Ti.XML.parseString("<test/>");
		valueOf(doc.createElement).shouldBeFunction();
		var elem = doc.createElement("myelement");
		valueOf(elem).shouldNotBeNull();
		valueOf(elem).shouldBeObject();
		valueOf(elem.nodeName).shouldBe("myelement");
		valueOf(elem.localName).shouldBeNull();
		valueOf(elem.prefix).shouldBeNull();
		valueOf(elem.namespaceURI).shouldBeNull();
	},
	apiXmlDocumentCreateElementNS: function() {
		var doc = Ti.XML.parseString("<test/>");
		valueOf(doc.createElementNS).shouldBeFunction();
		var elem = doc.createElementNS("http://example.com", "prefix:myelement");
		valueOf(elem).shouldNotBeNull();
		valueOf(elem).shouldBeObject();
		valueOf(elem.nodeName).shouldBe("prefix:myelement");
		valueOf(elem.localName).shouldBe("myelement");
		valueOf(elem.prefix).shouldBe("prefix");
		valueOf(elem.namespaceURI).shouldBe("http://example.com");
	},
	apiXmlDocumentCreateEntityReference: function() {
		var doc = Ti.XML.parseString("<test/>");
		valueOf(doc.createEntityReference).shouldBeFunction();
		var entity = doc.createEntityReference("myentity");
		valueOf(entity).shouldNotBeNull();
		valueOf(entity).shouldBeObject();
		valueOf(entity.nodeName).shouldBe("myentity");
	},
	apiXmlDocumentCreateProcessingInstruction: function() {
		var doc = Ti.XML.parseString("<test/>");
		valueOf(doc.createProcessingInstruction).shouldBeFunction();
		var instruction = doc.createProcessingInstruction("a", "b");
		valueOf(instruction).shouldNotBeNull();
		valueOf(instruction).shouldBeObject();
		valueOf(instruction.target).shouldBe("a");
		valueOf(instruction.data).shouldBe("b");
	},
	apiXmlDocumentCreateTextNode: function() {
		var doc = Ti.XML.parseString("<test/>");
		valueOf(doc.createTextNode).shouldBeFunction();
		var value = "This is some text";
		var text = doc.createTextNode(value);
		valueOf(text).shouldNotBeNull();
		valueOf(text).shouldBeObject();
		valueOf(text.data).shouldBe(value);
	},
	apiXmlDocumentGetElementById: function() {
		var doc = Ti.XML.parseString(this.testSource["nodes.xml"]);
		valueOf(doc.getElementById).shouldBeFunction();
		var node = doc.getElementById("node 1");
		valueOf(node).shouldNotBeNull();
		valueOf(node).shouldBeObject();
		valueOf(node.nodeName).shouldBe("node");
		valueOf(function() {
			node = doc.getElementById("no_such_element");
		}).shouldNotThrowException();
		valueOf(node).shouldBeNull();
	},
	apiXmlDocumentGetElementsByTagName: function() {
		var doc = Ti.XML.parseString(this.testSource["nodes.xml"]);
		valueOf(doc.getElementsByTagName).shouldBeFunction();
		var elements = doc.getElementsByTagName("node");
		valueOf(elements).shouldNotBeNull();
		valueOf(elements).shouldBeObject();
		valueOf(elements.length).shouldBeGreaterThan(0);
		for (var i = 0; i < elements.length; i++) {
			var checkelem = elements.item(i);
			valueOf(checkelem.nodeName).shouldBe("node");
		}
		// test bogus tagname
		valueOf(function() {
			elements = doc.getElementsByTagName("bogus");
		}).shouldNotThrowException();
		valueOf(elements).shouldNotBeNull();
		valueOf(elements).shouldBeObject();
		valueOf(elements.length).shouldBeExactly(0);
	},
	apiXmlDocumentGetElementsByTagNameNS: function() {
		var doc = Ti.XML.parseString(this.testSource["with_ns.xml"]);
		valueOf(doc.getElementsByTagNameNS).shouldBeFunction();
		var elements = doc.getElementsByTagNameNS("http://example.com", "cake");
		valueOf(elements).shouldNotBeNull();
		valueOf(elements).shouldBeObject();
		valueOf(elements.length).shouldBeGreaterThan(0);
		for (var i = 0; i < elements.length; i++) {
			var checkelem = elements.item(i);
			valueOf(checkelem.localName).shouldBe("cake");
			valueOf(checkelem.namespaceURI).shouldBe("http://example.com");
		}
		// test real namespace and bogus tagname
		valueOf(function() {
			elements = doc.getElementsByTagNameNS("http://example.com", "bogus");
		}).shouldNotThrowException();
		valueOf(elements).shouldNotBeNull();
		valueOf(elements).shouldBeObject();
		valueOf(elements.length).shouldBeExactly(0);
		// test bogus namespace and real tagname
		valueOf(function() {
			elements = doc.getElementsByTagNameNS("http://bogus.com", "pie");
		}).shouldNotThrowException();
		valueOf(elements).shouldNotBeNull();
		valueOf(elements).shouldBeObject();
		valueOf(elements.length).shouldBeExactly(0);
		// test bogus namespace and bogus tagname
		valueOf(function() {
			elements = doc.getElementsByTagNameNS("http://bogus.com", "bogus");
		}).shouldNotThrowException();
		valueOf(elements).shouldNotBeNull();
		valueOf(elements).shouldBeObject();
		valueOf(elements.length).shouldBeExactly(0);
	},
	apiXmlDocumentImportNode: function() {
		var doc = Ti.XML.parseString("<a/>");
		var otherDoc = Ti.XML.parseString(this.testSource["with_ns.xml"]);
		var cakeNodes = otherDoc.documentElement.getElementsByTagNameNS("http://example.com", "cake");
		valueOf(cakeNodes).shouldNotBeNull();
		valueOf(cakeNodes.length).shouldBeGreaterThan(0);
		var cakeNode = cakeNodes.item(0);
		valueOf(cakeNode).shouldNotBeNull();
		valueOf(doc.importNode).shouldBeFunction();
		// test deep import
		var importedNode;
		valueOf(function() {
			importedNode = doc.importNode(cakeNode, true);
		}).shouldNotThrowException();
		valueOf(importedNode.ownerDocument).shouldNotBeNull();
		valueOf(importedNode.ownerDocument).shouldBeObject();
		valueOf(importedNode.ownerDocument).shouldBe(doc);
		valueOf(importedNode.parentNode).shouldBeNull();
		valueOf(importedNode.hasChildNodes()).shouldBeTrue();
		valueOf(importedNode.childNodes.length).shouldBeGreaterThan(0);
		valueOf(importedNode.namespaceURI).shouldBe("http://example.com");
		// test shallow import
		valueOf(function() {
			importedNode = doc.importNode(cakeNode, false);
		}).shouldNotThrowException();
		valueOf(importedNode.hasChildNodes()).shouldBeFalse();
		valueOf(importedNode.ownerDocument).shouldNotBeNull();
		valueOf(importedNode.ownerDocument).shouldBeObject();
		valueOf(importedNode.ownerDocument).shouldBe(doc);
		valueOf(importedNode.parentNode).shouldBeNull();
	},

	apiXmlNodeProperties: function() {
		var doc = Ti.XML.parseString(this.testSource["nodes.xml"]);

		var nodesList = doc.getElementsByTagName("nodes");
		valueOf(nodesList).shouldNotBeNull();
		valueOf(nodesList.length).shouldBe(1);

		var node = nodesList.item(0);

		// verify properties
		valueOf(node.ELEMENT_NODE).shouldBeNumber();
		valueOf(node.ATTRIBUTE_NODE).shouldBeNumber();
		valueOf(node.TEXT_NODE).shouldBeNumber();
		valueOf(node.CDATA_SECTION_NODE).shouldBeNumber();
		valueOf(node.ENTITY_REFERENCE_NODE).shouldBeNumber();
		valueOf(node.ENTITY_NODE).shouldBeNumber();
		valueOf(node.PROCESSING_INSTRUCTION_NODE).shouldBeNumber();
		valueOf(node.COMMENT_NODE).shouldBeNumber();
		valueOf(node.DOCUMENT_NODE).shouldBeNumber();
		valueOf(node.DOCUMENT_TYPE_NODE).shouldBeNumber();
		valueOf(node.DOCUMENT_FRAGMENT_NODE).shouldBeNumber();
		valueOf(node.NOTATION_NODE).shouldBeNumber();
		valueOf(node.nodeName).shouldBeString();

		var attrName = "attr";
		var attrValue = "value";
		node.setAttribute(attrName, attrValue);
		var attrNode = node.getAttributeNode(attrName);
		valueOf(attrNode.nodeValue).shouldBe(attrValue);

		var CDATANodeContents = "this CDATA contents";
		var CDATANode = doc.createCDATASection(CDATANodeContents);
		valueOf(CDATANode.nodeValue).shouldBe(CDATANodeContents);

		var commentNodeContents = "this is a comment";
		var commentNode = doc.createComment(commentNodeContents);
		valueOf(commentNode.nodeValue).shouldBe(commentNodeContents);

		valueOf(doc.nodeValue).shouldBe(null);
		valueOf(doc.createDocumentFragment().nodeValue).shouldBe(null);
		valueOf(doc.getDoctype().nodeValue).shouldBe(null);
		valueOf(node.nodeValue).shouldBe(null);
		valueOf(doc.createEntityReference("blah").nodeValue).shouldBe(null);

		var processingInstructionData = "data";
		valueOf(doc.createProcessingInstruction("target", processingInstructionData).nodeValue).shouldBe(processingInstructionData);

		var textNodeContents = "this is some text";
		var textNode = doc.createTextNode(textNodeContents);
		valueOf(textNode.nodeValue).shouldBe(textNodeContents);

		valueOf(node.nodeType).shouldBeNumber();
		valueOf(node.parentNode).shouldBeObject();
		valueOf(node.childNodes).shouldBeObject();
		valueOf(node.firstChild).shouldBeObject();
		valueOf(node.lastChild).shouldBeObject();
		valueOf(node.previousSibling).shouldBeObject();
		valueOf(node.nextSibling).shouldBeObject();
		valueOf(node.attributes).shouldBeObject();
		valueOf(node.ownerDocument).shouldBeObject();
		valueOf(node.namespaceURI).shouldNotBeUndefined();
		valueOf(node.prefix).shouldNotBeUndefined();
		valueOf(node.localName).shouldNotBeUndefined();
	},

	apiXmlNodeAppendChild: function() {
		var doc = Ti.XML.parseString(this.testSource["nodes.xml"]);

		var parentNode = doc.createElement("parentNode");
		valueOf(parentNode.appendChild).shouldBeFunction();

		var childNode = doc.createElement("childNode");
		valueOf(function() { parentNode.appendChild(childNode); }).shouldNotThrowException();
		valueOf(parentNode.firstChild).shouldBe(childNode);
	},

	apiXmlNodeCloneNode: function() {
		var shouldRun = true;
		if (Ti.Platform.osname === 'android') {
			// this check exists to deal with the bug mentioned in TIMOB-4771
			valueOf( isNaN(parseInt(Ti.Platform.version)) ).shouldBeFalse();
			if (parseInt(Ti.Platform.version) < 3) {
				Ti.API.info("Less than 3.0, not running apiXmlNodeCloneNode test");
				shouldRun = false;
			} else {
				Ti.API.info("3.0 or greater, running apiXmlNodeCloneNode test");
			}
		}

		if (shouldRun)
		{
			var doc = Ti.XML.parseString(this.testSource["nodes.xml"]);

			var parentNode = doc.createElement("parent");
			parentNode.setAttribute("myattr", "attr value");
			var childText = doc.createTextNode("child text");
			var childElement = doc.createElement("childelement");
			parentNode.appendChild(childText);
			parentNode.appendChild(childElement);

			valueOf(parentNode.cloneNode).shouldBeFunction();

			var clonedNode = null;
		
			// Shallow
			valueOf(function() { clonedNode = parentNode.cloneNode(false); }).shouldNotThrowException();
			valueOf(clonedNode.nodeName).shouldBe(parentNode.nodeName);
			// Though shallow, attributes should be there.
			var attrs = clonedNode.attributes;
			valueOf(attrs).shouldNotBeNull();
			valueOf(attrs.length).shouldBeExactly(1);
			var attr = attrs.getNamedItem("myattr");
			valueOf(attr).shouldNotBeNull();
			valueOf(attr.nodeValue).shouldBeExactly("attr value");
			// Fetch a different way
			var attrValue = clonedNode.getAttribute("myattr");
			valueOf(attrValue).shouldNotBeNull();
			valueOf(attrValue).shouldBeExactly("attr value");
			// Per spec, clone should have no parent and no children
			valueOf(clonedNode.parentNode).shouldBeNull();
			valueOf(clonedNode.hasChildNodes()).shouldBeBoolean();
			valueOf(clonedNode.hasChildNodes()).shouldBeFalse();

			// Deep
			valueOf(function() { clonedNode = parentNode.cloneNode(true); }).shouldNotThrowException();
			valueOf(clonedNode.nodeName).shouldBe(parentNode.nodeName);
			valueOf(clonedNode.parentNode).shouldBeNull();
			attrs = clonedNode.attributes;
			valueOf(attrs).shouldNotBeNull();
			valueOf(attrs.length).shouldBeExactly(1);
			attr = attrs.getNamedItem("myattr");
			valueOf(attr).shouldNotBeNull();
			valueOf(attr.nodeValue).shouldBeExactly("attr value");
			valueOf(clonedNode.getAttribute("myattr")).shouldBe("attr value");
			attrValue = clonedNode.getAttribute("myattr");
			valueOf(attrValue).shouldNotBeNull();
			valueOf(attrValue).shouldBeExactly("attr value");
			// this one should have children since it's deep.
			valueOf(clonedNode.hasChildNodes()).shouldBeBoolean();
			valueOf(clonedNode.hasChildNodes()).shouldBeTrue();
			valueOf(clonedNode.firstChild).shouldNotBeNull();
			valueOf(clonedNode.firstChild.nodeValue).shouldBe(parentNode.firstChild.nodeValue);
			valueOf(clonedNode.lastChild).shouldNotBeNull();
			valueOf(clonedNode.lastChild.nodeName).shouldBe(parentNode.lastChild.nodeName);
		}
	},

	apiXmlNodeHasAttributes: function() {
		var doc = Ti.XML.parseString(this.testSource["nodes.xml"]);

		var node = doc.createElement("node");
		var node2 = doc.createElement("node2");
		node2.setAttribute("attr1", "value1");

		valueOf(node.hasAttributes).shouldBeFunction();

		var results;
		valueOf(function() { results = node.hasAttributes(); }).shouldNotThrowException();
		valueOf(results).shouldBe(false);
		valueOf(function() { results = node2.hasAttributes(); }).shouldNotThrowException();
		valueOf(results).shouldBe(true);
	},

	apiXmlNodeHasChildNodes: function() {
		var doc = Ti.XML.parseString(this.testSource["nodes.xml"]);

		var parentNode = doc.createElement("parentNode");
		var parentNode2 = doc.createElement("parentNode2");
		parentNode2.appendChild(doc.createElement("childNode"));

		valueOf(parentNode.hasChildNodes).shouldBeFunction();

		var results;
		valueOf(function() { results = parentNode.hasChildNodes(); }).shouldNotThrowException();
		valueOf(results).shouldBe(false);
		valueOf(function() { results = parentNode2.hasChildNodes(); }).shouldNotThrowException();
		valueOf(results).shouldBe(true);
	},

	apiXmlNodeInsertBefore: function() {
		var doc = Ti.XML.parseString(this.testSource["nodes.xml"]);

		var parentNode = doc.createElement("parentNode");
		parentNode.appendChild(doc.createElement("childNode"));
		parentNode.appendChild(doc.createElement("childNode2"));

		valueOf(parentNode.insertBefore).shouldBeFunction();

		var childNode3 = doc.createElement("childNode3");
		valueOf(function() { parentNode.insertBefore(childNode3, parentNode.firstChild); }).shouldNotThrowException();
		valueOf(parentNode.firstChild).shouldBe(childNode3);
	},

	apiXmlNodeIsSupported: function() {
		var doc = Ti.XML.parseString(this.testSource["nodes.xml"]);

		valueOf(doc.isSupported).shouldBeFunction();

		var results;
		valueOf(function() { results = doc.isSupported("XML", "1.0"); }).shouldNotThrowException();
		valueOf(results).shouldBe(true);
		valueOf(function() { results = doc.isSupported("IDONTEXIST", "1.0"); }).shouldNotThrowException();
		valueOf(results).shouldBe(false);
	},

	apiXmlNodeNormalize: function() {
		var doc = Ti.XML.parseString(this.testSource["nodes.xml"]);

		var parentNode = doc.createElement("parentNode");
		parentNode.appendChild(doc.createTextNode("My "));
		parentNode.appendChild(doc.createTextNode("name "));
		parentNode.appendChild(doc.createTextNode("is "));
		parentNode.appendChild(doc.createTextNode("Opie."));

		valueOf(parentNode.normalize).shouldBeFunction();

		valueOf(function() { parentNode.normalize(); }).shouldNotThrowException();
		valueOf(parentNode.getText()).shouldBe("My name is Opie.");
		valueOf(parentNode.getChildNodes().length).shouldBe(1);
	},

	apiXmlNodeRemoveChild: function() {
		var doc = Ti.XML.parseString(this.testSource["nodes.xml"]);

		var parentNode = doc.createElement("parentNode");
		var childNode = doc.createElement("childNode");
		parentNode.appendChild(childNode);

		valueOf(parentNode.removeChild).shouldBeFunction();

		var results = null;
		valueOf(function() { results = parentNode.removeChild(childNode); }).shouldNotThrowException();
		valueOf(results).shouldBe(childNode);

		valueOf(parentNode.hasChildNodes()).shouldBe(false);
	},

	apiXmlNodeReplaceChild: function() {
		var doc = Ti.XML.parseString(this.testSource["nodes.xml"]);

		var parentNode = doc.createElement("parentNode");
		var childNode = doc.createElement("childNode");
		var childNode2 = doc.createElement("childNode2");
		parentNode.appendChild(childNode);
		parentNode.appendChild(childNode2);

		valueOf(parentNode.replaceChild).shouldBeFunction();

		var replacementNode = doc.createElement("replacementNode");
		valueOf(function() { parentNode.replaceChild(replacementNode, childNode); }).shouldNotThrowException();
		valueOf(parentNode.firstChild).shouldBe(replacementNode);
	},

	xmlNodeListElementsByTagName : function() {
		var xml = Ti.XML.parseString(this.testSource["nodes.xml"]);
		valueOf(xml).shouldNotBeNull();
		
		var nodes = xml.getElementsByTagName("node");
		valueOf(nodes).shouldNotBeNull();
		valueOf(nodes.length).shouldBeNumber();
		valueOf(nodes.item).shouldBeFunction();
		
		valueOf(nodes.length).shouldBe(13);
		
		var n = nodes.item(0);
		valueOf(n).shouldNotBeNull();
		valueOf(n.getAttribute("id")).shouldBe("node 1");
		
		n = nodes.item(1);
		valueOf(n).shouldNotBeNull();
		valueOf(n.getAttribute("id")).shouldBe("node 2");
	},

	xmlNodeListChildren : function() {
		var xml = Ti.XML.parseString(this.testSource["nodes.xml"]);
		valueOf(xml).shouldNotBeNull();
		
		var e = xml.documentElement;
		valueOf(e).shouldNotBeNull();
		
		var nodes = e.childNodes;
		valueOf(nodes).shouldNotBeNull();
		var count = 0;
		for (var i = 0; i < nodes.length; i++) {
			var node = nodes.item(i);
			if (node.nodeType == node.ELEMENT_NODE) {
				count++;
			}
		}
		valueOf(count).shouldBe(1);
	},

	xmlNodeListRange : function() {
		var xml = Ti.XML.parseString(this.testSource["nodes.xml"]);
		valueOf(xml).shouldNotBeNull();
		
		var nodes = xml.getElementsByTagName("node");
		valueOf(nodes.item(nodes.length)).shouldBeNull();
		valueOf(nodes.item(100)).shouldBeNull();
	},

	apiXmlAttr: function() {
		var doc = Ti.XML.parseString(this.testSource["nodes.xml"]);
		var node = doc.getElementsByTagName("node").item(0);
		var attr;
		// First a known attribute
		valueOf(function() {
			attr = node.attributes.item(0);
		}).shouldNotThrowException();
		valueOf(attr).shouldNotBeUndefined();
		valueOf(attr).shouldNotBeNull();
		valueOf(attr).shouldBeObject();
		valueOf(attr.name).shouldBeString();
		valueOf(attr.name).shouldBe("id");
		valueOf(attr.ownerElement).shouldBeObject();
		valueOf(attr.ownerElement).shouldBe(node);
		valueOf(attr.specified).shouldBeBoolean();
		valueOf(attr.specified).shouldBeTrue();
		valueOf(attr.value).shouldBeString();
		valueOf(attr.value).shouldBe("node 1");
		// Now new attribute
		valueOf(function() {
			attr = doc.createAttribute("newattr");
		}).shouldNotThrowException();
		valueOf(attr).shouldNotBeUndefined();
		valueOf(attr).shouldNotBeNull();
		valueOf(attr).shouldBeObject();
		valueOf(attr.name).shouldBeString();
		valueOf(attr.name).shouldBe("newattr");
		valueOf(attr.specified).shouldBeBoolean();
		// Per spec, the default value in an attribute is empty string not null.
		valueOf(attr.value).shouldNotBeNull();
		valueOf(attr.value).shouldBeExactly("");
		// Per spec, when you set an attribute that doesn't exist yet,
		// null is returned.
		var addedAttr = node.setAttributeNode(attr);
		valueOf(addedAttr).shouldBeNull();
		valueOf(attr.ownerElement).shouldNotBeNull();
		valueOf(attr.ownerElement).shouldBe(node);
		// Per spec, when you set a new attribute of same name as one that
		// already exists, it replaces that existing one AND returns that existing one.
		var secondNewAttr = doc.createAttribute("newattr");
		var replacedAttr = node.setAttributeNode(secondNewAttr);
		valueOf(replacedAttr).shouldNotBeNull();
		valueOf(replacedAttr).shouldBe(attr);
		// Per spec, changing the value of an attribute automatically sets
		// specified to true.
		attr.value = "new value";
		valueOf(attr.value).shouldNotBeNull();
		valueOf(attr.value).shouldBe("new value");
		valueOf(attr.specified).shouldBeBoolean();
		valueOf(attr.specified).shouldBeTrue();
		// Per spec, an attribute with no owner element (i.e., it has just
		// been created and not yet put on to an element) will have
		// "true" for specified.
		var thirdNewAttr = doc.createAttribute("anotherattr");
		valueOf(thirdNewAttr).shouldNotBeNull();
		valueOf(thirdNewAttr.ownerElement).shouldBeNull();
		valueOf(thirdNewAttr.specified).shouldBeBoolean();
		valueOf(thirdNewAttr.specified).shouldBeTrue();
	},
	xmlNamedNodeMap: function() {
		var xml = Ti.XML.parseString(this.testSource["attrs.xml"]);
		var otherDoc = Ti.XML.parseString("<dummy/>");
		var doc = xml.documentElement;
		valueOf(doc.nodeName).shouldBe("doc");

		var nodes = doc.getElementsByTagName("test");
		valueOf(nodes.length).shouldBe(1);

		var test = nodes.item(0);
		valueOf(test).shouldNotBeNull();

		nodes = test.getElementsByTagNameNS("http://www.test.com/namespace", "child");
		valueOf(nodes.length).shouldBe(1);

		var child = nodes.item(0);
		valueOf(child).shouldNotBeNull();

		var attrs = test.attributes;

		// length
		valueOf(attrs.length).shouldBe(3);

		// item
		var item0 = attrs.item(0);
		var item1 = attrs.item(1);
		var item2 = attrs.item(2);
		valueOf(item0).shouldNotBeNull();
		valueOf(item1).shouldNotBeNull();
		valueOf(item2).shouldNotBeNull();
		valueOf(item0.nodeName).shouldBe("attr1");
		valueOf(item0.value).shouldBe("value1");
		valueOf(item1.nodeName).shouldBe("test:attr2");
		valueOf(item1.value).shouldBe("value2");
		valueOf(item2.nodeName).shouldBe("attr3");
		valueOf(item2.value).shouldBe("hello world");

		valueOf(attrs.item(3)).shouldBeNull();

		// getNamedItem
		var attr1 = attrs.getNamedItem("attr1");
		valueOf(attr1).shouldNotBeNull();
		valueOf(attr1.value).shouldBe("value1");
		valueOf(attrs.getNamedItem("idontexist")).shouldBe(null);

		// getNamedItemNS
		var attr2 = attrs.getNamedItemNS("http://www.test.com/namespace", "attr2")
		valueOf(attr2).shouldNotBeNull();
		valueOf(attr2.value).shouldBe("value2");
		valueOf(attrs.getNamedItemNS(null, "fakeattr")).shouldBe(null);

		var attr3 = attrs.getNamedItem("attr3");
		valueOf(attr3).shouldNotBeNull();
		valueOf(attr3.value).shouldBe("hello world");

		var newAttr = xml.createAttribute("newAttr");
		newAttr.value = "newValue";

		// setNamedItem
		// Initial set, return value is null
		valueOf(attrs.setNamedItem(newAttr)).shouldBe(null);
		valueOf(test.getAttribute("newAttr")).shouldBe("newValue");

		var otherDocAttr = otherDoc.createAttribute("otherAttr");
		otherDocAttr.value = "otherValue";
		// Adding an attr from another doc throws an exception
		valueOf(function() {
			attrs.setNamedItem(otherDocAttr);
		}).shouldThrowException();

		// Reusing an existing attr node throws an exception
		valueOf(function() {
			attrs.setNamedItem(child.getNamedItemNS("http://www.test.com/namespace", "name"));
		}).shouldThrowException();

		var newAttr2 = xml.createAttribute("newAttr");
		newAttr2.value = "value2";

		// Setting an attr with an existing, should return the original
		valueOf(attrs.setNamedItem(newAttr2)).shouldBe(newAttr);
		valueOf(test.getAttribute("newAttr")).shouldBe("value2");

		var newAttr3 = attrs.getNamedItem("newAttr");
		valueOf(newAttr3).shouldBe(newAttr2);
		valueOf(newAttr3.value).shouldBe(newAttr2.value);

		// removeNamedItem
		var removedAttr;
		valueOf(function() {
			removedAttr = attrs.removeNamedItem("newAttr");
		}).shouldNotThrowException();

		valueOf(removedAttr).shouldBe(newAttr3);

		// Removing an attr that doesn't exist throws an exception
		valueOf(function() {
			attrs.removeNamedItem("idontexist");
		}).shouldThrowException();

		// setNamedItemNS
		newAttr = xml.createAttributeNS("http://www.test.com/namespace", "newAttr2");
		newAttr.value = "newValue2";
		valueOf(attrs.setNamedItemNS(newAttr)).shouldBe(null);

		// Adding an attr from another doc throws an exception
		valueOf(function() {
			attrs.setNamedItemNS(otherDocAttr);
		}).shouldThrowException();

		// Reusing an existing attr node throws an exception
		valueOf(function() {
			attrs.setNamedItemNS(child.getNamedItemNS("http://www.test.com/namespace", "name"));
		}).shouldThrowException();

		newAttr2 = attrs.getNamedItemNS("http://www.test.com/namespace", "newAttr2");
		valueOf(newAttr2).shouldBe(newAttr);
		valueOf(newAttr2.value).shouldBe(newAttr.value);

		// Setting an attr with an existing, should return the original
		newAttr3 = xml.createAttributeNS("http://www.test.com/namespace", "newAttr2");
		newAttr3.value = "value3";
		valueOf(attrs.setNamedItemNS(newAttr3)).shouldBe(newAttr2);
		valueOf(test.getAttributeNS("http://www.test.com/namespace", "newAttr2")).shouldBe("value3");

		// removeNamedItemNS
		valueOf(function() {
			removedAttr = attrs.removeNamedItemNS("http://www.test.com/namespace", "newAttr2");
		}).shouldNotThrowException();

		valueOf(removedAttr).shouldBe(newAttr3);

		// Removing an attr that doesn't exist throws an exception
		valueOf(function() {
			attrs.removeNamedItemNS("http://www.test.com/namespace", "fakeattr");
		}).shouldThrowException();

		// Ensure structure after modifications
		valueOf(attrs.item(0)).shouldBe(attr1);
		valueOf(attrs.item(1)).shouldBe(attr2);
		valueOf(attrs.item(2)).shouldBe(attr3);

		attrs = child.attributes;
		var name = attrs.getNamedItemNS("http://www.test.com/namespace", "name");
		valueOf(name).shouldNotBeNull();
		valueOf(name.nodeName).shouldBe("test:name");
		valueOf(name.value).shouldBe("value");
	},
<<<<<<< HEAD
	apiXmlDOMImplementation: function() {
		var baseDoc = Ti.XML.parseString("<a/>");
		valueOf(baseDoc).shouldNotBeNull();
		var impl = null;
		valueOf(function() {
			impl = baseDoc.implementation;
		}).shouldNotThrowException();
		valueOf(impl).shouldNotBeNull();

		// createDocument
		valueOf(impl.createDocument).shouldBeFunction();
		var testDoc = null;
		// Basic: no namespace, no doctype
		valueOf(function() {
			testDoc = impl.createDocument(null, "the_root", null);
		}).shouldNotThrowException()
		valueOf(testDoc).shouldNotBeNull();
		valueOf(testDoc.documentElement).shouldNotBeNull();
		valueOf(testDoc.documentElement.namespaceURI).shouldBeNull();
		valueOf(testDoc.documentElement.nodeName).shouldBe("the_root");
		valueOf(testDoc.documentElement.localName).shouldBe("the_root");
		valueOf(testDoc.doctype).shouldBeNull();
		// Create a doctype (which is useless in dom level 2)
		valueOf(impl.createDocumentType).shouldBeFunction();
		var doctype = null;
		valueOf(function() {
			doctype = impl.createDocumentType("qname", "pid", "sid");
		}).shouldNotThrowException();
		// Document with doctype
		testDoc = null;
		valueOf(function() {
			testDoc = impl.createDocument(null, "the_root", doctype);
		}).shouldNotThrowException()
		valueOf(testDoc).shouldNotBeNull();
		valueOf(testDoc.documentElement).shouldNotBeNull();
		valueOf(testDoc.documentElement.namespaceURI).shouldBeNull();
		valueOf(testDoc.documentElement.nodeName).shouldBe("the_root");
		valueOf(testDoc.documentElement.localName).shouldBe("the_root");
		valueOf(testDoc.doctype).shouldNotBeNull();
		valueOf(testDoc.doctype).shouldBe(doctype);
		// Document with namespace but no doctype
		testDoc = null;
		valueOf(function() {
			testDoc = impl.createDocument("http://test", "test:the_root", null);
		}).shouldNotThrowException()
		valueOf(testDoc).shouldNotBeNull();
		valueOf(testDoc.documentElement).shouldNotBeNull();
		valueOf(testDoc.documentElement.namespaceURI).shouldNotBeNull();
		valueOf(testDoc.documentElement.namespaceURI).shouldBe("http://test");
		valueOf(testDoc.documentElement.nodeName).shouldBe("test:the_root");
		valueOf(testDoc.documentElement.localName).shouldBe("the_root");
		valueOf(testDoc.doctype).shouldBeNull();
		// Document with both namespace and doctype
		valueOf(function() {
			doctype = impl.createDocumentType("qname", "pid", "sid");
		}).shouldNotThrowException();
		testDoc = null;
		valueOf(function() {
			testDoc = impl.createDocument("http://test", "test:the_root", doctype);
		}).shouldNotThrowException()
		valueOf(testDoc).shouldNotBeNull();
		valueOf(testDoc.documentElement).shouldNotBeNull();
		valueOf(testDoc.documentElement.namespaceURI).shouldNotBeNull();
		valueOf(testDoc.documentElement.namespaceURI).shouldBe("http://test");
		valueOf(testDoc.documentElement.nodeName).shouldBe("test:the_root");
		valueOf(testDoc.documentElement.localName).shouldBe("the_root");
		valueOf(testDoc.doctype).shouldNotBeNull();
		valueOf(testDoc.doctype).shouldBe(doctype);
		// hasFeature
		valueOf(impl.hasFeature).shouldBeFunction();
		var testResult;
		valueOf(function() {
			testResult = impl.hasFeature("Core", "2.0");
		}).shouldNotThrowException();
		valueOf(testResult).shouldBeBoolean();
		valueOf(testResult).shouldBeTrue();
		valueOf(function() {
			testResult = impl.hasFeature("Fred", "Flinstone");
		}).shouldNotThrowException();
		valueOf(testResult).shouldBeBoolean();
		valueOf(testResult).shouldBeFalse();
=======

	xmlElement: function() {
		var xml = Ti.XML.parseString(this.testSource["element.xml"]);
		var xml2 = Ti.XML.parseString(this.testSource["with_ns.xml"]);
		
		 // Test element.getElementsByTagName
		var elements = xml.getElementsByTagName("dessert");
		valueOf(elements).shouldNotBeNull();
		valueOf(elements.length).shouldBe(3);
		valueOf(elements).shouldBeObject();
		valueOf(elements.item(0).tagName).shouldBe("dessert");
		
		// Test element.getAttribute
		var attribute = elements.item(0).getAttribute("category");
		valueOf(attribute).shouldBe("icecream");
		var attributeFail = elements.item(0).getAttribute("categories");
		valueOf(attributeFail).shouldBe("");
		
		// Test element.getAttributeNode
		var attributeNode= elements.item(1).getAttributeNode("category"); //Fails on iOS TIMOB-4867
		valueOf(attributeNode).shouldNotBeNull();
		valueOf(attributeNode.name).shouldBe('category');
		valueOf(attributeNode.value).shouldBe('pie');
		var attributeNodeFail = elements.item(1).getAttributeNode("categories");
		valueOf(attributeNodeFail).shouldBeNull();
		
		// Test element.hasAttribute
		var attributeTrue = null;
		var attributeFalse = null;
		valueOf(function() {attributeTrue = elements.item(2).hasAttribute("category");}).shouldNotThrowException(); //Fails on iOS TIMOB-5024
		valueOf(function() {attributeFalse = elements.item(2).hasAttribute("food");}).shouldNotThrowException(); 
		valueOf(attributeTrue).shouldBeTrue();
		valueOf(attributeFalse).shouldBeFalse();
		
		// Test element.removeAttribute
		elements.item(0).removeAttribute("category"); //Fails on iOS TIMOB-4868
		attribute = elements.item(0).getAttribute("category");
		valueOf(attribute).shouldBe("");
		
		// Test element.removeAttributeNode
		var dessertNode = elements.item(1).getAttributeNode("category");
		var errorNode = elements.item(1).getAttributeNode("error");
		valueOf(errorNode).shouldBeNull();
		var attributeNodeRemove = elements.item(1).removeAttributeNode(dessertNode);
		valueOf(attributeNodeRemove.name).shouldBe("category");
		valueOf(function() {
			elements.item(1).removeAttributeNode(errorNode);
		}).shouldThrowException();
		
		// Test element.setAttribute
		elements = xml.getElementsByTagName("title");
		elements.item(0).setAttribute("rating","taste yummy");
		valueOf(elements.item(0).childNodes.item(0).nodeValue).shouldBe("Banana Split");
		valueOf(elements.item(0).getAttribute("rating")).shouldBe("taste yummy");
		elements.item(0).setAttribute("rating","cookie");
		valueOf(elements.item(0).getAttribute("rating")).shouldBe("cookie");
		valueOf(function() {
			elements.item(0).setAttribute("?","*");
		}).shouldThrowException();
		
		// Test element.setAttributeNode
		elements = xml.getElementsByTagName("title"); //Fails on iOS TIMOB-5027
		var newAttributeNode = xml.createAttribute("rating");
		newAttributeNode.value = "taste good";
		var newAttr = elements.item(1).setAttributeNode(newAttributeNode);
		valueOf(newAttr).shouldBeNull();
		valueOf(elements.item(1).childNodes.item(0).nodeValue).shouldBe("Banana Cream Pie");
		valueOf(elements.item(1).getAttribute("rating")).shouldBe("taste good");
		var existAttributeNode = xml.createAttribute("rating");
		existAttributeNode.value = "tasty";
		var existAttr = elements.item(1).setAttributeNode(existAttributeNode);
		valueOf(elements.item(1).getAttribute("rating")).shouldBe("tasty");
		valueOf(existAttr.value).shouldBe("taste good");
		valueOf(function() {
			elements.item(1).setAttributeNode(newAttributeNode);
		}).shouldThrowException();
		var newAttributeWrong = xml2.createAttribute("testing");
		newAttributeWrong.value = "exception";
		valueOf(function() {
			elements.item(1).setAttributeNode(newAttributeWrong);
		}).shouldThrowException();
	},
	
	xmlElementNS: function() {
		var xml = Ti.XML.parseString(this.testSource["elementNS.xml"]);
		var xml2 = Ti.XML.parseString(this.testSource["with_ns.xml"]);
		var namespace1 = "http://candystore.com";
		var namespace2 = "http://toystore.com";
		
		
		// Test element.getElementsByTagNameNS
		var elementsNS = xml.getElementsByTagNameNS(namespace1, "ingredient");
		var elementsNS2 = xml.getElementsByTagNameNS(namespace2, "material");
		valueOf(elementsNS).shouldNotBeNull();
		valueOf(elementsNS).shouldBeObject();
		valueOf(elementsNS.length).shouldBe(3);
		valueOf(elementsNS.item(0).tagName).shouldBe("candy:ingredient"); 
		valueOf(elementsNS2).shouldNotBeNull();
		valueOf(elementsNS2).shouldBeObject();
		valueOf(elementsNS2.length).shouldBe(3);
		valueOf(elementsNS2.item(0).tagName).shouldBe("toy:material");
		
		
		// Test element.getAttributeNS
		var attributeNS = elementsNS.item(0).getAttributeNS(namespace1, "amount");
		valueOf(attributeNS).shouldBe("one cup");
		var attributeFailNS = elementsNS.item(0).getAttributeNS(namespace1, "amounts");
		valueOf(attributeFailNS).shouldBe("");
		
		// Test element.getAttributeNodeNS
		var attributeNodeNS= elementsNS.item(1).getAttributeNodeNS(namespace1, "amount");
		valueOf(attributeNodeNS.nodeName).shouldBe("candy:amount");
		valueOf(attributeNodeNS.nodeValue).shouldBe("two cup");
		var attributeNodeFailNS = elementsNS.item(1).getAttributeNodeNS(namespace1, "amounts");
		valueOf(attributeNodeFailNS).shouldBeNull();
		
		// Test element.hasAttributeNS
		var attributeNSTrue = null;
		var attributeNSFalse = null;
		valueOf(function() {attributeNSTrue = elementsNS.item(2).hasAttributeNS(namespace1, "amount");}).shouldNotThrowException();
		valueOf(function() {attributeNSFalse = elementsNS.item(2).hasAttributeNS(namespace1, "food");}).shouldNotThrowException();
		valueOf(attributeNSTrue).shouldBeTrue();
		valueOf(attributeNSFalse).shouldBeFalse();
		
		// Test element.removeAttributeNS
		elementsNS2.item(0).removeAttributeNS(namespace2, "content");
		attributeNS = elementsNS2.item(0).getAttributeNS(namespace2, "content");
		valueOf(attributeNS).shouldBe("");
		
		// Test element.setAttributeNS
		elementsNS2.item(1).setAttributeNS(namespace2, "toy:color","white");
		valueOf(elementsNS2.item(1).childNodes.item(0).nodeValue).shouldBe("polyester");
		valueOf(elementsNS2.item(1).getAttributeNS(namespace2, "color")).shouldBe("white");
		elementsNS2.item(1).setAttributeNS(namespace2, "toy:color","black");
		valueOf(elementsNS2.item(1).getAttributeNS(namespace2, "color")).shouldBe("black");
		valueOf(function() {
			elementsNS2.item(1).setAttributeNS(namespace2, "?","*");
		}).shouldThrowException();
		valueOf(function() {
			elementsNS2.item(1).setAttributeNS(namespace2, "malform:name:test","test");
		}).shouldThrowException();
		valueOf(function() {
			elementsNS2.item(1).setAttributeNS(namespace3, "name:test","namespace failure");
		}).shouldThrowException();
		
		// Test element.setAttributeNodeNS
		var newAttributeNodeNS = xml.createAttributeNS(namespace2, "toy:color");
		newAttributeNodeNS.nodeValue = "blue";
		var newAttrNS = elementsNS2.item(2).setAttributeNodeNS(newAttributeNodeNS);
		valueOf(newAttrNS).shouldBeNull();
		valueOf(elementsNS2.item(2).childNodes.item(0).nodeValue).shouldBe("buttons");
		valueOf(elementsNS2.item(2).getAttributeNS(namespace2, "color")).shouldBe("blue");
		var existAttributeNodeNS = xml.createAttributeNS(namespace2, "toy:color");
		existAttributeNodeNS.nodeValue = "pink";
		var existAttrNS = elementsNS2.item(2).setAttributeNodeNS(existAttributeNodeNS);
		valueOf(elementsNS2.item(2).getAttributeNS(namespace2, "color")).shouldBe("pink");
		valueOf(existAttrNS.value).shouldBe("blue");
		valueOf(function() {
			elementsNS.item(1).setAttributeNode(newAttributeNodeNS);
		}).shouldThrowException();
		
		var newAttributeNSWrong = xml2.createAttributeNS(namespace2, "toy:color");
		newAttributeNSWrong.value = "exception";
		valueOf(function() {
			elementsNS2.item(1).setAttributeNode(newAttributeNSWrong);
		}).shouldThrowException();
>>>>>>> 56b54a2c
	}

});<|MERGE_RESOLUTION|>--- conflicted
+++ resolved
@@ -1125,7 +1125,6 @@
 		valueOf(name.nodeName).shouldBe("test:name");
 		valueOf(name.value).shouldBe("value");
 	},
-<<<<<<< HEAD
 	apiXmlDOMImplementation: function() {
 		var baseDoc = Ti.XML.parseString("<a/>");
 		valueOf(baseDoc).shouldNotBeNull();
@@ -1207,8 +1206,7 @@
 		}).shouldNotThrowException();
 		valueOf(testResult).shouldBeBoolean();
 		valueOf(testResult).shouldBeFalse();
-=======
-
+	},
 	xmlElement: function() {
 		var xml = Ti.XML.parseString(this.testSource["element.xml"]);
 		var xml2 = Ti.XML.parseString(this.testSource["with_ns.xml"]);
@@ -1374,7 +1372,5 @@
 		valueOf(function() {
 			elementsNS2.item(1).setAttributeNode(newAttributeNSWrong);
 		}).shouldThrowException();
->>>>>>> 56b54a2c
 	}
-
 });