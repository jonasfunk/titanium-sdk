---
name: Titanium.App.iOS
summary: |
    The top-level App iOS module, available only to iOS devices, that includes the facilities to 
    create and manage local notifications and background services.
description: |

    ### Local Notifications

    Local notifications are a way for an application that is not running in the foreground to let 
    users know that it has information for them. When invoked, the application either displays a
    banner message or an alert dialog with a **Close** button to dismiss and an **Open** button to bring the application
    into the foreground. The application can also modify the icon badge, to show the
    number of pending notifications, and generate a sound.

    To send a local notification, the application needs to:

      1. Enroll the application to send local notifications with the
         <Titanium.App.iOS.registerUserNotificationSettings> method only if the device is running iOS 8
         or later.
      2. Schedule a local notification with the <Titanium.App.iOS.scheduleLocalNotification> method.
      3. Monitor the [notification](Titanium.App.iOS.notification) event to respond to the
         notification.

    For instructions on sending local interactive notifications, see the
    [iOS Local Notifications guide](http://docs.appcelerator.com/titanium/latest/#!/guide/iOS_Local_Notifications).

    ### Local Interactive Notifications

    Starting with Release 3.4.0, you can create interactive notifications, where users can respond to
    application notifications without launching the application to the foreground.  The user needs to
    reveal notification actions in the notification, then press a notification action to respond to the
    notification.  This feature is available on devices running iOS 8 or later.

    To create an interactive notification, the application needs to:

      1. Create and configure notification actions with the
         <Titanium.App.iOS.createUserNotificationAction> method.
      2. Create notification categories and assign notification actions to them
         with the <Titanium.App.iOS.createUserNotificationCategory> method.
      3. Register the notification categories with the
         <Titanium.App.iOS.registerUserNotificationSettings> method.
      4. Monitor the [backgroundNotification](Titanium.App.iOS.backgroundNotification)
         event while the app is the background.

    For instructions on sending local interactive notifications, see the
    [iOS Local Notifications guide](http://docs.appcelerator.com/titanium/latest/#!/guide/iOS_Local_Notifications).

    ### Background Downloads

    In iOS 7, Apple introduced new background execution modes which allow the application to download
    content in the background. These background modes are supported in Titanium SDK 3.2.0 and later.

    For more information on getting started, refer to the
    [iOS Background Services guide](http://docs.appcelerator.com/titanium/latest/#!/guide/iOS_Background_Services).

extends: Titanium.Module
platforms: [iphone, ipad]
since: "1.5"

methods:
  - name: cancelAllLocalNotifications
    summary: Cancels all scheduled local notifications.

  - name: cancelLocalNotification
    summary: Cancels a local notification.
    parameters:
      - name: id
        summary: |
            Application-created ID of the local notification to cancel.
            To create an ID for the notification, set the `id` property in the `userInfo` dictionary
            passed to the <Titanium.App.iOS.scheduleLocalNotification> method.
        type: [Number,String]

  - name: registerBackgroundService
    summary: Registers a service to run when the application is placed in the background.
    returns:
        type: Titanium.App.iOS.BackgroundService
    parameters:
      - name: params
        summary: |
            Parameters used to create the service. Must include a `url` property, to specify the 
            local JavaScript file to execute when the application is placed in the background.
        type: Dictionary

  - name: registerUserNotificationSettings
    summary: |
        Registers the application to use the requested notification types and categories
        (for devices running iOS 8 or later).
    description:  |
        Call this method at application start up.  If the application needs to register for remote
        notifications, call this method before calling
        [Titanium.Network.registerForPushNotifications](Titanium.Network.registerForPushNotifications).
    parameters: 
      - name: params
        summary: Parameters used to enroll the application in local notifications.
        type: UserNotificationSettings
    since: 3.4.0
    osver: {ios: {min: "8.0"}}

  - name: scheduleLocalNotification
    summary: Schedule a local notification.
    returns:
        type: Titanium.App.iOS.LocalNotification
    parameters:
      - name: params
        summary: Parameters used to create a notification.
        type: NotificationParams

  - name: setMinimumBackgroundFetchInterval
    summary: |
        Specifies the minimum amount of time that must elapse between background fetch operations.
        Available only on iOS 7 and later.
    description: |
        This property has no effect for apps that do not have the UIBackgroundModes key with
        the fetch value in its Info.plist file. The default fetch interval for apps is
        <Titanium.App.iOS.BACKGROUNDFETCHINTERVAL_NEVER>. Therefore, you must call this
        method and set a fetch interval before your app is given background execution time.
    parameters:
      - name: fetchInterval
        summary: |
            The minimum number of seconds that must elapse before another background fetch can be initiated.
            This value is advisory only and does not indicate the exact amount of time expected between
            fetch operations.
        constants: Titanium.App.iOS.BACKGROUNDFETCHINTERVAL_*
        type: Number
    osver: {ios: {min: "7.0"}}
    since: "3.2.0"

  - name: endBackgroundHandler
    summary: Marks the end of the app execution after initiating the download operation. Available only on iOS 7 and later.
    description: |
        When calling this method, pass in the `handlerID` value that initiated the background state.
        You must call this handler after initiating the download operation and should do so as soon as possible.
    parameters:
      - name: handlerID
        summary: |
            Unique string identifer for the event (`backgroundfetch`, `silentpush` or `backgroundtransfer`)
            that initiated the background opertation mode.
        type: String
    osver: {ios: {min: "7.0"}}
    since: "3.2.0"

properties:
  - name: EVENT_ACCESSIBILITY_LAYOUT_CHANGED
    summary: Convenience constant for system event "accessibilitylayoutchanged".
    type: String
    permission: read-only
    since: "3.0.0"

  - name: EVENT_ACCESSIBILITY_SCREEN_CHANGED
    summary: Convenience constant for system event "accessibilityscreenchanged".
    type: String
    permission: read-only
    since: "3.0.0"
    
  - name: BACKGROUNDFETCHINTERVAL_MIN
    summary: |
        Use with [setMinimumBackgroundFetchInterval](Titanium.App.iOS.setMinimumBackgroundFetchInterval) method.
        Specifies the smallest fetch interval supported by the system.
    type: Number
    permission: read-only
    osver: {ios: {min: "7.0"}}
    since: "3.2.0"

  - name: BACKGROUNDFETCHINTERVAL_NEVER
    summary: |
        Use with [setMinimumBackgroundFetchInterval](Titanium.App.iOS.setMinimumBackgroundFetchInterval) method.
        Used to specify a fetch interval large enough to prevent fetch operations from occurring.
    type: Number
    permission: read-only
    osver: {ios: {min: "7.0"}}
    since: "3.2.0"

  - name: USER_NOTIFICATION_TYPE_NONE
    summary: |
        The application may not present any UI upon a notification being received.
        Use with the [types](UserNotificationSettings.types) property.
    type: Number
    permission: read-only
    osver: {ios: {min: "8.0"}}
    since: "3.4.0"

  - name: USER_NOTIFICATION_TYPE_BADGE
    summary: |
        The application may badge its icon upon a notification being received.
        Use with the [types](UserNotificationSettings.types) property.
    type: Number
    permission: read-only
    osver: {ios: {min: "8.0"}}
    since: "3.4.0"

  - name: USER_NOTIFICATION_TYPE_SOUND
    summary: |
        The application may play a sound upon a notification being received.
        Use with the [types](UserNotificationSettings.types) property.
    type: Number
    permission: read-only
    osver: {ios: {min: "8.0"}}
    since: "3.4.0"

  - name: USER_NOTIFICATION_TYPE_ALERT
    summary: |
        The application may display an alert upon a notification being received.
        Use with the [types](UserNotificationSettings.types) property.
    type: Number
    permission: read-only
    osver: {ios: {min: "8.0"}}
    since: "3.4.0"

  - name: USER_NOTIFICATION_ACTIVATION_MODE_BACKGROUND
    summary: |
        The action will execute in background.  Use with the
        [activationMode](Titanium.App.iOS.UserNotificationAction.activationMode) property.
    type: Number
    permission: read-only
    osver: {ios: {min: "8.0"}}
    since: "3.4.0"

  - name: USER_NOTIFICATION_ACTIVATION_MODE_FOREGROUND
    summary: |
        The action will launch the application and execute in the foreground.
        Use with the [activationMode](Titanium.App.iOS.UserNotificationAction.activationMode) property.
    type: Number
    permission: read-only
    osver: {ios: {min: "8.0"}}
    since: "3.4.0"

<<<<<<< HEAD
  - name: currentUserNotificationSettings
    summary: |
        Notification types and user notification categories the application is registered to use
        (available on iOS 8 and later).
    type: UserNotificationSettings
=======
  - name: applicationOpenSettingsURL
    summary: Returns a URL to open the app’s settings.
    description: |        
        Used to create a URL that you can pass to the [openURL](Titanium.Platform.openURL) method. 
        When you open the URL built from this string, the system launches the Settings app and displays the app’s custom settings, if it has any.
	    
	    var settingsURL = Titanium.App.iOS.applicationOpenSettingsURL;
	    if(Titanium.Platform.canOpenURL(settingsURL)){
	        Titanium.Platform.openURL(settingsURL);
	    }        

    type: String
>>>>>>> cc749c08
    permission: read-only
    osver: {ios: {min: "8.0"}}
    since: "3.4.0"

events:
  - name: notification
    summary: Fired when a local notification is received by the application.
    properties:
      - name: alertAction
        summary: |
            Alert button text ('View', by default) or slider text ('slide to unlock...', by default).
        type: String

      - name: alertBody
        summary: Alert message.
        type: String
        
      - name: alertLaunchImage
        summary: Image displayed instead of `Default.png` when launching the application.
        type: String

      - name: badge
        summary: Application badge value.
        type: Number

      - name: date
        summary: Date and time when the notification was configured to fire.
        type: Date

      - name: sound
        summary: Path to the sound file configured to play when the notification was fired.
        type: String

      - name: timezone
        summary: Timezone of the date when the notification was configured to fire.
        type: String
        
      - name: userInfo
        summary: Custom data object.
        type: Dictionary

  - name: backgroundNotification
    summary: Fired when a user selects an action for an interactive notification.
    properties:
      - name: alertAction
        summary: |
            Alert button text ('Open', by default) or slider text ('slide to unlock...', by default).
        type: String

      - name: alertBody
        summary: Alert message.
        type: String
        
      - name: alertLaunchImage
        summary: Image displayed instead of `Default.png` when launching the application.
        type: String

      - name: badge
        summary: Application badge value.
        type: Number

      - name: category
        summary: Identifier of the category of the interactive notification.
        type: String

      - name: date
        summary: Date and time when the notification was configured to fire.
        type: Date

      - name: identifier
        summary: Identifier of the action that was selected of the interactive notification.
        type: String

      - name: sound
        summary: Path to the sound file configured to play when the notification was fired.
        type: String

      - name: timezone
        summary: Timezone of the date when the notification was configured to fire.
        type: String

      - name: userInfo
        summary: Custom data object.
        type: Dictionary

  - name: backgroundfetch
    summary: Fired when the application is woken up for a fetch operation. Available only on iOS 7 and later.
    description: |
        Add this event if your app supports the `fetch` UIBackground mode. When an opportunity arises to
        download data, the system fires this event to give your app a chance to download any data it needs.
        Your callback of this event should download the data, prepare that data for use, and call the
        [endBackgroundHandler](Titanium.App.iOS.endBackgroundHandler) method with the `handlerID` parameter from this event.

        When this event is fired, your app has up to 30 seconds of wall-clock time to perform the download
        operation and call the `endBackgroundHandler` method. In practice,
        your app should call the `endBackgroundHandler` method as soon as possible
        after initiating the download. If you do not call the `endBackgroundHandler` method in time, your app is suspended.
        More importantly, the system uses the elapsed time to calculate power usage and data costs for your
        app's background downloads. If your app takes a long time to call `endBackgroundHandler` method, it may be given fewer
        future opportunities to fetch data in the future.

        If you are downloading large content, initiate the download using a
        [urlSession](Modules.URLSession) background download task, then call the `endBackgroundHandler` method.
        Listen for the [downloadcompleted](Titanium.App.iOS.downloadcompleted) event to prepare the data for use.

        The event returns the dictionary containing the `handlerID` property, which is a unique handler ID for the
        current event. This identifier should be passed as the argument to the
        [endBackgroundHandler](Titanium.App.iOS.endBackgroundHandler) method.
    properties:
      - name: handlerId
        summary: |
            Unique string identifer for the `backgroundfetch` event. This identifier should be passed as the argument
            to the [endBackgroundHandler](Titanium.App.iOS.endBackgroundHandler) method.
        type: String
    platforms: [iphone, ipad]
    osver: {ios: {min: "7.0"}}
    since: '3.2.0'

  - name: silentpush
    summary: Fired when the application is woken up by a silent remote notification. Available only on iOS 7 and later.
    description: |
        Add this event if your app supports the `remote-notification` UIBackground mode.
        This event is intended as a means for apps to minimize the time that elapses between
        the user seeing a push notification and the app displaying the associated data.
        When a push notification arrives, the system displays the notification to the user and
        launches the app in the background (if needed) so that it can call this event.
        Use this event to download any data related to the push notification. When your method
        is done, call the [endBackgroundHandler](Titanium.App.iOS.endBackgroundHandler) method with
        `handlerID` parameter from this event.

        The system fires this event regardless of the state of your app. If your app is suspended
        or not running, the system wakes up or launches your app and puts it into the background
        running state before firing the event.

        When this event is fired, your app has up to 30 seconds of wall-clock time to perform the download
        operation and call the `endBackgroundHandler` method. In practice,
        your app should call the `endBackgroundHandler` method as soon as possible
        after initiating the download. If you do not call the `endBackgroundHandler` method in time, your app is suspended.
        More importantly, the system uses the elapsed time to calculate power usage and data costs for your
        app's background downloads. If your app takes a long time to call `endBackgroundHandler` method, it may be given fewer
        future opportunities to fetch data in the future.

        If you are downloading large content, initiate the download using a
        [urlSession](Modules.URLSession) background download task, then call the `endBackgroundHandler` method.
        Listen for the [downloadcompleted](Titanium.App.iOS.downloadcompleted) event to prepare the data for use.

        The event returns the dictionary containing the `handlerID` property, which is a unique handler ID for the
        current event. This identifier should be passed as the argument to the
        [endBackgroundHandler](Titanium.App.iOS.endBackgroundHandler) method.
    properties:
      - name: handlerId
        summary: |
            Unique string identifer for the `silentpush` event. This identifier should be passed as the argument
            to the [endBackgroundHandler](Titanium.App.iOS.endBackgroundHandler) method.
        type: String
    platforms: [iphone, ipad]
    osver: {ios: {min: "7.0"}}
    since: '3.2.0'

  - name: backgroundtransfer
    summary: |
        Fired when the events related to a [urlSession](Modules.URLSession) are waiting to be processed.
        Available only on iOS 7 and later.
    description: |
        The app fires this events when all background transfers associated with a `urlSession` object
        have finished or failed. Use this method to reconnect any `urlSession`s and to update your
        app's user interface. For example, you might use this method to update progress indicators
        or to incorporate new content into your views. After processing the events, call the
        [endBackgroundHandler](Titanium.App.iOS.endBackgroundHandler) method with the `handlerID`
        parameter. If a `urlSession` finishes its work when your app is not running, the system
        launches your app in the background so that it can process the event. In that situation,
        use the provided identifier to create a new `urlSessionConfiguration` and `urlSession` objects.
        Upon creating urlSession object, that object calls the appropriate delegate methods to
        process the events.

        If your app already has a session object with the specified identifier and is running or suspended,
        you do not need to create a new session object using this method. Suspended apps are moved into the
        background. As soon as the app is running again, the `urlSession` object with the identifier receives
        the events and processes them normally.

        At launch time, the app does not call this method if there are uploads or downloads in progress.
        If you want to display the current progress of those transfers in your app's user
        interface, you must recreate the session object yourself. In that situation, cache the session
        identifier value persistently and use it to recreate your session object.

    properties:
      - name: handlerId
        summary: |
            Unique string identifer for the `backgroundtransfer` event. This identifier should be passed as the argument
            to the [endBackgroundHandler](Titanium.App.iOS.endBackgroundHandler) method.
        type: String
      - name: sessionId
        summary: |
            The identifier of the URL session requiring attention. If your app was just launched,
            you can use this identifier to create a new `urlSession` object that can receive the events.
        type: String
    platforms: [iphone, ipad]
    osver: {ios: {min: "7.0"}}
    since: '3.2.0'

  - name: downloadprogress
    summary: |
        Fired periodically to inform the app about the download's progress of a [urlSession](Modules.URLSession).
        Available only on iOS 7 and later.
    description: |
        This event only needs to be used if your app is using the `urlSession` module to download data.
    properties:
      - name: taskIdentifier
        summary: The `urlSession` download task's identifer.
        type: Number

      - name: bytesWritten
        summary: The number of bytes transferred since the last time this event was fired.
        type: Number

      - name: totalBytesWritten
        summary: The total number of bytes transferred so far.
        type: Number

      - name: totalBytesExpectedToWrite
        summary: |
            The expected length of the file, as provided by the Content-Length header. If this
            header was not provided, the value is zero.
        type: Number
    osver: {ios: {min: "7.0"}}
    since: "3.2.0"

  - name: downloadcompleted
    summary: |
        Fired to indicate that a [urlSession's](Modules.URLSession) download task has finished downloading.
        Available only on iOS 7 and later.
    description: |
        This event only needs to be used if your app is using the `urlSession` module to download data.
    properties:
      - name: taskIdentifier
        summary: The `urlSession` download task's identifer.
        type: Number

      - name: data
        summary: The downloaded data as a Titanium.Blob object.
        type: Titanium.Blob
    osver: {ios: {min: "7.0"}}
    since: "3.2.0"

  - name: sessioncompleted
    summary: |
        Fired to indicate that a [urlSession](Modules.URLSession) task finished transferring data.
        Available only on iOS 7 and later.
    description: |
        This event only needs to be used if your app is using the `urlSession` module to download data.

        Server errors are not reported through the error parameter. The only error events sent
        through the error parameter are client-side errors, such as being unable to resolve
        the hostname or connect to the host.
    properties:
      - name: taskIdentifier
        summary: The `urlSession` download task's identifer.
        type: Number

      - name: success
        summary:  Indicates if the operation succeeded. Returns true if download succeeded, false otherwise.
        type: Boolean

      - name: errorCode
        summary: The error code of the error, if any (potentially system-dependent).
        type: Number

      - name: message
        summary: A string containing the localized description of the error.
        type: String
    osver: {ios: {min: "7.0"}}
    since: "3.2.0"

  - name: sessioneventscompleted
    summary: |
        Fired to indicate that all messages enqueued for a [urlSession](Modules.URLSession) have been delivered.
        Available only on iOS 7 and later.
    description: |
        This event only needs to be used if your app is using the `urlSession` module to download data.

        In iOS, when a background transfer completes and if your app is no longer running, your app
        is automatically relaunched in the background, and the app fires the [backgroundtransfer](Titanium.App.iOS.backgroundtransfer) event.
        This event should contain the identifier of the session that caused your app to be launched.
        Your app should then store that `handlerID` before creating a background session configuration object
        with the same identifier, and creating a url session object with that configuration.
        The newly created session is automatically reassociated with ongoing background activity.

        When your app later receives a `sessioneventscompleted` event, this indicates that
        all messages previously enqueued for this session have been delivered, and that it
        is now safe to invoke [endBackgroundHandler](Titanium.App.iOS.endBackgroundHandler)
        method with the `handlerID` or to begin any internal updates that may result in invoking
        this method.
    osver: {ios: {min: "7.0"}}
    since: "3.2.0"
---
name: NotificationParams
summary: |
    Dictionary object of parameters used to create a notification using 
    <Titanium.App.iOS.scheduleLocalNotification>.
since: "1.7"
platforms: [iphone, ipad]

properties:
  - name: alertAction
    summary: |
        Alert button text ('Open', by default) or slider text ('slide to unlock...', by default)
        to display.
    type: String
    optional: true
    
  - name: alertBody
    summary: Alert message to display.
    type: String
    optional: true
    
  - name: alertLaunchImage
    summary: Image to display instead of `Default.png` when launching the application.
    type: String
    optional: true
    
  - name: badge
    summary: Application badge value.
    type: Number
    optional: true

  - name: category
    summary: |
        String identifier of category of actions to be displayed for an interactive
        notification (only for iOS 8 and above).
    type: String
    optional: true

  - name: date
    summary: Date and time for the notification to occur.
    type: Date
    
  - name: repeat
    summary: Interval to repeat the notification. One of `weekly`, `daily`, `yearly,` `monthly`.
    type: String
    optional: true
    
  - name: sound
    summary: |
        Path to the sound file to play when notification occurs, relative to the `Resources` folder.
    type: String
    optional: true
    
  - name: timezone
    summary: |
        Timezone of the date configured for the notification. If not set, the system timezone is used.
    type: String
    optional: true
    
  - name: userInfo
    summary: Data to pass to the application with the notification event.
    type: Dictionary
    optional: true  

---
name: UserNotificationSettings
summary: |
    Dictionary object of parameters used to register the application with local notifications using
    the <Titanium.App.iOS.registerUserNotificationSettings> method.

    To retrieve the current notification settings, use the
    <Titanium.App.iOS.currentUserNotificationSettings> property.
since: "3.4.0"
platforms: [iphone, ipad]

properties:

  - name: types
    summary: Notification types to use.
    type: Array<Number>
    constants: Titanium.App.iOS.USER_NOTIFICATION_TYPE_*

  - name: categories
    summary: Set of categories of user notification actions required by the applicaiton to use.
    type: Array<Titanium.App.iOS.UserNotificationCategory><|MERGE_RESOLUTION|>--- conflicted
+++ resolved
@@ -226,13 +226,15 @@
     osver: {ios: {min: "8.0"}}
     since: "3.4.0"
 
-<<<<<<< HEAD
   - name: currentUserNotificationSettings
     summary: |
         Notification types and user notification categories the application is registered to use
         (available on iOS 8 and later).
     type: UserNotificationSettings
-=======
+    permission: read-only
+    osver: {ios: {min: "8.0"}}
+    since: "3.4.0"
+
   - name: applicationOpenSettingsURL
     summary: Returns a URL to open the app’s settings.
     description: |        
@@ -245,7 +247,6 @@
 	    }        
 
     type: String
->>>>>>> cc749c08
     permission: read-only
     osver: {ios: {min: "8.0"}}
     since: "3.4.0"
