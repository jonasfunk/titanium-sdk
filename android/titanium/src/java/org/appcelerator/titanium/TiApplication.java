/**
 * Appcelerator Titanium Mobile
 * Copyright (c) 2009-2011 by Appcelerator, Inc. All Rights Reserved.
 * Licensed under the terms of the Apache Public License
 * Please see the LICENSE included with this distribution for details.
 */
package org.appcelerator.titanium;

import java.io.File;
import java.io.IOException;
import java.io.InputStream;
import java.lang.Thread.UncaughtExceptionHandler;
import java.lang.ref.SoftReference;
import java.lang.ref.WeakReference;
import java.util.Collection;
import java.util.HashMap;
import java.util.Properties;
import java.util.concurrent.CountDownLatch;

import org.appcelerator.kroll.KrollApplication;
import org.appcelerator.kroll.KrollDict;
import org.appcelerator.kroll.KrollModule;
import org.appcelerator.kroll.KrollProxy;
import org.appcelerator.kroll.KrollRuntime;
import org.appcelerator.kroll.common.CurrentActivityListener;
import org.appcelerator.kroll.common.Log;
import org.appcelerator.kroll.common.TiConfig;
import org.appcelerator.kroll.common.TiDeployData;
import org.appcelerator.kroll.common.TiFastDev;
import org.appcelerator.kroll.common.TiMessenger;
import org.appcelerator.kroll.util.TiTempFileHelper;
import org.appcelerator.titanium.analytics.TiAnalyticsEvent;
import org.appcelerator.titanium.analytics.TiAnalyticsEventFactory;
import org.appcelerator.titanium.analytics.TiAnalyticsModel;
import org.appcelerator.titanium.analytics.TiAnalyticsService;
import org.appcelerator.titanium.util.TiPlatformHelper;
import org.appcelerator.titanium.util.TiResponseCache;
import org.appcelerator.titanium.util.TiUIHelper;
import org.appcelerator.titanium.util.TiWeakList;

import android.app.Activity;
import android.app.Application;
import android.app.TabActivity;
import android.content.BroadcastReceiver;
import android.content.Context;
import android.content.Intent;
import android.content.IntentFilter;
import android.os.Handler;
import android.os.Looper;
import android.os.Message;
import android.util.DisplayMetrics;

/**
 * The main application entry point for all Titanium applications and services
 */
public abstract class TiApplication extends Application implements Handler.Callback, KrollApplication
{
	private static final String LCAT = "TiApplication";
	private static final boolean DBG = TiConfig.LOGD;
	private static final long STATS_WAIT = 300000;
	private static final int MSG_SEND_ANALYTICS = 100;
	private static final long SEND_ANALYTICS_DELAY = 30000; // Time analytics send request sits in queue before starting service.
	private static final String PROPERTY_DEPLOY_TYPE = "ti.deploytype";
	private static final String PROPERTY_THREAD_STACK_SIZE = "ti.android.threadstacksize";
	private static final String PROPERTY_COMPILE_JS = "ti.android.compilejs";
	private static final String PROPERTY_ENABLE_COVERAGE = "ti.android.enablecoverage";
	private static long lastAnalyticsTriggered = 0;
	private static long mainThreadId = 0;

	protected static WeakReference<TiApplication> tiApp = null;

	public static final String DEPLOY_TYPE_DEVELOPMENT = "development";
	public static final String DEPLOY_TYPE_TEST = "test";
	public static final String DEPLOY_TYPE_PRODUCTION = "production";
	public static final int DEFAULT_THREAD_STACK_SIZE = 16 * 1024; // 16K as a "sane" default
	public static final String APPLICATION_PREFERENCES_NAME = "titanium";
	public static final String PROPERTY_FASTDEV = "ti.android.fastdev";

	private String baseUrl;
	private String startUrl;
	private HashMap<String, SoftReference<KrollProxy>> proxyMap;
	private TiWeakList<KrollProxy> appEventProxies = new TiWeakList<KrollProxy>();
	private WeakReference<TiRootActivity> rootActivity;
	private TiProperties appProperties;
	private TiProperties systemProperties;
	private WeakReference<Activity> currentActivity;
	private String density;
	private boolean needsStartEvent;
	private boolean needsEnrollEvent;
	private String buildVersion = "", buildTimestamp = "", buildHash = "";
	private TiResponseCache responseCache;
	private BroadcastReceiver externalStorageReceiver;

	protected TiAnalyticsModel analyticsModel;
	protected Intent analyticsIntent;
	protected Handler analyticsHandler;
	protected TiDeployData deployData;
	protected TiTempFileHelper tempFileHelper;
	protected ITiAppInfo appInfo;
	protected TiStylesheet stylesheet;
	protected HashMap<String, WeakReference<KrollModule>> modules;

	public CountDownLatch rootActivityLatch = new CountDownLatch(1);


	public TiApplication()
	{
		Log.checkpoint(LCAT, "checkpoint, app created.");

		analyticsHandler = new Handler(this);
		needsEnrollEvent = false; // test is after DB is available
		needsStartEvent = true;
		loadBuildProperties();

		mainThreadId = Looper.getMainLooper().getThread().getId();
		tiApp = new WeakReference<TiApplication>(this);

		modules = new HashMap<String, WeakReference<KrollModule>>();
		TiMessenger.getMessenger(); // initialize message queue for main thread

		Log.i(LCAT, "Titanium " + buildVersion + " (" + buildTimestamp + " " + buildHash + ")");
	}

	public static TiApplication getInstance()
	{
		if (tiApp != null) {
			TiApplication tiAppRef = tiApp.get();
			if (tiAppRef != null) {
				return tiAppRef;
			}
		}

		Log.e(LCAT, "unable to get the TiApplication instance");
		return null;
	}
<<<<<<< HEAD

	//This is a convenience method to avoid having to check TiApplication.getInstance() is not null every time we need to grab the current activity
	public static Activity getCurrentInstanceActivity()
=======
	
	// This is a convenience method to avoid having to check TiApplication.getInstance() is not null every 
	// time we need to grab the current activity
	public static Activity getAppCurrentActivity()
>>>>>>> ee85d5db
	{
		TiApplication tiApp = getInstance();
		if (tiApp == null) {
			return null;
		}

		return tiApp.getCurrentActivity();
	}

	// This is a convenience method to avoid having to check TiApplication.getInstance() is not null every 
	// time we need to grab the root or current activity
	public static Activity getAppRootOrCurrentActivity()
	{
		TiApplication tiApp = getInstance();
		if (tiApp == null) {
			return null;
		}

		return tiApp.getRootOrCurrentActivity();
	}

	public Activity getCurrentActivity()
	{
		Activity activity;
		if (currentActivity != null) {
			activity = currentActivity.get();
			if (activity != null) {
				return activity;
			}
		}

		Log.e(LCAT, "no valid current activity found for application instance");
		return null;
	}
	
	public Activity getRootOrCurrentActivity()
	{
		Activity activity;
		if (rootActivity != null) {
			activity = rootActivity.get();
			if (activity != null) {
				return activity;
			}
		}
		
		if (currentActivity != null) {
			activity = currentActivity.get();
			if (activity != null) {
				return activity;
			}
		}

		Log.e(LCAT, "no valid root or current activity found for application instance");
		return null;
	}

	protected void loadBuildProperties()
	{
		buildVersion = "1.0";
		buildTimestamp = "N/A";
		buildHash = "N/A";
		InputStream versionStream = getClass().getClassLoader().getResourceAsStream("org/appcelerator/titanium/build.properties");
		if (versionStream != null) {
			Properties properties = new Properties();
			try {
				properties.load(versionStream);
				if (properties.containsKey("build.version")) {
					buildVersion = properties.getProperty("build.version");
				}
				if (properties.containsKey("build.timestamp")) {
					buildTimestamp = properties.getProperty("build.timestamp");
				}
				if (properties.containsKey("build.githash")) {
					buildHash = properties.getProperty("build.githash");
				}
			} catch (IOException e) {}
		}
	}

	@Override
	public void onCreate()
	{
		super.onCreate();
		if (DBG) {
			Log.d(LCAT, "Application onCreate");
		}

		final UncaughtExceptionHandler defaultHandler = Thread.getDefaultUncaughtExceptionHandler();
		Thread.setDefaultUncaughtExceptionHandler(new UncaughtExceptionHandler() {
			public void uncaughtException(Thread t, Throwable e) {
				String tiVer = buildVersion + "," + buildTimestamp + "," + buildHash ;
				Log.e(LCAT, "Sending event: exception on thread: " + t.getName() + " msg:" + e.toString() + "; Titanium " + tiVer, e);
				postAnalyticsEvent(TiAnalyticsEventFactory.createErrorEvent(t, e, tiVer));
				defaultHandler.uncaughtException(t, e);
			}
		});

		baseUrl = TiC.URL_ANDROID_ASSET_RESOURCES;

		File fullPath = new File(baseUrl, getStartFilename("app.js"));
		baseUrl = fullPath.getParent();

		proxyMap = new HashMap<String, SoftReference<KrollProxy>>(5);

		appProperties = new TiProperties(getApplicationContext(), APPLICATION_PREFERENCES_NAME, false);
		systemProperties = new TiProperties(getApplicationContext(), "system", true);

		if (getDeployType().equals(DEPLOY_TYPE_DEVELOPMENT)) {
			deployData = new TiDeployData(this);
		}
		tempFileHelper = new TiTempFileHelper(this);
	}

	@Override
	public void onTerminate()
	{
		stopExternalStorageMonitor();
		super.onTerminate();
	}

	public void postAppInfo()
	{
		TiPlatformHelper.initialize();
		TiFastDev.initFastDev(this);
	}

	public void postOnCreate()
	{
		KrollRuntime runtime = KrollRuntime.getInstance();
		if (runtime != null) {
			Log.i(LCAT, "Titanium Javascript runtime: " + runtime.getRuntimeName());
		} else {
			// This ought not to be possible.
			Log.w(LCAT, "Titanium Javascript runtime: unknown");
		}

		TiConfig.LOGD = systemProperties.getBool("ti.android.debug", false);

		startExternalStorageMonitor();
		
		// Register the default cache handler
		responseCache = new TiResponseCache(getRemoteCacheDir(), this);
		TiResponseCache.setDefault(responseCache);
	}
	
	private File getRemoteCacheDir()
	{
		File cacheDir = new File(tempFileHelper.getTempDirectory(), "remote-cache");
		if (!cacheDir.exists())
		{
			cacheDir.mkdirs();
			tempFileHelper.excludeFileOnCleanup(cacheDir);
		}
		return cacheDir.getAbsoluteFile();
	}

	public void setRootActivity(TiRootActivity rootActivity)
	{
		this.rootActivity = new WeakReference<TiRootActivity>(rootActivity);
		rootActivityLatch.countDown();

		// calculate the display density
		DisplayMetrics dm = new DisplayMetrics();
		rootActivity.getWindowManager().getDefaultDisplay().getMetrics(dm);
		switch(dm.densityDpi)
		{
			case DisplayMetrics.DENSITY_HIGH: {
				density = "high";
				break;
			}
			case DisplayMetrics.DENSITY_MEDIUM: {
				density = "medium";
				break;
			}
			case DisplayMetrics.DENSITY_LOW: {
				density = "low";
				break;
			}
		}

		if (collectAnalytics()) {
			analyticsIntent = new Intent(this, TiAnalyticsService.class);
			analyticsModel = new TiAnalyticsModel(this);
			needsEnrollEvent = analyticsModel.needsEnrollEvent();

			if (needsEnrollEvent()) {
				String deployType = systemProperties.getString("ti.deploytype", "unknown");
				postAnalyticsEvent(TiAnalyticsEventFactory.createAppEnrollEvent(this,deployType));
			}

			if (needsStartEvent()) {
				String deployType = systemProperties.getString("ti.deploytype", "unknown");

				postAnalyticsEvent(TiAnalyticsEventFactory.createAppStartEvent(this, deployType));
			}

		} else {
			needsEnrollEvent = false;
			needsStartEvent = false;
			Log.i(LCAT, "Analytics have been disabled");
		}
		tempFileHelper.scheduleCleanTempDir();
	}

	public TiRootActivity getRootActivity()
	{
		if (rootActivity == null) {
			return null;
		}

		return rootActivity.get();
	}

	public void setCurrentActivity(Activity callingActivity, Activity newValue)
	{
		synchronized (this) {
			// TabActivity (the container for tab activities) doesn't pause itself while it's
			// children tabs are being paused and resumed (while switching tabs), so this
			// covers that special case
			Activity currentActivity = getCurrentActivity();
			if (currentActivity instanceof TabActivity && newValue instanceof TiActivity) {
				TiActivity tiActivity = (TiActivity)newValue;
				if (tiActivity.isTab()) {
					this.currentActivity = new WeakReference<Activity>(newValue);

					return;
				}
			}

			if (currentActivity == null || (callingActivity == currentActivity && newValue == null)) {
				this.currentActivity = new WeakReference<Activity>(newValue);
			}
		}
	}

	public String getBaseUrl()
	{
		return baseUrl;
	}

	public String getStartUrl()
	{
		return startUrl;
	}

	private String getStartFilename(String defaultStartFile)
	{
		return defaultStartFile;
	}

	public void addAppEventProxy(KrollProxy appEventProxy)
	{
		Log.e(LCAT, "APP PROXY: " + appEventProxy);
		if (appEventProxy != null && !appEventProxies.contains(appEventProxy)) {
			appEventProxies.add(new WeakReference<KrollProxy>(appEventProxy));
		}
	}

	public void removeAppEventProxy(KrollProxy appEventProxy)
	{
		appEventProxies.remove(appEventProxy);
	}

	public boolean fireAppEvent(String eventName, KrollDict data)
	{
		boolean handled = false;
		for (WeakReference<KrollProxy> weakProxy : appEventProxies) {
			KrollProxy appEventProxy = weakProxy.get();
			if (appEventProxy == null) {
				continue;
			}

			boolean proxyHandled = appEventProxy.fireEvent(eventName, data);
			handled = handled || proxyHandled;
		}

		return handled;
	}

	public TiProperties getAppProperties()
	{
		return appProperties;
	}

	public TiProperties getSystemProperties()
	{
		return systemProperties;
	}

	public ITiAppInfo getAppInfo()
	{
		return appInfo;
	}

	public String getAppGUID()
	{
		return getAppInfo().getGUID();
	}

	public KrollDict getStylesheet(String basename, Collection<String> classes, String objectId)
	{
		if (stylesheet != null) {
			return stylesheet.getStylesheet(objectId, classes, density, basename);
		}
		return new KrollDict();
	}

	public void registerProxy(KrollProxy proxy)
	{
		String proxyId = proxy.getProxyId();
		if (!proxyMap.containsKey(proxyId)) {
			proxyMap.put(proxyId, new SoftReference<KrollProxy>(proxy));
		}
	}

	public KrollProxy unregisterProxy(String proxyId)
	{
		KrollProxy proxy = null;

		SoftReference<KrollProxy> ref = proxyMap.remove(proxyId);
		if (ref != null) {
			proxy = ref.get();
		}

		return proxy;
	}

	public synchronized boolean needsStartEvent()
	{
		return needsStartEvent;
	}

	public synchronized boolean needsEnrollEvent()
	{
		return needsEnrollEvent;
	}

	private boolean collectAnalytics()
	{
		return getAppInfo().isAnalyticsEnabled();
	}

	public synchronized void postAnalyticsEvent(TiAnalyticsEvent event)
	{
		if (!collectAnalytics()) {
			if (DBG) {
				Log.i(LCAT, "Analytics are disabled, ignoring postAnalyticsEvent");
			}
			return;
		}

		if (DBG) {
			StringBuilder sb = new StringBuilder();
			sb.append("Analytics Event: type=").append(event.getEventType())
				.append("\n event=").append(event.getEventEvent())
				.append("\n timestamp=").append(event.getEventTimestamp())
				.append("\n mid=").append(event.getEventMid())
				.append("\n sid=").append(event.getEventSid())
				.append("\n aguid=").append(event.getEventAppGuid())
				.append("\n isJSON=").append(event.mustExpandPayload())
				.append("\n payload=").append(event.getEventPayload())
				;
			Log.d(LCAT, sb.toString());
		}

		if (event.getEventType() == TiAnalyticsEventFactory.EVENT_APP_ENROLL) {
			if (needsEnrollEvent) {
				analyticsModel.addEvent(event);
				needsEnrollEvent = false;
				sendAnalytics();
				analyticsModel.markEnrolled();
			}

		} else if (event.getEventType() == TiAnalyticsEventFactory.EVENT_APP_START) {
			if (needsStartEvent) {
				analyticsModel.addEvent(event);
				needsStartEvent = false;
				sendAnalytics();
				lastAnalyticsTriggered = System.currentTimeMillis();
			}
			return;

		} else if (event.getEventType() == TiAnalyticsEventFactory.EVENT_APP_END) {
			needsStartEvent = true;
			analyticsModel.addEvent(event);
			sendAnalytics();

		} else {
			analyticsModel.addEvent(event);
			long now = System.currentTimeMillis();
			if (now - lastAnalyticsTriggered >= STATS_WAIT) {
				sendAnalytics();
				lastAnalyticsTriggered = now;
			}
		}
	}

	public boolean handleMessage(Message msg)
	{
		if (msg.what == MSG_SEND_ANALYTICS) {
			if (startService(analyticsIntent) == null) {
				Log.w(LCAT, "Analytics service not found.");
			}
			return true;
		}
		return false;
	}

	public void sendAnalytics()
	{
		if (analyticsIntent != null) {
			synchronized(this) {
				analyticsHandler.removeMessages(MSG_SEND_ANALYTICS);
				analyticsHandler.sendEmptyMessageDelayed(MSG_SEND_ANALYTICS, SEND_ANALYTICS_DELAY);
			}
		}
	}

	public String getDeployType()
	{
		return getSystemProperties().getString(PROPERTY_DEPLOY_TYPE, DEPLOY_TYPE_DEVELOPMENT);
	}

	public String getTiBuildVersion()
	{
		return buildVersion;
	}

	public String getTiBuildTimestamp()
	{
		return buildTimestamp;
	}

	public String getTiBuildHash()
	{
		return buildHash;
	}

	public int getThreadStackSize()
	{
		return getSystemProperties().getInt(PROPERTY_THREAD_STACK_SIZE, DEFAULT_THREAD_STACK_SIZE);
	}

	public boolean forceCompileJS()
	{
		return getSystemProperties().getBool(PROPERTY_COMPILE_JS, false);
	}

	public TiDeployData getDeployData()
	{
		return deployData;
	}

	public boolean isFastDevMode()
	{
		// Fast dev is enabled by default in development mode, and disabled otherwise
		// When the property is set, it overrides the default behavior
		return getSystemProperties().getBool(TiApplication.PROPERTY_FASTDEV,
			getDeployType().equals(TiApplication.DEPLOY_TYPE_DEVELOPMENT));
	}

	public boolean isCoverageEnabled()
	{
		if (!getDeployType().equals(TiApplication.DEPLOY_TYPE_PRODUCTION))
		{
			return getSystemProperties().getBool(TiApplication.PROPERTY_ENABLE_COVERAGE, false);
		}
		return false;
	}

	public void scheduleRestart(int delay)
	{
		Log.w(LCAT, "Scheduling application restart");
		if (DBG) {
			Log.d(LCAT, "Here is call stack leading to restart. (NOTE: this is not a real exception, just a stack trace.) :");
			(new Exception()).printStackTrace();
		}
		if (getRootActivity() != null) {
			getRootActivity().restartActivity(delay);
		}
	}

	public TiTempFileHelper getTempFileHelper()
	{
		return tempFileHelper;
	}

	public static boolean isUIThread()
	{
		if (mainThreadId == Thread.currentThread().getId()) {
			return true;
		}

		return false;
	}

	public KrollModule getModuleByName(String name)
	{
		WeakReference<KrollModule> module = modules.get(name);
		if (module == null) {
			return null;
		}

		return module.get();
	}

	public void registerModuleInstance(String name, KrollModule module)
	{
		if (modules.containsKey(name)) {
			Log.w(LCAT, "Registering module with name already in use.");
		}

		modules.put(name, new WeakReference<KrollModule>(module));
	}

	public void waitForCurrentActivity(CurrentActivityListener l)
	{
		TiUIHelper.waitForCurrentActivity(l);
	}

	public boolean isDebuggerEnabled()
	{
		return getDeployData().isDebuggerEnabled();
	}

	private void startExternalStorageMonitor()
	{
		externalStorageReceiver = new BroadcastReceiver()
		{
			@Override
			public void onReceive(Context context, Intent intent)
			{
				if (Intent.ACTION_MEDIA_MOUNTED.equals(intent.getAction())) {
					responseCache.setCacheDir(getRemoteCacheDir());
					TiResponseCache.setDefault(responseCache);
					Log.i(LCAT, "SD card has been mounted. Enabling cache for http responses.");
					
				} else {
					// if the sd card is removed, we don't cache http responses
					TiResponseCache.setDefault(null);
					Log.i(LCAT, "SD card has been unmounted. Disabling cache for http responses.");
				}
			}
		};

		IntentFilter filter = new IntentFilter();

		filter.addAction(Intent.ACTION_MEDIA_MOUNTED);
		filter.addAction(Intent.ACTION_MEDIA_REMOVED);
		filter.addAction(Intent.ACTION_MEDIA_UNMOUNTED);
		filter.addAction(Intent.ACTION_MEDIA_BAD_REMOVAL);
		filter.addDataScheme("file");

		registerReceiver(externalStorageReceiver, filter);
	}

	private void stopExternalStorageMonitor()
	{
		unregisterReceiver(externalStorageReceiver);
	}

	public void dispose()
	{
		TiActivityWindows.dispose();
	}

	public abstract void verifyCustomModules(TiRootActivity rootActivity);
}
<|MERGE_RESOLUTION|>--- conflicted
+++ resolved
@@ -133,16 +133,10 @@
 		Log.e(LCAT, "unable to get the TiApplication instance");
 		return null;
 	}
-<<<<<<< HEAD
-
-	//This is a convenience method to avoid having to check TiApplication.getInstance() is not null every time we need to grab the current activity
-	public static Activity getCurrentInstanceActivity()
-=======
-	
+
 	// This is a convenience method to avoid having to check TiApplication.getInstance() is not null every 
 	// time we need to grab the current activity
 	public static Activity getAppCurrentActivity()
->>>>>>> ee85d5db
 	{
 		TiApplication tiApp = getInstance();
 		if (tiApp == null) {
