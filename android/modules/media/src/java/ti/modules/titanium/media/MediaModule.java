/**
 * Appcelerator Titanium Mobile
 * Copyright (c) 2009-2013 by Appcelerator, Inc. All Rights Reserved.
 * Licensed under the terms of the Apache Public License
 * Please see the LICENSE included with this distribution for details.
 */
package ti.modules.titanium.media;

import java.io.BufferedInputStream;
import java.io.BufferedOutputStream;
import java.io.File;
import java.io.FileInputStream;
import java.io.FileOutputStream;
import java.io.IOException;
import java.net.MalformedURLException;
import java.net.URL;
import java.util.Date;
import java.util.HashMap;
import java.util.List;

import org.appcelerator.kroll.KrollDict;
import org.appcelerator.kroll.KrollFunction;
import org.appcelerator.kroll.KrollModule;
import org.appcelerator.kroll.KrollObject;
import org.appcelerator.kroll.KrollRuntime;
import org.appcelerator.kroll.annotations.Kroll;
import org.appcelerator.kroll.common.Log;
import org.appcelerator.titanium.ContextSpecific;
import org.appcelerator.titanium.TiApplication;
import org.appcelerator.titanium.TiBaseActivity;
import org.appcelerator.titanium.TiBlob;
import org.appcelerator.titanium.TiContext;
import org.appcelerator.titanium.io.TiBaseFile;
import org.appcelerator.titanium.io.TiFileFactory;
import org.appcelerator.titanium.proxy.TiViewProxy;
import org.appcelerator.titanium.util.TiActivityResultHandler;
import org.appcelerator.titanium.util.TiActivitySupport;
import org.appcelerator.titanium.util.TiConvert;
import org.appcelerator.titanium.util.TiFileHelper;
import org.appcelerator.titanium.util.TiIntentWrapper;
import org.appcelerator.titanium.util.TiUIHelper;

import ti.modules.titanium.media.android.AndroidModule.MediaScannerClient;
import android.annotation.SuppressLint;
import android.app.Activity;
import android.content.ContentValues;
import android.content.Context;
import android.content.Intent;
import android.content.pm.PackageManager;
import android.content.pm.ResolveInfo;
import android.database.Cursor;
import android.graphics.BitmapFactory;
import android.hardware.Camera;
import android.hardware.Camera.CameraInfo;
import android.net.Uri;
import android.os.Build;
import android.os.Environment;
import android.os.Handler;
import android.os.Message;
import android.os.Vibrator;
import android.provider.MediaStore;
import android.provider.MediaStore.Images;
import android.view.Window;

@Kroll.module @ContextSpecific
public class MediaModule extends KrollModule
	implements Handler.Callback
{
	private static final String TAG = "TiMedia";

	private static final long[] DEFAULT_VIBRATE_PATTERN = { 100L, 250L };
	private static final String PHOTO_DCIM_CAMERA = "/sdcard/dcim/Camera";

	protected static final int MSG_INVOKE_CALLBACK = KrollModule.MSG_LAST_ID + 100;
	protected static final int MSG_LAST_ID = MSG_INVOKE_CALLBACK;

	// The mode FOCUS_MODE_CONTINUOUS_PICTURE is added in API 14
	public static final String FOCUS_MODE_CONTINUOUS_PICTURE = "continuous-picture";

	@Kroll.constant public static final int UNKNOWN_ERROR = -1;
	@Kroll.constant public static final int NO_ERROR = 0;
	@Kroll.constant public static final int DEVICE_BUSY = 1;
	@Kroll.constant public static final int NO_CAMERA = 2;
	@Kroll.constant public static final int NO_VIDEO = 3;

	@Kroll.constant public static final int VIDEO_SCALING_NONE = 0;
	@Kroll.constant public static final int VIDEO_SCALING_ASPECT_FILL = 1;
	@Kroll.constant public static final int VIDEO_SCALING_ASPECT_FIT = 2;
	@Kroll.constant public static final int VIDEO_SCALING_MODE_FILL = 3;

	@Kroll.constant public static final int VIDEO_CONTROL_DEFAULT = 0;
	@Kroll.constant public static final int VIDEO_CONTROL_EMBEDDED = 1;
	@Kroll.constant public static final int VIDEO_CONTROL_FULLSCREEN = 2;
	@Kroll.constant public static final int VIDEO_CONTROL_NONE = 3;
	@Kroll.constant public static final int VIDEO_CONTROL_HIDDEN = 4;

	@Kroll.constant public static final int VIDEO_LOAD_STATE_UNKNOWN = 0;
	@Kroll.constant public static final int VIDEO_LOAD_STATE_PLAYABLE = 1 << 0;
	@Kroll.constant public static final int VIDEO_LOAD_STATE_PLAYTHROUGH_OK = 1 << 1;
	@Kroll.constant public static final int VIDEO_LOAD_STATE_STALLED = 1 << 2;

	@Kroll.constant public static final int VIDEO_PLAYBACK_STATE_STOPPED = 0;
	@Kroll.constant public static final int VIDEO_PLAYBACK_STATE_PLAYING = 1;
	@Kroll.constant public static final int VIDEO_PLAYBACK_STATE_PAUSED = 2;
	@Kroll.constant public static final int VIDEO_PLAYBACK_STATE_INTERRUPTED = 3;
	@Kroll.constant public static final int VIDEO_PLAYBACK_STATE_SEEKING_FORWARD = 4;
	@Kroll.constant public static final int VIDEO_PLAYBACK_STATE_SEEKING_BACKWARD = 5;

	@Kroll.constant public static final int VIDEO_FINISH_REASON_PLAYBACK_ENDED = 0;
	@Kroll.constant public static final int VIDEO_FINISH_REASON_PLAYBACK_ERROR = 1;
	@Kroll.constant public static final int VIDEO_FINISH_REASON_USER_EXITED = 2;

	@Kroll.constant public static final String MEDIA_TYPE_PHOTO = "public.image";
	@Kroll.constant public static final String MEDIA_TYPE_VIDEO = "public.video";

	@Kroll.constant public static final int CAMERA_FRONT = 0;
	@Kroll.constant public static final int CAMERA_REAR = 1;

	public MediaModule()
	{
		super();
	}

	public MediaModule(TiContext tiContext)
	{
		this();
	}

	@Kroll.method
	public void vibrate(@Kroll.argument(optional=true) long[] pattern)
	{
		if ((pattern == null) || (pattern.length == 0)) {
			pattern = DEFAULT_VIBRATE_PATTERN;
		}
		Vibrator vibrator = (Vibrator) TiApplication.getInstance().getSystemService(Context.VIBRATOR_SERVICE);
		if (vibrator != null) {
			vibrator.vibrate(pattern, -1);
		}
	}

	@Kroll.method
	public void showCamera(@SuppressWarnings("rawtypes") HashMap options)
	{
		Activity activity = TiApplication.getInstance().getCurrentActivity();

		Log.d(TAG, "showCamera called", Log.DEBUG_MODE);

		KrollFunction successCallback = null;
		KrollFunction cancelCallback = null;
		KrollFunction errorCallback = null;
		boolean autohide = true;
		boolean saveToPhotoGallery = false;

		if (options.containsKey("success")) {
			successCallback = (KrollFunction) options.get("success");
		}
		if (options.containsKey("cancel")) {
			cancelCallback = (KrollFunction) options.get("cancel");
		}
		if (options.containsKey("error")) {
			errorCallback = (KrollFunction) options.get("error");
		}

		Object autohideOption = options.get("autohide");
		if (autohideOption != null) {
			autohide = TiConvert.toBoolean(autohideOption);
		}

		Object saveToPhotoGalleryOption = options.get("saveToPhotoGallery");
		if (saveToPhotoGalleryOption != null) {
			saveToPhotoGallery = TiConvert.toBoolean(saveToPhotoGalleryOption);
		}

		// Use our own custom camera activity when an overlay is provided.
		if (options.containsKey("overlay")) {
			TiCameraActivity.overlayProxy = (TiViewProxy) options
					.get("overlay");

			TiCameraActivity.callbackContext = getKrollObject();
			TiCameraActivity.successCallback = successCallback;
			TiCameraActivity.errorCallback = errorCallback;
			TiCameraActivity.cancelCallback = cancelCallback;
			TiCameraActivity.saveToPhotoGallery = saveToPhotoGallery;
<<<<<<< HEAD
			TiCameraActivity.whichCamera = CAMERA_REAR; // default.

			// This option is only applicable when running the custom
			// TiCameraActivity, since we can't direct the built-in
			// Activity to open a specific camera.
			Object whichCamera = options.get("whichCamera");
			if (whichCamera != null) {
				TiCameraActivity.whichCamera = TiConvert.toInt(whichCamera);
			}
=======
			TiCameraActivity.autohide = autohide;
>>>>>>> ddc02d6b

			Intent intent = new Intent(activity, TiCameraActivity.class);
			activity.startActivity(intent);
			return;
		}

		Camera camera = null;
		try {
			camera = Camera.open();
			if (camera != null) {
				camera.release();
				camera = null;
			}

		} catch (Throwable t) {
			if (camera != null) {
				camera.release();
			}

			if (errorCallback != null) {
				errorCallback.call(
						getKrollObject(),
						new Object[] { createErrorResponse(NO_CAMERA,
								"Camera not available.") });
			}

			return;
		}

		TiActivitySupport activitySupport = (TiActivitySupport) activity;
		TiFileHelper tfh = TiFileHelper.getInstance();

		TiIntentWrapper cameraIntent = new TiIntentWrapper(new Intent());
		if (TiCameraActivity.overlayProxy == null) {
			cameraIntent.getIntent().setAction(
					MediaStore.ACTION_IMAGE_CAPTURE);
			cameraIntent.getIntent().addCategory(Intent.CATEGORY_DEFAULT);
		} else {
			cameraIntent.getIntent().setClass(
					TiApplication.getInstance().getBaseContext(),
					TiCameraActivity.class);
		}

		cameraIntent.setWindowId(TiIntentWrapper.createActivityName("CAMERA"));
		PackageManager pm = (PackageManager) activity.getPackageManager();
		List<ResolveInfo> activities = pm.queryIntentActivities(
				cameraIntent.getIntent(), PackageManager.MATCH_DEFAULT_ONLY);

		// See if it's the HTC camera app
		boolean isHTCCameraApp = false;

		for (ResolveInfo rs : activities) {
			try {
				if (rs.activityInfo.applicationInfo.sourceDir.contains("HTC")
						|| Build.MANUFACTURER.equals("HTC")) {
					isHTCCameraApp = true;
					break;
				}
			} catch (NullPointerException e) {
				// Ignore
			}
		}

		File imageDir = null;
		File imageFile = null;

		try {
			if (saveToPhotoGallery) {
				// HTC camera application will create its own gallery image
				// file.
				if (!isHTCCameraApp) {
					imageFile = createGalleryImageFile();
				}

			} else {
				if (activity.getIntent() != null) {
					String name = TiApplication.getInstance().getAppInfo()
							.getName();
					// For HTC cameras, specifying the directory from
					// getExternalStorageDirectory is /mnt/sdcard and
					// using that path prevents the gallery from recognizing it.
					// To avoid this we use /sdcard instead
					// (this is a legacy path we've been using)
					if (isHTCCameraApp) {
						imageDir = new File(PHOTO_DCIM_CAMERA, name);
					} else {
						File rootsd = Environment.getExternalStorageDirectory();
						imageDir = new File(rootsd.getAbsolutePath()
								+ "/dcim/Camera/", name);
					}
					if (!imageDir.exists()) {
						imageDir.mkdirs();
						if (!imageDir.exists()) {
							Log.w(TAG,
									"Attempt to create '"
											+ imageDir.getAbsolutePath()
											+ "' failed silently.");
						}
					}

				} else {
					imageDir = tfh.getDataDirectory(false);
				}

				imageFile = tfh.getTempFile(imageDir, ".jpg", true);
			}

		} catch (IOException e) {
			Log.e(TAG, "Unable to create temp file", e);
			if (errorCallback != null) {
				errorCallback.callAsync(getKrollObject(),
						createErrorResponse(UNKNOWN_ERROR, e.getMessage()));
			}

			return;
		}

		CameraResultHandler resultHandler = new CameraResultHandler();
		resultHandler.imageFile = imageFile;
		resultHandler.saveToPhotoGallery = saveToPhotoGallery;
		resultHandler.successCallback = successCallback;
		resultHandler.cancelCallback = cancelCallback;
		resultHandler.errorCallback = errorCallback;
		resultHandler.activitySupport = activitySupport;
		resultHandler.cameraIntent = cameraIntent.getIntent();

		if (imageFile != null) {
			String imageUrl = "file://" + imageFile.getAbsolutePath();
			cameraIntent.getIntent().putExtra(MediaStore.EXTRA_OUTPUT,
					Uri.parse(imageUrl));
			resultHandler.imageUrl = imageUrl;
		}

		activity.runOnUiThread(resultHandler);
	}

	@Kroll.method
	public void hideCamera()
	{
		// make sure the preview / camera are open before trying to hide
		if (TiCameraActivity.cameraActivity != null) {
			TiCameraActivity.hide();
		} else {
			Log.e(TAG, "Camera preview is not open, unable to hide");
		}

	}

	/**
	 * Object that is used to wrap required fields for async processing when invoking 
	 * success, error , etc callbacks for camera
	 */
	private class CallbackWrapper
	{
		public TiBaseActivity callbackActivity;
		public KrollFunction callback;
		public KrollObject krollObject;
		public KrollDict callbackArgs;

		CallbackWrapper(TiBaseActivity callbackActivity, KrollFunction callback, KrollObject krollObject, KrollDict callbackArgs)
		{
			this.callbackActivity = callbackActivity;
			this.callback = callback;
			this.krollObject = krollObject;
			this.callbackArgs = callbackArgs;
		}
	}

	/**
	 * @see org.appcelerator.kroll.KrollProxy#handleMessage(android.os.Message)
	 */
	@Override
	public boolean handleMessage(Message message)
	{
		switch (message.what) {
			case MSG_INVOKE_CALLBACK: {
				CallbackWrapper callbackWrapper = (CallbackWrapper) message.obj;
				doInvokeCallback(callbackWrapper.callbackActivity, callbackWrapper.callback, callbackWrapper.krollObject, callbackWrapper.callbackArgs);

				return true;
			}
		}

		return super.handleMessage(message);
	}

	public static File createGalleryImageFile() {
		File pictureDir = Environment.getExternalStoragePublicDirectory(Environment.DIRECTORY_PICTURES);
		File appPictureDir = new File(pictureDir, TiApplication.getInstance().getAppInfo().getName());
		if (!appPictureDir.exists()) {
			if (!appPictureDir.mkdirs()) {
				Log.e(TAG, "Failed to create application gallery directory.");
				return null;
			}
		}

		File imageFile;
		try {
			imageFile = TiFileHelper.getInstance().getTempFile(appPictureDir, ".jpg", false);

		} catch (IOException e) {
			Log.e(TAG, "Failed to create gallery image file: " + e.getMessage());
			return null;
		}

		return imageFile;
	}

	private void invokeCallback(TiBaseActivity callbackActivity, KrollFunction callback, KrollObject krollObject, KrollDict callbackArgs)
	{
		if (KrollRuntime.getInstance().isRuntimeThread()) {
			doInvokeCallback(callbackActivity, callback, krollObject, callbackArgs);

		} else {
			CallbackWrapper callbackWrapper = new CallbackWrapper(callbackActivity, callback, krollObject, callbackArgs);
			Message message = getRuntimeHandler().obtainMessage(MSG_INVOKE_CALLBACK, callbackWrapper);
			message.sendToTarget();
		}
	}

	private void doInvokeCallback(TiBaseActivity callbackActivity, KrollFunction callback, KrollObject krollObject, KrollDict callbackArgs)
	{
		if (callbackActivity.isResumed) {
			callback.callAsync(krollObject, callbackArgs);

		} else {
			CallbackWrapper callbackWrapper = new CallbackWrapper(callbackActivity, callback, krollObject, callbackArgs);
			Message message = getRuntimeHandler().obtainMessage(MSG_INVOKE_CALLBACK, callbackWrapper);
			message.sendToTarget();
		}
	}

	protected class CameraResultHandler implements TiActivityResultHandler, Runnable
	{
		protected File imageFile;
		protected String imageUrl;
		protected boolean saveToPhotoGallery;
		protected int code;
		protected KrollFunction successCallback, cancelCallback, errorCallback;
		protected TiActivitySupport activitySupport;
		protected Intent cameraIntent;

		@Override
		public void run()
		{
			code = activitySupport.getUniqueResultCode();
			activitySupport.launchActivityForResult(cameraIntent, code, this);
		}

		@Override
		public void onResult(Activity activity, int requestCode, int resultCode, Intent data)
		{
			if (resultCode == Activity.RESULT_CANCELED) {
				if (imageFile != null) {
					imageFile.delete();
				}
				if (cancelCallback != null) {
					KrollDict response = new KrollDict();
					response.putCodeAndMessage(NO_ERROR, null);
					cancelCallback.callAsync(getKrollObject(), response);
				}

			} else {
				// If data is null, the image is not automatically saved to the gallery, so we need to process it with
				// the one we created
				if (data == null) {
					processImage(activity);

				} else {
					// Get the content information about the saved image
					String[] projection = {
						Images.Media.TITLE,
						Images.Media.DISPLAY_NAME,
						Images.Media.MIME_TYPE,
						Images.ImageColumns.BUCKET_ID,
						Images.ImageColumns.BUCKET_DISPLAY_NAME,
						"_data",
						Images.ImageColumns.DATE_TAKEN
					};

					String title = null;
					String displayName = null;
					String mimeType = null;
					String bucketId = null;
					String bucketDisplayName = null;
					String dataPath = null;
					String dateTaken = null;

					Cursor c = null;
					boolean isDataValid = true;
					if (data.getData() != null) {
						c = activity.getContentResolver().query(data.getData(), projection, null, null, null);
					}
					if (c == null) {
						c = activity.getContentResolver().query(Images.Media.EXTERNAL_CONTENT_URI, projection, null, null,
							Images.ImageColumns.DATE_TAKEN);
						isDataValid = false;
					}
					if (c != null) {
						try {
							boolean isCursorValid = false;
							if (data.getData() != null && isDataValid) {
								isCursorValid = c.moveToNext();
							} else {
								isCursorValid = c.moveToLast();
							}
							if (isCursorValid) {
								title = c.getString(0);
								displayName = c.getString(1);
								mimeType = c.getString(2);
								bucketId = c.getString(3);
								bucketDisplayName = c.getString(4);
								dataPath = c.getString(5);
								dateTaken = c.getString(6);
								
								Log.d(TAG, "Image { title: " + title + " displayName: " + displayName + " mimeType: "
									+ mimeType + " bucketId: " + bucketId + " bucketDisplayName: " + bucketDisplayName
									+ " path: " + dataPath + " }", Log.DEBUG_MODE);
							}
						} finally {
							if (c != null) {
								c.close();
								c = null;
							}
						}
					} else {
						// If we can't get query the image, process it from the imageFile
						processImage(activity);
						return;
					}

					String localImageUrl = dataPath;

					URL url;
					try {
						if (!saveToPhotoGallery) {
							// We need to move the image from dataPath to the temp file which will be deleted
							// when the app exits.
							url = new URL(imageUrl);
							moveImage(dataPath, url.getPath());

							// Delete the saved the image entry from the gallery DB.
							if (data.getData() != null && isDataValid) {
								activity.getContentResolver().delete(data.getData(), null, null);
							} else {
								activity.getContentResolver().delete(Images.Media.EXTERNAL_CONTENT_URI, "datetaken = ?", new String[] { dateTaken });
							}

							localImageUrl = imageUrl; // make sure it's a good URL before setting it to pass back.
						} else if (imageUrl != null) {
							// Delete the temp file since we want to use the one from the photo gallery
							url = new URL(imageUrl);
							File source = new File(url.getPath());
							source.delete();
						}
					} catch (MalformedURLException e) {
						Log.e(TAG, "Invalid URL not moving image: " + e.getMessage());

					}
					invokeSuccessCallback(activity, localImageUrl);
				}
			}
		}

		private void moveImage(String source, String dest)
		{
			try {

				BufferedInputStream bis = null;
				BufferedOutputStream bos = null;

				File src = new File(source);
				File dst = new File(dest);

				try {
					bis = new BufferedInputStream(new FileInputStream(src), 8096);
					bos = new BufferedOutputStream(new FileOutputStream(dst), 8096);

					byte[] buf = new byte[8096];
					int len = 0;

					while ((len = bis.read(buf)) != -1) {
						bos.write(buf, 0, len);
					}

				} finally {
					if (bis != null) {
						bis.close();
					}

					if (bos != null) {
						bos.close();
					}
				}
				src.delete();

			} catch (IOException e) {
				Log.e(TAG, "Unable to move file: " + e.getMessage(), e);
			}
		}

		@SuppressLint("DefaultLocale")
		private void processImage(Activity activity)
		{
			String localUrl = imageUrl;
			String localPath = imageFile.getAbsolutePath();

			if (saveToPhotoGallery) {
				ContentValues values = new ContentValues(7);
				values.put(Images.Media.TITLE, imageFile.getName());
				values.put(Images.Media.DISPLAY_NAME, imageFile.getName());
				values.put(Images.Media.DATE_TAKEN, new Date().getTime());
				values.put(Images.Media.MIME_TYPE, "image/jpeg");

				File rootsd = Environment.getExternalStorageDirectory();
				localPath = rootsd.getAbsolutePath() + "/dcim/Camera/" + imageFile.getName();
				values.put(Images.ImageColumns.BUCKET_ID, localPath.toLowerCase().hashCode());
				values.put(Images.ImageColumns.BUCKET_DISPLAY_NAME, "Camera");
				moveImage(imageFile.getAbsolutePath(), localPath);
				localUrl = "file://" + localPath;

				values.put("_data", localPath);

				activity.getContentResolver().insert(Images.Media.EXTERNAL_CONTENT_URI, values);

				// puts newly captured photo into the gallery
				MediaScannerClient mediaScanner = new MediaScannerClient(activity, new String[] { localUrl }, null, null);
				mediaScanner.scan();
			}
			invokeSuccessCallback(activity, localPath);
		}

		private void invokeSuccessCallback(Activity activity, String localImageUrl)
		{
			try {
				if (successCallback != null) {
					invokeCallback((TiBaseActivity) activity, successCallback, getKrollObject(), createDictForImage(localImageUrl, "image/jpeg"));
				}

			} catch (OutOfMemoryError e) {
				String msg = "Not enough memory to get image: " + e.getMessage();
				Log.e(TAG, msg);
				if (errorCallback != null) {
					invokeCallback((TiBaseActivity) activity, errorCallback, getKrollObject(), createErrorResponse(UNKNOWN_ERROR, msg));
				}
			}
		}

		@Override
		public void onError(Activity activity, int requestCode, Exception e) {
			if (imageFile != null) {
				imageFile.delete();
			}
			String msg = "Camera problem: " + e.getMessage();
			Log.e(TAG, msg, e);
			if (errorCallback != null) {
				errorCallback.callAsync(getKrollObject(), createErrorResponse(UNKNOWN_ERROR, msg));
			}
		}
	}

	@Kroll.method
	public void openPhotoGallery(KrollDict options)
	{
		KrollFunction successCallback = null;
		KrollFunction cancelCallback = null;
		KrollFunction errorCallback = null;

		if (options.containsKey("success")) {
			successCallback = (KrollFunction) options.get("success");
		}
		if (options.containsKey("cancel")) {
			cancelCallback = (KrollFunction) options.get("cancel");
		}
		if (options.containsKey("error")) {
			errorCallback = (KrollFunction) options.get("error");
		}

		final KrollFunction fSuccessCallback = successCallback;
		final KrollFunction fCancelCallback = cancelCallback;
		final KrollFunction fErrorCallback = errorCallback;

		Log.d(TAG, "openPhotoGallery called", Log.DEBUG_MODE);

		Activity activity = TiApplication.getInstance().getCurrentActivity();
		TiActivitySupport activitySupport = (TiActivitySupport) activity;

		TiIntentWrapper galleryIntent = new TiIntentWrapper(new Intent());
		galleryIntent.getIntent().setAction(Intent.ACTION_PICK);
		galleryIntent.getIntent().setType("image/*");
		galleryIntent.getIntent().addCategory(Intent.CATEGORY_DEFAULT);
		galleryIntent.setWindowId(TiIntentWrapper.createActivityName("GALLERY"));

		final int code = activitySupport.getUniqueResultCode();
		 activitySupport.launchActivityForResult(galleryIntent.getIntent(), code,
			new TiActivityResultHandler() {

				public void onResult(Activity activity, int requestCode, int resultCode, Intent data)
				{
					Log.e(TAG, "OnResult called: " + resultCode);
					if (resultCode == Activity.RESULT_CANCELED) {
						if (fCancelCallback != null) {
							KrollDict response = new KrollDict();
							response.putCodeAndMessage(NO_ERROR, null);
							fCancelCallback.callAsync(getKrollObject(), response);
						}

					} else {
						String path = data.getDataString();
						try {
							if (fSuccessCallback != null) {
								fSuccessCallback.callAsync(getKrollObject(), createDictForImage(path, "image/jpeg"));
							}

						} catch (OutOfMemoryError e) {
							String msg = "Not enough memory to get image: " + e.getMessage();
							Log.e(TAG, msg);
							if (fErrorCallback != null) {
								fErrorCallback.callAsync(getKrollObject(), createErrorResponse(UNKNOWN_ERROR, msg));
							}
						}
					}
				}

				public void onError(Activity activity, int requestCode, Exception e)
				{
					String msg = "Gallery problem: " + e.getMessage();
					Log.e(TAG, msg, e);
					if (fErrorCallback != null) {
						fErrorCallback.callAsync(getKrollObject(), createErrorResponse(UNKNOWN_ERROR, msg));
					}
				}
			});
	}

	public static KrollDict createDictForImage(String path, String mimeType) {
		String[] parts = { path };
		TiBlob imageData = TiBlob.blobFromFile(TiFileFactory.createTitaniumFile(parts, false), mimeType);
		return createDictForImage(imageData, mimeType);
	}

	public static KrollDict createDictForImage(TiBlob imageData, String mimeType) {
		KrollDict d = new KrollDict();
		d.putCodeAndMessage(NO_ERROR, null);

		int width = -1;
		int height = -1;

		BitmapFactory.Options opts = new BitmapFactory.Options();
		opts.inJustDecodeBounds = true;

		// We only need the ContentResolver so it doesn't matter if the root or current activity is used for
		// accessing it
		BitmapFactory.decodeStream(imageData.getInputStream(), null, opts);

		width = opts.outWidth;
		height = opts.outHeight;

		d.put("x", 0);
		d.put("y", 0);
		d.put("width", width);
		d.put("height", height);

		KrollDict cropRect = new KrollDict();
		cropRect.put("x", 0);
		cropRect.put("y", 0);
		cropRect.put("width", width);
		cropRect.put("height", height);
		d.put("cropRect", cropRect);

		d.put("mediaType", MEDIA_TYPE_PHOTO);
		d.put("media", imageData);

		return d;
	}

	KrollDict createDictForImage(int width, int height, byte[] data) {
		KrollDict d = new KrollDict();

		d.put("x", 0);
		d.put("y", 0);
		d.put("width", width);
		d.put("height", height);

		KrollDict cropRect = new KrollDict();
		cropRect.put("x", 0);
		cropRect.put("y", 0);
		cropRect.put("width", width);
		cropRect.put("height", height);
		d.put("cropRect", cropRect);
		d.put("mediaType", MEDIA_TYPE_PHOTO);
		d.put("media", TiBlob.blobFromData(data, "image/png"));

		return d;
	}

	@Kroll.method
	public void previewImage(KrollDict options)
	{
		Activity activity = TiApplication.getAppCurrentActivity();
		if (activity == null) {
			Log.w(TAG, "Unable to get current activity for previewImage.", Log.DEBUG_MODE);
			return;
		}

		KrollFunction successCallback = null;
		KrollFunction errorCallback = null;
		TiBlob image = null;

		if (options.containsKey("success")) {
			successCallback = (KrollFunction) options.get("success");
		}
		if (options.containsKey("error")) {
			errorCallback = (KrollFunction) options.get("error");
		}
		if (options.containsKey("image")) {
			image = (TiBlob) options.get("image");
		}

		if (image == null) {
			if (errorCallback != null) {
				errorCallback.callAsync(getKrollObject(), createErrorResponse(UNKNOWN_ERROR, "Missing image property"));
			}
		}

		TiBaseFile f = (TiBaseFile) image.getData();

		final KrollFunction fSuccessCallback = successCallback;
		final KrollFunction fErrorCallback = errorCallback;

		Log.d(TAG, "openPhotoGallery called", Log.DEBUG_MODE);

		TiActivitySupport activitySupport = (TiActivitySupport) activity;

		Intent intent = new Intent(Intent.ACTION_VIEW);
		TiIntentWrapper previewIntent = new TiIntentWrapper(intent);
		String mimeType = image.getMimeType();

		if (mimeType != null && mimeType.length() > 0) {
			intent.setDataAndType(Uri.parse(f.nativePath()), mimeType);
		} else {
			intent.setData(Uri.parse(f.nativePath()));
		}

		previewIntent.setWindowId(TiIntentWrapper.createActivityName("PREVIEW"));

		final int code = activitySupport.getUniqueResultCode();
		 activitySupport.launchActivityForResult(intent, code,
			new TiActivityResultHandler() {

				public void onResult(Activity activity, int requestCode, int resultCode, Intent data)
				{
					Log.e(TAG, "OnResult called: " + resultCode);
					if (fSuccessCallback != null) {
						KrollDict response = new KrollDict();
						response.putCodeAndMessage(NO_ERROR, null);
						fSuccessCallback.callAsync(getKrollObject(), response);
					}
				}

				public void onError(Activity activity, int requestCode, Exception e)
				{
					String msg = "Gallery problem: " + e.getMessage();
					Log.e(TAG, msg, e);
					if (fErrorCallback != null) {
						fErrorCallback.callAsync(getKrollObject(), createErrorResponse(UNKNOWN_ERROR, msg));
					}
				}
			});
	}

	@Kroll.method
	public void takeScreenshot(KrollFunction callback)
	{
		Activity a = TiApplication.getAppCurrentActivity();

		if (a == null) {
			Log.w(TAG, "Could not get current activity for takeScreenshot.", Log.DEBUG_MODE);
			callback.callAsync(getKrollObject(), new Object[] { null });
			return;
		}

		while (a.getParent() != null) {
			a = a.getParent();
		}

		Window w = a.getWindow();

		while (w.getContainer() != null) {
			w = w.getContainer();
		}

		KrollDict image = TiUIHelper.viewToImage(null, w.getDecorView());
		if (callback != null) {
			callback.callAsync(getKrollObject(), new Object[] { image });
		}
	}

	@Kroll.method
	public void takePicture()
	{
		// make sure the preview / camera are open before trying to take photo
		if (TiCameraActivity.cameraActivity != null) {
			TiCameraActivity.takePicture();
		} else {
			Log.e(TAG, "Camera preview is not open, unable to take photo");
		}
	}

	@Kroll.method
	public void switchCamera(int whichCamera)
	{
		TiCameraActivity activity = TiCameraActivity.cameraActivity;

		if (activity == null || !activity.isPreviewRunning()) {
			Log.e(TAG, "Camera preview is not open, unable to switch camera.");
			return;
		}

		activity.switchCamera(whichCamera);
	}

	@Kroll.method
	@Kroll.getProperty
	public boolean getIsCameraSupported()
	{
		return Camera.getNumberOfCameras() > 0;
	}

	@Kroll.method
	@Kroll.getProperty
	public int[] getAvailableCameras()
	{
		int cameraCount = Camera.getNumberOfCameras();
		if (cameraCount == 0) {
			return null;
		}

		int[] result = new int[cameraCount];

		CameraInfo cameraInfo = new CameraInfo();

		for (int i = 0; i < cameraCount; i++) {
			Camera.getCameraInfo(i, cameraInfo);
			switch (cameraInfo.facing) {
				case CameraInfo.CAMERA_FACING_FRONT:
					result[i] = CAMERA_FRONT;
					break;
				case CameraInfo.CAMERA_FACING_BACK:
					result[i] = CAMERA_REAR;
					break;
				default:
					// This would be odd. As of API level 17,
					// there are just the two options.
					result[i] = -1;
			}
		}

		return result;

	}
}
<|MERGE_RESOLUTION|>--- conflicted
+++ resolved
@@ -181,7 +181,6 @@
 			TiCameraActivity.errorCallback = errorCallback;
 			TiCameraActivity.cancelCallback = cancelCallback;
 			TiCameraActivity.saveToPhotoGallery = saveToPhotoGallery;
-<<<<<<< HEAD
 			TiCameraActivity.whichCamera = CAMERA_REAR; // default.
 
 			// This option is only applicable when running the custom
@@ -191,9 +190,7 @@
 			if (whichCamera != null) {
 				TiCameraActivity.whichCamera = TiConvert.toInt(whichCamera);
 			}
-=======
 			TiCameraActivity.autohide = autohide;
->>>>>>> ddc02d6b
 
 			Intent intent = new Intent(activity, TiCameraActivity.class);
 			activity.startActivity(intent);
