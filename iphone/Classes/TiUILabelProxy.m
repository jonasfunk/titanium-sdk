/**
 * Appcelerator Titanium Mobile
 * Copyright (c) 2009-2010 by Appcelerator, Inc. All Rights Reserved.
 * Licensed under the terms of the Apache Public License
 * Please see the LICENSE included with this distribution for details.
 */
#ifdef USE_TI_UILABEL

#import "TiUILabelProxy.h"
#import "TiUILabel.h"
#import "TiUtils.h"

@implementation TiUILabelProxy

USE_VIEW_FOR_AUTO_WIDTH

-(CGFloat)autoHeightForWidth:(CGFloat)suggestedWidth
{
	NSString *value = [TiUtils stringValue:[self valueForKey:@"text"]];
	id fontValue = [self valueForKey:@"font"];
	UIFont *font = nil;
	if (fontValue!=nil)
	{
		font = [[TiUtils fontValue:[self valueForKey:@"font"]] font];
	}
	else 
	{
		font = [UIFont systemFontOfSize:[UIFont labelFontSize]];
	}
	CGSize maxSize = CGSizeMake(suggestedWidth, 1E100);
	CGSize size = [value sizeWithFont:font constrainedToSize:maxSize lineBreakMode:UILineBreakModeTailTruncation];
	return size.height;
}

<<<<<<< HEAD
@end

#endif
=======
-(CGFloat) verifyWidth:(CGFloat)suggestedWidth
{
	int width = ceil(suggestedWidth);
	if (width & 0x01)
	{
		width ++;
	}
	return width;
}

-(CGFloat) verifyHeight:(CGFloat)suggestedHeight
{
	int height = ceil(suggestedHeight);
	if (height & 0x01)
	{
		height ++;
	}
	return height;
}

@end
>>>>>>> 9f882f53
<|MERGE_RESOLUTION|>--- conflicted
+++ resolved
@@ -32,11 +32,6 @@
 	return size.height;
 }
 
-<<<<<<< HEAD
-@end
-
-#endif
-=======
 -(CGFloat) verifyWidth:(CGFloat)suggestedWidth
 {
 	int width = ceil(suggestedWidth);
@@ -58,4 +53,5 @@
 }
 
 @end
->>>>>>> 9f882f53
+
+#endif