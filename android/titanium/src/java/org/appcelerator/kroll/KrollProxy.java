/**
 * Appcelerator Titanium Mobile
 * Copyright (c) 2009-2011 by Appcelerator, Inc. All Rights Reserved.
 * Licensed under the terms of the Apache Public License
 * Please see the LICENSE included with this distribution for details.
 */
package org.appcelerator.kroll;

import java.lang.ref.WeakReference;
import java.lang.reflect.Constructor;
import java.lang.reflect.InvocationTargetException;
import java.util.ArrayList;
import java.util.HashMap;
import java.util.concurrent.atomic.AtomicInteger;

import org.appcelerator.kroll.annotations.Kroll;
import org.appcelerator.kroll.common.AsyncResult;
import org.appcelerator.kroll.common.Log;
import org.appcelerator.kroll.common.TiMessenger;
import org.appcelerator.titanium.TiApplication;
import org.appcelerator.titanium.TiBaseActivity;
import org.appcelerator.titanium.TiC;
import org.appcelerator.titanium.TiContext;
import org.appcelerator.titanium.proxy.ActivityProxy;
import org.appcelerator.titanium.util.TiUrl;

import android.app.Activity;
import android.os.Handler;
import android.os.Message;


@Kroll.proxy(name="KrollProxy")
public class KrollProxy implements Handler.Callback, KrollProxySupport
{
	private static final String TAG = "KrollProxy";
	private static final int INDEX_NAME = 0;
	private static final int INDEX_OLD_VALUE = 1;
	private static final int INDEX_VALUE = 2;

	private static final String ERROR_CREATING_PROXY = "Error creating proxy";

	protected static final int MSG_MODEL_PROPERTY_CHANGE = KrollObject.MSG_LAST_ID + 100;
	protected static final int MSG_LISTENER_ADDED = KrollObject.MSG_LAST_ID + 101;
	protected static final int MSG_LISTENER_REMOVED = KrollObject.MSG_LAST_ID + 102;
	protected static final int MSG_MODEL_PROCESS_PROPERTIES = KrollObject.MSG_LAST_ID + 103;
	protected static final int MSG_MODEL_PROPERTIES_CHANGED = KrollObject.MSG_LAST_ID + 104;
	protected static final int MSG_INIT_KROLL_OBJECT = KrollObject.MSG_LAST_ID + 105;
	protected static final int MSG_SET_PROPERTY = KrollObject.MSG_LAST_ID + 106;
	protected static final int MSG_FIRE_EVENT = KrollObject.MSG_LAST_ID + 107;
	protected static final int MSG_FIRE_SYNC_EVENT = KrollObject.MSG_LAST_ID + 108;
	protected static final int MSG_LAST_ID = MSG_FIRE_SYNC_EVENT;
	protected static final String PROPERTY_NAME = "name";

	protected static AtomicInteger proxyCounter = new AtomicInteger();

	protected KrollObject krollObject;
	protected WeakReference<Activity> activity;
	protected String proxyId;
	protected TiUrl creationUrl;
	protected KrollProxyListener modelListener;
	protected KrollModule createdInModule;
	protected boolean coverageEnabled;
	protected KrollDict properties = new KrollDict();
	protected KrollDict defaultValues = new KrollDict();
	protected Handler mainHandler = null;
	protected Handler runtimeHandler = null;

	public static final String PROXY_ID_PREFIX = "proxy$";


	public KrollProxy(TiContext tiContext)
	{
		this();
	}

	public KrollProxy()
	{
		this("");
	}

	public KrollProxy(String baseCreationUrl)
	{
		creationUrl = new TiUrl(baseCreationUrl);
	}

	private void setupProxy(KrollObject object, Object[] creationArguments, TiUrl creationUrl)
	{
		// Store reference to the native object that represents this proxy so we can drive changes to the JS 
		// object
		krollObject = object;
		object.setProxySupport(this);
		this.creationUrl = creationUrl;

		// Associate the activity with the proxy.  if the proxy needs activity association delayed until a 
		// later point then initActivity should be overridden to be a no-op and then call setActivity directly
		// at the appropriate time
		initActivity(TiApplication.getInstance().getCurrentActivity());

		// Setup the proxy according to the creation arguments TODO - pass in createdInModule
		handleCreationArgs(null, creationArguments);
	}

	// entry point for generator code
	public static KrollProxy createProxy(Class<? extends KrollProxy> proxyClass, KrollObject object, Object[] creationArguments, String creationUrl)
	{
		try {
			KrollProxy proxyInstance = proxyClass.newInstance();
			proxyInstance.setupProxy(object, creationArguments, TiUrl.createProxyUrl(creationUrl));
			return proxyInstance;
<<<<<<< HEAD

		} catch (Exception e) {
			Log.e(TAG, ERROR_CREATING_PROXY, e);
		}

		return null;
	}

	public static KrollProxy createDeprecatedProxy(Class<? extends KrollProxy> proxyClass,
		KrollObject object, Object[] creationArguments, String creationUrl)
	{
		try {
			Constructor<? extends KrollProxy> oldConstructor = proxyClass.getConstructor(TiContext.class);

			TiUrl url = TiUrl.createProxyUrl(creationUrl);
			TiContext tiContext = new TiContext(TiApplication.getInstance().getCurrentActivity(), url.baseUrl);
			KrollProxy proxyInstance = oldConstructor.newInstance(tiContext);

			proxyInstance.setupProxy(object, creationArguments, url);
			return proxyInstance;

=======

		} catch (Exception e) {
			Log.e(TAG, ERROR_CREATING_PROXY, e);
		}

		return null;
	}

	/*
	 * This method exists so that it can be used in the situations (mainly custom modules) where a proxy
	 * is being created with the old TiContext argument.
	 */
	public static KrollProxy createDeprecatedProxy(Class<? extends KrollProxy> proxyClass,
		KrollObject object, Object[] creationArguments, String creationUrl)
	{
		try {
			Constructor<? extends KrollProxy> oldConstructor = proxyClass.getConstructor(TiContext.class);

			TiUrl url = TiUrl.createProxyUrl(creationUrl);
			TiContext tiContext = new TiContext(TiApplication.getInstance().getCurrentActivity(), url.baseUrl);
			KrollProxy proxyInstance = oldConstructor.newInstance(tiContext);

			proxyInstance.setupProxy(object, creationArguments, url);
			return proxyInstance;

>>>>>>> ee85d5db
		} catch (Exception e) {
			// Reflection, you my only friend
			Log.e(TAG, ERROR_CREATING_PROXY, e);
		}

		return null;
	}

	protected void initActivity(Activity activity)
	{
		this.activity = new WeakReference<Activity>(activity);
	}

	public void setActivity(Activity activity)
	{
		this.activity = new WeakReference<Activity>(activity);
	}

	public Activity getActivity()
	{
		if (activity == null) {
			return null;
		}
		return activity.get();
	}

	/**
	 * Handle the arguments passed into the "create" method for this proxy.
	 * If your proxy simply needs to handle a KrollDict, see {@link KrollProxy#handleCreationDict(KrollDict)}
	 * @param args
	 */
	public void handleCreationArgs(KrollModule createdInModule, Object[] args)
	{
		this.createdInModule = createdInModule;

		if (args.length == 0 || !(args[0] instanceof HashMap)) {
			handleDefaultValues();
			return;
		}

		KrollDict dict;
		if (args[0] instanceof KrollDict) {
			dict = (KrollDict) args[0];
		} else {
			dict = new KrollDict((HashMap) args[0]);
		}
		handleCreationDict(dict);
	}

	/**
	 * Handles initialization of the proxy's default property values
	 */
	protected void handleDefaultValues()
	{
		for (String key : defaultValues.keySet()) {
			if (!properties.containsKey(key)) {
				setProperty(key, defaultValues.get(key));
			}
		}
	}

	/**
	 * Handle the creation {@link KrollDict} passed into the create method for this proxy.
	 * This is usually the first (and sometimes only) argument to the proxy's create method.
	 * 
	 * To set default property values, add them to the {@link KrollProxy#defaultValues map}
	 * @param dict
	 */
	public void handleCreationDict(KrollDict dict)
	{
		if (dict == null) {
			return;
		}

		properties.putAll(dict);
		handleDefaultValues();

		if (modelListener != null) {
			modelListener.processProperties(properties);
		}
	}

	public Handler getMainHandler()
	{
		if (mainHandler == null) {
			mainHandler = new Handler(TiMessenger.getMainMessenger().getLooper(), this);
		}

		return mainHandler;
	}

	public Handler getRuntimeHandler()
	{
		if (runtimeHandler == null) {
			runtimeHandler = new Handler(TiMessenger.getRuntimeMessenger().getLooper(), this);
		}

		return runtimeHandler;
	}

	public void setKrollObject(KrollObject object)
	{
		this.krollObject = object;
	}

	public KrollObject getKrollObject()
	{
		if (krollObject == null) {
			if (KrollRuntime.getInstance().isRuntimeThread()) {
				initKrollObject();

			} else {
				TiMessenger.sendBlockingRuntimeMessage(getRuntimeHandler().obtainMessage(MSG_INIT_KROLL_OBJECT));
			}
		}

		return krollObject;
	}

	public void initKrollObject()
	{
		KrollRuntime.getInstance().initObject(this);
	}

	public TiUrl getCreationUrl()
	{
		return creationUrl;
	}
	
	@Kroll.method
	public void setCreationUrl(String url)
	{
		creationUrl = TiUrl.createProxyUrl(url);
	}

	// native extending support allows us to whole-sale apply properties and only fire one event / job
	@Kroll.method
	public void extend(KrollDict options)
	{
		ArrayList<KrollPropertyChange> propertyChanges = new ArrayList<KrollPropertyChange>();
		for (String name : options.keySet()) {
			Object oldValue = properties.get(name);
			Object value = options.get(name);

			// dont just fire the change event, make sure we set the property back on the KrollObject 
			// since the property change may not be driven from JS (KrollObject->Java proxy)
			setProperty(name, value);

			if (shouldFireChange(oldValue, value)) {
				KrollPropertyChange pch = new KrollPropertyChange(name, oldValue, value);
				propertyChanges.add(pch);
			}
		}

		// convert to two dimensional array
		int changeSize = propertyChanges.size();
		Object[][] changeArray = new Object[changeSize][];
		for (int i = 0; i < changeSize; i++) {
			KrollPropertyChange propertyChange = propertyChanges.get(i);
			changeArray[i] = new Object[] {propertyChange.name, propertyChange.oldValue, propertyChange.newValue};
		}

		if (KrollRuntime.getInstance().isRuntimeThread()) {
			firePropertiesChanged(changeArray);

		} else {
			Message message = getMainHandler().obtainMessage(MSG_MODEL_PROPERTIES_CHANGED, changeArray);
			message.sendToTarget();
		}
	}

	private void firePropertiesChanged(Object[][] changes)
	{
		if (modelListener == null) {
			return;
		}

		int changesLength = changes.length;
		for (int i = 0; i < changesLength; ++i) {
			Object[] change = changes[i];
			if (change.length != 3) {
				continue;
			}

			Object name = change[INDEX_NAME];
			if (name == null || !(name instanceof String)) {
				continue;
			}

			if (modelListener != null) {
				modelListener.propertyChanged((String) name, change[INDEX_OLD_VALUE], change[INDEX_VALUE], this);
			}
		}
	}

	public Object getIndexedProperty(int index)
	{
		// TODO(josh): return undefined value
		return 0;
	}

	public void setIndexedProperty(int index, Object value)
	{
		// no-op
	}

	public boolean hasProperty(String name)
	{
		return properties.containsKey(name);
	}

	/**
	 * Properties are cached on the Proxy and updated from JS for relevant annotated APIs
	 */
	public Object getProperty(String name)
	{
		return properties.get(name);
	}

	/**
	 * @deprecated use setPropertyAndFire instead
	 */
	@Deprecated
	public void setProperty(String name, Object value, boolean fireChange)
	{
		if (!fireChange) {
			setProperty(name, value);

		} else {
			setPropertyAndFire(name, value);
		}
	}

	/**
	 * This internally sets the named property as well as updating the actual JS object
	 */
	public void setProperty(String name, Object value)
	{
		properties.put(name, value);

		if (KrollRuntime.getInstance().isRuntimeThread()) {
			doSetProperty(name, value);

		} else {
			Message message = getRuntimeHandler().obtainMessage(MSG_SET_PROPERTY, value);
			message.getData().putString(PROPERTY_NAME, name);
			message.sendToTarget();
		}
	}

	protected void doSetProperty(String name, Object value)
	{
		getKrollObject().setProperty(name, value);
	}

	public boolean fireEvent(String event, Object data)
	{
		Message message = getRuntimeHandler().obtainMessage(MSG_FIRE_EVENT, data);
		message.getData().putString(PROPERTY_NAME, event);
		message.sendToTarget();

		return hasListeners(event);
	}

	public boolean fireSyncEvent(String event, Object data)
	{
		if (KrollRuntime.getInstance().isRuntimeThread()) {
			return doFireEvent(event, data);

		} else {
			Message message = getRuntimeHandler().obtainMessage(MSG_FIRE_SYNC_EVENT);
			message.getData().putString(PROPERTY_NAME, event);

			return (Boolean) TiMessenger.sendBlockingRuntimeMessage(message, data);
		}
	}

	public boolean doFireEvent(String event, Object data)
	{
		if (data == null) {
			data = new KrollDict();
		}

		if (data instanceof HashMap) {
			HashMap<String, Object> dict = (HashMap) data;

			Object source = dict.get(TiC.EVENT_PROPERTY_SOURCE);
			if (source == null) {
				dict.put(TiC.EVENT_PROPERTY_SOURCE, this);
			}
		}

		return getKrollObject().fireEvent(event, data);
	}

	public void firePropertyChanged(String name, Object oldValue, Object newValue)
	{
		if (modelListener != null) {
			if (TiApplication.isUIThread()) {
				modelListener.propertyChanged(name, oldValue, newValue, this);

			} else {
				KrollPropertyChange pch = new KrollPropertyChange(name, oldValue, newValue);
				getMainHandler().obtainMessage(MSG_MODEL_PROPERTY_CHANGE, pch).sendToTarget();
			}
		}
	}

	public void onHasListenersChanged(String event, boolean hasListeners)
	{
		Message msg = getMainHandler().obtainMessage(hasListeners ? MSG_LISTENER_ADDED : MSG_LISTENER_REMOVED);
		msg.obj = event;
		TiMessenger.getMainMessenger().sendMessage(msg);
	}

	public boolean hasListeners(String event)
	{
		return getKrollObject().hasListeners(event);
	}

	protected boolean shouldFireChange(Object oldValue, Object newValue)
	{
		if (!(oldValue == null && newValue == null)) {
			if ((oldValue == null && newValue != null) || (newValue == null && oldValue != null) || (!oldValue.equals(newValue))) {
				return true;
			}
		}

		return false;
	}

	public void setPropertyAndFire(String name, Object value)
	{
		Object current = getProperty(name);
		setProperty(name, value);

		if (shouldFireChange(current, value)) {
			firePropertyChanged(name, current, value);
		}
	}

	public void onPropertyChanged(String name, Object value)
	{
		Object oldValue = properties.get(name);
		properties.put(name, value);
		firePropertyChanged(name, oldValue, value);
	}

	public void onPropertiesChanged(Object[][] changes)
	{
		int changesLength = changes.length;
		boolean isUiThread = TiApplication.isUIThread();

		for (int i = 0; i < changesLength; ++i) {
			Object[] change = changes[i];
			if (change.length != 3) {
				continue;
			}

			Object name = change[INDEX_NAME];
			if (name == null || !(name instanceof String)) {
				continue;
			}

			String nameString = (String) name;
			Object value = change[INDEX_VALUE];

			properties.put(nameString, change[INDEX_VALUE]);
			if (isUiThread && modelListener != null) {
				modelListener.propertyChanged(nameString, change[INDEX_OLD_VALUE], value, this);
			}
		}

		if (isUiThread || modelListener == null) {
			return;
		}

		Message message = getMainHandler().obtainMessage(MSG_MODEL_PROPERTIES_CHANGED, changes);
		message.sendToTarget();
	}

	public ActivityProxy getActivityProxy()
	{
		Activity activity = getActivity();
		if (activity instanceof TiBaseActivity) {
			return ((TiBaseActivity) activity).getActivityProxy();
		}

		return null;
	}

	public KrollDict getProperties()
	{
		return properties;
	}

	public KrollModule getCreatedInModule()
	{
		return createdInModule;
	}

	@SuppressWarnings("unchecked")
	public boolean handleMessage(Message msg)
	{
		switch (msg.what) {
			case MSG_MODEL_PROPERTY_CHANGE: {
				((KrollPropertyChange) msg.obj).fireEvent(this, modelListener);

				return true;
			}
			case MSG_LISTENER_ADDED:
			case MSG_LISTENER_REMOVED: {
				if (modelListener == null) {
					return true;
				}

				String event = (String) msg.obj;

				if (msg.what == MSG_LISTENER_ADDED) {
					eventListenerAdded(event, 1, this);

				} else {
					eventListenerRemoved(event, 0, this);
				}

				return true;
			}
			case MSG_MODEL_PROCESS_PROPERTIES: {
				if (modelListener != null) {
					modelListener.processProperties(properties);
				}
				return true;
			}
			case MSG_MODEL_PROPERTIES_CHANGED: {
				firePropertiesChanged((Object[][])msg.obj);

				return true;
			}
			case MSG_INIT_KROLL_OBJECT: {
				initKrollObject();
				((AsyncResult) msg.obj).setResult(null);

				return true;
			}
			case MSG_SET_PROPERTY: {
				Object value = msg.obj;
				String property = msg.getData().getString(PROPERTY_NAME);
				doSetProperty(property, value);

				return true;
			}
			case MSG_FIRE_EVENT: {
				Object data = msg.obj;
				String event = msg.getData().getString(PROPERTY_NAME);
				doFireEvent(event, data);

				return true;
			}
			case MSG_FIRE_SYNC_EVENT: {
				AsyncResult asyncResult = (AsyncResult) msg.obj;
				boolean handled = doFireEvent(msg.getData().getString(PROPERTY_NAME), asyncResult.getArg());
				asyncResult.setResult(handled);

				return handled;
			}
		}

		return false;
	}

	// TODO: count should be removed since we no longer report it.
	//       These methods only gets called now when the first listener
	//       is added or the last one has been removed.
	protected void eventListenerAdded(String event, int count, KrollProxy proxy)
	{
		modelListener.listenerAdded(event, count, this);
	}

	protected void eventListenerRemoved(String event, int count, KrollProxy proxy)
	{
		modelListener.listenerRemoved(event, count, this);
	}

	public void setModelListener(KrollProxyListener modelListener)
	{
		// Double-setting the same modelListener can potentially have weird side-effects.
		if (this.modelListener != null && this.modelListener.equals(modelListener)) {
			return;
		}

		this.modelListener = modelListener;
		if (modelListener != null) {
			if (TiApplication.isUIThread()) {
				modelListener.processProperties(properties);
			} else {
				getMainHandler().sendEmptyMessage(MSG_MODEL_PROCESS_PROPERTIES);
			}
		}
	}

	public String resolveUrl(String scheme, String path)
	{
		return TiUrl.resolve(creationUrl.baseUrl, path, scheme);
	}

	public String getProxyId()
	{
		return proxyId;
	}

	protected KrollDict createErrorResponse(int code, String message)
	{
		KrollDict error = new KrollDict();
		error.put(TiC.ERROR_PROPERTY_CODE, code);
		error.put(TiC.ERROR_PROPERTY_MESSAGE, message);

		return error;
	}

	public void release()
	{
		if (krollObject != null) {
			krollObject.release();
		}
	}

	// TODO RM_TICONTEXT
	@Deprecated
	public TiContext getTiContext()
	{
		return new TiContext(getActivity(), proxyId);
	}

	// TODO RM_TICONTEXT
	@Deprecated
	public Object sendBlockingUiMessage(int what, Object asyncArg)
	{
		return sendBlockingUiMessage(getMainHandler().obtainMessage(what), new AsyncResult(asyncArg));
	}

	// TODO RM_TICONTEXT
	@Deprecated
	public Object sendBlockingUiMessage(int what, int arg1)
	{
		return sendBlockingUiMessage(getMainHandler().obtainMessage(what, arg1), new AsyncResult());
	}

	// TODO RM_TICONTEXT
	@Deprecated
	public Object sendBlockingUiMessage(int what, Object asyncArg, int arg1, int arg2)
	{
		return sendBlockingUiMessage(getMainHandler().obtainMessage(what, arg1, arg2), new AsyncResult(asyncArg));
	}

	// TODO RM_TICONTEXT
	@Deprecated
	public Object sendBlockingUiMessage(Message message, AsyncResult asyncResult)
	{
		// If current thread is the UI thread, dispatch message directly.
		if (TiApplication.isUIThread()) {
			handleMessage(message);

			return asyncResult.getResultUnsafe();
		}

		return TiMessenger.sendBlockingMainMessage(message, asyncResult.getArg());
	}
}
<|MERGE_RESOLUTION|>--- conflicted
+++ resolved
@@ -107,29 +107,6 @@
 			KrollProxy proxyInstance = proxyClass.newInstance();
 			proxyInstance.setupProxy(object, creationArguments, TiUrl.createProxyUrl(creationUrl));
 			return proxyInstance;
-<<<<<<< HEAD
-
-		} catch (Exception e) {
-			Log.e(TAG, ERROR_CREATING_PROXY, e);
-		}
-
-		return null;
-	}
-
-	public static KrollProxy createDeprecatedProxy(Class<? extends KrollProxy> proxyClass,
-		KrollObject object, Object[] creationArguments, String creationUrl)
-	{
-		try {
-			Constructor<? extends KrollProxy> oldConstructor = proxyClass.getConstructor(TiContext.class);
-
-			TiUrl url = TiUrl.createProxyUrl(creationUrl);
-			TiContext tiContext = new TiContext(TiApplication.getInstance().getCurrentActivity(), url.baseUrl);
-			KrollProxy proxyInstance = oldConstructor.newInstance(tiContext);
-
-			proxyInstance.setupProxy(object, creationArguments, url);
-			return proxyInstance;
-
-=======
 
 		} catch (Exception e) {
 			Log.e(TAG, ERROR_CREATING_PROXY, e);
@@ -155,7 +132,6 @@
 			proxyInstance.setupProxy(object, creationArguments, url);
 			return proxyInstance;
 
->>>>>>> ee85d5db
 		} catch (Exception e) {
 			// Reflection, you my only friend
 			Log.e(TAG, ERROR_CREATING_PROXY, e);
