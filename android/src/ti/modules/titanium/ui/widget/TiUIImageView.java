--- conflicted
+++ resolved
@@ -2,12 +2,9 @@
 
 import java.io.ByteArrayInputStream;
 import java.io.IOException;
-<<<<<<< HEAD
-=======
 import java.io.InputStream;
 import java.util.Timer;
 import java.util.TimerTask;
->>>>>>> e1c81cbd
 
 import org.appcelerator.titanium.TiBlob;
 import org.appcelerator.titanium.TiContext;
@@ -23,13 +20,10 @@
 import org.appcelerator.titanium.view.TiViewProxy;
 
 import ti.modules.titanium.filesystem.FileProxy;
-<<<<<<< HEAD
-=======
 import android.graphics.Bitmap;
 import android.graphics.BitmapFactory;
 import android.graphics.Rect;
 import android.graphics.drawable.BitmapDrawable;
->>>>>>> e1c81cbd
 import android.graphics.drawable.Drawable;
 import android.util.DisplayMetrics;
 import android.view.View;
@@ -289,24 +283,7 @@
 			view.setCanScaleImage(TiConvert.toBoolean(d, "canScale"));
 		}
 		if (d.containsKey("image")) {
-<<<<<<< HEAD
-			Object value = d.get("image");
-			if (value instanceof TiBlob) {
-				TiBlob blob = (TiBlob)value;
-				view.setImageDrawable(Drawable.createFromStream(
-					new ByteArrayInputStream(blob.getBytes()), "blob"));
-			} else if (value instanceof FileProxy) {
-				FileProxy file = (FileProxy)value;
-				try {
-					view.setImageDrawable(Drawable.createFromStream(
-						file.getBaseFile().getInputStream(), file.getBaseFile().getNativeFile().getName()));
-				} catch (IOException e) {
-					Log.e(LCAT, "Error setting drawable from file: " + file.getBaseFile().getNativeFile().getName(), e);
-				}
-			}
-=======
 			setImage(createImage(d.get("image")));
->>>>>>> e1c81cbd
 		} else {
 			getProxy().internalSetDynamicValue("image", null, false);
 		}
