/**
 * Titanium SDK
 * Copyright TiDev, Inc. 04/07/2022-Present. All Rights Reserved.
 * Licensed under the terms of the Apache Public License
 * Please see the LICENSE included with this distribution for details.
 */
package ti.modules.titanium.ui.widget.listview;

import static android.util.TypedValue.COMPLEX_UNIT_DIP;

import android.app.Activity;
import android.view.View;

import androidx.recyclerview.selection.SelectionTracker;
import androidx.recyclerview.widget.LinearLayoutManager;
import androidx.recyclerview.widget.LinearSmoothScroller;
import androidx.recyclerview.widget.RecyclerView;

import org.appcelerator.kroll.KrollDict;
import org.appcelerator.kroll.annotations.Kroll;
import org.appcelerator.titanium.TiApplication;
import org.appcelerator.titanium.TiC;
import org.appcelerator.titanium.TiDimension;
import org.appcelerator.titanium.proxy.TiViewProxy;
import org.appcelerator.titanium.view.TiUIView;
import org.appcelerator.titanium.util.TiConvert;

import java.util.ArrayList;
import java.util.HashMap;
import java.util.HashSet;
import java.util.Iterator;
import java.util.List;
import java.util.Set;

import ti.modules.titanium.ui.UIModule;
import ti.modules.titanium.ui.ListViewScrollPositionModule;
import ti.modules.titanium.ui.widget.TiUIListView;

@Kroll.proxy(
	creatableInModule = ti.modules.titanium.ui.UIModule.class,
	propertyAccessors = {
		TiC.PROPERTY_CAN_SCROLL,
		TiC.PROPERTY_CASE_INSENSITIVE_SEARCH,
		TiC.PROPERTY_CONTINUOUS_UPDATE,
		TiC.PROPERTY_DEFAULT_ITEM_TEMPLATE,
		TiC.PROPERTY_EDITING,
		TiC.PROPERTY_FAST_SCROLL,
		TiC.PROPERTY_FOOTER_TITLE,
		TiC.PROPERTY_FOOTER_VIEW,
		TiC.PROPERTY_HEADER_TITLE,
		TiC.PROPERTY_HEADER_VIEW,
		TiC.PROPERTY_REFRESH_CONTROL,
		TiC.PROPERTY_REQUIRES_EDITING_TO_MOVE,
		TiC.PROPERTY_SEARCH_TEXT,
		TiC.PROPERTY_SEARCH_VIEW,
		TiC.PROPERTY_SEPARATOR_COLOR,
		TiC.PROPERTY_SEPARATOR_HEIGHT,
		TiC.PROPERTY_SEPARATOR_STYLE,
		TiC.PROPERTY_SHOW_SELECTION_CHECK,
		TiC.PROPERTY_SHOW_VERTICAL_SCROLL_INDICATOR,
		TiC.PROPERTY_TEMPLATES,
		TiC.PROPERTY_TOUCH_FEEDBACK,
		TiC.PROPERTY_TOUCH_FEEDBACK_COLOR,
		TiC.PROPERTY_CLIP_VIEWS,
<<<<<<< HEAD
 		TiC.PROPERTY_PADDING
=======
		TiC.PROPERTY_PADDING
>>>>>>> d346a9c3
	}
)
public class ListViewProxy extends RecyclerViewProxy
{
	private static final String TAG = "ListViewProxy";

	private List<ListSectionProxy> sections = new ArrayList<>();
	private HashMap<Integer, Set<Integer>> markers = new HashMap<>();
	private KrollDict contentOffset = null;
	private final MoveEventInfo moveEventInfo = new MoveEventInfo();
	private boolean shouldUpdate = true;

	public ListViewProxy()
	{
		super();

		defaultValues.put(TiC.PROPERTY_CAN_SCROLL, true);
		defaultValues.put(TiC.PROPERTY_CASE_INSENSITIVE_SEARCH, true);
		defaultValues.put(TiC.PROPERTY_DEFAULT_ITEM_TEMPLATE, UIModule.LIST_ITEM_TEMPLATE_DEFAULT);
		defaultValues.put(TiC.PROPERTY_FAST_SCROLL, false);
		defaultValues.put(TiC.PROPERTY_SHOW_SELECTION_CHECK, true);
		defaultValues.put(TiC.PROPERTY_TOUCH_FEEDBACK, true);
	}

	/**
	 * Add marker for list item.
	 * This will fire the `marker` event when the item is scrolled into view.
	 *
	 * @param markerProperties Dictionary defining marker.
	 */
	@Kroll.method
	public void addMarker(KrollDict markerProperties)
	{
		final int sectionIndex = markerProperties.optInt(TiC.PROPERTY_SECTION_INDEX, -1);
		final int itemIndex = markerProperties.optInt(TiC.PROPERTY_ITEM_INDEX, -1);

		if (sectionIndex > -1 && itemIndex > -1) {
			if (markers.containsKey(sectionIndex)) {
				final Set<Integer> itemIndexSet = markers.get(sectionIndex);

				itemIndexSet.add(itemIndex);
			} else {
				final Set<Integer> itemIndexSet = new HashSet<>();

				itemIndexSet.add(itemIndex);
				markers.put(sectionIndex, itemIndexSet);
			}
		}
	}

	/**
	 * Append sections to list.
	 *
	 * @param sections Sections to append.
	 * @param animation Ignored, for iOS parameter compatibility.
	 */
	@Kroll.method
	public void appendSection(Object sections, @Kroll.argument(optional = true) KrollDict animation)
	{
		if (sections instanceof Object[]) {

			// Append ListSection array.
			for (final Object o : (Object[]) sections) {
				if (o instanceof ListSectionProxy) {
					final ListSectionProxy section = (ListSectionProxy) o;

					section.setParent(this);
					this.sections.add(section);
				}
			}

			// Notify ListView of new sections.
			update();

		} else if (sections instanceof ListSectionProxy) {
			final ListSectionProxy section = (ListSectionProxy) sections;

			// Append ListSection.
			section.setParent(this);
			this.sections.add(section);

			// Notify ListView of new section.
			update();
		}
	}

	/**
	 * Create TiUIListView for proxy.
	 *
	 * @param activity the context activity.
	 * @return TiUIView
	 */
	@Override
	public TiUIView createView(Activity activity)
	{
		return new TiUIListView(this);
	}

	/**
	 * Delete a list item from specified adapter position.
	 *
	 * @param adapterIndex Index of item in adapter.
	 */
	public void swipeItem(int adapterIndex)
	{
		final TiListView listView = getListView();

		if (listView != null) {
			final ListItemProxy item = listView.getAdapterItem(adapterIndex);
			final TiViewProxy parentProxy = item.getParent();
			if (parentProxy instanceof ListSectionProxy) {
				final ListSectionProxy section = (ListSectionProxy) parentProxy;
				item.fireSyncEvent(TiC.EVENT_DELETE, null);
				section.deleteItemsAt(item.getIndexInSection(), 1, null);
			}
		}
	}

	/**
	 * Move a list item from one position to another.
	 *
	 * @param fromAdapterIndex Index of item in adapter.
	 * @param toAdapterIndex Index of item in adapter.
	 * @return
	 * Returns adapter index the item was moved to after updating adapter list,
	 * which might not match given "toAdapterIndex" if moved to an empty section placeholder.
	 * <p/>
	 * Returns -1 if item was not moved. Can happen if indexes are invalid or if move to destination is not allowed.
	 */
	public int moveItem(int fromAdapterIndex, int toAdapterIndex)
	{
		final TiListView listView = getListView();

		if (listView != null) {
			final ListItemProxy fromItem = listView.getAdapterItem(fromAdapterIndex);
			final ListSectionProxy fromSection = (ListSectionProxy) fromItem.getParent();
			final int fromIndex = fromItem.getIndexInSection();
			final ListItemProxy toItem = listView.getAdapterItem(toAdapterIndex);
			final TiViewProxy parentProxy = toItem.getParent();

			if (parentProxy instanceof ListSectionProxy) {
				final ListSectionProxy toSection = (ListSectionProxy) parentProxy;
				final int toIndex = Math.max(toItem.getIndexInSection(), 0);

				// Prevent updating items during move operations.
				shouldUpdate = false;

				fromSection.deleteItemsAt(fromIndex, 1, null);
				toSection.insertItemsAt(toIndex, fromItem, null);

				// Allow updating items after move operations.
				shouldUpdate = true;
				update();

				return listView.getAdapterIndex(fromItem);
			}
		}
		return -1;
	}

	/**
	 * Called when item drag-and-drop movement is about to start.
	 *
	 * @param adapterIndex Index of item in adapter that is about to be moved.
	 * @return Returns true if item movement is allowed. Returns false to prevent item movement.
	 */
	public boolean onMoveItemStarting(int adapterIndex)
	{
		final TiListView listView = getListView();
		if ((listView != null) && (adapterIndex >= 0)) {
			final ListItemProxy itemProxy = listView.getAdapterItem(adapterIndex);
			if (itemProxy != null) {
				final TiViewProxy parentProxy = itemProxy.getParent();
				if (parentProxy instanceof ListSectionProxy) {
					this.moveEventInfo.sectionProxy = (ListSectionProxy) parentProxy;
					this.moveEventInfo.sectionIndex = getIndexOfSection(this.moveEventInfo.sectionProxy);
					this.moveEventInfo.itemIndex = itemProxy.getIndexInSection();
					return true;
				}
			}
		}
		return false;
	}

	/**
	 * Called when item drag-and-drop movement has ended.
	 *
	 * @param adapterIndex Index of position the item was dragged in adapter list.
	 */
	public void onMoveItemEnded(int adapterIndex)
	{
		// Fire a "move" event.
		final TiListView listView = getListView();
		if ((listView != null) && this.moveEventInfo.isMoving()) {
			final ListItemProxy targetItemProxy = listView.getAdapterItem(adapterIndex);
			if (targetItemProxy != null) {
				final TiViewProxy targetParentProxy = targetItemProxy.getParent();
				if (targetParentProxy instanceof ListSectionProxy) {
					ListSectionProxy targetSectionProxy = (ListSectionProxy) targetParentProxy;
					KrollDict data = new KrollDict();
					data.put(TiC.PROPERTY_SECTION, this.moveEventInfo.sectionProxy);
					data.put(TiC.PROPERTY_SECTION_INDEX, this.moveEventInfo.sectionIndex);
					data.put(TiC.PROPERTY_ITEM_INDEX, this.moveEventInfo.itemIndex);
					data.put(TiC.PROPERTY_TARGET_SECTION, targetSectionProxy);
					data.put(TiC.PROPERTY_TARGET_SECTION_INDEX, getIndexOfSection(targetSectionProxy));
					data.put(TiC.PROPERTY_TARGET_ITEM_INDEX, targetItemProxy.getIndexInSection());
					targetItemProxy.fireEvent(TiC.EVENT_MOVE, data);
				}
			}
		}

		// Clear last "move" event info.
		this.moveEventInfo.clear();
	}

	/**
	 * Called when starting a drag-and-drop gesture (touch start)
	 */
	public void onMoveGestureStarted()
	{
		fireEvent(TiC.EVENT_MOVE_START, null);
	}

	/**
	 * Called when starting a drag-and-drop gesture (touch end)
	 */
	public void onMoveGestureEnded()
	{
		fireEvent(TiC.EVENT_MOVE_END, null);
	}

	/**
	 * Remove section from list at specified index.
	 *
	 * @param index Index of section to remove.
	 * @param animation Ignored, for iOS parameter compatibility.
	 */
	@Kroll.method
	public void deleteSectionAt(int index, @Kroll.argument(optional = true) KrollDict animation)
	{
		final ListSectionProxy section = getSectionByIndex(index);

		if (section != null) {

			// Remove section from list.
			section.setParent(null);
			this.sections.remove(section);

			// Notify ListView of removed section.
			update();
		}
	}

	@Override
	public String getApiName()
	{
		return "Ti.UI.ListView";
	}

	/**
	 * Get index for specified section.
	 *
	 * @param section Section of index to obtain.
	 * @return Integer of index.
	 */
	public int getIndexOfSection(ListSectionProxy section)
	{
		return this.sections.indexOf(section);
	}

	/**
	 * Get native ListView implementation.
	 *
	 * @return TiListView
	 */
	public TiListView getListView()
	{
		final TiUIListView view = (TiUIListView) this.view;

		if (view != null) {
			return view.getListView();
		}
		return null;
	}

	/**
	 * Get section for specified index.
	 *
	 * @param index Index of section to obtain.
	 * @return ListSectionProxy.
	 */
	public ListSectionProxy getSectionByIndex(int index)
	{
		final ListSectionProxy section = this.sections.get(index);

		if (section != null) {
			return section;
		}
		return null;
	}

	/**
	 * Get current section count.
	 *
	 * @return Number of sections in list.
	 */
	@Kroll.getProperty
	public int getSectionCount()
	{
		return sections.size();
	}

	/**
	 * Get current sections.
	 *
	 * @return Array of ListSections.
	 */
	@Kroll.getProperty
	public ListSectionProxy[] getSections()
	{
		return this.sections.toArray(new ListSectionProxy[this.sections.size()]);
	}

	/**
	 * Get selected items.
	 *
	 * @return Array of ListItemProxy.
	 */
	@Kroll.getProperty
	public KrollDict[] getSelectedItems()
	{
		final TiListView listView = getListView();

		if (listView != null) {
			final List<KrollDict> selectedItems = listView.getSelectedItems();

			if (selectedItems != null) {
				return selectedItems.toArray(new KrollDict[selectedItems.size()]);
			}
		}

		return new KrollDict[0];
	}

	/**
	 * Is ListView currently filtered by search results.
	 *
	 * @return Boolean
	 */
	public boolean isFiltered()
	{
		final TiListView listView = getListView();

		if (listView != null) {
			return listView.isFiltered();
		}

		return false;
	}

	@Override
	public void onPropertyChanged(String name, Object value)
	{
		super.onPropertyChanged(name, value);

		processProperty(name, value);
	}

	/**
	 * Sets the activity this proxy's view should be attached to.
	 * @param activity The activity this proxy's view should be attached to.
	 */
	@Override
	public void setActivity(Activity activity)
	{
		super.setActivity(activity);

		if (hasPropertyAndNotNull(TiC.PROPERTY_SEARCH_VIEW)) {
			final TiViewProxy search = (TiViewProxy) getProperty(TiC.PROPERTY_SEARCH_VIEW);
			search.setActivity(activity);
		}

		if (this.sections != null) {
			for (ListSectionProxy section : this.sections) {
				section.setActivity(activity);
			}
		}
	}

	@Kroll.getProperty
	public KrollDict getContentOffset()
	{
		final TiListView listView = getListView();

		if (listView != null) {
			final KrollDict contentOffset = new KrollDict();

			final int x = (int) new TiDimension(listView.getScrollOffsetX(),
				TiDimension.TYPE_WIDTH, COMPLEX_UNIT_DIP).getAsDefault(listView);
			final int y = (int) new TiDimension(listView.getScrollOffsetY(),
				TiDimension.TYPE_HEIGHT, COMPLEX_UNIT_DIP).getAsDefault(listView);

			contentOffset.put(TiC.PROPERTY_X, x);
			contentOffset.put(TiC.PROPERTY_Y, y);

			// NOTE: Since obtaining the scroll offset from RecyclerView is unreliable
			// when items are added/removed, also grab the current visible item instead.
			final ListItemProxy firstVisibleItem = listView.getFirstVisibleItem();
			if (firstVisibleItem != null) {
				final int currentIndex = listView.getAdapterIndex(firstVisibleItem.index);
				contentOffset.put(TiC.PROPERTY_INDEX, currentIndex);
			}

			this.contentOffset = contentOffset;
		}

		return this.contentOffset;
	}

	@Kroll.method
	public void setContentOffset(KrollDict contentOffset, @Kroll.argument(optional = true) KrollDict options)
	{
		final TiListView listView = getListView();

		if (contentOffset != null) {
			this.contentOffset = contentOffset;

			if (listView != null) {

				if (contentOffset.containsKeyAndNotNull(TiC.PROPERTY_INDEX)) {

					// If available, scroll to provided index provided by internal `getContentOffset()` method.
					listView.getRecyclerView().scrollToPosition(contentOffset.getInt(TiC.PROPERTY_INDEX));
					return;
				}

				final int x = contentOffset.optInt(TiC.EVENT_PROPERTY_X, 0);
				final int y = contentOffset.optInt(TiC.EVENT_PROPERTY_Y, 0);
				final int pixelX = new TiDimension(x, TiDimension.TYPE_WIDTH).getAsPixels(listView);
				final int pixelY = new TiDimension(y, TiDimension.TYPE_HEIGHT).getAsPixels(listView);

				// NOTE: `scrollTo()` is not supported, this is a minor workaround.
				listView.getRecyclerView().scrollToPosition(0);
				listView.getRecyclerView().post(new Runnable()
				{
					@Override
					public void run()
					{
						listView.getRecyclerView().scrollBy(pixelX, pixelY);
					}
				});
			}
		}
	}

	/**
	 * Handle setting of property.
	 *
	 * @param name Property name.
	 * @param value Property value.
	 */
	@Override
	public void setProperty(String name, Object value)
	{
		super.setProperty(name, value);

		processProperty(name, value);
	}

	/**
	 * Process property set on proxy.
	 *
	 * @param name Property name.
	 * @param value Property value.
	 */
	private void processProperty(String name, Object value)
	{
		if (name.equals(TiC.PROPERTY_SECTIONS)) {

			// Set list sections.
			setSections((Object[]) value);

		} else if (name.equals(TiC.PROPERTY_EDITING) || name.equals(TiC.PROPERTY_REQUIRES_EDITING_TO_MOVE)
			|| name.equals(TiC.PROPERTY_VISIBLE)) {
			final TiViewProxy parent = getParent();

			if (parent != null) {

				// Due to Android limitations, selection trackers cannot be removed.
				// Re-create ListView with new selection tracker.
				parent.recreateChild(this);
			}

		} else if (name.equals(TiC.PROPERTY_SHOW_SELECTION_CHECK)) {
			// Update and refresh list.
			update(true);
		} else if (name.equals(TiC.PROPERTY_CONTINUOUS_UPDATE)) {
			final TiListView listView = getListView();
			if (listView != null) {
				listView.setContinousUpdate(TiConvert.toBoolean(value, false));
			}
		} else if (name.equals("forceUpdates")) {
			final TiListView listView = getListView();
			if (listView != null) {
				listView.setForceUpdates(TiConvert.toBoolean(value, false));
			}
		}
	}

	/**
	 * Set sections for list.
	 *
	 * @param sections Array of sections to set.
	 */
	@Kroll.setProperty
	public void setSections(Object sections)
	{
		this.sections.clear();

		if (sections instanceof Object[]) {
			for (Object o : (Object[]) sections) {
				if (o instanceof ListSectionProxy) {
					final ListSectionProxy section = (ListSectionProxy) o;

					// Add section.
					section.setParent(this);
					this.sections.add(section);
				}
			}
		}

		update();
	}

	/**
	 * Override `handleGetView()` to update table if it has been re-used.
	 * (removed and re-added to a view)
	 *
	 * @return TiUIView
	 */
	@Override
	protected TiUIView handleGetView()
	{
		final TiUIView view = super.handleGetView();

		// Update table if being re-used.
		if (view != null) {
			update();

			if (this.contentOffset != null) {

				// Restore previous content position.
				setContentOffset(this.contentOffset, null);
			}
		}

		return view;
	}

	/**
	 * Determine if `marker` event should be fired.
	 */
	public void handleMarkers()
	{
		final TiListView listView = getListView();

		if (markers == null || markers.isEmpty() || listView == null) {
			return;
		}

		final ArrayList<ListItemProxy> items = new ArrayList<>();
		final LinearLayoutManager lm = listView.getLayoutManager();
		final int firstVisibleItemPos = lm.findFirstVisibleItemPosition();
		final int lastVisibleItemPos = lm.findLastVisibleItemPosition();

		// ideally markers should be triggered for all visible items between first and last visible ones
		for (int i = firstVisibleItemPos; i <= lastVisibleItemPos; i++) {
			items.add(listView.getVisibleItemAt(i));
		}

		for (final ListItemProxy item : items) {
			if (item != null) {
				final Object parent = item.getParent();

				if (parent instanceof ListSectionProxy) {
					final ListSectionProxy section = (ListSectionProxy) parent;
					final int sectionIndex = getIndexOfSection(section);

					if (markers.containsKey(sectionIndex)) {

						// Found marker for current section.
						final Set<Integer> itemIndexSet = markers.get(sectionIndex);

						// Loop through markers for current section and determine visibility.
						// Some items may not have scrolled into view.
						for (Iterator<Integer> i = itemIndexSet.iterator(); i.hasNext(); ) {
							final Integer index = i.next();

							final ListItemProxy markedItem = section.getListItemAt(index);
							if (markedItem == null) {
								continue;
							}
							final TiUIView markedView = markedItem.peekView();
							if (markedView == null) {
								continue;
							}
							final View markedNativeView = markedView.getNativeView();
							if (markedNativeView == null) {
								continue;
							}
							final boolean isVisible = markedNativeView.isShown();

							if (isVisible) {
								final KrollDict data = new KrollDict();

								// Create and fire marker event.
								data.put(TiC.PROPERTY_SECTION_INDEX, sectionIndex);
								data.put(TiC.PROPERTY_ITEM_INDEX, index);
								fireEvent(TiC.EVENT_MARKER, data, false);

								// One time event, remove marker.
								i.remove();
							}
						}
					}
				}
			}
		}
	}

	/**
	 * Insert sections at specified index.
	 *
	 * @param index Index to insert sections at.
	 * @param sections Sections to insert into list.
	 * @param animation Ignored, for iOS parameter compatibility.
	 */
	@Kroll.method
	public void insertSectionAt(int index, Object sections,
								@Kroll.argument(optional = true) KrollDict animation)
	{
		final int rawIndex = this.sections.indexOf(getSectionByIndex(index));

		if (rawIndex > -1) {
			if (sections instanceof Object[]) {

				// Insert ListSection array.
				for (final Object o : (Object[]) sections) {
					if (o instanceof ListSectionProxy) {
						final ListSectionProxy section = (ListSectionProxy) o;

						// Inset ListSection.
						section.setParent(this);
						this.sections.add(rawIndex, section);
					}
				}

				// Notify ListView of new sections.
				update();

			} else if (sections instanceof ListSectionProxy) {
				final ListSectionProxy section = (ListSectionProxy) sections;

				// Insert ListSection.
				section.setParent(this);
				this.sections.add(rawIndex, section);

				// Notify ListView of new section.
				update();
			}
		}
	}

	/**
	 * Release all views and items.
	 */
	@Override
	public void release()
	{
		releaseViews();

		if (this.sections != null) {
			this.sections.clear();
			this.sections = null;
		}

		if (this.markers != null) {
			this.markers.clear();
			this.markers = null;
		}

		super.release();
	}

	/**
	 * Release all sections.
	 */
	public void releaseSections()
	{
		for (ListSectionProxy section : this.sections) {
			section.releaseViews();
		}
	}

	/**
	 * Release all views associated with ListView.
	 */
	@Override
	public void releaseViews()
	{
		this.contentOffset = getContentOffset();

		super.releaseViews();

		if (hasPropertyAndNotNull(TiC.PROPERTY_SEARCH_VIEW)) {
			final TiViewProxy search = (TiViewProxy) getProperty(TiC.PROPERTY_SEARCH_VIEW);
			search.releaseViews();
		}

		// Release all section views.
		releaseSections();
	}

	/**
	 * Replace section at specified index.
	 *
	 * @param index Index of section to replace.
	 * @param section Sections replace with.
	 * @param animation Ignored, for iOS parameter compatibility.
	 */
	@Kroll.method
	public void replaceSectionAt(int index, ListSectionProxy section,
								 @Kroll.argument(optional = true) KrollDict animation)
	{
		final ListSectionProxy previousSection = getSectionByIndex(index);
		final int rawIndex = this.sections.indexOf(previousSection);

		if (rawIndex > -1) {

			// Replace section.
			previousSection.setParent(null);
			section.setParent(this);
			this.sections.remove(rawIndex);
			this.sections.add(rawIndex, section);

			// Notify ListView of section.
			update();
		}
	}

	/**
	 * Scroll to item in list.
	 *
	 * @param sectionIndex Index of section for item.
	 * @param itemIndex Index of item in section.
	 */
	@Kroll.method
	public void scrollToItem(int sectionIndex, int itemIndex, @Kroll.argument(optional = true) KrollDict animation)
	{
		final TiListView listView = getListView();
		final boolean animated = animation == null || animation.optBoolean(TiC.PROPERTY_ANIMATED, true);
		final int position = animation != null ? animation.optInt(TiC.PROPERTY_POSITION, 0) : 0;
		final RecyclerView.SmoothScroller smoothScrollerToTop =
			new LinearSmoothScroller(TiApplication.getAppCurrentActivity())
			{
				@Override
				protected int getVerticalSnapPreference()
				{ return LinearSmoothScroller.SNAP_TO_START; }
			};

		if (listView != null) {
			final ListSectionProxy section = getSectionByIndex(sectionIndex);

			if (section != null) {
				final ListItemProxy item = section.getListItemAt(itemIndex);

				if (item != null) {
					final int itemAdapterIndex = listView.getAdapterIndex(item.index);
					final Runnable action = () -> {
						if (animated) {
							if (position == ListViewScrollPositionModule.TOP) {
								smoothScrollerToTop.setTargetPosition(itemAdapterIndex);
								listView.getRecyclerView().getLayoutManager().startSmoothScroll(smoothScrollerToTop);
							} else {
								listView.getRecyclerView().smoothScrollToPosition(itemAdapterIndex);
							}
						} else {
							if (position == ListViewScrollPositionModule.TOP) {
								((LinearLayoutManager) listView.getRecyclerView().getLayoutManager())
									.scrollToPositionWithOffset(itemAdapterIndex, 0);
							} else {
								listView.getRecyclerView().scrollToPosition(itemAdapterIndex);
							}
						}
					};

					// This is a workaround for when `EDITING` mode is set, as it recreates the ListView.
					// We need to listen for when it has updated before scrolling.
					if (!listView.getHasLaidOutChildren()) {
						listView.addOnLayoutChangeListener(new View.OnLayoutChangeListener()
						{
							@Override
							public void onLayoutChange(View view, int i, int i1, int i2, int i3, int i4, int i5, int i6,
													   int i7)
							{
								action.run();
								listView.removeOnLayoutChangeListener(this);
							}
						});
					} else {
						action.run();
					}
				}
			}
		}
	}

	/**
	 * Select item in list.
	 *
	 * @param sectionIndex Index of section for item.
	 * @param itemIndex Index of item in section.
	 */
	@Kroll.method
	public void selectItem(int sectionIndex, int itemIndex)
	{
		final TiListView listView = getListView();

		if (listView != null) {
			final ListSectionProxy section = getSectionByIndex(sectionIndex);

			if (section != null) {
				final ListItemProxy item = section.getListItemAt(itemIndex);

				if (item != null) {
					final Runnable action = () -> {
						final SelectionTracker tracker = listView.getTracker();
						final TiUIView itemView = item.peekView();
						final boolean visible = itemView != null && itemView.getNativeView().isShown();

						if (!visible) {
							scrollToItem(sectionIndex, itemIndex, null);
						}
						if (tracker != null) {
							tracker.select(item);
						}
					};

					// This is a workaround for when `EDITING` mode is set, as it recreates the ListView.
					// We need to listen for when it has updated before testing visibility/scrolling.
					if (!listView.getHasLaidOutChildren()) {
						listView.addOnLayoutChangeListener(new View.OnLayoutChangeListener()
						{
							@Override
							public void onLayoutChange(View view, int i, int i1, int i2, int i3, int i4, int i5, int i6,
													   int i7)
							{
								action.run();
								listView.removeOnLayoutChangeListener(this);
							}
						});
					} else {
						action.run();
					}
				}
			}
		}
	}

	/**
	 * Set marker for list item.
	 * This will fire the `marker` event when the item is scrolled into view.
	 *
	 * @param markerProperties Dictionary defining marker.
	 */
	@Kroll.method
	public void setMarker(KrollDict markerProperties)
	{
		this.markers.clear();
		addMarker(markerProperties);
	}

	/**
	 * Notify ListView to update all adapter items.
	 */
	public void update(boolean force)
	{
		if (!shouldUpdate) {
			return;
		}
		final TiListView listView = getListView();

		if (listView != null) {
			listView.update(force);
		}
	}
	public void update()
	{
		this.update(false);
	}

	/** Stores starting position info of an item being dragged-and-dropped. */
	private static class MoveEventInfo
	{
		/** Section proxy the item being dragged originally belonged to. */
		public ListSectionProxy sectionProxy;

		/** Index of section in list the item being dragged originally belonged to. */
		public int sectionIndex = -1;

		/** Original index position of the item being dragged. */
		public int itemIndex = -1;

		/**
		 * Determines if this object contains start position info.
		 * @return Returns true if start position info is stored. Returns false if not.
		 */
		public boolean isMoving()
		{
			return (this.itemIndex >= 0);
		}

		/** Clears start position info. Should be called at end of drag-and-drop event. */
		public void clear()
		{
			this.sectionProxy = null;
			this.sectionIndex = -1;
			this.itemIndex = -1;
		}
	}
}<|MERGE_RESOLUTION|>--- conflicted
+++ resolved
@@ -62,11 +62,7 @@
 		TiC.PROPERTY_TOUCH_FEEDBACK,
 		TiC.PROPERTY_TOUCH_FEEDBACK_COLOR,
 		TiC.PROPERTY_CLIP_VIEWS,
-<<<<<<< HEAD
- 		TiC.PROPERTY_PADDING
-=======
 		TiC.PROPERTY_PADDING
->>>>>>> d346a9c3
 	}
 )
 public class ListViewProxy extends RecyclerViewProxy
