---
name: Titanium.UI.Window
summary: The Window is an empty drawing surface or container.
extends: Titanium.UI.View
since: "0.9"
excludes: { methods:[removeAllChildren] }

methods:
  - name: close
    summary: Closes the window.
    description: |
        Android only supports the argument type <closeWindowParams>.
    parameters:
      - name: params
        summary: Animation or display properties to use when closing the window.
        type: [Dictionary<Titanium.UI.Animation>, closeWindowParams]
        optional: true
    
  - name: hideTabBar
    summary: Hides the tab bar. Must be called before opening the window.
    description: |
        To hide the tab bar when opening a window as a child of a tab, call
        `hideTabBar` or set `tabBarHidden` to `true` **before** opening the window.
        
        If the window is not a child of a tab, this method has no effect.
    platforms: [iphone,ipad]

  - name: open
    summary: Opens the window.
    parameters:
      - name: params
        summary: Animation or display properties to use when opening the window.
        type: openWindowParams
        optional: true

  - name: setToolbar
    summary: Sets the array of items to show in the window's toolbar.
    parameters:
      - name: items
        summary: Array of button objects to show in the window's toolbar.
        type: Array<Object>
      - name: params
        summary: Parameters to control the toolbar appearance.
        type: windowToolbarParam
        optional: true
    platforms: [iphone,ipad]

events:
  - name: android:back
    deprecated:
        since: "3.0.0"
        notes: |
            Renamed to [androidback](Titanium.UI.Window.androidback) (without a colon).
    platforms: [android]
    summary: Fired when the Back button is released.
    description: |
        Setting a listener disables the default key handling for the Back button.
        To restore default behavior, remove the listener. It is recommended that you only
        have one handler per heavyweight window.

  - name: android:camera
    deprecated:
        since: "3.0.0"
        notes: |
            Renamed to [androidcamera](Titanium.UI.Window.androidcamera) (without a colon).
    summary: Fired when the Camera button is released.
    description: |
        Setting a listener disables the default key handling for this button. To restore
        default behavior, remove the listener. It is recommended that you only have one
        handler per heavyweight window.
    platforms: [android]

  - name: android:focus
    deprecated:
        since: "3.0.0"
        notes: |
            Renamed to [androidfocus](Titanium.UI.Window.androidfocus) (without a colon).
    summary: Fired when the Camera button is half-pressed then released.
    description: |
        Setting a listener disables the default key handling for this button. To restore
        default behavior, remove the listener. It is recommended that you only have one
        handler per heavyweight window.
    platforms: [android]

  - name: android:search
    deprecated:
        since: "3.0.0"
        notes: |
            Renamed to [androidsearch](Titanium.UI.Window.androidsearch) (without a colon).
    summary: Fired when the Search button is released.
    description: |
        Setting a listener disables the default key handling for this button. To restore
        default behavior, remove the listener. It is recommended that you only have
        one handler per heavyweight window.
    platforms: [android]

  - name: android:voldown
    deprecated:
        since: "3.0.0"
        notes: |
            Renamed to [androidvoldown](Titanium.UI.Window.androidvoldown) (without a colon).
    summary: Fired when the volume down button is released.
    description: |
        Setting a listener disables the default key handling for this button. To restore
        default behavior, remove the listener. It is recommended that you only have one
        handler per heavyweight window.
    platforms: [android]

  - name: android:volup
    deprecated:
        since: "3.0.0"
        notes: |
            Renamed to [androidvolup](Titanium.UI.Window.androidvolup) (without a colon).
    summary: Fired when the volume up button is released.
    description: |
        Setting a listener disables the default key handling for this button. To restore
        default behavior, remove the listener. It is recommended that you only have one
        handler per heavyweight window.
    platforms: [android]

  - name: androidback
    platforms: [android]
    summary: Fired when the back button is pressed by the user.
    description: |
        This event is fired when the current window's activity detects
        a back button press by the user to navigate back.

        By default this event would trigger the current activity to be finished
        and removed from the task stack. Subscribing to this event with a listener
        will prevent the default behavior. To finish the activity from your listener
        just call the *close* method of the window.

        This event replaces the android:back event. Some behavior
        changes may exist such as the event no longer firing when the
        user dismisses the keyboard with the back button or when the
        user closes a full-screen video which is embedded in a web view
        with the back button.

    since: '3.0.0'

  - name: androidcamera
    summary: Fired when the Camera button is released.
    description: |
        Setting a listener disables the default key handling for this button. To restore
        default behavior, remove the listener. It is recommended that you only have one
        handler per heavyweight window.
    platforms: [android]
    since: '3.0.0'

  - name: androidfocus
    summary: Fired when the Camera button is half-pressed then released.
    description: |
        Setting a listener disables the default key handling for this button. To restore
        default behavior, remove the listener. It is recommended that you only have one
        handler per heavyweight window.
    platforms: [android]
    since: '3.0.0'

  - name: androidsearch
    summary: Fired when the Search button is released.
    description: |
        Setting a listener disables the default key handling for this button. To restore
        default behavior, remove the listener. It is recommended that you only have
        one handler per heavyweight window.
    platforms: [android]
    since: '3.0.0'

  - name: androidvoldown
    summary: Fired when the volume down button is released.
    description: |
        Setting a listener disables the default key handling for this button. To restore
        default behavior, remove the listener. It is recommended that you only have one
        handler per heavyweight window.
    platforms: [android]
    since: '3.0.0'

  - name: androidvolup
    summary: Fired when the volume up button is released.
    description: |
        Setting a listener disables the default key handling for this button. To restore
        default behavior, remove the listener. It is recommended that you only have one
        handler per heavyweight window.
    platforms: [android]
    since: '3.0.0'

  - name: blur
    summary: Fired when the window loses focus.
    description: |
        On Android, this event also fires before putting the activity in the background
        (before the activity enters the pause state).

        On iOS, this event does not fire before putting the application in the background.
        The application needs to monitor the <Titanium.App.pause> event.
        See <Titanium.App> for more information on the iOS application lifecycle.

  - name: close
    summary: Fired when the window is closed.

  - name: focus
    summary: Fired when the window gains focus.
    description: |
        The listener for this event must be defined before this window
        is opened.

        On Android, this event also fires when the activity enters the foreground
        (after the activity enters the resume state).

        On iOS, this event does not fire after the application returns to the foreground
        if it was previously backgrounded.
        The application needs to monitor the <Titanium.App.resumed> event.
        See <Titanium.App> for more information on the iOS application lifecycle.
    platforms: [android, blackberry, iphone, ipad, mobileweb, tizen]

  - name: open
    summary: Fired when the window is opened.
    description: |
        The listener for this event must be defined before this window
        is opened.

properties:
  - name: activity
    summary: |
        For lightweight windows, this property returns undefined.
        For heavyweight windows, this property contains a reference to the
        Android Activity object associated with this window.
    description: |
        An Activity object is not created until the window is opened.
        Before the window is opened, `activity` refers to an empty JavaScript object.
        You can be set properties on this object, but cannot invoke any Activity methods on it.
        Once the window is opened, the actual Activity object is created,
        using any properties set on the JavaScript object. At this point, you can call methods
        on the activity and access any properties that are set when the activity is created,
        for example, [actionBar](Titanium.Android.Activity.actionBar).
    platforms: [android]
    type: Titanium.Android.Activity
    permission: read-only

  - name: backButtonTitle
    summary: Title for the back button. This is only valid when the window is a child of a tab.
    platforms: [iphone, ipad]
    type: String

  - name: backButtonTitleImage
    summary: The image to show as the back button.
        This is only valid when the window is a child of a tab.
    platforms: [iphone, ipad]
    type: [String, Titanium.Blob]

  - name: backgroundColor
    summary: Background color of the window, as a color name or hex triplet.
    description: |
        On Android, to specify a semi-transparent background, set the alpha value using the
        [opacity](Titanium.UI.Window.opacity) property before opening the window.

        For information about color values, see the "Colors" section of <Titanium.UI>.
    type: String
    default: Transparent

  - name: barColor
    summary: |
        Background color for the nav bar, as a color name or hex triplet.
    description: |
        For information about color values, see the "Colors" section of <Titanium.UI>. 
    platforms: [iphone, ipad, mobileweb, tizen]
    type: String

  - name: barImage
    summary: Background image for the nav bar, specified as a URL to a local image.
    description: |
        The behavior of this API on iOS has changed from version 3.2.0. Previous versions
        of the SDK created a custom image view and inserted it as a child of the navigation bar.
        The titanium sdk now uses the native call to set the background image of the navigation bar.
    platforms: [iphone, ipad, mobileweb, tizen]
    type: String

  - name: bottom
    summary: Window's bottom position, in platform-specific units.
    description: |
        On Android, this property only works with lightweight windows.
        See "Android Heavyweight and Lightweight Windows" in the main description
        of Titanium.UI.Window for more information.
    type: [Number,String]
    default: 0

  - name: exitOnClose
    summary: |
        Boolean value indicating if the application should exit when the Android
        Back button is pressed while the window is being shown.
    description:  |
        You can only set this as a createWindow({...}) option.  Setting it after
        window creation has no effect.
    platforms: [android]
    default: false
    type: Boolean
    availability: creation

  - name: extendEdges
    summary: |
        An array of supported values specified using the EXTEND_EDGE constants in <Titanium.UI>. Valid on iOS 7 and greater.
    description:  |
        This is only valid for windows hosted by navigation controllers or tab bar controllers. This property is used to
        determine the layout of the window within its parent view controller. For example if the window is specified to extend its top edge
        and it is hosted in a navigation controller, then the top edge of the window is extended underneath the navigation bar so that part
        of the window is obscured. If the navigation bar is opaque (translucent property on window is false), then the top edge of the window
        will only extend if <Titanium.UI.Window.includeOpaqueBars> is set to true. 

        The default behavior is to assume that no edges are to be extended. Must be specified before **opening** the window.
    platforms: [iphone,ipad]
    type: Array<Number>
    since: 3.1.3
    osver: {ios: {min: "7.0"}}

  - name: includeOpaqueBars
    summary: |
        Specifies if the edges should extend beyond opaque bars (navigation bar, tab bar, toolbar). Valid on iOS 7 and greater.
    description:  |
        By default edges are only extended to include translucent bars. However if this is set to true, then edges are extended beyond
        opaque bars as well.

        The default behavior assumes that this is false. Must be specified before **opening** the window.
    platforms: [iphone,ipad]
    type: Boolean
    since: 3.1.3
    osver: {ios: {min: "7.0"}}

  - name: autoAdjustScrollViewInsets
    summary: |
        Specifies whether or not the view controller should automatically adjust its scroll view insets. Valid on iOS 7 and greater.
    description:  |
        When the value is true, it allows the view controller to adjust its scroll view insets in response to the screen areas consumed by the status bar, navigation bar, toolbar and tab bar.

        The default behavior assumes that this is false. Must be specified before **opening** the window.
    platforms: [iphone,ipad]
    type: Boolean
    since: 3.1.3
    osver: {ios: {min: "7.0"}}

  - name: fullscreen
    summary: Boolean value indicating if the window is fullscreen.
    description: |
        A fullscreen window occupies all of the screen space, hiding the status bar. Must be specified
        at creation time or in the `options` dictionary passed to the [Window.open](Titanium.UI.Window.open) method.

        On iOS the behavior of this property has changed. Starting from 3.1.3, if this property is undefined
        then the property is set to the value for UIStatusBarHidden defined in tiapp.xml.
        If that is not defined it is treated as **explicit false**. On earlier versions, opening a window with this property
        undefined would not effect the status bar appearance.

        On Android, setting this property forces the creation of a heavyweight window before Titanium 3.2.0.
        See "Android Heavyweight and Lightweight Windows" in the main description of this class for more
        information.
    platforms: [android, iphone, ipad]
    type: Boolean
    default: false

  - name: hideShadow
    summary: Set this to true to hide the shadow image of the navigation bar.
    description: |
        This property is only honored if a valid value is specified for the [barImage](Titanium.UI.Window.barImage) property.
    platforms: [iphone, ipad]
    type: Boolean
    default: false
    since: 3.2.0

  - name: left
    summary: Window's left position, in platform-specific units.
    description: |
        On Android, this property only works with lightweight windows.
        See "Android Heavyweight and Lightweight Windows" in the main description
        of Titanium.UI.Window for more information.
    type: [Number,String]
    default: 0

  - name: leftNavButton
    summary: View to show in the left nav bar area.
    platforms: [iphone, ipad, mobileweb, tizen]
    type: Titanium.UI.View

  - name: modal
    summary: Boolean to indicate if the window should be opened modal in front of other windows.
    description: |
        Must be specified at creation time or in the `options` dictionary passed to the
        [Window.open](Titanium.UI.Window.open) method.

        Android note:  Android modal windows are translucent. Before Android API 14, everything behind the
        modal window is blurred. On API 14 and above, blurring is no longer supported and will not work as expected because the flag
        [FLAG_BLUR_BEHIND](http://developer.android.com/reference/android/view/WindowManager.LayoutParams.html#FLAG_BLUR_BEHIND)
        is deprecated. The combination of `fullscreen:true` and `modal:true` will not work as
        expected. In Android, the contents of a translucent window cannot appear above the status bar.  I.e. even though
        you set `fullscreen:true`, the status bar will still be visible *if* it was visible
        in the previous window. `navBarHidden` and `modal` do work fine together, however.

        On Android, setting this property forces the creation of a heavyweight window before Titanium 3.2.0. See "Android
        Heavyweight and Lightweight Windows" in the main description of this class for more
        information.
        
        iOS note: modal windows should not support orientation modes that the
        window they are opened over do not support. Doing otherwise *may* cause
        bad visual/redraw behavior after the modal is dismissed, due to how
        iOS manages modal transitions. Beginning with 3.1.3, if the orientationModes property of a 
        modal window is undefined, then the orientations supported by this window would be the orientationModes
        specified by tiapp.xml.
        
        Mobile Web and Tizen note: On Mobile Web and Tizen, windows are always modal, blocking input to underlying 
        windows. If the window does not occupy the full screen, setting `modal` to `true` provides 
        a visual cue by dimming any background windows. If the window occupies the full screen, 
        `modal` has no effect.

        On the BlackBerry platform, the very first window in the application cannot be modal, therefore the modal flag will be ignored
        if set on the first window.

        On Mobile Web, Tizen, iOS, and BlackBerry the modal property has no effect on whether the window is 
        translucent or opaque.
    type: Boolean
    default: false

  - name: navBarHidden
    summary: Hides the nav bar (`true`) or shows the nav bar (`false`).
    description: |
        Must be specified at creation time or in the `options` dictionary passed to the 
        [Window.open](Titanium.UI.Window.open) method.

        **Beginning with 3.1.3**, this is no longer a valid parameter passed to the [Window.open](Titanium.UI.Window.open) method.
        Modal windows on iOS no longer have a navigation controller and hence **do not** have a nav bar.

        On Android, setting this property forces the creation of a heavyweight window before Titanium 3.2.0. See "Android
        Heavyweight and Lightweight Windows" in the main description of this class for more
        information. Setting this property to true disables the Action Bar since it is part of the navigation title bar.
    platforms: [android, iphone, ipad, mobileweb, tizen]
    default: false
    type: Boolean

  - name: navTintColor
    summary: The tintColor to apply to the navigation bar. This property is applicable on iOS 7 and greater. 
    description: |
        This property is a direct correspondant of the tintColor property of NavigationBar on iOS.
    type: [String]
    since: "3.1.3"
    default: null
    osver: {ios: {min: "7.0"}}
    platforms: [iphone,ipad]
    
  - name: opacity
    summary: The opacity from 0.0-1.0.
    description: |
        iOS Notes: For modal windows that cover the previous window, the previous window is 
        removed from the render stack after the modal window finishes opening. If the 
        modal window is semi-transparent, the underlying window will be visible during the 
        transition animation, but disappear as soon as the animation is completed. (In general 
        all modal windows cover the previous window, except for iPad modal windows using the 
        Page sheet or Form sheet style.)

        Android Notes: If you set any of `windowSoftInputMode`, `fullscreen`, or `navBarHidden`,
        *and* you wish to use the `opacity` property at any time during the window's lifetime,
        be sure to set an `opacity` value **before** opening the window.  You can later change that
        value -- and you can set it to 1 for full opacity if you wish -- but the important thing
        is that you set it to a value before opening the window if you will want to set it at
        any time during the window's lifetime.

        The technical reason for this is that if the opacity property is present (i.e., has
        been set to something) and a new Android Activity is created for the window,
        then a translucent theme will be used for the Activity.  Window transparency (opacity
        values below 1) will only work in Android if the Activity's theme is translucent, and
        Titanium only uses a translucent theme for an Activity if you set an opacity property
        before opening the window.  Additionally, do not use `opacity` and `fullscreen: true`
        together, because translucent themes in Android cannot hide the status bar.  Finally,
        if you do set the `opacity` property, be sure to also set a `backgroundImage` or
        `backgroundColor` property as well, unless you want the window to be completely
        transparent.
    type: Number

  - name: orientationModes
    summary: |
        Array of supported orientation modes, specified using the orientation
        constants defined in <Titanium.UI>.
    description: |
        To restrict this window to a certain set of orientations, specify one or more
        of the orientation constants [LANDSCAPE_LEFT](Titanium.UI.LANDSCAPE_LEFT),
        [LANDSCAPE_RIGHT](Titanium.UI.LANDSCAPE_RIGHT), [PORTRAIT](Titanium.UI.PORTRAIT),
        [UPSIDE_PORTRAIT](Titanium.UI.UPSIDE_PORTRAIT).

        `orientationModes` must be set **before** opening the window.

        To determine the current orientation of the *window*, see
        [Window.orientation](Titanium.UI.Window.orientation).
        To determine the current orientation of the *device*, see
        [Gesture.orientation](Titanium.Gesture.orientation). 
        To be notified when the device's current orientation changes, add a listener for the 
        <Titanium.Gesture.orientationchange> event.

        #### Android Orientation Modes

        On Android, `orientationModes` only takes effect when specified on a heavyweight
        window.

        On Android, orientation behavior is dependent on the Android SDK level
        of the device itself. Devices running Android 2.3 and above support "sensor portait
        mode" and "sensor landscape mode," in these modes, the device is locked into
        either a portrait or landscape orientation, but can switch between the normal and reverse
        orientations (for example, between PORTRAIT and UPSIDE_PORTRAIT).

        In addition, the definition of portrait or
        landscape mode can vary based on the physical design of the device. For example,
        on some devices <Titanium.UI.LANDSCAPE_LEFT> represents the top of the device being at
        the 270 degree position but other devices may (based on camera position for example)
        treat this position as <Titanium.UI.LANDSCAPE_RIGHT>. In general, applications for
        Android that need to be aware of orientation should try and limit their orientation
        logic to handling either portrait or landscape rather than worrying about the reverse
        modes. This approach will allow the orientation modes to adopt a more natural feel for
        the specific device.

        The following list breaks down the orientation behavior on Android based on the contents
        of the `orientationModes` array:

        1.  Empty array. Enables orientation to be fully controlled by the device sensor.

        2.  Array includes one or both portrait modes **and** one or both landscape modes.
            Enables full sensor control (identical to an empty array).

        3.  Array contains PORTRAIT **and** UPSIDE_PORTRAIT. On Android 2.3 and above,
            enables sensor portrait mode. This means the screen will shift between
            both portrait modes according to the sensor inside the device.

            On Android versions below 2.3, locks screen orientation in normal portrait mode.

        4.  Array contains LANDSCAPE_LEFT **and** LANDSCAPE_RIGHT. On Android 2.3 and above,
            enables sensor landscape mode. This means the screen will shift between both
            landscape modes according to the sensor inside the device.

            On Android versions below 2.3, locks screen orientation in normal landscape mode.

        5.  Array contains **only** [PORTRAIT](Titanium.UI.PORTRAIT). Locks screen orientation
            to normal portrait mode.

        6.  Array contains **only** [LANDSCAPE_LEFT](Titanium.UI.LANDSCAPE_LEFT). Locks screen
            orientation to normal landscape mode.

        7.  Array contains **only** [UPSIDE_PORTRAIT](Titanium.UI.UPSIDE_PORTRAIT). On
            Android 2.3 and above, locks screen in reverse portrait mode. 

            On Android versions below 2.3, results are undefined.

        8.  Array contains **only**  [LANDSCAPE_RIGHT](Titanium.UI.LANDSCAPE_RIGHT). On
            Android 2.3 and above, locks screen in reverse landscape mode. 

            On Android versions below 2.3, results are undefined.
        
    platforms: [android, iphone, ipad]
    type: Array<Number>
    default: empty array

  - name: orientation
    summary: Current orientation of the window.
    description: |
        Value will be one of the orientation constants defined in <Titanium.UI>. 
        
        To determine the current orientation of the *device*, see
        [Gesture.orientation](Titanium.Gesture.orientation), instead.
        
        See
        the discussion of the [orientationModes](Titanium.UI.Window.orientationModes)
        property for more information on how the screen orientation is determined.
    platforms: [android, iphone, ipad]
    since: {iphone: "3.0.0", ipad: "3.0.0"}
    type: Number
    permission: read-only

  - name: right
    summary: Window's right position, in platform-specific units.
    description: |
        On Android, this property only works with lightweight windows.
        See "Android Heavyweight and Lightweight Windows" in the main description
        of Titanium.UI.Window for more information.
    type: [Number,String]
    default: 0

  - name: rightNavButton
    summary: View to show in the right nav bar area.
    platforms: [iphone, ipad, mobileweb, tizen]
    type: Titanium.UI.View
    
  - name: shadowImage
    summary: Shadow image for the navigation bar, specified as a URL to a local image..
    description: |
        This property is only honored if a valid value is specified for the [barImage](Titanium.UI.Window.barImage) property.
    platforms: [iphone, ipad]
    type: String
    since: 3.2.0

  - name: statusBarStyle
    summary: The status bar style associated with this window. 
    description: |
        Sets the status bar style when this window has focus. This is now the recommended way to control the
        status bar style on the application.

        If this value is undefined, the value is set to UIStatusBarStyle defined in tiapp.xml.
        If that is not defined it defaults to <Titanium.UI.iPhone.StatusBar.DEFAULT>.
    type: [Number]
    since: "3.1.3"
    platforms: [iphone,ipad]
    
  - name: tabBarHidden
    summary: |
        Boolean value indicating if the tab bar should be hidden. 
    description: |
        `tabBarHidden` must be set **before** opening the window.

        This property is only valid when the window is the child of a tab.
    platforms: [iphone,ipad]
    type: Boolean

  - name: title
    summary: Title of the window.
    description: |
        On BlackBerry, this property automatically creates a `navBar` and sets the title on it.
    type: String

  - name: titleAttributes
    summary: Title text attributes of the window.
    description: |
        Use this property to specify the color, font and shadow attributes of the title.
    since: "3.2.0"
    platforms: [iphone, ipad]
    type: titleAttributesParams

  - name: titleControl
    summary: View to show in the title area of the nav bar.
    platforms: [iphone, ipad, mobileweb, tizen]
    type: Titanium.UI.View

  - name: titleImage
    summary: Image to show in the title area of the nav bar, specified as a local file path or URL.
    platforms: [iphone, ipad, mobileweb, tizen]
    type: String

  - name: titlePrompt
    summary: Title prompt for the window.
    platforms: [iphone, ipad]
    type: String

  - name: titleid
    summary: Key identifying a string from the locale file to use for the window title.
    description: Only one of `title` or `titleid` should be specified.
    type: String
    exclude-platforms: [blackberry]

  - name: titlepromptid
    summary: Key identifying a string from the locale file to use for the window title prompt.
    description: Only one of `titlePrompt` or `titlepromptid` should be specified.
    platforms: [iphone, ipad]
    type: String

  - name: toolbar
    summary: |
        Array of button objects to show in the window's toolbar. This is only valid when
        the window has a navigation controller.
    platforms: [iphone, ipad]
    type: Array<Object>
    permission: read-only

  - name: top
    summary: Window's top position, in platform-specific units.
    description: |
        On Android, this property only works with lightweight windows.
        See "Android Heavyweight and Lightweight Windows" in the main description
        of Titanium.UI.Window for more information.
    type: [Number,String]
    default: 0

  - name: transitionAnimation
    summary: |
        Use a transition animation when opening or closing windows in a
        <Titanium.UI.iOS.NavigationWindow> or <Titanium.UI.Tab>.
    description: |
        Create the transition animation using the <Titanium.UI.iOS.createTransitionAnimation>
        method.

        Supported on iOS 7 and later.
    type: Titanium.Proxy
    since: "3.2.0"
    platforms: [iphone, ipad]
    osver: {ios: {min: "7.0"}}

  - name: translucent
    summary: Boolean value indicating if the nav bar is translucent.
    platforms: [iphone, ipad, mobileweb, tizen]
    default: true on iOS7 and above, false otherwise.
    type: Boolean

  - name: url
    summary: Local URL to a JavaScript file with the windows instructions.
    description: |
        This window will create a new JavaScript sub-context that will run
        in its own thread and global variable space. See the "Sub-contexts" section
        in the main description for [Window](Titanium.UI.Window).
    type: String
    availability: creation
    exclude-platforms: [blackberry]

  - name: windowSoftInputMode
    summary: |
        Determines whether a heavyweight window's soft input area (ie software keyboard) is visible 
        as it receives focus and how the window behaves in order to accomodate it while keeping its 
        contents in view.
    description: |
        In order for this property to take effect on an emulator, its Android Virtual Device (AVD) 
        must be configured with the `Keyboard Support` setting set to `No`. Note that it is always 
        recommended to test an application on a physical device to understand its true behavior.

        Setting this property forces the creation of a heavyweight window before Titanium 3.2.0. See "Android Heavyweight
        and Lightweight Windows" in the main description of this class for more information.
        
        This property is capable of representing two settings from the following two groups of 
        settings using the [bitwise OR](http://en.wikipedia.org/wiki/Bitwise_operation#OR) operation. 
        
        One of the group of soft input *visibility* constants, 
        [SOFT_INPUT_STATE_ALWAYS_HIDDEN](Titanium.UI.Android.SOFT_INPUT_STATE_ALWAYS_HIDDEN), 
        [SOFT_INPUT_STATE_ALWAYS_VISIBLE](Titanium.UI.Android.SOFT_INPUT_STATE_ALWAYS_VISIBLE), 
        [SOFT_INPUT_STATE_HIDDEN](Titanium.UI.Android.SOFT_INPUT_STATE_HIDDEN), 
        [SOFT_INPUT_STATE_UNSPECIFIED](Titanium.UI.Android.SOFT_INPUT_STATE_UNSPECIFIED), 
        or [SOFT_INPUT_STATE_VISIBLE](Titanium.UI.Android.SOFT_INPUT_STATE_VISIBLE).
        
        One of the group of soft input *adjustment* constants, 
        [SOFT_INPUT_ADJUST_UNSPECIFIED](Titanium.UI.Android.SOFT_INPUT_ADJUST_UNSPECIFIED), 
        [SOFT_INPUT_ADJUST_RESIZE](Titanium.UI.Android.SOFT_INPUT_ADJUST_RESIZE), 
        or [SOFT_INPUT_ADJUST_PAN](Titanium.UI.Android.SOFT_INPUT_ADJUST_PAN).
        
        Note that in Javascript, bitwise OR is achieved using the single pipe operand. See the 
        example for a demonstration.
        
        For more information, see the official Android Developers website API Reference for 
        [Window.setSoftInputMode](http://developer.android.com/reference/android/view/Window.html#setSoftInputMode(int)).
    platforms: [android]
    type: Number
    availability: creation
    examples:
      - title: Soft Input Visibility and Adjustment
        example: |
            Create a white window and respond to a click of it to open a red window containing a 
            text area. Show the software keyboard automatically as the red window opens.
                
                var win1 = Ti.UI.createWindow({
                  backgroundColor: 'white',
                  exitOnClose: true,
                  fullscreen: false,
                  title: 'Click window to test'
                });

                // use bitwise OR to combine two settings for the windowSoftInputMode property
                var softInput = Ti.UI.Android.SOFT_INPUT_STATE_ALWAYS_VISIBLE | Ti.UI.Android.SOFT_INPUT_ADJUST_PAN;

                win1.addEventListener('click', function(){
                var win2 = Ti.UI.createWindow({
                  backgroundColor: 'red',
                  fullscreen: false,
                  windowSoftInputMode: softInput
                });

                var textArea = Ti.UI.createTextArea({
                  value : 'I am a textarea',
                  height : 200,
                  width : 300,
                  top : 200
                });
                win2.add(textArea);
                win2.open();
                });

                win1.open();

  - name: windowPixelFormat
    summary: Set the pixel format for the Activity's Window.
    description: |
        The property is ignored on a Titanium "lightweight" Window. Use one of the
        <Titanium.UI.Android>.PIXEL_FORMAT constants to set the format.

        For more information on pixel formats, see 
        [Android SDK Window.setFormat](http://developer.android.com/reference/android/view/Window.html#setFormat(int))
    platforms: [android]
    type: Number
    since: "1.8.0"

description: |
    A window is a top-level container which can contain other views. Windows can
    be *opened* and *closed*.  Opening a window causes the window and its child 
    views to be added to the application's render stack, on top of any previously opened 
    windows. Closing a window removes the window and its children from the render stack.

    Windows *contain* other views, but in general they are not *contained* inside
    other views. There are a few specialized views that manage windows:
    
    * [NavigationWindow](Titanium.UI.iOS.NavigationWindow)
    * [SplitWindow](Titanium.UI.iPad.SplitWindow)
    * [TabGroup](Titanium.UI.TabGroup)
    * [Tab](Titanium.UI.Tab)
    * [NavigationGroup](Titanium.UI.MobileWeb.NavigationGroup)

    By default, windows occupy the entire screen except for the navigation bar, 
    status bar, and in the case of windows contained in tab groups, the tab bar.
    To take up the entire screen, covering any other UI, specify `fullscreen:true`
    when creating the window.

    Use the <Titanium.UI.createWindow> method to create a window.

    #### Sub-contexts

    Windows can be loaded from another JavaScript file by specifying the property `url`,
    referencing a file relative to your application `Resources` folder.  It's important
    to note that Titanium will refuse to load JavaScript files from a remote URL. Loading
    remote JavaScript from a URL and providing it with the full capabilities of the Titanium
    API would be very dangerous.

    When your Window is loaded from a separate JavaScript file, the code will be executed in
    a separate JavaScript context (called a "sub-context") than your `app.js` global context.
    It will also execute in its own separate thread.

    The special property <Titanium.UI.currentWindow> is available inside a sub-context that
    points to the JavaScript instance by reference in the global context.


    #### Passing Data Between Contexts

    By default, sub-context variables cannot access JavaScript references in the global context.
    There are two ways to pass data between the global context and the sub-context:

    - Shared references
    - Events

    **Note that in both cases, you cannot pass functions between contexts, only serializable data.**
    *Serializable data* includes any JavaScript primitive or simple object composed
    of JavaScript primitives.

    ##### Passing Data with Shared References

    You can allow a sub-context access to
    properties in the global context by reference assignment.  An example best illustrates
    how to do this.

    In `app.js`, you could define a property:

        var message = "Hi world!";

    Now, you can create a new Window - let's call it `foo.js` - in your `app.js`.

        var w = Titanium.UI.createWindow({
          url:'foo.js'
        });

    To _give_ your new window access to `message`, you would need to assign it to a
    property on the new window reference, `w`.

        w.myAlertMessage = message;

    This creates a new `myAlertMessage` property on the new window that holds a reference to the
    `message` property in the global context.  Now, let's look at the code for `foo.js`.

        alert(Titanium.UI.currentWindow.myAlertMessage);

    In the above code, the `foo.js` will show an alert containing the text from the `message`
    property in the global context.

    **Note:** You should use caution when adding a custom property to a Titanium object.
    Your property might overwrite an existing property or conflict with a future Titanium 
    property.  If you do this, try to choose a property name unlikely to be used by the Titanium SDK
    in the future. 

    ##### Passing Data with Events

    If you'd like to send events to a window from the global context and vice versa, you could
    use the built-in event mechanism.  For example, you could define a custom event called `foo`.
    The window could listen for this event and then respond with some action. For example, in
    your sub-context you might define:

        Titanium.UI.currentWindow.addEventListener('foo',function(e)
        {
          Titanium.API.info("foo event received = "+JSON.stringify(e));
        });

    You could now fire the event from `app.js` like this:

        var window = Titanium.UI.createWindow({
          url:'bar.js'
        });
        window.open();
        window.fireEvent('foo',{a:'b'});

    It's worth noting two important limitations of the example above:

    * You must open the window before you can send events to it. You also may have to fire
      the event after a specified amount of time if you intend to immediately send data to
      the window. This is because windows are opened asynchronously and on a separate thread
      than the caller thread.

    * You can only send JSON-serializable data in `fireEvent`. If you attempt to send objects
      that have function references, they will be null.


    #### Animations

    Windows can be animated like any normal [View](Titanium.UI.View). To transition between
    2 windows, you can use the `transition` property on an animation (not supported on Android).
    For example, to flip right-to-left between two windows, you could do the following:

        var window2 = Titanium.UI.createWindow({url:'foo.js'});
        var t = Ti.UI.iPhone.AnimationStyle.FLIP_FROM_LEFT;
        window1.animate({view:window2,transition:t});

    In the above example, the `window2` view will be animated from the right-to-left over `window1`.

    Windows can be opened or closed with animation.  In the example below, we create a window
    that will open from small to large with a bounce effect.  This is done by applying a
    transformation at initialization time that scales the original size of the window to 0.
    When the window is opened, a new 2D transformation is applied that will scale the window
    size from 0 to 110% of it's original size and then, after 1/20th of a second, will scale it
    back to it's original size at 100%. This gives the bounce effect during animation.

        var t = Titanium.UI.create2DMatrix().scale(0);

        // create a window with the initial transform scaled to 0
        var w = Titanium.UI.createWindow({
          backgroundColor:'#336699',
          borderWidth:8,
          borderColor:'#999',
          height:400,
          width:300,
          borderRadius:10,
          opacity:0.92,
          transform:t
        });

        // create first transform to go beyond normal size
        var t1 = Titanium.UI.create2DMatrix().scale(1.1);

        var a = Titanium.UI.createAnimation();
        a.transform = t1;
        a.duration = 200;

        // when this animation completes, scale to normal size
        a.addEventListener('complete', function()
        {
            // we can use the identity transform to take it back to it's real size
          var t2 = Titanium.UI.create2DMatrix();
          w.animate({transform:t2, duration:200});
        });

    Note that to animate an Android heavyweight window while you open it, you need
    to follow a specific procedure which is explained below in "Heavyweight
    Window Transitions in Android".

    #### iPad Modal Windows

    For iPad, iPhone SDK 3.2 and Titanium 1.2 introduced several new ways of presenting
    modal windows. In addition to full-screen modal windows, the iPad supports "Page sheet"
    and "Form sheet" style windows:

    * **Page sheet** style windows have a fixed width, equal to the width of the screen 
      in portait mode, and a height equal to the *current* height of the screen. This means
      that in portrait mode, the window covers the entire screen. In landscape mode, 
      the window is centered on the screen horizontally.

    * **Form sheet** style windows are smaller than the screen size, and centered on the screen.

    The example below is a modal window using the Form sheet style:

    ![modal](http://img.skitch.com/20100406-bqb3f8pb6e4ger7wkcdcw5mbar.png)

    You can create this type of modal window on iPad with the following code snippet:

        var window = Titanium.UI.createWindow();
        window.open({
          modal:true,
          modalTransitionStyle: Ti.UI.iPhone.MODAL_TRANSITION_STYLE_FLIP_HORIZONTAL,
          modalStyle: Ti.UI.iPhone.MODAL_PRESENTATION_FORMSHEET
        })

    #### Android Heavyweight and Lightweight Windows

    ***Before Titanium 3.2.0*** in Android, Titanium windows can be heavyweight or lightweight:

    - A *heavyweight* window is associated with a new Android 
      [Activity](Titanium.Android.Activity).

    - A *lightweight* window is a fullscreen view, and runs in the current Android Activity.

    The [createWindow](Titanium.UI.createWindow) call creates a heavyweight window 
    if any of the following properties are defined (set to either `true` or `false`)
    on creation:

    * `fullscreen`
    * `navBarHidden`
    * `modal`
    * `windowSoftInputMode`

    ***Starting from Titanium 3.2.0*** in Android, all the windows are heavyweight. If you still want
    the old behavior, you can enable the `ti.android.useLegacyWindow` property in the `tiapp.xml`:

        <property name="ti.android.useLegacyWindow" type="bool">true</property>

    A heavyweight window is always created when you open a new window from inside a 
    [TabGroup](Titanium.UI.TabGroup).

    #### Heavyweight Window Transitions in Android

    As explained above, heavyweight windows are their own Android Activity. The only way
    to animate the opening or closing of an Activity in Android is to apply an animation _resource_
    to it.  Passing a <Titanium.UI.Animation> object as a parameter to <Titanium.UI.Window.open>
    or <Titanium.UI.Window.close> will have no effect if the window being opened/closed is heavyweight
    and thus opens/closes its own Activity.

    Instead, in the parameter dictionary you pass to <Titanium.UI.Window.open> or <Titanium.UI.Window.close>,
    you should set the `activityEnterAnimation` and `activityExitAnimation` keys to
    animation resources. `activityEnterAnimation` should be set to the animation you want to run
    on the incoming activity, while `activityExitAnimation` should be set to the animation you
    want to run on the outgoing activity that you are leaving.

    Animation resources are available through the `R` object. Use either <Titanium.Android.R> for
    built-in resources or <Titanium.App.Android.R> for resources that you package in your application.

    As an example, you may wish for the window that you are opening to fade in while the window
    you are leaving should fade out:

        var win2 = Ti.UI.createWindow({
            fullscreen: false // Makes it heavyweight before Titanium 3.2.0
        });

        win2.open({
            activityEnterAnimation: Ti.Android.R.anim.fade_in,
            activityExitAnimation: Ti.Android.R.anim.fade_out
        });

    See the official Android [R.anim](http://developer.android.com/reference/android/R.anim.html) documentation
    for information about built-in animations.

    For information on creating your own animation resource XML files, see "[View Animation](http://developer.android.com/guide/topics/resources/animation-resource.html#View)"
    in Android's Resources documentation. After creating an animation resource file, you can place it under
    `platform/android/res/anim` in your Titanium project folder and it will be packaged in your app's APK
    and then available via <Titanium.App.Android.R>.

    #### Android "root" Windows

    In Android, you may wish to specify that a window which you create (such as the first
    window) should be considered the root window and that the application should exit when
    the back button is pressed from that window.  This is particularly useful if your application
    is not using a Tab Group and therefore the splash screen window is appearing whenever you
    press the back button from your lowest window on the stack.

    To indicate that a particular window should cause an application to exit when the back
    button is pressed, pass `exitOnClose: true` as one of the creation arguments, as shown here:

        var win = Titanium.UI.createWindow({
          title: 'My Root Window',
          exitOnClose: true
        });


examples:
  - title: Full Screen Window example
    example: |
        Create a fullscreen window with a red background.

            var window = Titanium.UI.createWindow({
               backgroundColor:'red'
            });
            window.open({fullscreen:true});

  - title: Alloy XML Markup
    example: |
        Previous example as an Alloy view.

            <Alloy>
                <Window id="win" backgroundColor="red" fullscreen="true" />
            </Alloy>

---
name: openWindowParams
summary: Dictionary of options for the <Titanium.UI.Window.open> method.
since: 2.0.0
platforms: [android, iphone, ipad]

properties:

  - name: animated
    summary: |
        Determines whether to use an animated effect when the window is shown.
    description: |
        On Android, this property supports animated transitions on heavyweight windows
        except for modal windows (`modal:true`).  See "Android Heavyweight and Lightweight
        Windows" in the main description of Titanium.UI.Window for more information. The
        transitions are on by default, but you can disable this behavior by setting this value
        to `false`.

        On iOS, only use this property to disable animated transitions on modal windows. 
        This property has unintended side effects on non-modal windows if it is defined. 
    type: Boolean
    default: true

  - name: bottom
    summary: Window's bottom position, in platform-specific units.
    description: |
        On Android, this property only works with lightweight windows.
        See "Android Heavyweight and Lightweight Windows" in the main description
        of Titanium.UI.Window for more information.
    type: [Number,String]
    default: 0

  - name: fullscreen
    summary: Determines if the window is fullscreen.
    type: Boolean
    default: false

  - name: height
    summary: Window's height, in platform-specific units.
    description: |
        On Android, before Titanium 3.2.0, this property only works with lightweight windows.
        See "Android Heavyweight and Lightweight Windows" in the main description 
        of Titanium.UI.Window for more information.
    type: [Number,String]

  - name: left
    summary: Window's left position, in platform-specific units.
    description: |
        On Android, this property only works with lightweight windows.
        See "Android Heavyweight and Lightweight Windows" in the main description 
        of Titanium.UI.Window for more information.
    type: [Number,String]
    default: 0

  - name: modal
    summary: Determines whether to open the window modal in front of other windows.
    type: Boolean
    default: false
    
  - name: modalStyle
    summary: Presentation style of this modal window.
    description: |
        One of the modal window presentation style constants 
        <Titanium.UI.iPhone.MODAL_PRESENTATION_CURRENT_CONTEXT>, 
        <Titanium.UI.iPhone.MODAL_PRESENTATION_FORMSHEET>, 
        <Titanium.UI.iPhone.MODAL_PRESENTATION_FULLSCREEN>, 
        or <Titanium.UI.iPhone.MODAL_PRESENTATION_PAGESHEET>.
    platforms: [iphone, ipad]
    type: Number
    default: <Titanium.UI.iPhone.MODAL_PRESENTATION_FULLSCREEN>

  - name: modalTransitionStyle
    summary: Transition style of this modal window.
    description: |
        One of the modal window transition style constants
        <Titanium.UI.iPhone.MODAL_TRANSITION_STYLE_COVER_VERTICAL>,
        <Titanium.UI.iPhone.MODAL_TRANSITION_STYLE_CROSS_DISSOLVE>,
        <Titanium.UI.iPhone.MODAL_TRANSITION_STYLE_FLIP_HORIZONTAL>,
        or <Titanium.UI.iPhone.MODAL_TRANSITION_STYLE_PARTIAL_CURL>.
    platforms: [iphone, ipad]
    type: Number
    default: <Titanium.UI.iPhone.MODAL_TRANSITION_STYLE_COVER_VERTICAL>

  - name: navBarHidden
    summary: For modal windows, hides the nav bar (`true`) or shows the nav bar (`false`).
    description: |
        On iOS, beginning with **Release 3.1.3**, this is no longer a valid parameter passed to the [Window.open](Titanium.UI.Window.open) method.
    type: Boolean
    default: false

  - name: right
    summary: Window's right position, in platform-specific units.
    description: |
        On Android, this property only works with lightweight windows.
        See "Android Heavyweight and Lightweight Windows" in the main description 
        of Titanium.UI.Window for more information.
    type: [Number,String]
    default: 0

  - name: top
    summary: Window's top position, in platform-specific units.
    description: |
        On Android, this property only works with lightweight windows.
        See "Android Heavyweight and Lightweight Windows" in the main description 
        of Titanium.UI.Window for more information.
    type: [Number,String]
    default: 0

  - name: transition
    summary: Transition style of this non-modal window.
    description: |
        One of the animation style constants 
        <Titanium.UI.iPhone.AnimationStyle.CURL_DOWN>,
        <Titanium.UI.iPhone.AnimationStyle.CURL_UP>,
        <Titanium.UI.iPhone.AnimationStyle.FLIP_FROM_LEFT>,
        <Titanium.UI.iPhone.AnimationStyle.FLIP_FROM_RIGHT>,
        or <Titanium.UI.iPhone.AnimationStyle.NONE>. 
    platforms: [iphone, ipad]
    type: Number
    default: <Titanium.UI.iPhone.AnimationStyle.NONE>

  - name: width
    summary: Window's width, in platform-specific units.
    description: |
        On Android, before Titanium 3.2.0, this property only works with lightweight windows.
        See "Android Heavyweight and Lightweight Windows" in the main description 
        of Titanium.UI.Window for more information.
    type: [Number,String]

  - name: activityEnterAnimation
    summary: Animation resource to run on the activity (heavyweight window) being opened.
    description: |
      This value will be ignored if <openWindowParams.animated> is set to false.
      See "Heavyweight Window Transitions in Android" in the main description of Titanium.UI.Window
      for more information.
    type: Number
    platforms: [android]
    since: "3.1.0"
    examples:
      - title: Sliding in a new Window
        example: |
                var win2 = Ti.UI.createWindow({fullscreen:false});
                win2.open({
                    activityEnterAnimation: Ti.Android.R.anim.slide_in_left,
                    activityExitAnimation: Ti.Android.R.anim.slide_out_right
                });

  - name: activityExitAnimation
    summary: Animation resource to run on the activity that is being put in background
        as a heavyweight window is being opened above it.
    description: |
      This value will be ignored if <openWindowParams.animated> is set to false.
      See "Heavyweight Window Transitions in Android" in the main description of Titanium.UI.Window
      for more information.
    type: Number
    platforms: [android]
    since: "3.1.0"

---
name: windowToolbarParam
summary: Dictionary of options for the <Titanium.UI.Window.setToolbar> method.
since: 3.1.3
platforms: [iphone,ipad]

properties:

  - name: translucent
    summary: Defines if the toolbar is translucent.
    type: Boolean
    default: true on iOS 7 and above, false otherwise.

  - name: animated
    summary: Defines if the toolbar appearance is animated.
    type: Boolean
    default: true if the window has toolbar items, false otherwise.

  - name: barColor
    summary: Background color for the toolbar, as a color name or hex triplet.
    type: String

  - name: tintColor
    summary: The tintColor to apply to the tool bar. Applicable on iOS 7 and above.
    type: String

---
name: closeWindowParams
summary: Dictionary of options for the <Titanium.UI.Window.close> method.
since: 3.2.0
platforms: [android]

properties:

  - name: animated
    summary: |
        Determines whether to use an animated effect when the window is closed.
    description: |
        This property supports animated transitions on heavyweight windows
        except for modal windows (`modal:true`).  See "Android Heavyweight and Lightweight
        Windows" in the main description of Titanium.UI.Window for more information. The
        transitions are on by default, but you can disable this behavior by setting this value
        to `false`.
    type: Boolean
    default: true

  - name: activityEnterAnimation
    summary: Animation resource to use for the incoming activity.
    description: |
      This value will be ignored if <closeWindowParams.animated> is set to false.
      See "Heavyweight Window Transitions in Android" in the main description of Titanium.UI.Window
      for more information.
    type: Number

  - name: activityExitAnimation
    summary: Animation resource to use for the outgoing activity (heavyweight window).
    description: |
      This value will be ignored if <closeWindowParams.animated> is set to false.
      See "Heavyweight Window Transitions in Android" in the main description of Titanium.UI.Window
      for more information.
    type: Number
    examples:
      - title: Fading out a Window
        example: |
                win2.close({
                    activityEnterAnimation: Ti.Android.R.anim.fade_in,
                    activityExitAnimation: Ti.Android.R.anim.fade_out
                });

---
name: titleAttributesParams
summary: Dictionary of options for the <Titanium.UI.Window.titleAttributes> property.
since: 3.2.0
platforms: [iphone, ipad]
examples:
  - title: Simple Example
    example: |

        var win = Titanium.UI.createWindow({
            title: 'Title',
            barColor: 'yellow',
            titleAttributes:  {
                color:'blue',
                font: {fontFamily:'Snell Roundhand', fontSize:36},
                shadow:{color:'gray', offset:{width:1,height:1}}
            }
        });
        var nav = Titanium.UI.iOS.createNavigationWindow({window: win});
        nav.open();

properties:

  - name: color
    summary: Color of the window title, as a color name or hex triplet.
    description: |
        For information about color values, see the "Colors" section of <Titanium.UI>.
    type: String

  - name: font
    summary: Font to use for the window title.
    type: Font

  - name: shadow
    summary: Shadow color and offset for the window title.
<<<<<<< HEAD
    description: |
        Specified as a dictionary with the following properties:

          * `blurRadius` (iOS 7 and later): specifies the blur radius of the shadow.  `0` means no blur.
          * `color`: color name or hex triplet specifying the color of the shadow.
          * `offset`: dictionary with the properties `width` and `height` used as the horizontal
            and vertical offset of the shadow, respectively.

=======
    type: shadowDict

---
name: shadowDict
summary: Dictionary describing the shadow effect for text.
properties:
  - name: blurRadius
    summary: Specifies the blur radius of the shadow.
    description: |
        Supported on iOS 7 and later.

        `0` means no blur.
    type: Number

  - name: color
    summary: Color name or hex triplet specifying the color of the shadow.
    type: String

  - name: offset
    summary: |
        Dictionary with the properties `width` and `height` used as the horizontal
        and vertical offset of the shadow, respectively.
>>>>>>> dcbbba61
    type: Dictionary<|MERGE_RESOLUTION|>--- conflicted
+++ resolved
@@ -1333,16 +1333,6 @@
 
   - name: shadow
     summary: Shadow color and offset for the window title.
-<<<<<<< HEAD
-    description: |
-        Specified as a dictionary with the following properties:
-
-          * `blurRadius` (iOS 7 and later): specifies the blur radius of the shadow.  `0` means no blur.
-          * `color`: color name or hex triplet specifying the color of the shadow.
-          * `offset`: dictionary with the properties `width` and `height` used as the horizontal
-            and vertical offset of the shadow, respectively.
-
-=======
     type: shadowDict
 
 ---
@@ -1365,5 +1355,4 @@
     summary: |
         Dictionary with the properties `width` and `height` used as the horizontal
         and vertical offset of the shadow, respectively.
->>>>>>> dcbbba61
     type: Dictionary