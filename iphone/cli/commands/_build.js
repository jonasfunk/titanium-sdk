--- conflicted
+++ resolved
@@ -124,48 +124,6 @@
 				});
 			});
 			sims = Object.keys(sims).sort().reverse();
-<<<<<<< HEAD
-			
-			callback(conf = {
-				flags: {
-					retina: {
-						desc: __('use the retina version of the iOS Simulator'),
-						hidden: version.lte(ti.manifest.version, '3.0.2')
-					},
-					tall: {
-						desc: __('in combination with %s flag, start the tall version of the retina device', '--retina'),
-						hidden: version.lte(ti.manifest.version, '3.0.2')
-					},
-					'force-copy': {
-						default: false,
-						desc: __('forces files to be copied instead of symlinked for %s builds only', 'simulator'.cyan)
-					},
-					'force-copy-all': {
-						default: false,
-						desc: __('identical to the %s flag, except this will also copy the %s libTiCore.a file', '--force-copy', libTiCoreSize.cyan)
-					},
-					xcode: {
-						// secret flag to perform Xcode pre-compile build step
-						hidden: true
-					}
-				},
-				options: {
-					'debug-host': {
-						//desc: __('debug connection info; airkey and hosts required for %s and %s, ignored for %s', 'device'.cyan, 'dist-adhoc'.cyan, 'dist-appstore'.cyan),
-						//hint: 'host:port[:airkey:hosts]',
-						hidden: true
-					},
-					'launch-url': {
-						//desc: __('url for the application to launch in mobileSafari , as soon as the app boots up.'),
-						//hint: 'http://www.appcelerator.com/',
-						hidden: true
-					},
-					'deploy-type': {
-						abbr: 'D',
-						desc: __('the type of deployment; only used when target is %s or %s', 'simulator'.cyan, 'device'.cyan),
-						hint: __('type'),
-						values: ['test', 'development']
-=======
 
 			cli.createHook('build.ios.config', function (callback) {
 				callback({
@@ -190,12 +148,16 @@
 							// secret flag to perform Xcode pre-compile build step
 							hidden: true
 						}
->>>>>>> b3378570
 					},
 					options: {
 						'debug-host': {
 							//desc: __('debug connection info; airkey and hosts required for %s and %s, ignored for %s', 'device'.cyan, 'dist-adhoc'.cyan, 'dist-appstore'.cyan),
 							//hint: 'host:port[:airkey:hosts]',
+							hidden: true
+						},
+						'launch-url': {
+							//desc: __('url for the application to launch in mobileSafari , as soon as the app boots up.'),
+							//hint: 'http://www.appcelerator.com/',
 							hidden: true
 						},
 						'deploy-type': {
@@ -2693,21 +2655,11 @@
 			'compileJSS',
 			'compileI18N',
 			function (next) {
-<<<<<<< HEAD
 				if (this.deployType != 'production' && !process.env.TITANIUM_CLI_XCODEBUILD) {
 					var appDefaultsFile = path.join(this.buildDir, 'Classes', 'ApplicationDefaults.m');
 					fs.writeFileSync(appDefaultsFile, fs.readFileSync(appDefaultsFile).toString().replace(/return \[NSDictionary dictionaryWithObjectsAndKeys\:\[TiUtils stringValue\:@".+"\], @"application-launch-url", nil];/, 'return nil;'));
 				}
 				next();
-			},
-			function (next) {
-				this.compileResources(path.join(this.projectDir, 'Resources', 'ios'), this.xcodeAppDir);
-				this.compileResources(path.join(this.projectDir, 'Resources', 'iphone'), this.xcodeAppDir);
-				this.compileResources(path.join(this.projectDir, 'platform', 'ios'), this.xcodeAppDir);
-				this.compileResources(path.join(this.projectDir, 'platform', 'iphone'), this.xcodeAppDir);
-				next();
-=======
-				this.compileResources(path.join(this.projectDir, 'Resources', 'ios'), this.xcodeAppDir, next);
 			},
 			function (next) {
 				this.compileResources(path.join(this.projectDir, 'Resources', 'iphone'), this.xcodeAppDir, next);
@@ -2717,7 +2669,6 @@
 			},
 			function (next) {
 				this.compileResources(path.join(this.projectDir, 'platform', 'iphone'), this.xcodeAppDir, next);
->>>>>>> b3378570
 			},
 			function (next) {
 				this.detectModules(function () {
