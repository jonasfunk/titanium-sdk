--- conflicted
+++ resolved
@@ -187,11 +187,9 @@
 
 void JNIUtil::initCache()
 {
-<<<<<<< HEAD
 	LOGD(TAG, "start init cache");
-=======
+
 	JNIEnv *env = JNIScope::getEnv();
->>>>>>> 05846e87
 	classClass = findClass("java/lang/Class", env);
 	objectClass = findClass("java/lang/Object", env);
 	numberClass = findClass("java/lang/Number", env);
