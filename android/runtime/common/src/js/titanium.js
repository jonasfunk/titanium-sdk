/**
 * Appcelerator Titanium Mobile

 * Copyright (c) 2011 by Appcelerator, Inc. All Rights Reserved.
 * Licensed under the terms of the Apache Public License
 * Please see the LICENSE included with this distribution for details.
 */

var tiBinding = kroll.binding('Titanium'),
	Titanium = tiBinding.Titanium,
	Proxy = tiBinding.Proxy,
	assets = kroll.binding('assets'),
	Script = kroll.binding('evals').Script,
	bootstrap = require('bootstrap'),
	path = require('path'),
	url = require('url'),
	invoker = require('invoker');

<<<<<<< HEAD
var TAG = "Titanium";

// The app entry point
=======
//the app entry point
>>>>>>> 33590999
Titanium.sourceUrl = "app://app.js";

// A list of java APIs that need an invocation-specific URL
// passed in as the first argument
Titanium.invocationAPIs = [];

// A list of 3rd party (external) modules
Titanium.externalModules = [];

// Define lazy initializers for all Titanium APIs
bootstrap.bootstrap(Titanium);

// Custom JS extensions to Java modules
require("ui").bootstrap(Titanium);

var Properties = require("properties");
Properties.bootstrap(Titanium);

// Custom native modules
bootstrap.defineLazyBinding(Titanium, "API")

<<<<<<< HEAD
=======
// Used just to differentiate scope vars on java side by checking
// constructor name
function ScopeVars() {};

>>>>>>> 33590999
// Context-bound modules -------------------------------------------------
//
// Specialized modules that require binding context specific data
// within a script execution scope. This is how Ti.UI.currentWindow,
// Ti.Android.currentActivity, and others are implemented.
function TitaniumWrapper(context) {
	var sourceUrl = this.sourceUrl = context.sourceUrl;

	// The "context" specific global object
	this.global = context.global;
	var self = this;

	// Special version of include to handle relative paths based on sourceUrl.
	this.include = function() {
		var baseUrl, scopeVars;
		var fileCount = arguments.length;
		var info = arguments[fileCount - 1];

		if (info instanceof Array) {
			fileCount--;
			baseUrl = info[0];
			scopeVars = info[1];
		} else {
			baseUrl = sourceUrl;
			scopeVars = context || {};
		}

		scopeVars.global = self.global;
		for (var i = 0; i < fileCount; i++) {
			TiInclude(arguments[i], baseUrl, scopeVars);
		}
	}

	this.Android = new AndroidWrapper(context);
	this.UI = new UIWrapper(context, this.Android);

<<<<<<< HEAD
	var scopeVars = new kroll.ScopeVars(sourceUrl, this.Android.currentActivity);
=======
	var scopeVars = new ScopeVars();
	scopeVars.sourceUrl = sourceUrl;
	scopeVars.module = context.module;
	scopeVars.currentActivity = this.Android.currentActivity;

>>>>>>> 33590999
	Titanium.bindInvocationAPIs(this, scopeVars);
}
TitaniumWrapper.prototype = Titanium;
Titanium.Wrapper = TitaniumWrapper;

function UIWrapper(context, Android) {
	this.currentWindow = context.currentWindow;
	this.currentTab = context.currentTab;
	this.currentTabGroup = context.currentTabGroup;

	if (!context.currentWindow && Android.currentActivity) {
		this.currentWindow = Android.currentActivity.window;
	}
}
UIWrapper.prototype = Titanium.UI;

function AndroidWrapper(context) {
	this.currentActivity = context.currentActivity;
	var currentWindow = context.currentWindow;

	if (!this.currentActivity) {
		var topActivity;
		if (currentWindow && currentWindow.window && currentWindow.window.activity) {
			this.currentActivity = currentWindow.activity;

		} else if (topActivity = Titanium.App.Android.getTopActivity()) {
			this.currentActivity = topActivity;
		}
	}
}
AndroidWrapper.prototype = Titanium.Android;

// -----------------------------------------------------------------------

function createSandbox(ti) {
	var sandbox = { Ti: ti, Titanium: ti };

	if (kroll.runtime == "rhino") {
		return kroll.createSandbox(sandbox, ti.global);
	}

	return sandbox;
}

// Initializes a ScopeVars object with a
// passed in sourceURL (resolved from url.resolve)
function initScopeVars(scopeVars, sourceUrl) {
	var contextUrl = sourceUrl.href;

	if (kroll.runtime == "rhino") {
		contextUrl = require("rhino").getSourceUrl(sourceUrl);
	}

	scopeVars = scopeVars || {};
	scopeVars.sourceUrl = contextUrl;
	return scopeVars;
}
Titanium.initScopeVars = initScopeVars;

// Gets the source string for a specified URL / filename combo
function getUrlSource(filename, sourceUrl) {
	var source;

	// Load the source code for the script.
	if (!('protocol' in sourceUrl)) {
		source = assets.readAsset(filename);
	} else if (sourceUrl.filePath) {
		var filepath = url.toFilePath(sourceUrl);
		source = assets.readFile(filepath);
	} else if (sourceUrl.assetPath) {
		var assetPath = url.toAssetPath(sourceUrl);
		source = assets.readAsset(assetPath);
	} else {
		throw new Error("Unable to load source for filename: " + filename);
	}
	return source;
}
Titanium.getUrlSource = getUrlSource;

// This is the implementation of Ti.include (and it's wrappers/delegates)
// Ti.include executes code in the current "context", and
// also supports relative paths based on the current file.
//
// We have some complicated code to get this working, namely:
// - Every "context" (i.e. window with a URL, or app.js) is actually a CommonJS module in disguise, with caching disabled
// - Every "context" has it's own top level / global object
// - Ti.include code is executed in the context that it's called from
// - Each "context" and each Ti.include file gets it's own version of Ti.include / require that wraps this implementation, passing a different baseUrl
// - We use TitaniumWrapper as the base for all context / scope-specific APIs
function TiInclude(filename, baseUrl, scopeVars) {
	var sourceUrl = url.resolve(baseUrl, filename);
	scopeVars = initScopeVars(scopeVars, sourceUrl);

	// Create a context-bound Titanium module.
	var ti = new TitaniumWrapper(scopeVars);

	if (kroll.runtime == 'rhino') {
		// In Rhino we use a different code path to support pre-compiled JS
		return require("rhino").include(filename, baseUrl, createSandbox(ti));

	} else {
		var source = getUrlSource(filename, sourceUrl);
		var wrappedSource = "with(sandbox) { " + source + "\n }";
		var contextGlobal = ti.global;

		if (contextGlobal) {
			// We're running inside another window or module, so we run against it's context
			contextGlobal.sandbox = createSandbox(ti);
			return Script.runInContext(wrappedSource, contextGlobal, sourceUrl.href, true);

		} else {
			// We're running in the main module (app.js), so we use the global V8 Context directly.
			// Put sandbox on the global scope
			sandbox = createSandbox(ti);
			return Script.runInThisContext(wrappedSource, sourceUrl.href, true);
		}
	}
}
TiInclude.prototype = global;
Titanium.include = TiInclude;

// This loops through all known APIs that require an
// Invocation object and wraps them so we can pass a
// source URL as the first argument
Titanium.bindInvocationAPIs = function(wrapperTi, scopeVars) {
	var len = Titanium.invocationAPIs.length;
	for (var i = 0; i < len; ++i) {
		// separate each invoker into it's own private scope
		invoker.genInvoker(wrapperTi, tiBinding.Titanium,
			"Titanium", Titanium.invocationAPIs[i], scopeVars);
	}

	len = Titanium.externalModules.length;
	for (var i = 0; i < len; ++i) {
		var externalModule = Titanium.externalModules[i];

		function ModuleWrapper() {}
		ModuleWrapper.prototype = externalModule;

		var wrapper = new ModuleWrapper();
		var invocationsLen = externalModule.invocationAPIs.length;
		for (var j = 0; j < invocationsLen; ++j) {
			invoker.genInvoker(wrapper,
				externalModule, externalModule.apiName,
				externalModule.invocationAPIs[j], scopeVars);
		}
	}
}

Titanium.Proxy = Proxy;

// Use defineProperty so we can avoid our custom extensions being enumerated
Object.defineProperty(Object.prototype, "extend", {
	value: function(other) {
		if (!other) return;
	
		for (var name in other) {
			if (other.hasOwnProperty(name)) {
				this[name] = other[name];
			}
		}
		return this;
	},
	enumerable: false
});

Proxy.defineProperties = function(proxyPrototype, names) {
	var properties = {};
	var len = names.length;

	for (var i = 0; i < len; ++i) {
		var name = names[i];
		properties[name] = {
			get: function() { return this.getProperty(name); },
			set: function(value) { this.setPropertyAndFire(name, value); },
			enumerable: true
		};
	}

	Object.defineProperties(proxyPrototype, properties);
}

Object.defineProperty(Proxy.prototype, "getProperty", {
	value: function(property) {
		return this._properties[property];
	},
	enumerable: false
});

Object.defineProperty(Proxy.prototype, "setProperty", {
	value: function(property, value) {
		return this._properties[property] = value;
	},
	enumerable: false
});

Object.defineProperty(Proxy.prototype, "setPropertiesAndFire", {
	value: function(properties) {
		var ownNames = Object.getOwnPropertyNames(properties);
		var len = ownNames.length;
		var changes = [];

		for (var i = 0; i < len; ++i) {
			var property = ownNames[i];
			var value = properties[property];

			if (!property) continue;

			var oldValue = this._properties[property];
			this._properties[property] = value;

			if (value != oldValue) {
				changes.push([property, oldValue, value]);
			}
		}

		if (changes.length > 0) {
			this.onPropertiesChanged(changes);
		}
	},
	enumerable: false
});

// Custom native modules
bootstrap.defineLazyBinding(Titanium, "API");

Object.defineProperty(Titanium, "Yahoo", {
	get: function() {
		delete this.Yahoo;
		delete this.__proto__.Yahoo;

		var value = require("yahoo").bootstrap(Titanium);
		this.Yahoo = this.__proto__.Yahoo = value;

		return value;
	}
});

// Do not serialize the parent view. Doing so will result
// in a circular reference loop.
Object.defineProperty(Titanium.TiView.prototype, "toJSON", {
	value: function () {
		var keys = Object.keys(this);
		var keyCount = keys.length;
		var serialized = {};

		for (var i = 0; i < keyCount; i++) {
			var k = keys[i];
			if (k === "parent") {
				continue;
			}
			serialized[k] = this[k];
		}

		return serialized;
	},
	enumerable: false
});

Object.defineProperty(Titanium.Activity.prototype, "toJSON", {
	value: function () {
		var keys = Object.keys(this);
		var keyCount = keys.length;
		var serialized = {};

		for (var i = 0; i < keyCount; i++) {
			var k = keys[i];
			if (k === "activity" || k === "window" || k === "intent") {
				continue;
			}
			serialized[k] = this[k];
		}

		return serialized;
	},
	enumerable: false
});

module.exports = new TitaniumWrapper({
	sourceUrl: Titanium.sourceUrl
});<|MERGE_RESOLUTION|>--- conflicted
+++ resolved
@@ -16,13 +16,9 @@
 	url = require('url'),
 	invoker = require('invoker');
 
-<<<<<<< HEAD
 var TAG = "Titanium";
 
 // The app entry point
-=======
-//the app entry point
->>>>>>> 33590999
 Titanium.sourceUrl = "app://app.js";
 
 // A list of java APIs that need an invocation-specific URL
@@ -44,13 +40,6 @@
 // Custom native modules
 bootstrap.defineLazyBinding(Titanium, "API")
 
-<<<<<<< HEAD
-=======
-// Used just to differentiate scope vars on java side by checking
-// constructor name
-function ScopeVars() {};
-
->>>>>>> 33590999
 // Context-bound modules -------------------------------------------------
 //
 // Specialized modules that require binding context specific data
@@ -87,15 +76,7 @@
 	this.Android = new AndroidWrapper(context);
 	this.UI = new UIWrapper(context, this.Android);
 
-<<<<<<< HEAD
-	var scopeVars = new kroll.ScopeVars(sourceUrl, this.Android.currentActivity);
-=======
-	var scopeVars = new ScopeVars();
-	scopeVars.sourceUrl = sourceUrl;
-	scopeVars.module = context.module;
-	scopeVars.currentActivity = this.Android.currentActivity;
-
->>>>>>> 33590999
+	var scopeVars = new kroll.ScopeVars(sourceUrl, context.module, this.Android.currentActivity);
 	Titanium.bindInvocationAPIs(this, scopeVars);
 }
 TitaniumWrapper.prototype = Titanium;
