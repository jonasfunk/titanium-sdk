<?xml version="1.0" encoding="utf-8"?>
<manifest xmlns:android="http://schemas.android.com/apk/res/android"
    package="org.appcelerator.kroll.runtime.v8"
    android:versionCode="1"
    android:versionName="1.0" >

<<<<<<< HEAD
    <uses-sdk android:minSdkVersion="9" />
=======
    <uses-sdk android:minSdkVersion="10" />
>>>>>>> 03c1f325

    <application
        android:debuggable="true"
        android:label="@string/app_name" >
    </application>

</manifest><|MERGE_RESOLUTION|>--- conflicted
+++ resolved
@@ -4,11 +4,7 @@
     android:versionCode="1"
     android:versionName="1.0" >
 
-<<<<<<< HEAD
-    <uses-sdk android:minSdkVersion="9" />
-=======
     <uses-sdk android:minSdkVersion="10" />
->>>>>>> 03c1f325
 
     <application
         android:debuggable="true"
