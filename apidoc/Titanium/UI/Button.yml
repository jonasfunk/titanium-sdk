--- conflicted
+++ resolved
@@ -75,8 +75,8 @@
         Also sets the background image for the other button states (disabled, focused, selected), 
         unless they've been specified explicitly.
 
-        The special value 'transparent' can be used to designate no background image (for example,
-        when you want the button's background color or gradient to show).
+        On iOS, the special value 'transparent' can be used to designate no background image 
+        (for example, when you want the button's background color or gradient to show).
     type: String
   - name: backgroundDisabledImage
     summary: |
@@ -113,13 +113,14 @@
     summary: Font to use for the button text.
     type: Font
   - name: image
-<<<<<<< HEAD
-    summary: Image to display on the button to the left of the title, specified as a local
+    summary: Image to display on the button, specified as a local
         path, URL or (on iOS only) a `Blob`.
-    description: Support for using <Titanium.Blob> for this property is only available on iOS.
-=======
-    summary: Image to display on the button to the left of the title.
->>>>>>> 4cb7aff1
+    description: |
+        On iOS, the image is displayed to the left of the title. 
+        
+        On Android, this property is identical to `backgroundImage`.
+
+        Support for using <Titanium.Blob> for this property is only available on iOS.
     type: [String, Titanium.Blob]
   - name: selectedColor
     summary: Button text color used to indicate the selected state.
