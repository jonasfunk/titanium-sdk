---
name: Titanium.UI.Window
summary: The Window is an empty drawing surface or container.
extends: Titanium.UI.View
since: "0.9"
excludes:
    methods: [removeAllChildren]
methods:

  - name: addSharedElement
    summary: Adds a common UI element to participate in window transition animation.
    description: |
        Available from Android 5.0. Use the current window's UI element that is contextually shared with the other window.
    parameters:
      - name: view
        summary: The shared view from the current window.
        type: Titanium.UI.View
      - name: transitionName
        summary: The assigned common transition name of UI elements in both windows.
        type: String
    since: "5.2.0"
    platforms: [android]
    osver: {android: {min: 5.0}}

  - name: close
    summary: Closes the window.
    description: |
        Android only supports the argument type [closeWindowParams](closeWindowParams).
    parameters:
      - name: params
        summary: Animation or display properties to use when closing the window.
        type: [Dictionary<Titanium.UI.Animation>, closeWindowParams]
        optional: true

  - name: hideNavBar
    summary: Hides the navigation bar.
    description: |
        If the window is not displayed in a <Titanium.UI.NavigationWindow>, this method has no effect.
    parameters:
      - name: options
        summary: |
            Options dictionary supporting a single `animated` boolean property to determine whether
            the navigation bar will be animated (default) while being hidden.
        type: Dictionary
        optional: true
    platforms: [iphone, ipad]

  - name: hideTabBar
    summary: Hides the tab bar. Must be called before opening the window.
    description: |
        To hide the tab bar when opening a window as a child of a tab, call
        `hideTabBar` or set `tabBarHidden` to `true` **before** opening the window.

        If the window is not a child of a tab, this method has no effect.
    platforms: [iphone,ipad]

  - name: open
    summary: Opens the window.
    parameters:
      - name: params
        summary: Animation or display properties to use when opening the window.
        type: openWindowParams
        optional: true

  - name: removeAllSharedElements
    summary: Clears all added shared elements.
    description: |
        Available from Android 5.0. Use this method to clear all shared elements. This will not remove the views from view hierarchy.
    since: "5.2.0"
    platforms: [android]
    osver: {android: {min: 5.0}}

  - name: setToolbar
    summary: Sets the array of items to show in the window's toolbar.
    parameters:
      - name: items
        summary: Array of button objects to show in the window's toolbar.
        type: Array<Object>
      - name: params
        summary: Parameters to control the toolbar appearance.
        type: windowToolbarParam
        optional: true
    platforms: [iphone,ipad]

  - name: showNavBar
    summary: Makes the navigation bar visible.
    description: |
        If the window is not displayed in a <Titanium.UI.NavigationWindow>, this method has no effect.
    parameters:
      - name: options
        summary: |
            Options dictionary supporting a single `animated` boolean property to determine whether
            the navigation bar will be animated (default) while being shown.
        type: Dictionary
        optional: true
    platforms: [iphone, ipad]

  - name: showToolbar
    summary: Makes the bottom toolbar visible.
    description: |
        If the window is not displayed in a <Titanium.UI.NavigationWindow>, this method has no effect.
        Note: This method is only intended to work with toolbars that are created using [setToolbar](Titanium.UI.Window.setToolbar).
        It will not have any effect on toolbars added manually to the window.
    parameters:
      - name: options
        summary: |
            Options dictionary supporting a single `animated` boolean property to determine whether
            the toolbar will be animated (default) while being shown.
        type: Dictionary
        optional: true
        default: true
    platforms: [iphone, ipad]
    since: "5.4.0"

  - name: hideToolbar
    summary: Makes the bottom toolbar invisible.
    description: |
        If the window is not displayed in a <Titanium.UI.NavigationWindow>, this method has no effect.
        Note: This method is only intended to work with toolbars that are created using [setToolbar](Titanium.UI.Window.setToolbar).
        It will not have any effect on toolbars added manually to the window.
    parameters:
      - name: options
        summary: |
            Options dictionary supporting a single `animated` boolean property to determine whether
            the toolbar will be animated (default) while being hidden.
        type: Dictionary
        optional: true
        default: true
    platforms: [iphone, ipad]
    since: "5.4.0"

events:
  - name: android:back
    deprecated:
        since: "3.0.0"
        notes: Use <Titanium.UI.Window.androidback> instead.
    platforms: [android]
    summary: Fired when the Back button is released.
    description: |
        Setting a listener disables the default key handling for the Back button.
        To restore default behavior, remove the listener. It is recommended that you only
        have one handler per heavyweight window.

  - name: android:camera
    deprecated:
        since: "3.0.0"
        notes: Use <Titanium.UI.Window.androidcamera> instead.
    summary: Fired when the Camera button is released.
    description: |
        Setting a listener disables the default key handling for this button. To restore
        default behavior, remove the listener. It is recommended that you only have one
        handler per heavyweight window.
    platforms: [android]

  - name: android:focus
    deprecated:
        since: "3.0.0"
        notes: Use <Titanium.UI.Window.androidfocus> instead.
    summary: Fired when the Camera button is half-pressed then released.
    description: |
        Setting a listener disables the default key handling for this button. To restore
        default behavior, remove the listener. It is recommended that you only have one
        handler per heavyweight window.
    platforms: [android]

  - name: android:search
    deprecated:
        since: "3.0.0"
        notes: Use <Titanium.UI.Window.androidsearch> instead.
    summary: Fired when the Search button is released.
    description: |
        Setting a listener disables the default key handling for this button. To restore
        default behavior, remove the listener. It is recommended that you only have
        one handler per heavyweight window.
    platforms: [android]

  - name: android:voldown
    deprecated:
        since: "3.0.0"
        notes: Use <Titanium.UI.Window.androidvoldown> instead.
    summary: Fired when the volume down button is released.
    description: |
        Setting a listener disables the default key handling for this button. To restore
        default behavior, remove the listener. It is recommended that you only have one
        handler per heavyweight window.
    platforms: [android]

  - name: android:volup
    deprecated:
        since: "3.0.0"
        notes: Use <Titanium.UI.Window.androidvolup> instead.
    summary: Fired when the volume up button is released.
    description: |
        Setting a listener disables the default key handling for this button. To restore
        default behavior, remove the listener. It is recommended that you only have one
        handler per heavyweight window.
    platforms: [android]

  - name: androidback
    platforms: [android]
    summary: Fired when the back button is pressed by the user.
    description: |
        This event is fired when the current window's activity detects
        a back button press by the user to navigate back.

        By default this event would trigger the current activity to be finished
        and removed from the task stack. Subscribing to this event with a listener
        will prevent the default behavior. To finish the activity from your listener
        just call the *close* method of the window.

        This event replaces the android:back event. Some behavior
        changes may exist such as the event no longer firing when the
        user dismisses the keyboard with the back button or when the
        user closes a full-screen video which is embedded in a web view
        with the back button.

        As of 5.0.0, you can create an event that can prevent accidental closure of the
        app due to hitting the back button to many times.

            var win = Ti.UI.createWindow(
                { // some code... }
            );
            // more code
            win.addEventListener("windows:back", function()
                { alert("Back pressed"); }
            );

    since: '3.0.0'

  - name: androidcamera
    summary: Fired when the Camera button is released.
    description: |
        Setting a listener disables the default key handling for this button. To restore
        default behavior, remove the listener. It is recommended that you only have one
        handler per heavyweight window.
    platforms: [android]
    since: '3.0.0'

  - name: androidfocus
    summary: Fired when the Camera button is half-pressed then released.
    description: |
        Setting a listener disables the default key handling for this button. To restore
        default behavior, remove the listener. It is recommended that you only have one
        handler per heavyweight window.
    platforms: [android]
    since: '3.0.0'

  - name: androidsearch
    summary: Fired when the Search button is released.
    description: |
        Setting a listener disables the default key handling for this button. To restore
        default behavior, remove the listener. It is recommended that you only have
        one handler per heavyweight window.
    platforms: [android]
    since: '3.0.0'

  - name: androidvoldown
    summary: Fired when the volume down button is released.
    description: |
        Setting a listener disables the default key handling for this button. To restore
        default behavior, remove the listener. It is recommended that you only have one
        handler per heavyweight window.
    platforms: [android]
    since: '3.0.0'

  - name: androidvolup
    summary: Fired when the volume up button is released.
    description: |
        Setting a listener disables the default key handling for this button. To restore
        default behavior, remove the listener. It is recommended that you only have one
        handler per heavyweight window.
    platforms: [android]
    since: '3.0.0'

  - name: blur
    summary: Fired when the window loses focus.
    description: |
        On Android, this event also fires before putting the activity in the background
        (before the activity enters the pause state).

        On iOS, this event does not fire before putting the application in the background.
        The application needs to monitor the <Titanium.App.pause> event.
        See <Titanium.App> for more information on the iOS application lifecycle.

  - name: close
    summary: Fired when the window is closed.

  - name: focus
    summary: Fired when the window gains focus.
    description: |
        The listener for this event must be defined before this window
        is opened.

        On Android, this event also fires when the activity enters the foreground
        (after the activity enters the resume state).

        On iOS, this event does not fire after the application returns to the foreground
        if it was previously backgrounded.
        The application needs to monitor the <Titanium.App.resumed> event.
        See <Titanium.App> for more information on the iOS application lifecycle.
    platforms: [android,  iphone, ipad]

  - name: open
    summary: Fired when the window is opened.
    description: |
        The listener for this event must be defined before this window
        is opened.

properties:
  - name: activity
    summary: |
        For lightweight windows, this property returns undefined.
        For heavyweight windows, this property contains a reference to the
        Android Activity object associated with this window.
    description: |
        An Activity object is not created until the window is opened.
        Before the window is opened, `activity` refers to an empty JavaScript object.
        You can be set properties on this object, but cannot invoke any Activity methods on it.
        Once the window is opened, the actual Activity object is created,
        using any properties set on the JavaScript object. At this point, you can call methods
        on the activity and access any properties that are set when the activity is created,
        for example, [actionBar](Titanium.Android.Activity.actionBar).
    platforms: [android]
    type: Titanium.Android.Activity
    permission: read-only

  - name: backButtonTitle
    summary: Title for the back button. This is only valid when the window is a child of a tab.
    platforms: [iphone, ipad]
    type: String

  - name: backButtonTitleImage
    summary: The image to show as the back button.
        This is only valid when the window is a child of a tab.
    platforms: [iphone, ipad]
    type: [String, Titanium.Blob]

  - name: backgroundColor
    summary: Background color of the window, as a color name or hex triplet.
    description: |
        On Android, to specify a semi-transparent background, set the alpha value using the
        [opacity](Titanium.UI.Window.opacity) property before opening the window.

        For information about color values, see the "Colors" section of <Titanium.UI>.
    type: String
    default: Transparent

  - name: barColor
    summary: |
        Background color for the nav bar, as a color name or hex triplet.
    description: |
        For information about color values, see the "Colors" section of <Titanium.UI>.
    platforms: [iphone, ipad]
    type: String

  - name: barImage
    summary: Background image for the nav bar, specified as a URL to a local image.
    description: |
        The behavior of this API on iOS has changed from version 3.2.0. Previous versions
        of the SDK created a custom image view and inserted it as a child of the navigation bar.
        The titanium sdk now uses the native call to set the background image of the navigation bar.
        You can set it to a 1px transparent png to use a combination of `barColor` and `hideShadow:true`.
    platforms: [iphone, ipad]
    type: String

  - name: bottom
    summary: Window's bottom position, in platform-specific units.
    description: |
        On Android, this property only works with lightweight windows.
        See "Android Heavyweight and Lightweight Windows" in the main description
        of Titanium.UI.Window for more information.
    type: [Number,String]
    default: 0

  - name: exitOnClose
    summary: |
        Boolean value indicating if the application should exit when the Android
        Back button is pressed while the window is being shown or when the window
        is closed programmatically.
    description:  |
        Starting in 3.4.2 you can set this property at any time. In earlier releases you can only set this as a createWindow({...}) option.
    platforms: [android]
    default: |
        true if this is the first window launched else false; prior to Release 3.3.0, the
        default was always false.
    type: Boolean

  - name: extendEdges
    summary: |
        An array of supported values specified using the EXTEND_EDGE constants in <Titanium.UI>.
    description:  |
        This is only valid for windows hosted by navigation controllers or tab bar controllers. This property is used to
        determine the layout of the window within its parent view controller. For example if the window is specified to extend its top edge
        and it is hosted in a navigation controller, then the top edge of the window is extended underneath the navigation bar so that part
        of the window is obscured. If the navigation bar is opaque (translucent property on window is false), then the top edge of the window
        will only extend if <Titanium.UI.Window.includeOpaqueBars> is set to true.

        The default behavior is to assume that no edges are to be extended. Must be specified before **opening** the window.
    platforms: [iphone,ipad]
    type: Array<Number>
    constants: Titanium.UI.EXTEND_EDGE_*
    since: 3.1.3
    osver: {ios: {min: "7.0"}}

  - name: flagSecure
    summary: |
        Treat the content of the window as secure, preventing it from appearing in screenshots or from being viewed on non-secure displays.
    description: |
        When the value is true, preventing it from appearing in screenshots or from being viewed on non-secure displays.
    platforms: [android]
    type: Boolean
    since: "3.3.0"
    default: false
    availability: creation

  - name: includeOpaqueBars
    summary: |
        Specifies if the edges should extend beyond opaque bars (navigation bar, tab bar, toolbar).
    description:  |
        By default edges are only extended to include translucent bars. However if this is set to true, then edges are extended beyond
        opaque bars as well.

        The default behavior assumes that this is false. Must be specified before **opening** the window.
    platforms: [iphone,ipad]
    type: Boolean
    since: 3.1.3
    osver: {ios: {min: "7.0"}}

  - name: autoAdjustScrollViewInsets
    summary: |
        Specifies whether or not the view controller should automatically adjust its scroll view insets.
    description:  |
        When the value is true, it allows the view controller to adjust its scroll view insets in response
        to the screen areas consumed by the status bar, navigation bar, toolbar and tab bar.

        The default behavior assumes that this is false. Must be specified before **opening** the window.
    platforms: [iphone,ipad]
    type: Boolean
    since: 3.1.3
    osver: {ios: {min: "7.0"}}

  - name: extendSafeArea
    summary: |
        Specifies whether the content (subviews) of the window  will render inside the safe-area or not.
        Only used in iOS 11.0 and later.
    description:  |
        If set `true` (the default), then the content of the window will be extended to fill the whole screen and
        under the system's UI elements (such as the top status-bar) and physical obstructions (such as the iPhone X
        rounded corners and top sensor housing). In this case, it is the app developer's responsibility to position
        views so that they're unobstructed.

        If set `false`, then the window's content will be laid out within the safe-area and its child views will be
        unobstructed. For example, you will not need to position a view below the top status-bar.

        Read more about the safe-area layout-guide in the [Human Interface Guidelines](https://developer.apple.com/ios/human-interface-guidelines/overview/iphone-x/).
    platforms: [iphone, ipad]
    type: Boolean
    default: true
    since: 6.3.0
    availability: creation
    osver: {ios: {min: "11.0"}}

  - name: fullscreen
    summary: Boolean value indicating if the window is fullscreen.
    description: |
        A fullscreen window occupies all of the screen space, hiding the status bar. Must be specified
        at creation time or in the `options` dictionary passed to the [Window.open](Titanium.UI.Window.open) method.

        On iOS the behavior of this property has changed. Starting from 3.1.3, if this property is undefined
        then the property is set to the value for UIStatusBarHidden defined in tiapp.xml.
        If that is not defined it is treated as **explicit false**. On earlier versions, opening a window with this property
        undefined would not effect the status bar appearance.

        On Android, setting this property forces the creation of a heavyweight window before Titanium 3.2.0.
        See "Android Heavyweight and Lightweight Windows" in the main description of this class for more
        information.
    platforms: [android, iphone, ipad]
    type: Boolean
    default: false

  - name: homeIndicatorAutoHidden
    summary: Boolean value indicating whether the system is allowed to hide the visual indicator for returning to the Home screen.
    description: |
        Set this value true, if you want the system to determine when to hide the indicator. Set this value false,
        if you want the indicator shown at all times. The system takes your preference into account, but setting
        true is no guarantee that the indicator will be hidden.
    platforms: [iphone, ipad]
    type: Boolean
    default: false
    since: 7.3.0
    osver: {ios: {min: "11.0"}}

  - name: hideShadow
    summary: Set this to true to hide the shadow image of the navigation bar.
    description: |
        This property is only honored if a valid value is specified for the [barImage](Titanium.UI.Window.barImage) property.
    platforms: [iphone, ipad]
    type: Boolean
    default: false
    since: 3.2.0

  - name: hidesBarsOnSwipe
    summary: Set this to true to hide the navigation bar on swipe.
    description: |
        When this property is set to true, an upward swipe hides the navigation bar and toolbar.
        A downward swipe shows both bars again.  If the toolbar does not have any items, it remains
        visible even after a swipe.
    platforms: [iphone, ipad]
    type: Boolean
    default: false
    since: 6.0.0
    osver: {ios: {min: "8.0"}}
    availability: creation

  - name: hidesBarsOnTap
    summary: Set this to true to hide the navigation bar on tap.
    description: |
        When the value of this property is true, the navigation controller toggles the hiding and
        showing of its navigation bar and toolbar in response to an otherwise unhandled tap
        in the content area.
    platforms: [iphone, ipad]
    type: Boolean
    default: false
    since: 6.0.0
    osver: {ios: {min: "8.0"}}
    availability: creation

  - name: hidesBarsWhenKeyboardAppears
    summary: Set this to true to hide the navigation bar when the keyboard appears.
    description: |
        When this property is set to true, the appearance of the keyboard causes the
        navigation controller to hide its navigation bar and toolbar.
    platforms: [iphone, ipad]
    type: Boolean
    default: false
    since: 6.0.0
    osver: {ios: {min: "8.0"}}
    availability: creation

  - name: hidesBackButton
    summary: Set this to true to hide the back button of navigation bar.
    description: |
        When this property is set to `true`, the navigation window hides its back button.
    platforms: [iphone, ipad]
    type: Boolean
    default: false
    since: 7.5.0

  - name: largeTitleEnabled
    summary: A Boolean value indicating whether the title should be displayed in a large format.
    description: |
        When set to `true`, the navigation bar will use a larger out-of-line
        title view when requested by the current navigation item. To specify when
        the large out-of-line title view appears, see <Titanium.UI.Window.largeTitleDisplayMode>.
    default: false
    type: String
    since: "6.3.0"
    platforms: [iphone, ipad]
    osver: {ios: {min: "11.0"}}

  - name: largeTitleDisplayMode
    summary: The mode to use when displaying the title of the navigation bar.
    description: |
        Automatically use the large out-of-line title based on the state of the
        previous item in the navigation bar. An item with
        `largeTitleDisplayMode = Ti.UI.iOS.LARGE_TITLE_DISPLAY_MODE_AUTOMATIC`
        will show or hide the large title based on the request of the previous
        navigation item. If the first item pushed is set to Automatic, then it
        will show the large title if the navigation bar has `largeTitleEnabled = true`.
    type: Number
    constants: [Titanium.UI.iOS.LARGE_TITLE_DISPLAY_MODE_*]
    default: Titanium.UI.iOS.LARGE_TITLE_DISPLAY_MODE_AUTOMATIC
    since: "6.3.0"
    platforms: [iphone, ipad]
    osver: {ios: {min: "11.0"}}

  - name: left
    summary: Window's left position, in platform-specific units.
    description: |
        On Android, this property only works with lightweight windows.
        See "Android Heavyweight and Lightweight Windows" in the main description
        of Titanium.UI.Window for more information.
    type: [Number,String]
    default: 0

  - name: leftNavButton
    summary: View to show in the left nav bar area.
    description: |
        In an Alloy application you can specify this property with a `<LeftNavButton>` element inside the
        `<Window>` element, for example:

            <Alloy>
                <TabGroup>
                    <Tab>
                        <Window class="container">
                            <LeftNavButton platform=ios>
                                <Button title="Back" onClick="closeWindow" />
                            </LeftNavButton>
                        </Window>
                    </Tab>
                </TabGroup>
            </Alloy>
    platforms: [iphone, ipad]
    type: Titanium.UI.View

  - name: leftNavButtons
    summary: An Array of views to show in the left nav bar area.
    platforms: [iphone, ipad]
    since: "3.3.0"
    type: Array<Titanium.UI.View>

  - name: modal
    summary: Indicates to open a modal window or not.
    description: |
        Set to `true` to create a modal window.

        Must be specified at creation time or in the dictionary passed to the
        [Window.open](Titanium.UI.Window.open) method.

        In the user interface, a modal window is a window that blocks the main application UI until
        the modal window is dismissed.  A modal window requires the user to interact with it to
        resume the normal flow of the application.

        See the "Modal Windows" section for platform-specific information.
    type: Boolean
    default: false


  - name: navBarHidden
    summary: Hides the navigation bar (`true`) or shows the navigation bar (`false`).
    description: |
        #### iOS Platform Notes

        Since Titanium SDK 6.0.0, you can use this property to hide and show the property as well.

        Using this property, the navigation bar will be hidden or shown animated by default. Please note that
        this property will only take effect if the window is used inside a <Titanium.UI.NavigationWindow>
        and will be ignored otherwise. If you want to hide or show the navigation without an animation, use t
        he methods <Titanium.UI.Window.showNavBar> and <Titanium.UI.Window.hideNavBar> with the second parameter
        to specify the animation:

            // "myWindow" is a Ti.UI.Window inside a Ti.UI.NavigationWindow
            myWindow.hideNavBar(true, {animated: false});

        #### Android Platform Notes

        Since Release 3.3.0, due to changes to support the appcompat library, this property has no
        effect. By default, the action bar is always displayed.  To hide the action bar, see the
        [Android Action Bar guide](https://docs.appcelerator.com/platform/latest/#!/guide/Android_Action_Bar).

    platforms: [android, iphone, ipad]
    default: false
    type: Boolean

  - name: navTintColor
    summary: The tintColor to apply to the navigation bar.
    description: |
        This property is a direct correspondant of the tintColor property of NavigationBar on iOS.
    type: [String]
    since: "3.1.3"
    default: null
    osver: {ios: {min: "7.0"}}
    platforms: [iphone,ipad]

  - name: navigationWindow
    summary: The <Titanium.UI.NavigationWindow> instance hosting this window.
    description: |
        Returns the navigation window that hosts this window. Returns `null` if the window is not
        hosted by a navigation window.
    since: "7.3.0"
    type: Titanium.UI.NavigationWindow
    permission: read-only
    platforms: [iphone, ipad]

  - name: opacity
    summary: The opacity from 0.0-1.0.
    description: |
        iOS notes: For modal windows that cover the previous window, the previous window is
        removed from the render stack after the modal window finishes opening. If the
        modal window is semi-transparent, the underlying window will be visible during the
        transition animation, but disappear as soon as the animation is completed. (In general
        all modal windows cover the previous window, except for iPad modal windows using the
        Page sheet or Form sheet style.)

        Android notes: If you set any of `windowSoftInputMode`, `fullscreen`, or `navBarHidden`,
        *and* you wish to use the `opacity` property at any time during the window's lifetime,
        be sure to set an `opacity` value **before** opening the window.  You can later change that
        value -- and you can set it to 1 for full opacity if you wish -- but the important thing
        is that you set it to a value before opening the window if you will want to set it at
        any time during the window's lifetime.

        The technical reason for this is that if the opacity property is present (i.e., has
        been set to something) and a new Android Activity is created for the window,
        then a translucent theme will be used for the Activity.  Window transparency (opacity
        values below 1) will only work in Android if the Activity's theme is translucent, and
        Titanium only uses a translucent theme for an Activity if you set an opacity property
        before opening the window.  Additionally, do not use `opacity` and `fullscreen: true`
        together, because translucent themes in Android cannot hide the status bar.  Finally,
        if you do set the `opacity` property, be sure to also set a `backgroundImage` or
        `backgroundColor` property as well, unless you want the window to be completely
        transparent.
    type: Number

  - name: onBack
    summary: |
        Callback function that overrides the default behavior when the user presses the **Back**
        button.
    description: |
        This was separated from the <Titanium.UI.Window.androidback> event. You need to define this
        callback if you explicitly want to override the back button behavior.
    type: Callback<Object>
    platforms: [android]

  - name: orientationModes
    summary: |
        Array of supported orientation modes, specified using the orientation
        constants defined in <Titanium.UI>.
    description: |
        **Note:** Using the `orientationModes` property to force the orientation of non-modal
        windows is considered a bad practice and will not be supported, including forcing the
        orientation of windows inside a NavigationWindow or TabGroup.

        To restrict this window to a certain set of orientations, specify one or more
        of the orientation constants [LANDSCAPE_LEFT](Titanium.UI.LANDSCAPE_LEFT),
        [LANDSCAPE_RIGHT](Titanium.UI.LANDSCAPE_RIGHT), [PORTRAIT](Titanium.UI.PORTRAIT),
        [UPSIDE_PORTRAIT](Titanium.UI.UPSIDE_PORTRAIT).

        `orientationModes` must be set **before** opening the window.

        To determine the current orientation of the *window*, see
        [Window.orientation](Titanium.UI.Window.orientation).
        To determine the current orientation of the *device*, see
        [Gesture.orientation](Titanium.Gesture.orientation).
        To be notified when the device's current orientation changes, add a listener for the
        <Titanium.Gesture.orientationchange> event.

        #### Android Orientation Modes

        On Android, `orientationModes` only takes effect when specified on a heavyweight
        window.

        On Android, orientation behavior is dependent on the Android SDK level
        of the device itself. Devices running Android 2.3 and above support "sensor portait
        mode" and "sensor landscape mode," in these modes, the device is locked into
        either a portrait or landscape orientation, but can switch between the normal and reverse
        orientations (for example, between PORTRAIT and UPSIDE_PORTRAIT).

        In addition, the definition of portrait or
        landscape mode can vary based on the physical design of the device. For example,
        on some devices <Titanium.UI.LANDSCAPE_LEFT> represents the top of the device being at
        the 270 degree position but other devices may (based on camera position for example)
        treat this position as <Titanium.UI.LANDSCAPE_RIGHT>. In general, applications for
        Android that need to be aware of orientation should try and limit their orientation
        logic to handling either portrait or landscape rather than worrying about the reverse
        modes. This approach will allow the orientation modes to adopt a more natural feel for
        the specific device.

        The following list breaks down the orientation behavior on Android based on the contents
        of the `orientationModes` array:

        1.  Empty array. Enables orientation to be fully controlled by the device sensor.

        2.  Array includes one or both portrait modes **and** one or both landscape modes.
            Enables full sensor control (identical to an empty array).

        3.  Array contains PORTRAIT **and** UPSIDE_PORTRAIT. On Android 2.3 and above,
            enables sensor portrait mode. This means the screen will shift between
            both portrait modes according to the sensor inside the device.

            On Android versions below 2.3, locks screen orientation in normal portrait mode.

        4.  Array contains LANDSCAPE_LEFT **and** LANDSCAPE_RIGHT. On Android 2.3 and above,
            enables sensor landscape mode. This means the screen will shift between both
            landscape modes according to the sensor inside the device.

            On Android versions below 2.3, locks screen orientation in normal landscape mode.

        5.  Array contains **only** [PORTRAIT](Titanium.UI.PORTRAIT). Locks screen orientation
            to normal portrait mode.

        6.  Array contains **only** [LANDSCAPE_LEFT](Titanium.UI.LANDSCAPE_LEFT). Locks screen
            orientation to normal landscape mode.

        7.  Array contains **only** [UPSIDE_PORTRAIT](Titanium.UI.UPSIDE_PORTRAIT). On
            Android 2.3 and above, locks screen in reverse portrait mode.

            On Android versions below 2.3, results are undefined.

        8.  Array contains **only**  [LANDSCAPE_RIGHT](Titanium.UI.LANDSCAPE_RIGHT). On
            Android 2.3 and above, locks screen in reverse landscape mode.

            On Android versions below 2.3, results are undefined.

    platforms: [android, iphone, ipad]
    type: Array<Number>
    constants: [ Titanium.UI.LANDSCAPE_*, Titanium.UI.PORTRAIT, Titanium.UI.UPSIDE_PORTRAIT]
    default: empty array

  - name: orientation
    summary: Current orientation of the window.
    description: |
        To determine the current orientation of the *device*, see
        [Gesture.orientation](Titanium.Gesture.orientation), instead.

        See
        the discussion of the [orientationModes](Titanium.UI.Window.orientationModes)
        property for more information on how the screen orientation is determined.
    platforms: [android, iphone, ipad]
    since: {iphone: "3.0.0", ipad: "3.0.0"}
    type: Number
    constants: [ Titanium.UI.LANDSCAPE_*, Titanium.UI.PORTRAIT, Titanium.UI.UPSIDE_PORTRAIT]
    permission: read-only

  - name: right
    summary: Window's right position, in platform-specific units.
    description: |
        On Android, this property only works with lightweight windows.
        See "Android Heavyweight and Lightweight Windows" in the main description
        of Titanium.UI.Window for more information.
    type: [Number,String]
    default: 0

  - name: rightNavButton
    summary: View to show in the right nav bar area.
    description: |
        In an Alloy application you can specify this property with a `<RightNavButton>` element in the
        `<Window>` element, for example:

            <Alloy>
                <TabGroup>
                    <Tab>
                        <Window class="container">
                            <RightNavButton platform=ios>
                                <Button title="Back" onClick="closeWindow" />
                            </RightNavButton>
                        </Window>
                    </Tab>
                </TabGroup>
            </Alloy>

    platforms: [iphone, ipad]
    type: Titanium.UI.View

  - name: rightNavButtons
    summary: An Array of views to show in the right nav bar area.
    platforms: [iphone, ipad]
    since: "3.3.0"
    type: Array<Titanium.UI.View>

  - name: shadowImage
    summary: Shadow image for the navigation bar, specified as a URL to a local image..
    description: |
        This property is only honored if a valid value is specified for the [barImage](Titanium.UI.Window.barImage) property.
    platforms: [iphone, ipad]
    type: String
    since: 3.2.0

  - name: splitActionBar
    summary: Boolean value to enable split action bar.
    description: |
        `splitActionBar` must be set **before** opening the window.
        This property indicates if the window should use a [split action bar](https://developer.android.com/guide/topics/ui/actionbar.html#SplitBar)
    platforms: [android]
    type: Boolean
    since: 3.6.0
    availability: creation
    deprecated:
        since: 6.2.0
        notes: Deprecated in AppCompat theme. The same behaviour can be achived by using Toolbar.

  - name: statusBarStyle
    summary: The status bar style associated with this window.
    description: |
        Sets the status bar style when this window has focus. This is now the recommended way to control the
        status bar style on the application.

        If this value is undefined, the value is set to UIStatusBarStyle defined in tiapp.xml.
        If that is not defined it defaults to <Titanium.UI.iOS.StatusBar.DEFAULT>.
    type: [Number]
    constants: [ Titanium.UI.iOS.StatusBar.DEFAULT, Titanium.UI.iOS.StatusBar.GRAY,
                 Titanium.UI.iOS.StatusBar.GREY, Titanium.UI.iOS.StatusBar.LIGHT_CONTENT]
    since: "3.1.3"
    platforms: [iphone,ipad]

  - name: sustainedPerformanceMode
    summary: Maintain a sustainable level of performance.
    description: |
        Performance can fluctuate dramatically for long-running apps, because the system throttles
        system-on-chip engines as device components reach their temperature limits. This fluctuation
        presents a moving target for app developers creating high-performance, long-running apps.

        Setting this feature to true will set sustained performance mode for the corresponding window.
        If property is undefined then it defaults to false.

        Note: This feature is only available on supported devices. The functionality is experimental and
        subject to change in future releases. See [Android docs](https://source.android.com/devices/tech/power/performance) for further info.
    type: Boolean
    since: "7.0.0"
    platforms: [android]
    osver: {android: {min: "7.0"}}

  - name: swipeToClose
    summary: Boolean value indicating if the user should be able to close a window using a swipe gesture.
    description: |
        If `false` the user will not be able to swipe from the left edge of the window to close it.
        Note: This property is only used for a window being embedded in a [Ti.UI.Tab](Titanium.UI.Tab) or
        [Ti.UI.NavigationWindow](Titanium.UI.NavigationWindow). It is enabled by default.
    type: Boolean
    since: "5.2.0"
    platforms: [iphone,ipad]
    default: true

  - name: tabBarHidden
    summary: |
        Boolean value indicating if the tab bar should be hidden.
    description: |
        `tabBarHidden` must be set **before** opening the window.

        This property is only valid when the window is the child of a tab.
    platforms: [iphone,ipad]
    type: Boolean

  - name: theme
    summary: Name of the theme to apply to the window.
    description: |
        Set the theme of the window. It can be either a [built-in theme](https://docs.appcelerator.com/platform/latest/#!/guide/Android_Themes-section-34636181_AndroidThemes-Built-inThemes)
        or a [custom theme](https://docs.appcelerator.com/platform/latest/#!/guide/Android_Themes-section-34636181_AndroidThemes-CustomThemes).
    platforms: [android]
    type: String
    since: "3.4.0"
    availability: creation

  - name: title
    summary: Title of the window.
    type: String

  - name: titleAttributes
    summary: Title text attributes of the window.
    description: |
        Use this property to specify the color, font and shadow attributes of the title.
    since: "3.2.0"
    platforms: [iphone, ipad]
    type: titleAttributesParams

  - name: titleControl
    summary: View to show in the title area of the nav bar.
    description: |
        In an Alloy application you can specify this property using a `<TitleControl>` element inside
        `<Window>`, for example:

            <Alloy>
                <Window>
                    <RightNavButton>
                        <Button title="Back" />
                    </RightNavButton>
                    <LeftNavButton>
                        <Button title="Back" />
                    </LeftNavButton>
                    <TitleControl>
                        <View backgroundColor="blue" height="100%" width="100%"></View>
                    </TitleControl>
                </Window>
            </Alloy>
    platforms: [iphone, ipad]
    type: Titanium.UI.View

  - name: titleImage
    summary: Image to show in the title area of the nav bar, specified as a local file path or URL.
    platforms: [iphone, ipad]
    type: String

  - name: titlePrompt
    summary: Title prompt for the window.
    platforms: [iphone, ipad]
    type: String

  - name: titleid
    summary: Key identifying a string from the locale file to use for the window title.
    description: Only one of `title` or `titleid` should be specified.
    type: String


  - name: titlepromptid
    summary: Key identifying a string from the locale file to use for the window title prompt.
    description: Only one of `titlePrompt` or `titlepromptid` should be specified.
    platforms: [iphone, ipad]
    type: String

  - name: toolbar
    summary: |
        Array of button objects to show in the window's toolbar.
    description: |
        The toolbar is only shown when the window is inside a <Titanium.UI.NavigationWindow>.
        To display a toolbar when a window is not inside a NavigationWindow, add an instance of a
        <Titanium.UI.iOS.Toolbar> to the window.

        To customize the toolbar, use the [setToolbar()](Titanium.UI.Window.setToolbar) method.

        Since Alloy 1.6.0, you can specify this property using the `<WindowToolbar>` element as a
        child of a `<Window>` element, for example:

            <Alloy>
                <NavigationWindow>
                    <Window>
                        <WindowToolbar>
                            <Button id="send" title="Send" style="Ti.UI.iOS.SystemButtonStyle.DONE" />
                            <FlexSpace/>
                            <Button id="camera" systemButton="Ti.UI.iOS.SystemButton.CAMERA" />
                            <FlexSpace/>
                            <Button id="cancel" systemButton="Ti.UI.iOS.SystemButton.CANCEL" />
                        </WindowToolbar>
                    </Window>
                </NavigationWindow>
            </Alloy>

    platforms: [iphone, ipad]
    type: Array<Object>

  - name: top
    summary: Window's top position, in platform-specific units.
    description: |
        On Android, this property only works with lightweight windows.
        See "Android Heavyweight and Lightweight Windows" in the main description
        of Titanium.UI.Window for more information.
    type: [Number,String]
    default: 0

  - name: transitionAnimation
    summary: |
        Use a transition animation when opening or closing windows in a
        <Titanium.UI.NavigationWindow> or <Titanium.UI.Tab>.
    description: |
        Create the transition animation using the <Titanium.UI.iOS.createTransitionAnimation>
        method.
    type: Titanium.Proxy
    since: "3.2.0"
    platforms: [iphone, ipad]
    osver: {ios: {min: "7.0"}}

  - name: translucent
    summary: Boolean value indicating if the nav bar is translucent.
    platforms: [iphone, ipad]
    default: true on iOS7 and above, false otherwise.
    type: Boolean

  - name: url
    summary: Loads a JavaScript file from a local URL.
    deprecated:
        since: 3.5.0
        removed: 6.0.0
    description: |
        **Note:** The recommended way of creating windows with their own context is to either use the
        [Alloy Framework](https://docs.appcelerator.com/platform/latest/#!/guide/Alloy_Framework) or a
        [CommonJS module](https://docs.appcelerator.com/platform/latest/#!/guide/CommonJS_Modules_in_Titanium)
        than using this property.  One benefit of using a CommonJS module is that it consumes less
        resources.

        Use this property to have Windows load a JavaScript file in its own subcontext and thread,
        separate from the `app.js` global context.
        Reference a file relative to your project's `Resources` folder for classic Titanium
        projects or `app/lib` folder for Alloy projects.

        Note that Titanium will refuse to load JavaScript files from a remote URL. Loading
        remote JavaScript from a URL and providing it with the full capabilities of the Titanium
        API would be very dangerous.

        When loading JavaScript files using this property, the special property
        <Titanium.UI.currentWindow> is available inside a multi-context
        application that points to the JavaScript instance by reference in the global context.

    type: String
    availability: creation


  - name: windowFlags
    summary: Additional flags to set on the Activity Window.
    description: |
        Set the flags of the window, as per the WindowManager.LayoutParams flags.
        See [WindowManager.LayoutParams](https://developer.android.com/reference/android/view/WindowManager.LayoutParams.html) for a
        list of supported flags. Setting <Titanium.UI.Window.fullscreen> to true automatically sets the [WindowManager.LayoutParams.FLAG_FULLSCREEN](https://developer.android.com/reference/android/view/WindowManager.LayoutParams.html#FLAG_FULLSCREEN)
        flag. Setting <Titanium.UI.Window.flagSecure> to true automatically sets the [WindowManager.LayoutParams.FLAG_SECURE](https://developer.android.com/reference/android/view/WindowManager.LayoutParams.html#FLAG_SECURE) flag.
    platforms: [android]
    type: Number
    since: "3.3.0"
    availability: creation

  - name: windowSoftInputMode
    summary: |
        Determines whether a heavyweight window's soft input area (ie software keyboard) is visible
        as it receives focus and how the window behaves in order to accomodate it while keeping its
        contents in view.
    description: |
        In order for this property to take effect on an emulator, its Android Virtual Device (AVD)
        must be configured with the `Keyboard Support` setting set to `No`. Note that it is always
        recommended to test an application on a physical device to understand its true behavior.

        Setting this property forces the creation of a heavyweight window before Titanium 3.2.0. See "Android Heavyweight
        and Lightweight Windows" in the main description of this class for more information.

        This property is capable of representing two settings from the soft input *visibility*
        constatns and soft input *adjustment* constants
        using the [bitwise OR](http://en.wikipedia.org/wiki/Bitwise_operation#OR) operation.

        Note that in JavaScript, bitwise OR is achieved using the single pipe operand. See the
        example for a demonstration.

        For more information, see the official Android Developers website API Reference for
        [Window.setSoftInputMode](https://developer.android.com/reference/android/view/Window.html#setSoftInputMode(int)).
    platforms: [android]
    type: Number
    constants: [Titanium.UI.Android.SOFT_INPUT_STATE_*, Titanium.UI.Android.SOFT_INPUT_ADJUST_*]
    availability: creation
    examples:
      - title: Soft Input Visibility and Adjustment
        example: |
            Create a white window and respond to a click of it to open a red window containing a
            text area. Show the software keyboard automatically as the red window opens.

                var win1 = Ti.UI.createWindow({
                  backgroundColor: 'white',
                  exitOnClose: true,
                  fullscreen: false,
                  title: 'Click window to test'
                });

                // use bitwise OR to combine two settings for the windowSoftInputMode property
                var softInput = Ti.UI.Android.SOFT_INPUT_STATE_ALWAYS_VISIBLE | Ti.UI.Android.SOFT_INPUT_ADJUST_PAN;

                win1.addEventListener('click', function(){
                var win2 = Ti.UI.createWindow({
                  backgroundColor: 'red',
                  fullscreen: false,
                  windowSoftInputMode: softInput
                });

                var textArea = Ti.UI.createTextArea({
                  value : 'I am a textarea',
                  height : 200,
                  width : 300,
                  top : 200
                });
                win2.add(textArea);
                win2.open();
                });

                win1.open();

  - name: windowPixelFormat
    summary: Set the pixel format for the Activity's Window.
    description: |
        For more information on pixel formats, see
        [Android SDK Window.setFormat](https://developer.android.com/reference/android/view/Window.html#setFormat(int))
    platforms: [android]
    type: Number
    constants: Titanium.UI.Android.PIXEL_FORMAT_*
    since: "1.8.0"

  - name: activityExitTransition
    summary: The type of transition used when activity is exiting.
    description: |
        Activity A's exit transition determines how views in A are animated when A starts B.
        Applicable for Android 5.0 and above. This value will be ignored if `animated` is set to false or
        there is no shared element between the participating activities.
        See "Material design activity transitions in Android" in the main description of Titanium.UI.Window
        for more information.
    type: Number
    constants: [ Titanium.UI.Android.TRANSITION_EXPLODE, Titanium.UI.Android.TRANSITION_FADE_*,
                 Titanium.UI.Android.TRANSITION_SLIDE_*, Titanium.UI.Android.TRANSITION_NONE ]
    default: If not specified uses platform theme transition.
    since: "5.2.0"
    availability: creation
    platforms: [android]
    osver: {android: {min: 5.0}}

  - name: activityEnterTransition
    summary: The type of transition used when activity is entering.
    description: |
        Activity B's enter transition determines how views in B are animated when A starts B.
        Applicable for Android 5.0 and above. This value will be ignored if `animated` is set to false or
        there is no shared element between the participating activities.
        See "Material design activity transitions in Android" in the main description of Titanium.UI.Window
        for more information.
    type: Number
    constants: [ Titanium.UI.Android.TRANSITION_EXPLODE, Titanium.UI.Android.TRANSITION_FADE_*,
                 Titanium.UI.Android.TRANSITION_SLIDE_*, Titanium.UI.Android.TRANSITION_NONE ]
    default: If not specified uses platform theme transition.
    since: "5.2.0"
    availability: creation
    platforms: [android]
    osver: {android: {min: 5.0}}

  - name: activityReturnTransition
    summary: The type of transition used when returning from a previously started activity.
    description: |
        Activity B's return transition determines how views in B are animated when B returns to A.
        Applicable for Android 5.0 and above. This value will be ignored if `animated` is set to false or
        there is no shared element between the participating activities.
        See "Material design activity transitions in Android" in the main description of Titanium.UI.Window
        for more information.
    type: Number
    constants: [ Titanium.UI.Android.TRANSITION_EXPLODE, Titanium.UI.Android.TRANSITION_FADE_*,
                 Titanium.UI.Android.TRANSITION_SLIDE_*, Titanium.UI.Android.TRANSITION_NONE ]
    default: If not specified uses `activityEnterTransition`.
    since: "5.2.0"
    availability: creation
    platforms: [android]
    osver: {android: {min: 5.0}}

  - name: activityReenterTransition
    summary: The type of transition used when reentering to a previously started activity.
    description: |
        Activity A's reenter transition determines how views in A are animated when B returns to A.
        Applicable for Android 5.0 and above. This value will be ignored if `animated` is set to false or
        there is no shared element between the participating activities.
        See "Material design activity transitions in Android" in the main description of Titanium.UI.Window
        for more information.
    type: Number
    constants: [ Titanium.UI.Android.TRANSITION_EXPLODE, Titanium.UI.Android.TRANSITION_FADE_*,
                 Titanium.UI.Android.TRANSITION_SLIDE_*, Titanium.UI.Android.TRANSITION_NONE ]
    default: If not specified uses `activityExitTransition`.
    since: "5.2.0"
    availability: creation
    platforms: [android]
    osver: {android: {min: 5.0}}

  - name: activitySharedElementExitTransition
    summary: The type of exit transition used when animating shared elements between two activities.
    description: |
        Activity A's shared element exit transition animates shared elements before they transition from A to B
        Applicable for Android 5.0 and above. This value will be ignored if `animated` is set to false.
        See "Material design activity transitions in Android" in the main description of Titanium.UI.Window
        for more information.
    type: Number
    constants: [ Titanium.UI.Android.TRANSITION_CHANGE_*, Titanium.UI.Android.TRANSITION_NONE ]
    default: |
        Defaults to android platform's [move](https://github.com/android/platform_frameworks_base/blob/lollipop-release/core/res/res/transition/move.xml) transition.
    since: "5.2.0"
    availability: creation
    platforms: [android]
    osver: {android: {min: 5.0}}

  - name: activitySharedElementEnterTransition
    summary: The type of enter transition used when animating shared elements between two activities.
    description: |
        Activity B's shared element enter transition determines how shared elements animate from A to B.
        Applicable for Android 5.0 and above. This value will be ignored if `animated` is set to false.
        See "Material design activity transitions in Android" in the main description of Titanium.UI.Window
        for more information.
    type: Number
    constants: [ Titanium.UI.Android.TRANSITION_CHANGE_*, Titanium.UI.Android.TRANSITION_NONE ]
    default: |
        Defaults to android platform's [move](https://github.com/android/platform_frameworks_base/blob/lollipop-release/core/res/res/transition/move.xml) transition.
    since: "5.2.0"
    availability: creation
    platforms: [android]
    osver: {android: {min: 5.0}}

  - name: activitySharedElementReturnTransition
    summary: The type of return transition used when animating shared elements between two activities.
    description: |
        Activity B's shared element return transition determines how shared elements animate from B to A.
        Applicable for Android 5.0 and above. This value will be ignored if `animated` is set to false.
        See "Material design activity transitions in Android" in the main description of Titanium.UI.Window
        for more information.
    type: Number
    constants: [ Titanium.UI.Android.TRANSITION_CHANGE_*, Titanium.UI.Android.TRANSITION_NONE ]
    default: |
        Defaults to android platform's [move](https://github.com/android/platform_frameworks_base/blob/lollipop-release/core/res/res/transition/move.xml) transition.
    since: "5.2.0"
    availability: creation
    platforms: [android]
    osver: {android: {min: 5.0}}

  - name: activitySharedElementReenterTransition
    summary: The type of reenter transition used when animating shared elements between two activities.
    description: |
        Activity A's shared element reenter transition animates shared elements after they have transitioned from B to A.
        Applicable for Android 5.0 and above. This value will be ignored if `animated` is set to false.
        See "Material design activity transitions in Android" in the main description of Titanium.UI.Window
        for more information.
    type: Number
    constants: [ Titanium.UI.Android.TRANSITION_CHANGE_*, Titanium.UI.Android.TRANSITION_NONE ]
    default: |
        Defaults to android platform's [move](https://github.com/android/platform_frameworks_base/blob/lollipop-release/core/res/res/transition/move.xml) transition.
    since: "5.2.0"
    availability: creation
    platforms: [android]
    osver: {android: {min: 5.0}}


description: |
    To create a window, use the <Titanium.UI.createWindow> method or a **`<Window>`** Alloy element.

    A window is a top-level container which can contain other views. Windows can
    be *opened* and *closed*.  Opening a window causes the window and its child
    views to be added to the application's render stack, on top of any previously opened
    windows. Closing a window removes the window and its children from the render stack.

    Windows *contain* other views, but in general they are not *contained* inside
    other views. There are a few specialized views that manage windows:

    * [NavigationWindow](Titanium.UI.NavigationWindow)
    * [SplitWindow](Titanium.UI.iPad.SplitWindow)
    * [TabGroup](Titanium.UI.TabGroup)
    * [Tab](Titanium.UI.Tab)

    By default, windows occupy the entire screen except for the navigation bar,
    status bar, and in the case of windows contained in tab groups, the tab bar.
    To take up the entire screen, covering any other UI, specify `fullscreen:true`
    when creating the window.

    ### Pass Context Between Windows

    To pass data between windows, use a
    [CommonJS module](https://docs.appcelerator.com/platform/latest/#!/guide/CommonJS_Modules_in_Titanium)
    to save information from one window then retrieve it in another.  In the example below, the foo
    module exposes two methods to store and retrieve an object.  The first window of the project
    loads the foo module and uses the set method to store some data before opening the second window.
    The second window loads the same module and is able to retrieve the content saved by the first
    window with the get method.

    Note that for Alloy projects, you can simply pass the context as the second argument of the
    Alloy.createController method, then retrieve the data with the special variable `$.args`
    in the controller code.

    `app/lib/foo.js`:

        // For a classic Titanium project, save the file to 'Resources/foo.js'
        var data = {};
        function setData (obj){
            data = obj;
        }
        function getData () {
            return data;
        }

        // The special variable 'exports' exposes the functions as public
        exports.setData = setData;
        exports.getData = getData;

    `app/views/index.xml`:

        <Alloy>
            <Window backgroundColor="blue">
                <Label onClick="openWindow">Open the Red Window!</Label>
            </Window>
        </Alloy>

    `app/controllers/index.js`:

        var foo = require('foo');
        foo.setData({foobar: 42});

        function openWindow () {
            var win2 = Alloy.createController('win2').getView();
            // For Alloy projects, you can pass context
            // to the controller in the Alloy.createController method.
            // var win2 = Alloy.createController('win2', {foobar: 42}).getView();
            win2.open();
        }

        $.index.open();

    `app/views/win2.xml`:

        <Alloy>
            <Window backgroundColor="red">
                <Label id="label">I am a red window.</Label>
            </Window>
        </Alloy>

    `app/controllers/win2.js`:

        var foo = require('foo');
        $.label.text = foo.getData().foobar;

        // For Alloy projects, you can also pass in context
        // with the Alloy.createController method and retrieve
        // it in the controller code.
        // $.label.text = $.args.foobar;

    ### Modal Windows

    In the user interface, a modal window is a window that blocks the main application UI until the
    modal window is dismissed.  A modal window requires the user to interact with it to resume the
    normal flow of the application.  For example, if an action requires the user to login, the
    application can present a login window, then after the user is authenticated, the normal flow
    of the application can be resumed.

    To create a modal window, set the `modal` property to `true` in the dictionary passed to
    either the `Titanium.UI.createWindow()` method or the Window object's `open()` method.

    #### Android Behavior

    The Android platform does not have a concept of a modal window but instead uses modal
    dialogs. You may want to use a <Titanium.UI.AlertDialog> or <Titanium.UI.OptionDialog> and
    use the `androidView` property rather than a modal window.

    For Android, Titanium creates a heavyweight window with a translucent background
    (if the background properties are not set). Before API level 14 (Android 4.x), the
    modal window will blur the background.  On API level 14 and above, the Android OS no longer
    supports the blur effect.

    The combination of `fullscreen:true` and `modal:true` will not work as expected.
    If the background window displays the status bar or action bar, it will be visible behind the modal
    window.

    Note that Titanium will allow a non-modal window to open on top of a modal window on
    Android.

    #### iOS Behavior

    By default, if you do not set a `backgroundColor`, the modal's background color will be the
    value set to `Titanium.UI.backgroundColor`.

    The modal window will not show the background window stack even if you make the modal translucent.
    For fullscreen modals, when the modal appears, the background window stack is removed. For
    non-fullscreen modals on the iPad, the background will be opaque gray if a background color
    is not specified.

    By default, modal windows appear from the bottom of the screen and slide up. To change the default
    transition, set the `modalTransitionStyle` property to a
    `Titanium.UI.iOS.MODAL_TRANSITION_STYLE_*` constant in the dictionary passed to the Window
    object's `open()` method.

    Modal windows should not support orientation modes that the window they are opened over do not
    support. Doing otherwise *may* cause bad visual/redraw behavior after the modal is dismissed,
    due to how iOS manages modal transitions.

    Starting with Release 3.1.3, if the `orientationModes` property of a modal window is undefined,
    then the orientations supported by this window would be the orientation modes specified by
    the `tiapp.xml` with the `UISupportedInterfaceOrientations` key.

    iOS does not allow opening non-modal windows on top of a modal window.

    ##### iPad Features

    In addition to full-screen modal windows, iPad supports "Page sheet"
    and "Form sheet" style windows:

    * **Page sheet** style windows have a fixed width, equal to the width of the screen
      in portait mode, and a height equal to the *current* height of the screen. This means
      that in portrait mode, the window covers the entire screen. In landscape mode,
      the window is centered on the screen horizontally.

    * **Form sheet** style windows are smaller than the screen size, and centered on the screen.

    The example below is a modal window using the Form sheet style:

    <img src="images/window/window-modal.png" width="400" />

    You can create this type of modal window on iPad with the following code snippet:

        var win = Ti.UI.createNavigationWindow({
            window: Ti.UI.createWindow({
                title: "Modal Window"
            })
        });

        win.open({
            modal: true,
            modalTransitionStyle: Ti.UI.iOS.MODAL_TRANSITION_STYLE_FLIP_HORIZONTAL,
            modalStyle: Ti.UI.iOS.MODAL_PRESENTATION_FORMSHEET
        });


    ### Animations

    Windows can be animated like a [View](Titanium.UI.View), such as using an animation
    to open or close a window.  The example below creates a window
    that opens from small to large with a bounce effect.  This is done by applying a
    transformation at initialization time that scales the original size of the window to 0.
    When the window is opened, a new 2D transformation is applied that will scale the window
    size from 0 to 110% of it's original size, then, after 1/20th of a second, it is scaled
    back to it's original size at 100%. This gives the bounce effect during animation.

    `app/views/index.xml`:

        <Alloy>
            <Window backgroundColor="blue" onPostlayout="animateOpen" >
                <Label color="orange">Animated Window</Label>
            </Window>
        </Alloy>

    `app/controllers/index.js`:

        $.index.transform = Titanium.UI.create2DMatrix().scale(0);
        $.index.open();

        var a = Ti.UI.createAnimation({
            transform : Ti.UI.create2DMatrix().scale(1.1),
            duration : 2000,
        });
        a.addEventListener('complete', function() {
            $.index.animate({
                transform: Ti.UI.create2DMatrix(),
                duration: 200
            });
        });

        function animateOpen() {
            $.index.animate(a);
        }

    Note that to animate an Android heavyweight window while you open it, you need
    to follow a specific procedure which is explained below in "Heavyweight
    Window Transitions in Android".

    ### iOS Platform Notes

    #### iOS Transition Animations

    iOS contains built-in transition animations when switching between non-modal windows. In the Window's
    `open` method, set the `transition` property to a `Titanium.UI.iOS.AnimationStyle` constant to use an animation.
    For example, to flip right-to-left between two windows:

    `app/views/index.xml`:

        <Alloy>
            <Window backgroundColor="blue" onOpen="animateOpen">
                <Label id="label">I am a blue window!</Label>
            </Window>
        </Alloy>

    `app/controllers/index.js`

        function animateOpen() {
            Alloy.createController('win2').getView().open({
                transition: Ti.UI.iOS.AnimationStyle.FLIP_FROM_LEFT
            });
        }
        $.index.open();

    `app/views/win2.xml`:

        <Alloy>
            <Window backgroundColor="red">
                <Label id="label">I am a red window!</Label>
            </Window>
        </Alloy>

    In the above example, the red window will be animated from the right-to-left over the blue window.

<<<<<<< HEAD
    Starting with iOS 7, you can create transition animations when opening and closing windows in
    either a <Titanium.UI.NavigationWindow> or <Titanium.UI.Tab>.
=======
    You can create transition animations when opening and closing windows in
    either a <Titanium.UI.iOS.NavigationWindow> or <Titanium.UI.Tab>.
>>>>>>> fea935cd

    Use the <Titanium.UI.iOS.createTransitionAnimation> method to specify an animation objects to hide and
    show the window, then set the newly created TransitionAnimation object to the window's
    <Titanium.UI.Window.transitionAnimation> property.

    In the example below, the windows are closed by rotating them upside down while simulatenously
    making them transparent:

    `app/views/index.xml`:

        <Alloy>
            <NavigationWindow platform="ios">
                <Window id="redwin" title="Red Window" backgroundColor="red">
                    <Button id="button" onClick="openBlueWindow">Open Blue Window</Button>
                </Window>
            </NavigationWindow>
        </Alloy>

    `app/controllers/index.js`:

        function openBlueWindow(e) {
            var bluewin = Alloy.createController('bluewin').getView();
            $.index.openWindow(bluewin);
        }

        $.redwin.transitionAnimation = Ti.UI.iOS.createTransitionAnimation({
            duration: 300,
            // The show transition makes the window opaque and rotates it correctly
            transitionTo: {
                opacity: 1,
                duration: 300,
                transform: Ti.UI.create2DMatrix()
            },
            // The hide transition makes the window transparent and rotates it upside down
            transitionFrom: {
                opacity: 0,
                duration: 300 / 2,
                transform: Ti.UI.create2DMatrix().rotate(180),
            }
        });

        $.index.open();

    `app/views/bluewin.xml`:

        <Alloy>
            <Window title="Blue Window" backgroundColor="blue" opacity="0">
                <Button onClick="closeWindow">Close Window</Button>
            </Window>
        </Alloy>

    `app/controllers/bluewin.js`:

        function closeWindow(){
            $.bluewin.close();
        }

        $.bluewin.transitionAnimation = Ti.UI.iOS.createTransitionAnimation({
            duration: 300,
            // The show transition makes the window opaque and rotates it correctly
            transitionTo: {
                opacity: 1,
                duration: 300,
                transform: Ti.UI.create2DMatrix()
            },
            // The hide transition makes the window transparent and rotates it upside down
            transitionFrom: {
                opacity: 0,
                duration: 300 / 2,
                transform: Ti.UI.create2DMatrix().rotate(180),
            }
        });

        $.bluewin.transform = Ti.UI.create2DMatrix().rotate(180);

    ### Android Platform Notes

    #### Android Heavyweight and Lightweight Windows

    Prior to Release Titanium 3.2.0 in Android, Titanium windows can be heavyweight or lightweight:

    - A *heavyweight* window is associated with a new Android
      [Activity](Titanium.Android.Activity).

    - A *lightweight* window is a fullscreen view, and runs in the current Android Activity.

    The [createWindow](Titanium.UI.createWindow) call creates a heavyweight window
    if any of the following properties are defined (set to either `true` or `false`)
    on creation:

    * `fullscreen`
    * `navBarHidden`
    * `modal`
    * `windowSoftInputMode`

    Starting with Release 3.2.0 in Android, all the windows are heavyweight. If you still want
    the old behavior, you can enable the `ti.android.useLegacyWindow` property in the `tiapp.xml`:

        <property name="ti.android.useLegacyWindow" type="bool">true</property>

    Note that this property only works with Release 3.2.x. It has no effect on other releases.

    A heavyweight window is always created when you open a new window from inside a
    [TabGroup](Titanium.UI.TabGroup).

    #### Heavyweight Window Transitions in Android

    As explained above, heavyweight windows are their own Android Activity. The only way
    to animate the opening or closing of an Activity in Android is to apply an animation _resource_
    to it.  Passing a <Titanium.UI.Animation> object as a parameter to <Titanium.UI.Window.open>
    or <Titanium.UI.Window.close> will have no effect if the window being opened/closed is heavyweight
    and thus opens/closes its own Activity.

    Instead, in the parameter dictionary you pass to <Titanium.UI.Window.open> or <Titanium.UI.Window.close>,
    you should set the `activityEnterAnimation` and `activityExitAnimation` keys to
    animation resources. `activityEnterAnimation` should be set to the animation you want to run
    on the incoming activity, while `activityExitAnimation` should be set to the animation you
    want to run on the outgoing activity that you are leaving.

    Animation resources are available through the `R` object. Use either <Titanium.Android.R> for
    built-in resources or <Titanium.App.Android.R> for resources that you package in your application.

    As an example, you may wish for the window that you are opening to fade in while the window
    you are leaving should fade out:

        var win2 = Ti.UI.createWindow({
            fullscreen: false // Makes it heavyweight before Titanium 3.2.0
        });

        win2.open({
            activityEnterAnimation: Ti.Android.R.anim.fade_in,
            activityExitAnimation: Ti.Android.R.anim.fade_out
        });

    See the official Android [R.anim](https://developer.android.com/reference/android/R.anim.html) documentation
    for information about built-in animations.

    For information on creating your own animation resource XML files, see
    "[View Animation](https://developer.android.com/guide/topics/resources/animation-resource.html#View)"
    in Android's Resources documentation. After creating an animation resource file, you can place it under
    `platform/android/res/anim` in your Titanium project folder and it will be packaged in your app's APK
    and then available via <Titanium.App.Android.R>.

    #### Material design transitions in Android

    You can provide transition between common elements among participating activities. For example in a master-detail pattern,
    clicking on a row item animates the common elements of image, title smoothly into details activity as if they are part of
    the same scene. This seamless animation is called shared element transition and can be achieved by the following steps.

    Say window A is opening window B.
    Firstly, specify a unique `transitionName` to the common UI elements between the two windows.
    Next use `addSharedElement` method on window B passing the window A common UI element and the transition name. This tells the system
    which views are shared between windows and performs the transition between them. Note that we specify the UI elements of window A
    since the system needs the source element and connects the destination element from the shared transition name once window B is created
    and shown.

    For example to transition a title label in window A to a title label in window B.

        // Create label in window A with a unique transitionName.
        var titleInWinA = new Ti.UI.createLabel({
            text:'Top 10 pics from Mars!',
            left:70, top: 6,
            width:200, height: 30,
            transitionName: 'title'
        });
        windowA.add(titleInWinA);

        // Creating label in window B, note that the same transitionName is used.
        var titleInWinB = new Ti.UI.createLabel({
            text:'Top 10 pics from Mars!',
            left:50, top: 10,
            width:200, height: 30,
            transitionName: 'title'
        });

        // Before opening window B specify the common UI elements.
        windowB.addSharedElement(titleInWinA, "title");
        windowB.open();

    Further you can use `activityEnterTransition`, `activityExitTransition`, `activityReenterTransition` and `activityReturnTransition` to customize
    the way activities transition into the scene. Currently activity transition will work only when atleast a shared element is used between the participating
    activities.

    Note that specifying the transitions is not mandatory. If not specified it defaults to Material theme transition.

    See the official Android [Activity Transitions](https://developer.android.com/training/material/animations.html#Transitions)
    documentation for more information and supported transitons.

    #### Android "root" Windows

    In Android, you may wish to specify that a window which you create (such as the first
    window) should be considered the root window and that the application should exit when
    the back button is pressed from that window.  This is particularly useful if your application
    is not using a Tab Group and therefore the splash screen window is appearing whenever you
    press the back button from your lowest window on the stack.

    To indicate that a particular window should cause an application to exit when the back
    button is pressed, pass `exitOnClose: true` as one of the creation arguments, as shown here:

        var win = Titanium.UI.createWindow({
          title: 'My Root Window',
          exitOnClose: true
        });

    Starting with Release 3.2.0, the root window's `exitOnClose` property is set to `true` by
    default.  Prior to Release 3.2.0, the default value of the property was `false` for all windows.


examples:
  - title: Full Screen Window example
    example: |
        Create a fullscreen window with a red background.

            var window = Titanium.UI.createWindow({
               backgroundColor:'red'
            });
            window.open({fullscreen:true});

  - title: Alloy XML Markup
    example: |
        Previous example as an Alloy view.

            <Alloy>
                <Window id="win" backgroundColor="red" fullscreen="true" />
            </Alloy>

---
name: openWindowParams
summary: Dictionary of options for the <Titanium.UI.Window.open> method.
since: 2.0.0
platforms: [android, iphone, ipad]

properties:

  - name: animated
    summary: |
        Determines whether to use an animated effect when the window is shown.
    description: |
        On Android, this property supports animated transitions on heavyweight windows
        except for modal windows (`modal:true`).  See "Android Heavyweight and Lightweight
        Windows" in the main description of Titanium.UI.Window for more information. The
        transitions are on by default, but you can disable this behavior by setting this value
        to `false`.

        On iOS, only use this property to disable animated transitions on modal windows.
        This property has unintended side effects on non-modal windows if it is defined.
    type: Boolean
    default: true

  - name: bottom
    summary: Window's bottom position, in platform-specific units.
    description: |
        On Android, this property only works with lightweight windows.
        See "Android Heavyweight and Lightweight Windows" in the main description
        of Titanium.UI.Window for more information.
    type: [Number,String]
    default: 0

  - name: fullscreen
    summary: Determines if the window is fullscreen.
    type: Boolean
    default: false

  - name: height
    summary: Window's height, in platform-specific units.
    description: |
        On Android, before Titanium 3.2.0, this property only works with lightweight windows.
        See "Android Heavyweight and Lightweight Windows" in the main description
        of Titanium.UI.Window for more information.
        On Windows Phone and Windows 10 Mobile, this property does not take any effect.
        On Windows 10 Store App, resizing Window takes no effect in following cases
        according to [Windows Runtime API document](https://msdn.microsoft.com/en-us/library/windows/apps/windows.ui.viewmanagement.applicationview.tryresizeview).
        * The requested size is larger than the available work area.
        * The requested size is less than the view's minimum size.
        * The smallest allowed minimum size is 192 x 48 effective pixels.
        * The largest allowed minimum size is 500 x 500 effective pixels.
    type: [Number,String]

  - name: left
    summary: Window's left position, in platform-specific units.
    description: |
        On Android, this property only works with lightweight windows.
        See "Android Heavyweight and Lightweight Windows" in the main description
        of Titanium.UI.Window for more information.
    type: [Number,String]
    default: 0

  - name: modal
    summary: Determines whether to open the window modal in front of other windows.
    type: Boolean
    default: false

  - name: modalStyle
    summary: Presentation style of this modal window.
    platforms: [iphone, ipad]
    constants: Titanium.UI.iOS.MODAL_PRESENTATION_*
    type: Number
    default: <Titanium.UI.iOS.MODAL_PRESENTATION_FULLSCREEN>

  - name: modalTransitionStyle
    summary: Transition style of this modal window.
    platforms: [iphone, ipad]
    type: Number
    constants: Titanium.UI.iOS.MODAL_TRANSITION_STYLE_*
    default: <Titanium.UI.iOS.MODAL_TRANSITION_STYLE_COVER_VERTICAL>

  - name: navBarHidden
    summary: For modal windows, hides the nav bar (`true`) or shows the nav bar (`false`).
    description: |
        On iOS, beginning with **Release 3.1.3**, this is no longer a valid parameter passed to the [Window.open](Titanium.UI.Window.open) method.
    type: Boolean
    default: false

  - name: right
    summary: Window's right position, in platform-specific units.
    description: |
        On Android, this property only works with lightweight windows.
        See "Android Heavyweight and Lightweight Windows" in the main description
        of Titanium.UI.Window for more information.
    type: [Number,String]
    default: 0

  - name: top
    summary: Window's top position, in platform-specific units.
    description: |
        On Android, this property only works with lightweight windows.
        See "Android Heavyweight and Lightweight Windows" in the main description
        of Titanium.UI.Window for more information.
    type: [Number,String]
    default: 0

  - name: transition
    summary: Transition style of this non-modal window.
    platforms: [iphone, ipad]
    type: Number
    constants: Titanium.UI.iOS.AnimationStyle.*
    default: <Titanium.UI.iOS.AnimationStyle.NONE>

  - name: width
    summary: Window's width, in platform-specific units.
    description: |
        On Android, before Titanium 3.2.0, this property only works with lightweight windows.
        See "Android Heavyweight and Lightweight Windows" in the main description
        of Titanium.UI.Window for more information.
        On Windows Phone and Windows 10 Mobile, this property does not take any effect.
        On Windows 10 Store App, resizing Window takes no effect in following cases
        according to [Windows Runtime API document](https://msdn.microsoft.com/en-us/library/windows/apps/windows.ui.viewmanagement.applicationview.tryresizeview).
        * The requested size is larger than the available work area.
        * The requested size is less than the view's minimum size.
        * The smallest allowed minimum size is 192 x 48 effective pixels.
        * The largest allowed minimum size is 500 x 500 effective pixels.
        * This method is called while in while the app is running in Tablet Mode.
    type: [Number,String]

  - name: activityEnterAnimation
    summary: Animation resource to run on the activity (heavyweight window) being opened.
    description: |
      This value will be ignored if `animated` is set to false.
      See "Heavyweight Window Transitions in Android" in the main description of Titanium.UI.Window
      for more information.
    type: Number
    platforms: [android]
    since: "3.1.0"
    examples:
      - title: Sliding in a new Window
        example: |
                var win2 = Ti.UI.createWindow({fullscreen:false});
                win2.open({
                    activityEnterAnimation: Ti.Android.R.anim.slide_in_left,
                    activityExitAnimation: Ti.Android.R.anim.slide_out_right
                });

  - name: activityExitAnimation
    summary: Animation resource to run on the activity that is being put in background
        as a heavyweight window is being opened above it.
    description: |
      This value will be ignored if `animated` is set to false.
      See "Heavyweight Window Transitions in Android" in the main description of Titanium.UI.Window
      for more information.
    type: Number
    platforms: [android]
    since: "3.1.0"
---
name: windowToolbarParam
summary: Dictionary of options for the <Titanium.UI.Window.setToolbar> method.
since: 3.1.3
platforms: [iphone,ipad]

properties:

  - name: translucent
    summary: Defines if the toolbar is translucent.
    type: Boolean
    default: true

  - name: animated
    summary: Defines if the toolbar appearance is animated.
    type: Boolean
    default: true if the window has toolbar items, false otherwise.

  - name: barColor
    summary: Background color for the toolbar, as a color name or hex triplet.
    type: String

  - name: tintColor
    summary: The tintColor to apply to the tool bar.
    type: String

---
name: closeWindowParams
summary: Dictionary of options for the <Titanium.UI.Window.close> method.
since: 3.2.0
platforms: [android]

properties:

  - name: animated
    summary: |
        Determines whether to use an animated effect when the window is closed.
    description: |
        This property supports animated transitions on heavyweight windows
        except for modal windows (`modal:true`).  See "Android Heavyweight and Lightweight
        Windows" in the main description of Titanium.UI.Window for more information. The
        transitions are on by default, but you can disable this behavior by setting this value
        to `false`.
    type: Boolean
    default: true

  - name: activityEnterAnimation
    summary: Animation resource to use for the incoming activity.
    description: |
      This value will be ignored if `animated` is set to false.
      See "Heavyweight Window Transitions in Android" in the main description of Titanium.UI.Window
      for more information.
    type: Number

  - name: activityExitAnimation
    summary: Animation resource to use for the outgoing activity (heavyweight window).
    description: |
      This value will be ignored if `animated` is set to false.
      See "Heavyweight Window Transitions in Android" in the main description of Titanium.UI.Window
      for more information.
    type: Number
    examples:
      - title: Fading out a Window
        example: |
                win2.close({
                    activityEnterAnimation: Ti.Android.R.anim.fade_in,
                    activityExitAnimation: Ti.Android.R.anim.fade_out
                });

---
name: titleAttributesParams
summary: Dictionary of options for the <Titanium.UI.Window.titleAttributes> property.
since: 3.2.0
platforms: [iphone, ipad]
examples:
  - title: Simple Example
    example: |

        var win = Ti.UI.createWindow({
            title: 'Title',
            barColor: 'yellow',
            titleAttributes:  {
                color:'blue',
                font: {fontFamily:'Snell Roundhand', fontSize:36},
                shadow:{color:'gray', offset:{width:1,height:1}}
            }
        });
        var nav = Ti.UI.createNavigationWindow({window: win});
        nav.open();

properties:

  - name: color
    summary: Color of the window title, as a color name or hex triplet.
    description: |
        For information about color values, see the "Colors" section of <Titanium.UI>.
    type: String

  - name: font
    summary: Font to use for the window title.
    type: Font

  - name: shadow
    summary: Shadow color and offset for the window title.
    type: shadowDict

---
name: shadowDict
summary: Dictionary describing the shadow effect for text.
properties:
  - name: blurRadius
    summary: Specifies the blur radius of the shadow.
    description: |
        A value of `0` means no blur is applied.
    type: Number

  - name: color
    summary: Color name or hex triplet specifying the color of the shadow.
    type: String

  - name: offset
    summary: |
        Dictionary with the properties `width` and `height` used as the horizontal
        and vertical offset of the shadow, respectively.
    type: Dictionary<|MERGE_RESOLUTION|>--- conflicted
+++ resolved
@@ -1541,13 +1541,8 @@
 
     In the above example, the red window will be animated from the right-to-left over the blue window.
 
-<<<<<<< HEAD
-    Starting with iOS 7, you can create transition animations when opening and closing windows in
-    either a <Titanium.UI.NavigationWindow> or <Titanium.UI.Tab>.
-=======
     You can create transition animations when opening and closing windows in
     either a <Titanium.UI.iOS.NavigationWindow> or <Titanium.UI.Tab>.
->>>>>>> fea935cd
 
     Use the <Titanium.UI.iOS.createTransitionAnimation> method to specify an animation objects to hide and
     show the window, then set the newly created TransitionAnimation object to the window's
