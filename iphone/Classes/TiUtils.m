/**
 * Appcelerator Titanium Mobile
 * Copyright (c) 2009-2015 by Appcelerator, Inc. All Rights Reserved.
 * Licensed under the terms of the Apache Public License
 * Please see the LICENSE included with this distribution for details.
 */
#import <QuartzCore/QuartzCore.h>
#import <CommonCrypto/CommonDigest.h>

#import "TiBase.h"
#import "TiUtils.h"
#import "TiHost.h"
#import "TiPoint.h"
#import "TiProxy.h"
#import "ImageLoader.h"
#import "WebFont.h"
#import "TiDimension.h"
#import "TiColor.h"
#import "TiFile.h"
#import "TiBlob.h"
#import "Base64Transcoder.h"
#import "TiExceptionHandler.h"
#import "TiApp.h"

// for checking version
#import <sys/utsname.h>

#import "UIImage+Resize.h"

#if TARGET_IPHONE_SIMULATOR
extern NSString * const TI_APPLICATION_RESOURCE_DIR;
#endif

static NSDictionary* encodingMap = nil;
static NSDictionary* typeMap = nil;
static NSDictionary* sizeMap = nil;
static NSString* kAppUUIDString = @"com.appcelerator.uuid"; // don't obfuscate

bool Base64AllocAndEncodeData(const void *inInputData, size_t inInputDataSize, char **outOutputDataPtr, size_t *outOutputDataSize)
{
	//outsize is the same as *outOutputDataSize, but is a local copy.
	size_t outSize = EstimateBas64EncodedDataSize(inInputDataSize);
	char *outData = NULL;
	if (outSize > 0) {
		outData = malloc(sizeof(char)*outSize);
	}
	if (outData == NULL) {
		*outOutputDataSize = 0;
		*outOutputDataPtr = NULL;
		return NO;
	}
	bool result = Base64EncodeData(inInputData, inInputDataSize, outData, &outSize);
	if (!result) {
		free(outData);
		*outOutputDataSize = 0;
		*outOutputDataPtr = NULL;
		return NO;
	}
	*outOutputDataSize = outSize;
	*outOutputDataPtr = outData;
	return YES;
}

@implementation TiUtils

+(TiOrientationFlags) TiOrientationFlagsFromObject:(id)args
{
    if (![args isKindOfClass:[NSArray class]]) {
        return TiOrientationNone;
    }
    
    TiOrientationFlags result = TiOrientationNone;
    for (id mode in args) {
        UIInterfaceOrientation orientation = (UIInterfaceOrientation)[TiUtils orientationValue:mode def:-1];
        switch ((int)orientation)
        {
            case UIDeviceOrientationPortrait:
            case UIDeviceOrientationPortraitUpsideDown:
            case UIDeviceOrientationLandscapeLeft:
            case UIDeviceOrientationLandscapeRight:
                TI_ORIENTATION_SET(result,orientation);
                break;
            case UIDeviceOrientationUnknown:
                DebugLog(@"[WARN] Ti.Gesture.UNKNOWN / Ti.UI.UNKNOWN is an invalid orientation mode.");
                break;
            case UIDeviceOrientationFaceDown:
                DebugLog(@"[WARN] Ti.Gesture.FACE_DOWN / Ti.UI.FACE_DOWN is an invalid orientation mode.");
                break;
            case UIDeviceOrientationFaceUp:
                DebugLog(@"[WARN] Ti.Gesture.FACE_UP / Ti.UI.FACE_UP is an invalid orientation mode.");
                break;
            default:
                DebugLog(@"[WARN] An invalid orientation was requested. Ignoring.");
                break;
        }
    }
    return result;
}

+(int) dpi
{
    if ([TiUtils isIPad]) {
        if ([TiUtils isRetinaDisplay]) {
            return 260;
        }
        return 130;
    }
    else {
        if ([TiUtils isRetinaHDDisplay]) {
            return 480;
        } else if ([TiUtils isRetinaDisplay]) {
            return 320;
        }
        return 160;
    }    
}

+(BOOL)isRetinaFourInch
{
    CGSize mainScreenBoundsSize = [[UIScreen mainScreen] bounds].size;
    if ([TiUtils isIOS8OrGreater]) {
        return (mainScreenBoundsSize.height == 568 || mainScreenBoundsSize.width == 568);
    }
    return (mainScreenBoundsSize.height == 568);
}

+(BOOL)isRetinaiPhone6
{
    if ([TiUtils isIOS8OrGreater]) {
        CGSize mainScreenBoundsSize = [[UIScreen mainScreen] bounds].size;
        return (mainScreenBoundsSize.height == 667 || mainScreenBoundsSize.width == 667);
    }
    return NO;
}

+(BOOL)isRetinaHDDisplay
{
    if ([TiUtils isIOS8OrGreater]) {
        return ([UIScreen mainScreen].scale == 3.0);
    }
    return NO;
}

+(BOOL)isRetinaDisplay
{
	// since we call this alot, cache it
	static CGFloat scale = 0.0;
	if (scale == 0.0)
	{
// NOTE: iPad in iPhone compatibility mode will return a scale factor of 2.0
// when in 2x zoom, which leads to false positives and bugs. This tries to
// future proof against possible different model names, but in the event of
// an iPad with a retina display, this will need to be fixed.
// Credit to Brion on github for the origional fix.
		if(UI_USER_INTERFACE_IDIOM()==UIUserInterfaceIdiomPhone)
		{
			NSRange iPadStringPosition = [[[UIDevice currentDevice] model] rangeOfString:@"iPad"];
			if(iPadStringPosition.location != NSNotFound)
			{
				scale = 1.0;
				return NO;
			}
		}
		scale = [[UIScreen mainScreen] scale];
	}
	return scale > 1.0;
}

+(BOOL)isIOS4_2OrGreater
{
	return [UIView instancesRespondToSelector:@selector(drawRect:forViewPrintFormatter:)];
}

+(BOOL)isIOS5OrGreater
{
  return [UIAlertView instancesRespondToSelector:@selector(alertViewStyle)];
}

+(BOOL)isIOS6OrGreater
{
    return [UIViewController instancesRespondToSelector:@selector(shouldAutomaticallyForwardRotationMethods)];
}

+(BOOL)isIOS7OrGreater
{
    return [UIViewController instancesRespondToSelector:@selector(childViewControllerForStatusBarStyle)];
}

+(BOOL)isIOS8OrGreater
{
    return [UIView instancesRespondToSelector:@selector(layoutMarginsDidChange)];
}

+(BOOL)isIOS9OrGreater
{
    return [UIImage instancesRespondToSelector:@selector(flipsForRightToLeftLayoutDirection)];
}

+(BOOL)isIOS9_1OrGreater
{
    return [UITouch instancesRespondToSelector:@selector(altitudeAngle)];
}

+(BOOL)isIPad
{
	return [[UIDevice currentDevice] userInterfaceIdiom] == UIUserInterfaceIdiomPad;
}

+(BOOL)isIPhone4
{
	static bool iphone_checked = NO;
	static bool iphone4 = NO;
	if (iphone_checked==NO)
	{
		iphone_checked = YES;
		// for now, this is all we know. we assume this
		// will continue to increase with new models but
		// for now we can't really assume
		if (UI_USER_INTERFACE_IDIOM() == UIUserInterfaceIdiomPhone)
		{
			struct utsname u;
			uname(&u);
			if (!strcmp(u.machine, "iPhone3,1"))
			{
				iphone4 = YES;
			}
		}
	}
	return iphone4;
}

+(NSString *)UTCDateForDate:(NSDate*)data
{
	NSDateFormatter *dateFormatter = [[[NSDateFormatter alloc] init] autorelease];
	NSTimeZone *timeZone = [NSTimeZone timeZoneWithName:@"UTC"];
	[dateFormatter setTimeZone:timeZone];

	NSLocale * USLocale = [[NSLocale alloc] initWithLocaleIdentifier:@"en_US"];
	[dateFormatter setLocale:USLocale];
	[USLocale release];


	//Example UTC full format: 2009-06-15T21:46:28.685+0000
	[dateFormatter setDateFormat:@"yyyy-MM-dd'T'HH:mm:ss'.'SSS+0000"];
	return [dateFormatter stringFromDate:data];
}

+(NSDate *)dateForUTCDate:(NSString*)date
{
	NSDateFormatter *dateFormatter = [[[NSDateFormatter alloc] init] autorelease];
	NSTimeZone* timeZone = [NSTimeZone timeZoneWithName:@"UTC"];
	[dateFormatter setTimeZone:timeZone];
	
	NSLocale* USLocale = [[NSLocale alloc] initWithLocaleIdentifier:@"en_US"];
	[dateFormatter setLocale:USLocale];
	[USLocale release];
	
	[dateFormatter setDateFormat:@"yyyy-MM-dd'T'HH:mm:ss'.'SSS+0000"];
	return [dateFormatter dateFromString:date];
}

+(NSString *)UTCDate
{
	return [TiUtils UTCDateForDate:[NSDate date]];
}

+(NSString*)createUUID
{
	CFUUIDRef resultID = CFUUIDCreate(NULL);
	NSString * resultString = (NSString *) CFUUIDCreateString(NULL, resultID);
	CFRelease(resultID);
	return [resultString autorelease];
}

+(TiFile*)createTempFile:(NSString*)extension
{
	return [TiFile createTempFile:extension];
}

+(NSString *)encodeQueryPart:(NSString *)unencodedString
{
	NSString * result = (NSString *)CFURLCreateStringByAddingPercentEscapes(
															   NULL,
															   (CFStringRef)unencodedString,
															   NULL,
															   (CFStringRef)@"!*'();:@+$,/?%#[]=", 
															   kCFStringEncodingUTF8 );
	[result autorelease];
	return result;
}

+(NSString *)encodeURIParameters:(NSString *)unencodedString
{
	// NOTE: we must encode each individual part for the to successfully work
	
	NSMutableString *result = [[[NSMutableString alloc]init] autorelease];
	
	NSArray *parts = [unencodedString componentsSeparatedByString:@"&"];
	for (int c=0;c<[parts count];c++)
	{
		NSString *part = [parts objectAtIndex:c];
		NSRange range = [part rangeOfString:@"="];
		
		if (range.location != NSNotFound)
		{
			[result appendString:[TiUtils encodeQueryPart:[part substringToIndex:range.location]]];
			[result appendString:@"="];
			[result appendString:[TiUtils encodeQueryPart:[part substringFromIndex:range.location+1]]];
		}
		else 
		{
			[result appendString:[TiUtils encodeQueryPart:part]];
		}
		
		
		if (c + 1 < [parts count])
		{
			[result appendString:@"&"];
		}
	}
	
	return result;
}

+(NSString*)stringValue:(id)value
{
	if(value == nil) {
		return nil;
	}
	
	if ([value isKindOfClass:[NSString class]])
	{
		return (NSString*)value;
	}
	if ([value isKindOfClass:[NSURL class]])
	{
		return [(NSURL *)value absoluteString];
	}
	else if ([value isKindOfClass:[NSNull class]])
	{
		return nil;
	}
	if ([value respondsToSelector:@selector(stringValue)])
	{
		return [value stringValue];
	}
	return [value description];
}

+(BOOL)boolValue:(id)value def:(BOOL)def;
{
	if ([value respondsToSelector:@selector(boolValue)])
	{
		return [value boolValue];
	}
	return def;
}

+(BOOL)boolValue:(id)value
{
	return [self boolValue:value def:NO];
}

+(double)doubleValue:(id)value
{
	return [self doubleValue:value def:0];
}

+(double)doubleValue:(id)value def:(double) def
{
	return [self doubleValue:value def:def valid:NULL];
}

+(double)doubleValue:(id)value def:(double) def valid:(BOOL *) isValid {
	if ([value respondsToSelector:@selector(doubleValue)])
	{
	   if(isValid != NULL) *isValid = YES;
	   return [value doubleValue];
	}
	return def;	
}

+(UIEdgeInsets)contentInsets:(id)value
{
	if ([value isKindOfClass:[NSDictionary class]])
	{
		NSDictionary *dict = (NSDictionary*)value;
		CGFloat t = [TiUtils floatValue:@"top" properties:dict def:0];
		CGFloat l = [TiUtils floatValue:@"left" properties:dict def:0];
		CGFloat b = [TiUtils floatValue:@"bottom" properties:dict def:0];
		CGFloat r = [TiUtils floatValue:@"right" properties:dict def:0];
		return UIEdgeInsetsMake(t, l, b, r);
	}
	return UIEdgeInsetsMake(0,0,0,0);
}

+(CGRect)rectValue:(id)value
{
	if ([value isKindOfClass:[NSDictionary class]])
	{
		NSDictionary *dict = (NSDictionary*)value;
		CGFloat x = [TiUtils floatValue:@"x" properties:dict def:0];
		CGFloat y = [TiUtils floatValue:@"y" properties:dict def:0];
		CGFloat w = [TiUtils floatValue:@"width" properties:dict def:0];
		CGFloat h = [TiUtils floatValue:@"height" properties:dict def:0];
		return CGRectMake(x, y, w, h);
	}
	return CGRectMake(0, 0, 0, 0);
}

+(CGPoint)pointValue:(id)value
{
	if ([value isKindOfClass:[TiPoint class]])
	{
		return [value point];
	}
	if ([value isKindOfClass:[NSDictionary class]])
	{
		return CGPointMake([[value objectForKey:@"x"] floatValue],[[value objectForKey:@"y"] floatValue]);
	}
	return CGPointMake(0,0);
}

+(CGPoint)pointValue:(id)value valid:(BOOL*)isValid
{
	if ([value isKindOfClass:[TiPoint class]]) {
        if (isValid) {
            *isValid = YES;
        }
		return [value point];
	} else if ([value isKindOfClass:[NSDictionary class]]) {
        id xVal = [value objectForKey:@"x"];
        id yVal = [value objectForKey:@"y"];
        if (xVal && yVal) {
            if (![xVal respondsToSelector:@selector(floatValue)] ||
                ![yVal respondsToSelector:@selector(floatValue)]) 
            {
                if (isValid) {
                    *isValid = NO;
                }
                return CGPointMake(0.0, 0.0);
            }
            
            if (isValid) {
                *isValid = YES;
            }
            return CGPointMake([xVal floatValue], [yVal floatValue]);
        }
	}
    if (isValid) {
        *isValid = NO;
    }
	return CGPointMake(0,0);
}

+(CGPoint)pointValue:(id)value bounds:(CGRect)bounds defaultOffset:(CGPoint)defaultOffset;
{
	TiDimension xDimension;
	TiDimension yDimension;
	CGPoint result;

	if ([value isKindOfClass:[TiPoint class]])
	{
		xDimension = [value xDimension];
		yDimension = [value yDimension];
	}
	else if ([value isKindOfClass:[NSDictionary class]])
	{
		xDimension = [self dimensionValue:@"x" properties:value];
		yDimension = [self dimensionValue:@"x" properties:value];
	}
	else
	{
		xDimension = TiDimensionUndefined;
		yDimension = TiDimensionUndefined;
	}

	if (!TiDimensionDidCalculateValue(xDimension, bounds.size.width, &result.x))
	{
		result.x = defaultOffset.x * bounds.size.width;
	}
	if (!TiDimensionDidCalculateValue(yDimension, bounds.size.height, &result.y))
	{
		result.y = defaultOffset.y * bounds.size.height;
	}

	return CGPointMake(result.x + bounds.origin.x,result.y + bounds.origin.y);
}

+(NSNumber *) numberFromObject:(id) obj {
	if([obj isKindOfClass:[NSNumber class]]) {
		return obj;
	}
	
	NSNumberFormatter *formatter = [[[NSNumberFormatter alloc] init] autorelease];

	return [formatter numberFromString:[self stringValue:obj]];
}

+(CGFloat)floatValue:(id)value def:(CGFloat) def
{
	return [self floatValue:value def:def valid:NULL];
}

+(CGFloat) floatValue:(id)value def:(CGFloat) def valid:(BOOL *) isValid {
	if([value respondsToSelector:@selector(floatValue)]) {
		if(isValid != NULL) *isValid = YES;
		return [value floatValue];
	}
    if (isValid != NULL) {
        *isValid = NO;
    }
	return def;
}

+(CGFloat)floatValue:(id)value
{
	return [self floatValue:value def:NSNotFound];
}

/* Example:
 shadow = {
    offset: {
        width: 10,
        height: 10
    },
    blurRadius: 10,
    color: 'red'
 }
 */
+(NSShadow*)shadowValue:(id)value
{
    if(![value isKindOfClass:[NSDictionary class]]) return nil;
    
    NSShadow *shadow = [[NSShadow alloc] init];

    id offset = [value objectForKey:@"offset"];
    if (offset != nil && [offset isKindOfClass:[NSDictionary class]]) {
        id w = [offset objectForKey:@"width"];
        id h = [offset objectForKey:@"height"];
        [shadow setShadowOffset: CGSizeMake([TiUtils floatValue:w def:0], [TiUtils floatValue:h def:0])];
    }
    id blurRadius = [value objectForKey:@"blurRadius"];
    if (blurRadius != nil) {
        [shadow setShadowBlurRadius:[TiUtils floatValue:blurRadius def:0]];
    }
    id color = [value objectForKey:@"color"];
    if(color != nil) {
        [shadow setShadowColor:[[TiUtils colorValue:color] _color]];
    }
    return [shadow autorelease];
}

+(int)intValue:(id)value def:(int)def valid:(BOOL *) isValid {
	if ([value respondsToSelector:@selector(intValue)])
	{	
		if(isValid != NULL) {
			*isValid = YES;			
		}
		return [value intValue];
	}
    if (isValid != NULL) {
        *isValid = NO;
    }
	return def;	
}

+(int)intValue:(id)value def:(int)def
{
	return [self intValue:value def:def valid:NULL];
}

+(int)intValue:(id)value
{
	return [self intValue:value def:0];
}

+(TiColor*)colorValue:(id)value
{
	if ([value isKindOfClass:[TiColor class]])
	{
		return (TiColor*)value;
	}
	if ([value respondsToSelector:@selector(stringValue)])
	{
		value = [value stringValue];
	}
	if ([value isKindOfClass:[NSString class]])
	{
		return [TiColor colorNamed:value]; 
	}
	return nil;
}

+(TiDimension)dimensionValue:(id)value
{
	return TiDimensionFromObject(value);
}

+(id)valueFromDimension:(TiDimension)dimension
{
	switch (dimension.type)
	{
		case TiDimensionTypeUndefined:
			return [NSNull null];
		case TiDimensionTypeAuto:
			return @"auto";
		case TiDimensionTypeDip:
			return [NSNumber numberWithFloat:dimension.value];
		default: {
			break;
		}
	}
	return nil;
}

+(UIImage*)scaleImage:(UIImage *)image toSize:(CGSize)newSize
{
	if (!CGSizeEqualToSize(newSize, CGSizeZero))
	{
		CGSize imageSize = [image size];
		if (newSize.width==0)
		{
			newSize.width = imageSize.width;
		}
		if (newSize.height==0)
		{
			newSize.height = imageSize.height;
		}
		if (!CGSizeEqualToSize(newSize, imageSize))
		{
			image = [UIImageResize resizedImage:newSize interpolationQuality:kCGInterpolationDefault image:image hires:NO];
		}
	}
	return image;
}

+(UIImage*)toImage:(id)object proxy:(TiProxy*)proxy size:(CGSize)imageSize
{
	if ([object isKindOfClass:[TiBlob class]])
	{
		return [self scaleImage:[(TiBlob *)object image] toSize:imageSize];
	}

	if ([object isKindOfClass:[TiFile class]])
	{
		TiFile *file = (TiFile*)object;
		UIImage *image = [UIImage imageWithContentsOfFile:[file path]];
		return [self scaleImage:image toSize:imageSize];
	}

	NSURL * urlAttempt = [self toURL:object proxy:proxy];
	UIImage * image = [[ImageLoader sharedLoader] loadImmediateImage:urlAttempt withSize:imageSize];
	return image;
	//Note: If url is a nonimmediate image, this returns nil.
}

+(UIImage*)toImage:(id)object proxy:(TiProxy*)proxy
{
	if ([object isKindOfClass:[TiBlob class]])
	{
		return [(TiBlob *)object image];
	}

	if ([object isKindOfClass:[TiFile class]])
	{
		TiFile *file = (TiFile*)object;
		UIImage *image = [UIImage imageWithContentsOfFile:[file path]];
		return image;
	}

	NSURL * urlAttempt = [self toURL:object proxy:proxy];
	UIImage * image = [[ImageLoader sharedLoader] loadImmediateImage:urlAttempt];
	return image;
	//Note: If url is a nonimmediate image, this returns nil.
}

+(NSURL*)checkFor2XImage:(NSURL*)url
{
	NSString * path = nil;
	
	if([url isFileURL])
	{
		path = [url path];
	}
	
	if([[url scheme] isEqualToString:@"app"])
	{ //Technically, this will have an extra /, but iOS ignores this.
		path = [url resourceSpecifier];
	}

	NSString *ext = [path pathExtension];

	if(![ext isEqualToString:@"png"] && ![ext isEqualToString:@"jpg"] && ![ext isEqualToString:@"jpeg"])
	{ //It's not an image.
		return url;
	}

	//NOTE; I'm not sure the order here.. the docs don't necessarily 
	//specify the exact order 
	NSFileManager *fm = [NSFileManager defaultManager];
	NSString *partial = [path stringByDeletingPathExtension];

	NSString *os = [TiUtils isIPad] ? @"~ipad" : @"~iphone";

	if ([TiUtils isRetinaHDDisplay]) {
		// first try -736h@3x iphone6 Plus specific
		NSString *testpath = [NSString stringWithFormat:@"%@-736h@3x.%@",partial,ext];
		if ([fm fileExistsAtPath:testpath]) {
			return [NSURL fileURLWithPath:testpath];
		}
		// second try plain @3x
		testpath = [NSString stringWithFormat:@"%@@3x.%@",partial,ext];
		if ([fm fileExistsAtPath:testpath]) {
			return [NSURL fileURLWithPath:testpath];
		}
	}
	if([TiUtils isRetinaDisplay]){
		if ([TiUtils isRetinaiPhone6]) {
			// first try -667h@2x iphone6 specific
			NSString *testpath = [NSString stringWithFormat:@"%@-667h@2x.%@",partial,ext];
			if ([fm fileExistsAtPath:testpath]) {
				return [NSURL fileURLWithPath:testpath];
			}
		} else if ([TiUtils isRetinaFourInch]) {
			// first try -568h@2x iphone5 specific
			NSString *testpath = [NSString stringWithFormat:@"%@-568h@2x.%@",partial,ext];
			if ([fm fileExistsAtPath:testpath]) {
				return [NSURL fileURLWithPath:testpath];
			}
		}
		// first try 2x device specific
		NSString *testpath = [NSString stringWithFormat:@"%@@2x%@.%@",partial,os,ext];
		if ([fm fileExistsAtPath:testpath])
		{
			return [NSURL fileURLWithPath:testpath];
		}
		// second try plain 2x
		testpath = [NSString stringWithFormat:@"%@@2x.%@",partial,ext];
		if ([fm fileExistsAtPath:testpath])
		{
			return [NSURL fileURLWithPath:testpath];
		}
	}
	// third try just device specific normal res
	NSString *testpath = [NSString stringWithFormat:@"%@%@.%@",partial,os,ext];
	if ([fm fileExistsAtPath:testpath])
	{
		return [NSURL fileURLWithPath:testpath];
	}

	return url;
}

const CFStringRef charactersThatNeedEscaping = NULL;
const CFStringRef charactersToNotEscape = CFSTR(":[]@!$' ()*+,;\"<>%{}|\\^~`#");

+(NSURL*)toURL:(NSString *)relativeString relativeToURL:(NSURL *)rootPath
{
/*
Okay, behavior: Bad values are either converted or ejected.
sms:, tel:, mailto: are all done

If the new path is HTTP:// etc, then punt and massage the code.

If the new path starts with / and the base url is app://..., we have to massage the url.


*/
	if((relativeString == nil) || ((void*)relativeString == (void*)[NSNull null]))
	{
		return nil;
	}

	if(![relativeString isKindOfClass:[NSString class]])
	{
		relativeString = [TiUtils stringValue:relativeString];
	}

	if ([relativeString hasPrefix:@"sms:"] || 
		[relativeString hasPrefix:@"tel:"] ||
		[relativeString hasPrefix:@"mailto:"])
	{
		return [NSURL URLWithString:relativeString];
	}

    NSURL *result = nil;
    
    // don't bother if we don't at least have a path and it's not remote
    //TODO: What is this mess? -BTH
    if ([relativeString hasPrefix:@"http://"] || [relativeString hasPrefix:@"https://"])
    {
        NSRange range = [relativeString rangeOfString:@"/" options:0 range:NSMakeRange(7, [relativeString length]-7)];
        if (range.location!=NSNotFound)
        {
            NSString *firstPortion = [relativeString substringToIndex:range.location];
            NSString *pathPortion = [relativeString substringFromIndex:range.location];
            CFStringRef escapedPath = CFURLCreateStringByAddingPercentEscapes(kCFAllocatorDefault,
                                                                              (CFStringRef)pathPortion, charactersToNotEscape,charactersThatNeedEscaping,
                                                                              kCFStringEncodingUTF8);
            relativeString = [firstPortion stringByAppendingString:(NSString *)escapedPath];
            if(escapedPath != NULL)
            {
                CFRelease(escapedPath);
            }
        }
        result = [NSURL URLWithString:relativeString relativeToURL:rootPath];
    } else {
        //only add percentescape if there are spaces in relativestring
        if ([[relativeString componentsSeparatedByString:@" "] count] -1 == 0) {
            result = [NSURL URLWithString:relativeString relativeToURL:rootPath];
        }
        else {
            result = [NSURL URLWithString:[relativeString stringByAddingPercentEscapesUsingEncoding:NSUTF8StringEncoding] relativeToURL:rootPath];
        }
    }
    //TIMOB-18262
    if (result && ([[result scheme] isEqualToString:@"file"])){
        BOOL isDir = NO;
        BOOL exists = [[NSFileManager defaultManager] fileExistsAtPath:[result path] isDirectory:&isDir];
        
        if (exists && !isDir) {
            return [TiUtils checkFor2XImage:result];
        }
    }

	//TODO: Make this less ugly.
	if ([relativeString hasPrefix:@"/"])
	{
		NSString * rootScheme = [rootPath scheme];
		NSString * resourcePath = [TiHost resourcePath];
		BOOL usesApp = [rootScheme isEqualToString:@"app"];
		if(!usesApp && [rootScheme isEqualToString:@"file"])
		{
			usesApp = [[rootPath path] hasPrefix:resourcePath];
		}
		if(usesApp)
		{
			result = [NSURL fileURLWithPath:[resourcePath stringByAppendingPathComponent:relativeString]];
		}
	}

	
	if (result==nil)
	{
		//encoding problem - fail fast and make sure we re-escape
		NSRange range = [relativeString rangeOfString:@"?"];
		if (range.location != NSNotFound)
		{
			NSString *qs = [TiUtils encodeURIParameters:[relativeString substringFromIndex:range.location+1]];
			NSString *newurl = [NSString stringWithFormat:@"%@?%@",[relativeString substringToIndex:range.location],qs];
			return [TiUtils checkFor2XImage:[NSURL URLWithString:newurl]];
		}
	}
	return [TiUtils checkFor2XImage:result];			  
}

+(NSURL*)toURL:(NSString *)object proxy:(TiProxy*)proxy
{
	return [self toURL:object relativeToURL:[proxy _baseURL]];  
}

+(UIImage *)stretchableImage:(id)object proxy:(TiProxy*)proxy
{
	return [[ImageLoader sharedLoader] loadImmediateStretchableImage:[self toURL:object proxy:proxy]];
}

+(UIImage *)image:(id)object proxy:(TiProxy*)proxy
{
    if ([object isKindOfClass:[TiBlob class]]) {
        return [(TiBlob*)object image];
    }
    else if ([object isKindOfClass:[NSString class]]) {
        return [[ImageLoader sharedLoader] loadImmediateImage:[self toURL:object proxy:proxy]];
    }
    
    return nil;
}


+(int)intValue:(NSString*)name properties:(NSDictionary*)properties def:(int)def exists:(BOOL*) exists
{
	if ([properties isKindOfClass:[NSDictionary class]])
	{
		id value = [properties objectForKey:name];
		if ([value respondsToSelector:@selector(intValue)])
		{
			if (exists != NULL) *exists = YES;
			return [value intValue];
		}
	}
	if (exists != NULL) *exists = NO;
	return def;
}

+(double)doubleValue:(NSString*)name properties:(NSDictionary*)properties def:(double)def exists:(BOOL*) exists
{
	if ([properties isKindOfClass:[NSDictionary class]])
	{
		id value = [properties objectForKey:name];
		if ([value respondsToSelector:@selector(doubleValue)])
		{
			if (exists != NULL) *exists = YES;
			return [value doubleValue];
		}
	}
	if (exists != NULL) *exists = NO;
	return def;
}

+(float)floatValue:(NSString*)name properties:(NSDictionary*)properties def:(float)def exists:(BOOL*) exists
{
	if ([properties isKindOfClass:[NSDictionary class]])
	{
		id value = [properties objectForKey:name];
		if ([value respondsToSelector:@selector(floatValue)])
		{
			if (exists != NULL) *exists = YES;
			return [value floatValue];
		}		
	}
	if (exists != NULL) *exists = NO;
	return def;
}

+(BOOL)boolValue:(NSString*)name properties:(NSDictionary*)properties def:(BOOL)def exists:(BOOL*) exists
{
	if ([properties isKindOfClass:[NSDictionary class]])
	{
		id value = [properties objectForKey:name];
		if ([value respondsToSelector:@selector(boolValue)])
		{
			if (exists != NULL) *exists = YES;
			return [value boolValue];
		}
	}
	if (exists != NULL) *exists = NO;
	return def;
}

+(NSString*)stringValue:(NSString*)name properties:(NSDictionary*)properties def:(NSString*)def exists:(BOOL*) exists
{
	if ([properties isKindOfClass:[NSDictionary class]])
	{
		id value = [properties objectForKey:name];
		if ([value isKindOfClass:[NSString class]])
		{
			if (exists != NULL) *exists = YES;
			return value;
		}
		else if (value == [NSNull null])
		{
			if (exists != NULL) *exists = YES;
			return nil;
		}
		else if ([value respondsToSelector:@selector(stringValue)])
		{
			if (exists != NULL) *exists = YES;
			return [value stringValue];
		}
	}
	if (exists != NULL) *exists = NO;
	return def;
}

+(CGPoint)pointValue:(NSString*)name properties:(NSDictionary*)properties def:(CGPoint)def exists:(BOOL*) exists
{
	if ([properties isKindOfClass:[NSDictionary class]])
	{
		id value = [properties objectForKey:name];
		if ([value isKindOfClass:[NSDictionary class]])
		{
			NSDictionary *dict = (NSDictionary*)value;
			CGPoint point;
			point.x = [self doubleValue:@"x" properties:dict def:def.x];
			point.y = [self doubleValue:@"y" properties:dict def:def.y];
			if (exists != NULL) *exists = YES;
			return point;
		}
	}

	if (exists != NULL) *exists = NO;
	return def;
}

+(TiColor*)colorValue:(NSString*)name properties:(NSDictionary*)properties def:(TiColor*)def exists:(BOOL*) exists
{
	TiColor * result = nil;
	if ([properties isKindOfClass:[NSDictionary class]])
	{
		id value = [properties objectForKey:name];
		if (value == [NSNull null])
		{
			if (exists != NULL) *exists = YES;
			return nil;
		}
		if ([value respondsToSelector:@selector(stringValue)])
		{
			value = [value stringValue];
		}
		if ([value isKindOfClass:[NSString class]])
		{
			// need to retain here since we autorelease below and since colorName also autoreleases
			result = [[TiColor colorNamed:value] retain]; 
		}
	}
	if (result != nil)
	{
		if (exists != NULL) *exists = YES;
		return [result autorelease];
	}
	
	if (exists != NULL) *exists = NO;
	return def;
}

+(TiDimension)dimensionValue:(NSString*)name properties:(NSDictionary*)properties def:(TiDimension)def exists:(BOOL*) exists
{
	if ([properties isKindOfClass:[NSDictionary class]])
	{
		id value = [properties objectForKey:name];
		if (value != nil)
		{
			if (exists != NULL)
			{
				*exists = YES;
			}
			return [self dimensionValue:value];
		}
	}
	if (exists != NULL)
	{
		*exists = NO;
	}
	return def;
	
}


+(int)intValue:(NSString*)name properties:(NSDictionary*)props def:(int)def;
{
	return [self intValue:name properties:props def:def exists:NULL];
}

+(double)doubleValue:(NSString*)name properties:(NSDictionary*)props def:(double)def;
{
	return [self doubleValue:name properties:props def:def exists:NULL];
}

+(float)floatValue:(NSString*)name properties:(NSDictionary*)props def:(float)def;
{
	return [self floatValue:name properties:props def:def exists:NULL];
}

+(BOOL)boolValue:(NSString*)name properties:(NSDictionary*)props def:(BOOL)def;
{
	return [self boolValue:name properties:props def:def exists:NULL];
}

+(NSString*)stringValue:(NSString*)name properties:(NSDictionary*)properties def:(NSString*)def;
{
	return [self stringValue:name properties:properties def:def exists:NULL];
}

+(CGPoint)pointValue:(NSString*)name properties:(NSDictionary*)properties def:(CGPoint)def;
{
	return [self pointValue:name properties:properties def:def exists:NULL];
}

+(TiColor*)colorValue:(NSString*)name properties:(NSDictionary*)properties def:(TiColor*)def;
{
	return [self colorValue:name properties:properties def:def exists:NULL];
}

+(TiDimension)dimensionValue:(NSString*)name properties:(NSDictionary*)properties def:(TiDimension)def
{
	return [self dimensionValue:name properties:properties def:def exists:NULL];
}



+(int)intValue:(NSString*)name properties:(NSDictionary*)props;
{
	return [self intValue:name properties:props def:0 exists:NULL];
}

+(double)doubleValue:(NSString*)name properties:(NSDictionary*)props;
{
	return [self doubleValue:name properties:props def:0.0 exists:NULL];
}

+(float)floatValue:(NSString*)name properties:(NSDictionary*)props;
{
	return [self floatValue:name properties:props def:0.0 exists:NULL];
}

+(BOOL)boolValue:(NSString*)name properties:(NSDictionary*)props;
{
	return [self boolValue:name properties:props def:NO exists:NULL];
}

+(NSString*)stringValue:(NSString*)name properties:(NSDictionary*)properties;
{
	return [self stringValue:name properties:properties def:nil exists:NULL];
}

+(CGPoint)pointValue:(NSString*)name properties:(NSDictionary*)properties;
{
	return [self pointValue:name properties:properties def:CGPointZero exists:NULL];
}

+(TiColor*)colorValue:(NSString*)name properties:(NSDictionary*)properties;
{
	return [self colorValue:name properties:properties def:nil exists:NULL];
}

+(TiDimension)dimensionValue:(NSString*)name properties:(NSDictionary*)properties
{
	return [self dimensionValue:name properties:properties def:TiDimensionUndefined exists:NULL];
}

+(NSDictionary*)pointToDictionary:(CGPoint)point
{
	return [NSDictionary dictionaryWithObjectsAndKeys:
			[NSNumber numberWithDouble:point.x],@"x",
			[NSNumber numberWithDouble:point.y],@"y",
			nil];
}

+(NSDictionary*)rectToDictionary:(CGRect)rect
{
	return [NSDictionary dictionaryWithObjectsAndKeys:
			[NSNumber numberWithDouble:rect.origin.x],@"x",
			[NSNumber numberWithDouble:rect.origin.y],@"y",
			[NSNumber numberWithDouble:rect.size.width],@"width",
			[NSNumber numberWithDouble:rect.size.height],@"height",
			nil];
}

+(NSDictionary*)sizeToDictionary:(CGSize)size
{
	return [NSDictionary dictionaryWithObjectsAndKeys:
			[NSNumber numberWithDouble:size.width],@"width",
			[NSNumber numberWithDouble:size.height],@"height",
			nil];
}

+(NSDictionary*)touchPropertiesToDictionary:(UITouch*)touch andPoint:(CGPoint)point
{
<<<<<<< HEAD
    if ([self forceTouchSupported]) {
=======
#if IS_XCODE_7
    if ([self forceTouchSupported] || [self validatePencilWithTouch:touch]) {
>>>>>>> e664a364
         NSMutableDictionary *dict = [NSMutableDictionary dictionaryWithObjectsAndKeys:
         [NSNumber numberWithDouble:point.x],@"x",
         [NSNumber numberWithDouble:point.y],@"y",
         [NSNumber numberWithFloat:touch.force],@"force",
         [NSNumber numberWithFloat:touch.maximumPossibleForce],@"maximumPossibleForce",
         [NSNumber numberWithDouble:touch.timestamp],@"timestamp",
         nil];
        
        if ([self isIOS9_1OrGreater]) {
            [dict setValue:[NSNumber numberWithFloat:touch.altitudeAngle] forKey:@"altitudeAngle"];
        }

        return dict;
    }
    
    return [self pointToDictionary:point];
}

+(CGRect)contentFrame:(BOOL)window
{
	double height = 0;
	if (window && ![[UIApplication sharedApplication] isStatusBarHidden])
	{
		CGRect statusFrame = [[UIApplication sharedApplication] statusBarFrame];
		height = statusFrame.size.height;
	}
	
	CGRect f = [[UIScreen mainScreen] applicationFrame];
	return CGRectMake(f.origin.x, height, f.size.width, f.size.height);
}

+(CGFloat)sizeValue:(id)value
{
	if ([value isKindOfClass:[NSString class]])
	{
		NSString *s = [(NSString*) value stringByReplacingOccurrencesOfString:@"px" withString:@""];
		return [[s stringByReplacingOccurrencesOfString:@" " withString:@""] floatValue];
	}
	return [value floatValue];
}

+(WebFont*)fontValue:(id)value def:(WebFont *)def
{
	if ([value isKindOfClass:[NSDictionary class]])
	{
		WebFont *font = [[WebFont alloc] init];
		[font updateWithDict:value inherits:nil];
		return [font autorelease];
	}
	if ([value isKindOfClass:[NSString class]])
	{
		WebFont *font = [[WebFont alloc] init];
		font.family = value;
		font.size = 14;
		return [font autorelease];
	}
	return def;
}


+(WebFont*)fontValue:(id)value
{
	WebFont * result = [self fontValue:value def:nil];
	if (result == nil) {
		result = [WebFont defaultFont];
	}
	return result;
}

+(TiScriptError*) scriptErrorValue:(id)value;
{
	if ((value == nil) || (value == [NSNull null])){
		return nil;
	}
	if ([value isKindOfClass:[TiScriptError class]]){
		return value;
	}
	if ([value isKindOfClass:[NSDictionary class]]) {
		return [[[TiScriptError alloc] initWithDictionary:value] autorelease];
	}
	return [[[TiScriptError alloc] initWithMessage:[value description] sourceURL:nil lineNo:0] autorelease];
}

+(NSTextAlignment)textAlignmentValue:(id)alignment
{
	NSTextAlignment align = NSTextAlignmentLeft;

	if ([alignment isKindOfClass:[NSString class]])
	{
		if ([alignment isEqualToString:@"left"])
		{
			align = NSTextAlignmentLeft;
		}
		else if ([alignment isEqualToString:@"center"])
		{
			align = NSTextAlignmentCenter;
		}
		else if ([alignment isEqualToString:@"right"])
		{
			align = NSTextAlignmentRight;
		}
	}
	else if ([alignment isKindOfClass:[NSNumber class]])
	{
		align = [alignment intValue];
	}
	return align;
}

#define RETURN_IF_ORIENTATION_STRING(str,orientation) \
if ([str isEqualToString:@#orientation]) return (UIDeviceOrientation)orientation;

+(UIDeviceOrientation)orientationValue:(id)value def:(UIDeviceOrientation)def
{
	if ([value isKindOfClass:[NSString class]])
	{
		if ([value isEqualToString:@"portrait"])
		{
			return UIDeviceOrientationPortrait;
		}
		if ([value isEqualToString:@"landscape"])
		{
			return (UIDeviceOrientation)UIInterfaceOrientationLandscapeRight;
		}
		
		RETURN_IF_ORIENTATION_STRING(value,UIInterfaceOrientationPortrait)
		RETURN_IF_ORIENTATION_STRING(value,UIInterfaceOrientationPortraitUpsideDown)
		RETURN_IF_ORIENTATION_STRING(value,UIInterfaceOrientationLandscapeLeft)
		RETURN_IF_ORIENTATION_STRING(value,UIInterfaceOrientationLandscapeRight)
	}

	if ([value respondsToSelector:@selector(intValue)])
	{
		return [value intValue];
	}
	return def;
}

+(BOOL)isOrientationPortait
{
	return UIInterfaceOrientationIsPortrait([self orientation]);
}

+(BOOL)isOrientationLandscape
{
	return UIInterfaceOrientationIsLandscape([self orientation]);
}

+(UIInterfaceOrientation)orientation 
{
	UIDeviceOrientation orient = [UIDevice currentDevice].orientation;
//	TODO: A previous bug was DeviceOrientationUnknown == 0, which is always true. Uncomment this when pushing.
	if (UIDeviceOrientationUnknown == orient) 
	{
		return (UIInterfaceOrientation)UIDeviceOrientationPortrait;
	} 
	else 
	{
		return (UIInterfaceOrientation)orient;
	}
}

+(CGRect)screenRect
{
	return [UIScreen mainScreen].bounds;
}

//TODO: rework these to be more accurate and multi-device

+(CGRect)navBarRect
{
	CGRect rect = [self screenRect];
	rect.size.height = TI_NAVBAR_HEIGHT;
	return rect;
}

+(CGSize)navBarTitleViewSize
{
	CGRect rect = [self screenRect];
	return CGSizeMake(rect.size.width-TI_NAVBAR_BUTTON_WIDTH, TI_NAVBAR_HEIGHT);
}

+(CGRect)navBarTitleViewRect
{
	CGRect rect = [self screenRect];
	rect.size.height = TI_NAVBAR_HEIGHT;
	rect.size.width-=TI_NAVBAR_BUTTON_WIDTH; // offset for padding on both sides
	return rect;
}

+(CGPoint)centerSize:(CGSize)smallerSize inRect:(CGRect)largerRect
{
	return CGPointMake(
		largerRect.origin.x + (largerRect.size.width - smallerSize.width)/2,
		largerRect.origin.y + (largerRect.size.height - smallerSize.height)/2);
}

+(CGRect)centerRect:(CGRect)smallerRect inRect:(CGRect)largerRect
{
	smallerRect.origin = [self centerSize:smallerRect.size inRect:largerRect];

	return smallerRect;
}

#define USEFRAME	0

+(void)setView:(UIView *)view positionRect:(CGRect)frameRect
{
#if	USEFRAME
	[view setFrame:frameRect];
	return;
#endif
	
	CGPoint anchorPoint = [[view layer] anchorPoint];
	CGPoint newCenter;
	newCenter.x = frameRect.origin.x + (anchorPoint.x * frameRect.size.width);
	newCenter.y = frameRect.origin.y + (anchorPoint.y * frameRect.size.height);
	CGRect newBounds = CGRectMake(0, 0, frameRect.size.width, frameRect.size.height);

	[view setBounds:newBounds];
	[view setCenter:newCenter];
}

+(CGRect)viewPositionRect:(UIView *)view
{
#if	USEFRAME
	return [view frame];
#endif

	if(view == nil)
	{
		return CGRectZero;
	}
	
	CGPoint anchorPoint = [[view layer] anchorPoint];
	CGRect bounds = [view bounds];
	CGPoint center = [view center];
	
	return CGRectMake(center.x - (anchorPoint.x * bounds.size.width),
			center.y - (anchorPoint.y * bounds.size.height),
			bounds.size.width, bounds.size.height);
}

+(NSData *)loadAppResource:(NSURL*)url
{
	BOOL app = [[url scheme] hasPrefix:@"app"];
	if ([url isFileURL] || app)
	{
		BOOL leadingSlashRemoved = NO;
		NSString *urlstring = [[url standardizedURL] path];
		NSString *resourceurl = [[NSBundle mainBundle] resourcePath];
		NSRange range = [urlstring rangeOfString:resourceurl];
		NSString *appurlstr = urlstring;
		if (range.location!=NSNotFound)
		{
			appurlstr = [urlstring substringFromIndex:range.location + range.length + 1];
		}
		if ([appurlstr hasPrefix:@"/"])
		{
#ifndef __clang_analyzer__
			leadingSlashRemoved = YES;
#endif
			appurlstr = [appurlstr substringFromIndex:1];
		}
#if TARGET_IPHONE_SIMULATOR
		if (app==YES && leadingSlashRemoved)
		{
			// on simulator we want to keep slash since it's coming from file
			appurlstr = [@"/" stringByAppendingString:appurlstr];
		}
		if (TI_APPLICATION_RESOURCE_DIR!=nil && [TI_APPLICATION_RESOURCE_DIR isEqualToString:@""]==NO)
		{
			if ([appurlstr hasPrefix:TI_APPLICATION_RESOURCE_DIR])
			{
				if ([[NSFileManager defaultManager] fileExistsAtPath:appurlstr])
				{
					return [NSData dataWithContentsOfFile:appurlstr];
				}
			}
			// this path is only taken during a simulator build
			// in this path, we will attempt to load resources directly from the
			// app's Resources directory to speed up round-trips
			NSString *filepath = [TI_APPLICATION_RESOURCE_DIR stringByAppendingPathComponent:appurlstr];
			if ([[NSFileManager defaultManager] fileExistsAtPath:filepath])
			{
				return [NSData dataWithContentsOfFile:filepath];
			}
		}
#endif
		static id AppRouter;
		if (AppRouter==nil)
		{
			AppRouter = NSClassFromString(@"ApplicationRouting");
		}
		if (AppRouter!=nil)
		{
			appurlstr = [appurlstr stringByReplacingOccurrencesOfString:@"." withString:@"_"];
			if ([appurlstr characterAtIndex:0]=='/')
			{
				appurlstr = [appurlstr substringFromIndex:1];
			}
			DebugLog(@"[DEBUG] Loading: %@, Resource: %@",urlstring,appurlstr);
			return [AppRouter performSelector:@selector(resolveAppAsset:) withObject:appurlstr];
		}
	}
	return nil;
}

+(BOOL)barTranslucencyForColor:(TiColor *)color
{
	return [color _color]==[UIColor clearColor];
}

+(UIColor *)barColorForColor:(TiColor *)color
{
	UIColor * result = [color _color];
	// TODO: Return nil for the appropriate colors once Apple fixes how the 'cancel' button
	// is displayed on nil-color bars.
	if ((result == [UIColor clearColor]))
	{
		return nil;
	}
	return result;
}

+(UIBarStyle)barStyleForColor:(TiColor *)color
{
	UIColor * result = [color _color];
	// TODO: Return UIBarStyleBlack for the appropriate colors once Apple fixes how the 'cancel' button
	// is displayed on nil-color bars.
	if ((result == [UIColor clearColor]))
	{
		return UIBarStyleBlack;
	}
	return UIBarStyleDefault;
}

+(NSUInteger)extendedEdgesFromProp:(id)prop
{
    if (![prop isKindOfClass:[NSArray class]]) {
        return 0;
    }
    
    NSUInteger result = 0;
    for (id mode in prop) {
        int value = [TiUtils intValue:mode def:0];
        switch (value) {
            case 0:
            case 1:
            case 2:
            case 4:
            case 8:
            case 15:
                result = result | value;
                break;
            default:
                DebugLog(@"Invalid value passed for extendEdges %d",value);
                break;
        }
    }
    return result;
}

+(void)setVolume:(float)volume onObject:(id)theObject
{
    //Must be called on the main thread
    if ([NSThread isMainThread]) {
        if ([theObject respondsToSelector:@selector(setVolume:)]) {
            [(id<VolumeSupport>)theObject setVolume:volume];
        } else {
            DebugLog(@"[WARN] The Object %@ does not respond to method -(void)setVolume:(float)volume",[theObject description]);
        }
    }
}

+(float)volumeFromObject:(id)theObject default:(float)def
{
    //Must be called on the main thread
    float returnValue = def;
    if ([NSThread isMainThread]) {
        if ([theObject respondsToSelector:@selector(volume)]) {
            returnValue = [(id<VolumeSupport>)theObject volume];
        } else {
            DebugLog(@"[WARN] The Object %@ does not respond to method -(float)volume",[theObject description]);
        }
    }
    return returnValue;
}

+(void)configureController:(UIViewController*)controller withObject:(id)object
{
    id edgesValue = nil;
    id includeOpaque = nil;
    id autoAdjust = nil;
    if ([object isKindOfClass:[TiProxy class]]) {
        edgesValue = [(TiProxy*)object valueForUndefinedKey:@"extendEdges"];
        includeOpaque = [(TiProxy*)object valueForUndefinedKey:@"includeOpaqueBars"];
        autoAdjust = [(TiProxy*)object valueForUndefinedKey:@"autoAdjustScrollViewInsets"];
    } else if ([object isKindOfClass:[NSDictionary class]]){
        edgesValue = [(NSDictionary*)object objectForKey:@"extendEdges"];
        includeOpaque = [(NSDictionary*)object objectForKey:@"includeOpaqueBars"];
        autoAdjust = [(NSDictionary*)object objectForKey:@"autoAdjustScrollViewInsets"];
    } 
    
    [controller setEdgesForExtendedLayout:[self extendedEdgesFromProp:edgesValue]];
    [controller setExtendedLayoutIncludesOpaqueBars:[self boolValue:includeOpaque def:NO]];
    [controller setAutomaticallyAdjustsScrollViewInsets:[self boolValue:autoAdjust def:NO]];
}


+(CGRect)frameForController:(UIViewController*)theController
{
    CGRect mainScreen = [[UIScreen mainScreen] bounds];
    CGRect rect = [[UIScreen mainScreen] applicationFrame];
    NSUInteger edges = [theController edgesForExtendedLayout];
    //Check if I cover status bar
    if ( ((edges & UIRectEdgeTop) != 0) ){
        return mainScreen;
    }
    return rect;
}

+(void)applyColor:(TiColor *)color toNavigationController:(UINavigationController *)navController
{
    UIColor * barColor = [self barColorForColor:color];
    UIBarStyle barStyle = [self barStyleForColor:color];
    BOOL isTranslucent = [self barTranslucencyForColor:color];

    UINavigationBar * navBar = [navController navigationBar];
    [navBar setBarStyle:barStyle];
    [navBar setTranslucent:isTranslucent];
    [navBar setBarTintColor:barColor];
    
    //This should not be here but in setToolBar. But keeping in place. Clean in 3.2.0
    UIToolbar * toolBar = [navController toolbar];
    [toolBar setBarStyle:barStyle];
    [toolBar setTranslucent:isTranslucent];
    [toolBar setBarTintColor:barColor];
}

+(NSString*)replaceString:(NSString *)string characters:(NSCharacterSet *)characterSet withString:(NSString *)replacementString
{
	if(string == nil)
	{
		return nil;
	}

	NSRange setRange = [string rangeOfCharacterFromSet:characterSet];

	if(setRange.location == NSNotFound)
	{
		return string;
	}

	return [[string componentsSeparatedByCharactersInSet:characterSet] componentsJoinedByString:replacementString];
}

+(NSStringEncoding)charsetToEncoding:(NSString*)type
{
    if (encodingMap == nil) {
        encodingMap = [[NSDictionary alloc] initWithObjectsAndKeys:
                       NUMUINT(NSASCIIStringEncoding),kTiASCIIEncoding,
                       NUMUINT(NSISOLatin1StringEncoding),kTiISOLatin1Encoding,
                       NUMUINT(NSUTF8StringEncoding),kTiUTF8Encoding,
                       NUMUINT(NSUTF16StringEncoding),kTiUTF16Encoding,
                       NUMUINT(NSUTF16BigEndianStringEncoding),kTiUTF16BEEncoding,
                       NUMUINT(NSUTF16LittleEndianStringEncoding),kTiUTF16LEEncoding,
                       nil];
    }
    return [[encodingMap valueForKey:type] unsignedIntegerValue];
}

+(TiDataType)constantToType:(NSString *)type
{
    if (typeMap == nil) {
        typeMap = [[NSDictionary alloc] initWithObjectsAndKeys:
                   NUMINT(TI_BYTE),kTiByteTypeName,
                   NUMINT(TI_SHORT),kTiShortTypeName,
                   NUMINT(TI_INT),kTiIntTypeName,
                   NUMINT(TI_LONG),kTiLongTypeName,
                   NUMINT(TI_FLOAT),kTiFloatTypeName,
                   NUMINT(TI_DOUBLE),kTiDoubleTypeName,
                   nil];
    }
    return [[typeMap valueForKey:type] intValue];
}

+(int)dataSize:(TiDataType)type
{
    if (sizeMap == nil) {
        sizeMap = [[NSDictionary alloc] initWithObjectsAndKeys:
                   NUMINT(sizeof(char)), NUMINT(TI_BYTE),
                   NUMINT(sizeof(uint16_t)), NUMINT(TI_SHORT),
                   NUMINT(sizeof(uint32_t)), NUMINT(TI_INT),
                   NUMINT(sizeof(uint64_t)), NUMINT(TI_LONG),
                   NUMINT(sizeof(Float32)), NUMINT(TI_FLOAT),
                   NUMINT(sizeof(Float64)), NUMINT(TI_DOUBLE),
                   nil];
    }
    return [[sizeMap objectForKey:NUMINT(type)] intValue];
}

+(int)encodeString:(NSString *)string toBuffer:(TiBuffer *)dest charset:(NSString*)charset offset:(NSUInteger)destPosition sourceOffset:(NSUInteger)srcPosition length:(NSUInteger)srcLength
{
    // TODO: Define standardized behavior.. but for now:
    // 1. Throw exception if destPosition extends past [dest length]
    // 2. Throw exception if srcPosition > [string length]
    // 3. Use srcLength as a HINT (as in all other buffer ops)
    
    if (destPosition >= [[dest data] length]) {
        return BAD_DEST_OFFSET;
    }
    if (srcPosition >= [string length]) {
        return BAD_SRC_OFFSET;
    }
    
    NSStringEncoding encoding = [TiUtils charsetToEncoding:charset];
    
    if (encoding == 0) {
        return BAD_ENCODING;
    }
    
    NSUInteger length = MIN(srcLength, [string length] - srcPosition);
    NSData* encodedString = [[string substringWithRange:NSMakeRange(srcPosition, length)] dataUsingEncoding:encoding];
    NSUInteger encodeLength = MIN([encodedString length], [[dest data] length] - destPosition);
    
    void* bufferBytes = [[dest data] mutableBytes];
    const void* stringBytes = [encodedString bytes];
    
    memcpy(bufferBytes+destPosition, stringBytes, encodeLength);
    
    return (int)(destPosition+encodeLength);
}

+(int)encodeNumber:(NSNumber *)data toBuffer:(TiBuffer *)dest offset:(int)position type:(NSString *)type endianness:(CFByteOrder)byteOrder
{
    switch (byteOrder) {
        case CFByteOrderBigEndian:
        case CFByteOrderLittleEndian:
            break;
        default:
            return BAD_ENDIAN;
    }
    
    if (position >= [[dest data] length]) {
        return BAD_DEST_OFFSET;
    }
    
    void* bytes = [[dest data] mutableBytes];
    TiDataType dataType = [TiUtils constantToType:type];
    int size = [TiUtils dataSize:dataType];
    
    if (size > MIN([[dest data] length], [[dest data] length] - position)) {
        return TOO_SMALL;
    }
    
    switch ([self constantToType:type]) {
        case TI_BYTE: {
            char byte = [data charValue];
            memcpy(bytes+position, &byte, size);
            break;
        }
        case TI_SHORT: {
            uint16_t val = [data shortValue];
            switch (byteOrder) {
                case CFByteOrderLittleEndian: {
                    val = CFSwapInt16HostToLittle(val);
                    break;
                }
                case CFByteOrderBigEndian: {
                    val = CFSwapInt16HostToBig(val);
                    break;
                }
            }
            memcpy(bytes+position, &val, size);
            break;
        }
        case TI_INT: {
            uint32_t val = [data intValue];
            switch (byteOrder) {
                case CFByteOrderLittleEndian: {
                    val = CFSwapInt32HostToLittle(val);
                    break;
                }
                case CFByteOrderBigEndian: {
                    val = CFSwapInt32HostToBig(val);
                    break;
                }
            }
            memcpy(bytes+position, &val, size);
            break;
        }
        case TI_LONG: {
            uint64_t val = [data longLongValue];
            switch (byteOrder) {
                case CFByteOrderLittleEndian: {
                    val = CFSwapInt64HostToLittle(val);
                    break;
                }
                case CFByteOrderBigEndian: {
                    val = CFSwapInt64HostToBig(val);
                    break;
                }
            }
            memcpy(bytes+position, &val, size);
            break;
        }
        case TI_FLOAT: {
            // To prevent type coercion, we use a union where we assign the floatVaue as a Float32, and then access the integer byte representation off of the CFSwappedFloat struct.
            union {
                Float32 f;
                CFSwappedFloat32 sf;
            } val;
            val.f = [data floatValue];
            switch (byteOrder) {
                case CFByteOrderLittleEndian: {
                    val.sf.v = CFSwapInt32HostToLittle(val.sf.v);
                    break;
                }
                case CFByteOrderBigEndian: {
                    val.sf.v = CFSwapInt32HostToBig(val.sf.v);
                    break;
                }
            }
            memcpy(bytes+position, &(val.sf.v), size);
            break;
        }
        case TI_DOUBLE: {
            // See above for why we do union encoding.
            union {
                Float64 f;
                CFSwappedFloat64 sf;
            } val;
            val.f = [data doubleValue];
            switch (byteOrder) {
                case CFByteOrderLittleEndian: {
                    val.sf.v = CFSwapInt64HostToLittle(val.sf.v);
                    break;
                }
                case CFByteOrderBigEndian: {
                    val.sf.v = CFSwapInt64HostToBig(val.sf.v);
                    break;
                }
            }
            memcpy(bytes+position, &(val.sf.v), size);
            break;
        }
        default:
            return BAD_TYPE;
    }
    
    return (position+size);
}

+(NSString*)convertToHex:(unsigned char*)result length:(size_t)length
{
	NSMutableString* encoded = [[NSMutableString alloc] initWithCapacity:length];
	for (int i=0; i < length; i++) {
		[encoded appendFormat:@"%02x",result[i]];
	}
	NSString* value = [encoded lowercaseString];
	[encoded release];
	return value;
}

+(NSString*)md5:(NSData*)data
{
	unsigned char result[CC_MD5_DIGEST_LENGTH];
	CC_MD5([data bytes], (CC_LONG)[data length], result);
	return [self convertToHex:(unsigned char*)&result length:CC_MD5_DIGEST_LENGTH];    
}

+(NSString*)appIdentifier
{
    NSUserDefaults* defaults = [NSUserDefaults standardUserDefaults];
    NSString* uid = [defaults stringForKey:kAppUUIDString];
    if (uid == nil) {
        uid = [TiUtils createUUID];
        [defaults setObject:uid forKey:kAppUUIDString];
        [defaults synchronize];
    }
    
    return uid;
}

// In pre-iOS 5, it looks like response headers were case-mangled.
// (i.e. WWW-Authenticate became Www-Authenticate). So we have to take this
// mangling into mind; headers such as FooBar-XYZ may also have been mangled
// to be case-correct. We can't be certain.
//
// This means we need to follow the RFC2616 implied MUST that headers are case-insensitive.

+(NSString*)getResponseHeader:(NSString *)header fromHeaders:(NSDictionary *)responseHeaders
{
    // Do a direct comparison first, and then iterate through the headers if we have to.
    // This makes things faster in almost all scenarios, and ALWAYS so under iOS 5 unless
    // the developer is also taking advantage of RFC2616's header spec.
    __block NSString* responseHeader = [responseHeaders valueForKey:header];
    if (responseHeader != nil) {
        return responseHeader;
    }
    
    [responseHeaders enumerateKeysAndObjectsUsingBlock:^(id key, id obj, BOOL* stop) {
        if ([key localizedCaseInsensitiveCompare:header] == NSOrderedSame) {
            *stop = YES;
            responseHeader = obj;
        }
    }];
    
    return responseHeader;
}

+(UIImage*)loadBackgroundImage:(id)image forProxy:(TiProxy*)proxy
{
    UIImage* resultImage = nil;
    if ([image isKindOfClass:[UIImage class]]) {
        resultImage = image;
    }
    else if ([image isKindOfClass:[NSString class]]) {
        NSURL *bgURL = [TiUtils toURL:image proxy:proxy];
        resultImage = [[ImageLoader sharedLoader] loadImmediateImage:bgURL];
        if (resultImage==nil)
        {
            resultImage = [[ImageLoader sharedLoader] loadRemote:bgURL];
        }
        if (resultImage==nil && [image isEqualToString:@"Default.png"])
        {
            // special case where we're asking for Default.png and it's in Bundle not path
            resultImage = [UIImage imageNamed:image];
        }
        if((resultImage != nil) && ([resultImage imageOrientation] != UIImageOrientationUp))
        {
            resultImage = [UIImageResize resizedImage:[resultImage size] 
                                 interpolationQuality:kCGInterpolationNone 
                                                image:resultImage 
                                                hires:NO];
        }
    }
    else if ([image isKindOfClass:[TiBlob class]]) {
        resultImage = [(TiBlob*)image image];
    }
    return resultImage;
}

+ (NSString*)messageFromError:(NSError *)error
{
	if (error == nil) {
		return nil;
	}
	NSString * result = [error localizedDescription];
	NSString * userInfoMessage = [[error userInfo] objectForKey:@"message"];
	if (result == nil)
	{
		result = userInfoMessage;
	}
	else if(userInfoMessage != nil)
	{
		result = [result stringByAppendingFormat:@" %@",userInfoMessage];
	}
	return result;
}

+ (NSMutableDictionary *)dictionaryWithCode:(NSInteger)code message:(NSString *)message
{
	return [NSMutableDictionary dictionaryWithObjectsAndKeys:
			NUMBOOL(code==0), @"success",
			NUMLONG(code), @"code",
			message,@"error", nil];
}

+(NSString*)jsonStringify:(id)value error:(NSError**)error
{
    NSData *jsonData = [NSJSONSerialization dataWithJSONObject:value
                                                       options:kNilOptions
                                                         error:error];
    if (jsonData == nil || [jsonData length] == 0) {
        return nil;
    } else {
        NSString *str = [[NSString alloc] initWithData:jsonData encoding:NSUTF8StringEncoding];
        return [str autorelease];
    }

}
+(id)jsonParse:(NSString*)value error:(NSError**)error;
{
    return [NSJSONSerialization JSONObjectWithData: [value dataUsingEncoding: NSUTF8StringEncoding]
                                            options: NSJSONReadingMutableContainers
                                              error: error];
}
+(NSString*)jsonStringify:(id)value
{
    NSError *error = nil;
    NSString *r = [self jsonStringify:value error:&error];
    if(error != nil) {
        NSLog(@"Could not stringify JSON. Error: %@", error);
    }
    return r;
}
+(id)jsonParse:(NSString*)value
{
    NSError *error = nil;
    id r = [self jsonParse:value error:&error];
    if(error != nil) {
        NSLog(@"Could not parse JSON. Error: %@", error);
    }
    return r;
}

+(BOOL)forceTouchSupported
{
    if ([self isIOS9OrGreater] == NO) {
        return NO;
    }
    return [[[[TiApp app] window] traitCollection] forceTouchCapability] == UIForceTouchCapabilityAvailable;
}

+(BOOL)livePhotoSupported
{
    return [self isIOS9_1OrGreater] == YES;
}

+(NSString*)currentArchitecture
{
#ifdef __arm64__
    return @"arm64";
#endif
#ifdef __arm__
    return @"armv7";
#endif
#ifdef __x86_64__
    return @"x86_64";
#endif
#ifdef __i386__
    return @"i386";
#endif
    return @"Unknown";
}

+(BOOL)validatePencilWithTouch:(UITouch*)touch
{
#if IS_XCODE_7_1
    if ([self isIOS9_1OrGreater]) {
        return [touch type] == UITouchTypeStylus;
    } else {
        return NO;
    }
#else
    return NO;
#endif
}

@end<|MERGE_RESOLUTION|>--- conflicted
+++ resolved
@@ -1147,12 +1147,7 @@
 
 +(NSDictionary*)touchPropertiesToDictionary:(UITouch*)touch andPoint:(CGPoint)point
 {
-<<<<<<< HEAD
-    if ([self forceTouchSupported]) {
-=======
-#if IS_XCODE_7
     if ([self forceTouchSupported] || [self validatePencilWithTouch:touch]) {
->>>>>>> e664a364
          NSMutableDictionary *dict = [NSMutableDictionary dictionaryWithObjectsAndKeys:
          [NSNumber numberWithDouble:point.x],@"x",
          [NSNumber numberWithDouble:point.y],@"y",
@@ -1993,15 +1988,11 @@
 
 +(BOOL)validatePencilWithTouch:(UITouch*)touch
 {
-#if IS_XCODE_7_1
     if ([self isIOS9_1OrGreater]) {
         return [touch type] == UITouchTypeStylus;
     } else {
         return NO;
     }
-#else
-    return NO;
-#endif
 }
 
 @end