/**
 * Appcelerator Titanium Mobile
 * Copyright (c) 2009-2010 by Appcelerator, Inc. All Rights Reserved.
 * Licensed under the terms of the Apache Public License
 * Please see the LICENSE included with this distribution for details.
 */

package ti.modules.titanium.stream;

import java.io.IOException;

import org.appcelerator.kroll.KrollDict;
import org.appcelerator.kroll.KrollModule;
import org.appcelerator.kroll.annotations.Kroll;
import org.appcelerator.titanium.TiBlob;
import org.appcelerator.titanium.io.TiStream;
import org.appcelerator.titanium.util.TiConfig;

import ti.modules.titanium.BufferProxy;
import ti.modules.titanium.TitaniumModule;

@Kroll.module(parentModule=TitaniumModule.class)
public class StreamModule extends KrollModule
{
	@Kroll.constant public static final int MODE_READ = 0;
	@Kroll.constant public static final int MODE_WRITE = 1;
	@Kroll.constant public static final int MODE_APPEND = 2;

	private static final String LCAT = "StreamModule";
	private static final boolean DBG = TiConfig.LOGD;

<<<<<<< HEAD
	public StreamModule()
	{
		super();
	}

=======
>>>>>>> d11637a8
	@Kroll.method
	public Object createStream(KrollDict params)
	//public Object createStream(Object container)
	{
		Object source = params.get("source");

		Object rawMode = params.get("mode");
		if (!(rawMode instanceof Double)) {
			throw new IllegalArgumentException("Unable to create stream, invalid mode");
		}
		int mode = ((Double)rawMode).intValue();
		
		if (source instanceof TiBlob) {
			if(mode != MODE_READ) {
				throw new IllegalArgumentException("Unable to create a blob stream in a mode other than read");
			}

			return new BlobStreamProxy((TiBlob) source);

		} else if(source instanceof BufferProxy) {
			return new BufferStreamProxy((BufferProxy) source, mode);

		} else {
			throw new IllegalArgumentException("Unable to create a stream for the specified argument");
		}
	}

	@Kroll.method
	//public void read(TiStream sourceStream, BufferProxy buffer, KrollCallback resultsCallback)
	//public void read(TiStream sourceStream, BufferProxy buffer, int offset, int length, KrollCallback resultsCallback)
	public void read(Object args[])
	{
		TiStream sourceStream = null;
		BufferProxy buffer = null;
		int offset = 0;
		int length = 0;
		//KrollCallback resultsCallback = null;

		if(args.length == 3 || args.length == 5) {
			if(args[0] instanceof TiStream) {
				sourceStream = (TiStream) args[0];

			} else {
				throw new IllegalArgumentException("Invalid stream argument");
			}

			if(args[1] instanceof BufferProxy) {
				buffer = (BufferProxy) args[1];
				length = buffer.getLength();

			} else {
				throw new IllegalArgumentException("Invalid buffer argument");
			}

			if(args.length == 3) {
				/*TODO if(args[2] instanceof KrollCallback) {
					resultsCallback = (KrollCallback) args[2];

				} else {
					throw new IllegalArgumentException("Invalid callback argument");
				}*/

			} else if(args.length == 5) {
				if(args[2] instanceof Double) {
					offset = ((Double)args[2]).intValue();

				} else{
					throw new IllegalArgumentException("Invalid offset argument");
				}

				if(args[3] instanceof Double) {
					length = ((Double)args[3]).intValue();

				} else {
					throw new IllegalArgumentException("Invalid length argument");
				}

				/*TODO if(args[4] instanceof KrollCallback) {
					resultsCallback = (KrollCallback) args[4];

				} else {
					throw new IllegalArgumentException("Invalid callback argument");
				}*/
			}

		} else {
			throw new IllegalArgumentException("Invalid number of arguments");
		}

		final TiStream fsourceStream = sourceStream;
		final BufferProxy fbuffer = buffer;
		final int foffset = offset;
		final int flength = length;
		//final KrollCallback fresultsCallback = resultsCallback;

		new Thread(new Runnable() {
			public void run()
			{
				int bytesRead = -1;
				int errorState = 0;
				String errorDescription = "";

				try {
					bytesRead = fsourceStream.read(new Object[] {fbuffer, foffset, flength});


				} catch (IOException e) {
					e.printStackTrace();
					errorState = 1;
					errorDescription = e.getMessage();
				}

				//fresultsCallback.callAsync(buildRWCallbackArgs(fsourceStream, bytesRead, errorState, errorDescription));
			}
		}) {}.start();
	}

	@Kroll.method
	//public BufferProxy readAll(TiStream sourceStream) throws IOException
	//public void readAll(final TiStream sourceStream, final BufferProxy buffer, final KrollCallback resultsCallback)
	public Object readAll(Object args[]) throws IOException
	{
		TiStream sourceStream = null;
		BufferProxy bufferArg = null;
		//KrollCallback resultsCallback = null;

		if(args.length == 1 || args.length == 3) {
			if(args[0] instanceof TiStream) {
				sourceStream = (TiStream) args[0];

			} else {
				throw new IllegalArgumentException("Invalid stream argument");
			}

			if(args.length == 3) {
				if(args[1] instanceof BufferProxy) {
					bufferArg = (BufferProxy) args[1];

				} else {
					throw new IllegalArgumentException("Invalid buffer argument");
				}

				/* TODO if(args[2] instanceof KrollCallback) {
					resultsCallback = (KrollCallback) args[2];

				} else {
					throw new IllegalArgumentException("Invalid callback argument");
				}*/
			}

		} else {
			throw new IllegalArgumentException("Invalid number of arguments");
		}

		if (args.length == 1) {
			BufferProxy buffer = new BufferProxy(1024);
			int offset = 0;

			readAll(sourceStream, buffer, offset);

			return buffer;

		} else {
			final TiStream fsourceStream = sourceStream;
			final BufferProxy fbuffer = bufferArg;
			//final KrollCallback fresultsCallback = resultsCallback;

			new Thread(new Runnable() {
				public void run()
				{
					int offset = 0;
					int errorState = 0;
					String errorDescription = "";

					if(fbuffer.getLength() < 1024) {
						fbuffer.resize(1024);
					}

					try {
						readAll(fsourceStream, fbuffer, offset);

					} catch (IOException e) {
						errorState = 1;
						errorDescription = e.getMessage();
					}

					//fresultsCallback.callAsync(buildRWCallbackArgs(fsourceStream, fbuffer.getLength(), errorState, errorDescription));
				}
			}) {}.start();

			return null; // TODO KrollProxy.UNDEFINED;
		}
	}

	private void readAll(TiStream sourceStream, BufferProxy buffer, int offset) throws IOException
	{
		int totalBytesRead = 0;

		while(true) {
			int bytesRead = sourceStream.read(new Object[] {buffer, offset, 1024});
			if(bytesRead == -1) {
				break;
			}

			totalBytesRead += bytesRead;
			buffer.resize(1024 + totalBytesRead);
			offset += bytesRead;
		}

		buffer.resize(totalBytesRead);
	}

	@Kroll.method
	//public void write(TiStream outputStream, BufferProxy buffer, KrollCallback resultsCallback)
	//public void write(TiStream outputStream, BufferProxy buffer, int offset, int length, KrollCallback resultsCallback)
	public void write(Object args[])
	{
		TiStream outputStream = null;
		BufferProxy buffer = null;
		int offset = 0;
		int length = 0;
		//KrollCallback resultsCallback = null;

		if(args.length == 3 || args.length == 5) {
			if(args[0] instanceof TiStream) {
				outputStream = (TiStream) args[0];

			} else {
				throw new IllegalArgumentException("Invalid stream argument");
			}

			if(args[1] instanceof BufferProxy) {
				buffer = (BufferProxy) args[1];
				length = buffer.getLength();

			} else {
				throw new IllegalArgumentException("Invalid buffer argument");
			}

			if(args.length == 3) {
				/*if(args[2] instanceof KrollCallback) {
					resultsCallback = (KrollCallback) args[2];

				} else {
					throw new IllegalArgumentException("Invalid callback argument");
				}*/

			} else if(args.length == 5) {
				if(args[2] instanceof Double) {
					offset = ((Double)args[2]).intValue();

				} else{
					throw new IllegalArgumentException("Invalid offset argument");
				}

				if(args[3] instanceof Double) {
					length = ((Double)args[3]).intValue();

				} else {
					throw new IllegalArgumentException("Invalid length argument");
				}

				/*if(args[4] instanceof KrollCallback) {
					resultsCallback = (KrollCallback) args[4];

				} else {
					throw new IllegalArgumentException("Invalid callback argument");
				}*/
			}

		} else {
			throw new IllegalArgumentException("Invalid number of arguments");
		}

		final TiStream foutputStream = outputStream;
		final BufferProxy fbuffer = buffer;
		final int foffset = offset;
		final int flength = length;
		//final KrollCallback fresultsCallback = resultsCallback;

		new Thread(
				new Runnable()
				{
					public void run()
					{
						int bytesWritten = -1;
						int errorState = 0;
						String errorDescription = "";

						try {
							bytesWritten = foutputStream.write(new Object[] {fbuffer, foffset, flength});

						} catch (IOException e) {
							e.printStackTrace();
							errorState = 1;
							errorDescription = e.getMessage();
						}

						// TODO fresultsCallback.callAsync(buildRWCallbackArgs(foutputStream, bytesWritten, errorState, errorDescription));
					}
				}
			) {}.start();
	}

	@Kroll.method
	//public void writeStream(TiStream inputStream, TiStream outputStream, int maxChunkSize) throws IOException
	//public void writeStream(TiStream inputStream, TiStream outputStream, int maxChunkSize, KrollCallback resultsCallback)
	public int writeStream(Object args[]) throws IOException
	{
		TiStream inputStream = null;
		TiStream outputStream = null;
		int maxChunkSize = 0;
		//KrollCallback resultsCallback = null;

		if(args.length == 3 || args.length == 4) {
			if(args[0] instanceof TiStream) {
				inputStream = (TiStream) args[0];

			} else {
				throw new IllegalArgumentException("Invalid input stream argument");
			}

			if(args[1] instanceof TiStream) {
				outputStream = (TiStream) args[1];

			} else {
				throw new IllegalArgumentException("Invalid output stream argument");
			}

			if(args[2] instanceof Double) {
				maxChunkSize = ((Double)args[2]).intValue();

			} else{
				throw new IllegalArgumentException("Invalid max chunk size argument");
			}

			if(args.length == 4) {
				/*if(args[3] instanceof KrollCallback) {
					resultsCallback = (KrollCallback) args[3];

				} else {
					throw new IllegalArgumentException("Invalid callback argument");
				}*/
			}

		} else {
			throw new IllegalArgumentException("Invalid number of arguments");
		}

		if (args.length == 3) {
			return writeStream(inputStream, outputStream, maxChunkSize);

		} else {
			final TiStream finputStream = inputStream;
			final TiStream foutputStream = outputStream;
			final int fmaxChunkSize = maxChunkSize;
			//final KrollCallback fresultsCallback = resultsCallback;

			new Thread(new Runnable() {
				public void run()
				{
					int totalBytesWritten = 0;
					int errorState = 0;
					String errorDescription = "";

					try {
						totalBytesWritten = writeStream(finputStream, foutputStream, fmaxChunkSize);

					} catch (IOException e) {
						errorState = 1;
						errorDescription = e.getMessage();
					}

					//TODO fresultsCallback.callAsync(buildWriteStreamCallbackArgs(finputStream, foutputStream, totalBytesWritten, errorState, errorDescription));
				}
			}) {}.start();

			return 0;
		}
	}

	private int writeStream(TiStream inputStream, TiStream outputStream, int maxChunkSize) throws IOException
	{
		BufferProxy buffer = new BufferProxy(maxChunkSize);
		int totalBytesWritten = 0;

		while(true) {
			int bytesRead = inputStream.read(new Object[] {buffer, 0, maxChunkSize});
			if(bytesRead == -1) {
				break;
			}

			int bytesWritten = outputStream.write(new Object[] {buffer, 0, bytesRead});
			totalBytesWritten += bytesWritten;
			buffer.clear();
		}

		return totalBytesWritten;
	}

	/* TODO @Kroll.method
	//public void pump(TiStream inputStream, KrollCallback handler, int maxChunkSize)
	//public void pump(TiStream inputStream, KrollCallback handler, int maxChunkSize, boolean isAsync)
	public void pump(Object args[])
	{
		TiStream inputStream = null;
		KrollCallback handler = null;
		int maxChunkSize = 0;
		boolean isAsync = false;

		if(args.length == 3 || args.length == 4) {
			if(args[0] instanceof TiStream) {
				inputStream = (TiStream) args[0];

			} else {
				throw new IllegalArgumentException("Invalid stream argument");
			}

			if(args[1] instanceof KrollCallback) {
				handler = (KrollCallback) args[1];

			} else {
				throw new IllegalArgumentException("Invalid handler argument");
			}

			if(args[2] instanceof Double) {
				maxChunkSize = ((Double)args[2]).intValue();

			} else{
				throw new IllegalArgumentException("Invalid max chunk size argument");
			}

			if(args.length == 4) {
				if(args[3] instanceof Boolean) {
					isAsync = ((Boolean) args[3]).booleanValue();

				} else {
					throw new IllegalArgumentException("Invalid async flag argument");
				}
			}

		} else {
			throw new IllegalArgumentException("Invalid number of arguments");
		}

		if(isAsync)
		{
			final TiStream finputStream = inputStream;
			//final KrollCallback fhandler = handler;
			final int fmaxChunkSize = maxChunkSize;

			new Thread(
					new Runnable()
					{
						public void run()
						{
							pump(finputStream, fhandler, fmaxChunkSize);
						}
					}
				) {}.start();

		} else {
			pump(inputStream, handler, maxChunkSize);
		}
	}

	private void pump(TiStream inputStream, KrollCallback handler, int maxChunkSize)
	{
		int totalBytesRead = 0;
		int errorState = 0;
		String errorDescription = "";

		try {
			while(true) {
				BufferProxy buffer = new BufferProxy(getTiContext(), maxChunkSize);
				int bytesRead = inputStream.read(new Object[] {buffer, 0, maxChunkSize});
				if(bytesRead != -1) {
					totalBytesRead += bytesRead;
				}

				if (bytesRead != buffer.getLength()) {
					if (bytesRead == -1) {
						buffer.resize(0);
					} else {
						buffer.resize(bytesRead);
					}
				}
				handler.callSync(buildPumpCallbackArgs(inputStream, buffer, bytesRead, totalBytesRead, errorState, errorDescription));
				buffer = null;

				if (bytesRead == -1) {
					break;
				}
			}

		} catch (IOException e) {
			errorState = 1;
			errorDescription = e.getMessage();
			handler.callSync(buildPumpCallbackArgs(inputStream, new BufferProxy(getTiContext()), 0, totalBytesRead, errorState, errorDescription));
		}
	}*/

	private KrollDict buildRWCallbackArgs(TiStream sourceStream, int bytesProcessed, int errorState, String errorDescription)
	{
		KrollDict callbackArgs = new KrollDict();
		callbackArgs.put("source", sourceStream);
		callbackArgs.put("bytesProcessed", bytesProcessed);
		callbackArgs.put("errorState", errorState);
		callbackArgs.put("errorDescription", errorDescription);

		return callbackArgs;
	}

	private KrollDict buildWriteStreamCallbackArgs(TiStream fromStream, TiStream toStream, int bytesProcessed, int errorState, String errorDescription)
	{
		KrollDict callbackArgs = new KrollDict();
		callbackArgs.put("fromStream", fromStream);
		callbackArgs.put("toStream", toStream);
		callbackArgs.put("bytesProcessed", bytesProcessed);
		callbackArgs.put("errorState", errorState);
		callbackArgs.put("errorDescription", errorDescription);

		return callbackArgs;
	}

	private KrollDict buildPumpCallbackArgs(TiStream sourceStream, BufferProxy buffer, int bytesProcessed, int totalBytesProcessed, int errorState, String errorDescription)
	{
		KrollDict callbackArgs = new KrollDict();
		callbackArgs.put("source", sourceStream);
		callbackArgs.put("buffer", buffer);
		callbackArgs.put("bytesProcessed", bytesProcessed);
		callbackArgs.put("totalBytesProcessed", totalBytesProcessed);
		callbackArgs.put("errorState", errorState);
		callbackArgs.put("errorDescription", errorDescription);

		return callbackArgs;
	}
}<|MERGE_RESOLUTION|>--- conflicted
+++ resolved
@@ -29,14 +29,6 @@
 	private static final String LCAT = "StreamModule";
 	private static final boolean DBG = TiConfig.LOGD;
 
-<<<<<<< HEAD
-	public StreamModule()
-	{
-		super();
-	}
-
-=======
->>>>>>> d11637a8
 	@Kroll.method
 	public Object createStream(KrollDict params)
 	//public Object createStream(Object container)
