--- conflicted
+++ resolved
@@ -44,13 +44,10 @@
 	ti: {
 		buildHash: "${ti_githash | jsQuoteEscapeFilter}",
 		buildDate: "${ti_timestamp | jsQuoteEscapeFilter}",
-<<<<<<< HEAD
-=======
 		filesystem: {
 			registry: "${ti_fs_registry}"
 		},
 		theme: "${ti_theme | jsQuoteEscapeFilter}",
->>>>>>> 613ea659
 		version: "${ti_version | jsQuoteEscapeFilter}"
 	},
 	vendorPrefixes: {
