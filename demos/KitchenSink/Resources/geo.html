--- conflicted
+++ resolved
@@ -239,8 +239,6 @@
 			noCompassAvailable();
 		}
 
-<<<<<<< HEAD
-=======
 		document.getElementById("compass").innerHTML = Titanium.Geolocation.hasCompass
 				? "Compass present" : "No compass present";
 	}
@@ -249,25 +247,6 @@
 	{
 		document.getElementById("fgc").innerHTML = "latitude: "+evt.latitude + ", longitude: " + evt.longitude;
 
-		Titanium.Geolocation.reverseGeocoder(evt.latitude,evt.longitude,function(evt)
-		{
-			if (!evt.success)
-			{
-				document.getElementById("rgc").innerHTML = "Failed";
-			}
-			else
-			{
-				var html = '<UL>';
-				var places = evt.places;
-				for (var c=0;c<places.length;c++)
-				{
-					html+='<LI>'+Titanium._JSON(places[c])+'</LI>';
-				}
-				html+='</UL>';
-				document.getElementById("rgc").innerHTML = html;
-			}
->>>>>>> a8f1c3f1
-		});
 	});
 
 
