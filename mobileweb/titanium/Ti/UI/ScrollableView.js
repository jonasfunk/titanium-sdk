define(["Ti/_/browser", "Ti/_/declare", "Ti/_/UI/KineticScrollView", "Ti/_/lang", "Ti/_/dom", "Ti/_/style", "Ti/UI", "Ti/_/event"],
	function(browser, declare, KineticScrollView, lang, dom, style, UI, event) {

	var setStyle = style.set,
		is = require.is,
		isDef = lang.isDef,
		unitize = dom.unitize,
		once = require.on.once,

		// The maximum angle, in radians, from the axis a swipe is allowed to travel before it is no longer considered a swipe
		angleThreshold = Math.PI/6, // 30 degrees

		// Velocity bounds, used to make sure that animations don't become super long or super short
		minVelocity = 0.4,
		maxVelocity = 3,

		// This sets the minimum velocity that determines whether a swipe was a flick or a drag
		velocityThreshold = 0.4,

		// This determines the minimum distance scale (i.e. width divided by this value) before a flick requests a page turn
<<<<<<< HEAD
		minimumFlickDistanceScaleFactor = 20,
=======
		minimumFlickDistanceScaleFactor = 200,
>>>>>>> 2fc01fcc

		// This determines the minimum distance scale (i.e. width divided by this value) before a drag requests a page turn
		minimumDragDistanceScaleFactor = 2;

	return declare("Ti.UI.ScrollableView", KineticScrollView, {

		constructor: function(args){

			// Create the content container
			this._initKineticScrollView(UI.createView({
				left: 0,
				top: 0,
				width: UI.SIZE,
				height: "100%",
				layout: "constrainingHorizontal"
			}), "horizontal");

			// Create the paging control container
			this._add(this._pagingControlContainer = UI.createView({
				width: "100%",
				height: 20,
				bottom: 0,
				backgroundColor: "black",
				opacity: 0,
				touchEnabled: false
			}));

			this._pagingControlContainer._add(this._pagingControlContentContainer = UI.createView({
				width: UI.SIZE,
				height: "100%",
				top: 0,
				touchEnabled: false,
				layout: "constrainingHorizontal"
			}));

			// State variables
			this.properties.__values__.views = [];
			this._viewToRemoveAfterScroll = -1;

			require.on(this, "postlayout", this._updateTranslation);
		},

		_handleDragStart: function() {
			var currentPage = this.currentPage;
			if (~currentPage) {
				this._showView(currentPage - 1);
				this._showView(currentPage);
				this._showView(currentPage + 1);
				this.fireEvent("dragStart");
			}
		},

		_handleDrag: function(e) {
			var currentPage = this.currentPage,
				currentView = this.views[currentPage];
			if (currentView) {
				this.fireEvent("scroll", {
					currentPage: currentPage,
					currentPageAsFloat: currentPage - e.distanceX / currentView._measuredWidth,
					view: currentView
				});
			}
		},

		_handleDragCancel: function() {
			var currentPage = this.currentPage;
			if (~currentPage) {
				this._hideView(currentPage - 1);
				this._showView(currentPage);
				this._hideView(currentPage + 1);
			}
		},

		_handleDragEnd: function(e, velocityX) {
			if (~this.currentPage && isDef(velocityX)) {
				velocityX = Math.max(minVelocity, Math.min(maxVelocity, velocityX));
				var self = this,
					views = self.views,
					contentContainer = self._contentContainer,
					currentPage = self.currentPage,
					distance = e.distanceX,
					normalizedWidth = views[currentPage]._measuredWidth / (Math.abs(velocityX) > velocityThreshold ? 
						minimumFlickDistanceScaleFactor :
						minimumDragDistanceScaleFactor),
					destinationPosition,
					destination = views[currentPage],
					destinationIndex = currentPage;

				// Determine the animation characteristics
				if (distance > normalizedWidth && currentPage > 0) {
					// Previous page
					destinationIndex = currentPage - 1;
					distance = (destination = views[destinationIndex])._measuredLeft - self._currentTranslationX;
				} else if (distance < -normalizedWidth && currentPage < views.length - 1) {
					// Next page
					destinationIndex = currentPage + 1;
					distance = self._currentTranslationX - (destination = views[destinationIndex])._measuredLeft;
				}
				destinationPosition = -destination._measuredLeft;

				// Fire the drag end event
				self.fireEvent("dragEnd", {
					currentPage: destinationIndex,
					view: destination
				});

				// Animate the view. Note: the 1.724 constance was calculated, not estimated. It is NOT for tweaking.
				// If tweaking is needed, tweak the velocity algorithm in KineticScrollView.
				self._animateToPosition(destinationPosition, 0, Math.abs(1.724 * 
						(destinationPosition - self._currentTranslationX) / velocityX), "ease-out", function(){
					destinationIndex !== currentPage - 1 && self._hideView(currentPage - 1);
					destinationIndex !== currentPage && self._hideView(currentPage);
					destinationIndex !== currentPage + 1 && self._hideView(currentPage + 1);
					self.properties.__values__.currentPage = destinationIndex;
					self._showView(destinationIndex);
					setTimeout(function(){
						self.fireEvent("scrollEnd",{
							currentPage: destinationIndex,
							view: destination
						});
					}, 1);
				});
			}
		},

		_hideView: function(index) {
			var views = this.views;
			index >= 0 && index < views.length && setStyle(views[index].domNode, "display", "none");
		},

		_showView: function(index) {
			var views = this.views;
			index >= 0 && index < views.length && setStyle(views[index].domNode, "display", "inherit");
		},

		addView: function(view){
			if (view) {
				this.views.push(view);
				this._contentContainer._add(view);
				if (this.views.length == 1) {
					this.properties.__values__.currentPage = 0;
				} else {
					setStyle(view.domNode, "display", "none");
				}
			}
		},

		removeView: function(view) {

			// Get and validate the location of the view
			var viewIndex = is(view,"Number") ? view : this.views.indexOf(view);
			if (viewIndex < 0 || viewIndex >= this.views.length) {
				return;
			}

			// Update the view if this view was currently visible
			if (viewIndex == this.currentPage && this.views.length !== 1) {
				this._viewToRemoveAfterScroll = viewIndex;
				this.scrollToView(viewIndex == this.views.length - 1 ? --viewIndex : ++viewIndex);
			} else {
				this._removeViewFromList(viewIndex);
			}
		},

		_removeViewFromList: function(viewIndex) {

			var contentContainer = this._contentContainer,
				self = this;

			// Update the current view if necessary once everything has been re-laid out.
			if (viewIndex < this.currentPage) {
				self.properties.__values__.currentPage--;
			}

			// Remove the view and update the paging control
			contentContainer._remove(self.views.splice(viewIndex,1)[0]);
			!self.views.length && (self.properties.__values__.currentPage = -1);
			once(UI, "postlayout", function() {
				setTimeout(function(){
					self._updateTranslation();
				}, 1);
			});
			self._updatePagingControl(self.currentPage);
		},

		_updateTranslation: function() {
			~this.currentPage && this._setTranslation(-this.views[this.currentPage]._measuredLeft, 0);
		},

		scrollToView: function(view) {
			var viewIndex = is(view,"Number") ? view : this.views.indexOf(view),
				self = this;
			
			// Sanity check
			if (viewIndex < 0 || viewIndex >= this.views.length || viewIndex == this.currentPage) {
				return;
			}

			function scroll(){

				// Calculate the views to be scrolled
				var contentContainer = self._contentContainer,
					currentPage = self.currentPage,
					destination = -self.views[viewIndex]._measuredLeft,
					i;

					// Calculate a weighted duration so that larger views take longer to scroll.
					duration = 400 + 0.3 * (Math.abs(viewIndex - self.currentPage) * contentContainer._measuredWidth);

				// Make the views that will be seen visible
				if (currentPage < viewIndex) {
					for(i = currentPage + 1; i <= viewIndex; i++) {
						self._showView(i);
					}
				} else {
					for(i = viewIndex; i < currentPage; i++) {
						self._showView(i);
					}
				}

				// Animate the views
				self._updatePagingControl(viewIndex);
				self._animateToPosition(destination, 0, duration, "ease-in-out", function(){
					self.properties.__values__.currentPage = viewIndex;
					if (currentPage < viewIndex) {
						for(i = currentPage; i < viewIndex; i++) {
							self._hideView(i);
						}
					} else {
						for(i = viewIndex + 1; i <= currentPage; i++) {
							self._hideView(i);
						}
<<<<<<< HEAD
					}
					if (self._viewToRemoveAfterScroll !== -1) {
						destination += self.views[self._viewToRemoveAfterScroll]._measuredWidth;
						self._removeViewFromList(self._viewToRemoveAfterScroll);
						self._viewToRemoveAfterScroll = -1;
					}
=======
					}
					if (self._viewToRemoveAfterScroll !== -1) {
						destination += self.views[self._viewToRemoveAfterScroll]._measuredWidth;
						self._removeViewFromList(self._viewToRemoveAfterScroll);
						self._viewToRemoveAfterScroll = -1;
					}
>>>>>>> 2fc01fcc
					self.fireEvent("scrollEnd",{
						currentPage: viewIndex,
						view: self.views[viewIndex]
					});
				});
			}

			// If the scrollableView hasn't been laid out yet, we must wait until it is
			if (self._contentContainer.domNode.offsetWidth) {
				scroll();
			} else {
<<<<<<< HEAD
				once("postlayout", scroll);
=======
				once(self, "postlayout", scroll);
>>>>>>> 2fc01fcc
			}
		},

		_showPagingControl: function() {
			if (!this.showPagingControl) {
				this._pagingControlContainer.opacity = 0;
				return;
			}
			if (this._isPagingControlActive) {
				return;
			}
			this._isPagingControlActive = true;
			this._pagingControlContainer.animate({
				duration: 250,
				opacity: 0.75
			});
			this.pagingControlTimeout > 0 && setTimeout(lang.hitch(this,function() {
				this._pagingControlContainer.animate({
					duration: 750,
					opacity: 0
				});
				this._isPagingControlActive = false;
			}),this.pagingControlTimeout);
		},

		_updatePagingControl: function(newIndex, hidePagingControl) {
			if (this.showPagingControl) {
				this._pagingControlContentContainer._removeAllChildren();
				var diameter = this.pagingControlHeight / 2;
				for (var i = 0; i < this.views.length; i++) {
					var indicator = UI.createView({
						width: diameter,
						height: diameter,
						left: 5,
						right: 5,
						backgroundColor: i === newIndex ? "white" : "grey",
						borderRadius: unitize(diameter / 2)
					});
					this._pagingControlContentContainer._add(indicator);
				}
				!hidePagingControl && this._showPagingControl();
			}
		},

		_defaultWidth: UI.FILL,

		_defaultHeight: UI.FILL,

		properties: {
			clipViews: {
				
			},
			currentPage: {
				set: function(value, oldValue) {
					if (value >= 0 && value < this.views.length) {
						this.scrollToView(value);
						return value;
					}
					return oldValue;
				}
			},
			pagingControlColor: {
				set: function(value) {
					this._pagingControlContainer.backgroundColor = value;
					return value;
				},
				value: "black"
			},
			pagingControlHeight: {
				set: function(value) {
					this._pagingControlContainer.height = value;
					return value;
				},
				value: 20
			},
			pagingControlTimeout: {
				set: function(value) {
					this.pagingControlTimeout == 0 && this._updatePagingControl();
					return value;
				},
				value: 1250
			},
			showPagingControl: {
				set: function(value) {
					this.pagingControlTimeout == 0 && this._updatePagingControl();
					return value;
				},
				value: false
			},
			views: {
				set: function(value) {

					// Value must be an array
					if (!is(value,"Array")) {
						return;
					}

					// Add the views to the content container
					var i = 0,
						len = value.length,
						contentContainer = this._contentContainer,
						view;
					contentContainer._removeAllChildren();
					for(; i < len; i++) {
						(view = value[i]).width = "100%";
						view.height = "100%";
						contentContainer._add(view);
					}

					return value;
				},
				post: function() {
					this._updatePagingControl(this.currentPage,true);
				}
			}
		}

	});

});<|MERGE_RESOLUTION|>--- conflicted
+++ resolved
@@ -18,11 +18,7 @@
 		velocityThreshold = 0.4,
 
 		// This determines the minimum distance scale (i.e. width divided by this value) before a flick requests a page turn
-<<<<<<< HEAD
-		minimumFlickDistanceScaleFactor = 20,
-=======
 		minimumFlickDistanceScaleFactor = 200,
->>>>>>> 2fc01fcc
 
 		// This determines the minimum distance scale (i.e. width divided by this value) before a drag requests a page turn
 		minimumDragDistanceScaleFactor = 2;
@@ -255,21 +251,12 @@
 						for(i = viewIndex + 1; i <= currentPage; i++) {
 							self._hideView(i);
 						}
-<<<<<<< HEAD
 					}
 					if (self._viewToRemoveAfterScroll !== -1) {
 						destination += self.views[self._viewToRemoveAfterScroll]._measuredWidth;
 						self._removeViewFromList(self._viewToRemoveAfterScroll);
 						self._viewToRemoveAfterScroll = -1;
 					}
-=======
-					}
-					if (self._viewToRemoveAfterScroll !== -1) {
-						destination += self.views[self._viewToRemoveAfterScroll]._measuredWidth;
-						self._removeViewFromList(self._viewToRemoveAfterScroll);
-						self._viewToRemoveAfterScroll = -1;
-					}
->>>>>>> 2fc01fcc
 					self.fireEvent("scrollEnd",{
 						currentPage: viewIndex,
 						view: self.views[viewIndex]
@@ -281,11 +268,7 @@
 			if (self._contentContainer.domNode.offsetWidth) {
 				scroll();
 			} else {
-<<<<<<< HEAD
-				once("postlayout", scroll);
-=======
 				once(self, "postlayout", scroll);
->>>>>>> 2fc01fcc
 			}
 		},
 
@@ -335,9 +318,6 @@
 		_defaultHeight: UI.FILL,
 
 		properties: {
-			clipViews: {
-				
-			},
 			currentPage: {
 				set: function(value, oldValue) {
 					if (value >= 0 && value < this.views.length) {
