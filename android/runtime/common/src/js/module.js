--- conflicted
+++ resolved
@@ -174,25 +174,11 @@
 		return NativeModule.require(request);
 	}
 
-<<<<<<< HEAD
-	// get external binding
+	// get external binding (for external / 3rd party modules)
 	var externalBinding = kroll.externalBinding(request);
 
 	if (externalBinding) {
 		return this.loadExternalModule(request, externalBinding, context);
-=======
-	// get external binding - TODO remove this check on V8 modules are in place
-	if (kroll.runtime == 'rhino') {
-		var externalBinding = kroll.externalBinding(request);
-		if (externalBinding) {
-			var bindingKey = Object.keys(externalBinding)[0];
-			if (bindingKey) {
-				return externalBinding[bindingKey];
-			}
-
-			kroll.log(TAG, "unable to find the external module: " + request);
-		}
->>>>>>> ee85d5db
 	}
 
 	var resolved = resolveFilename(request, this);
