--- conflicted
+++ resolved
@@ -271,11 +271,7 @@
 	var className = null, rv =[];
 	doc = JSON.parse(JSON.stringify(apis));
 
-<<<<<<< HEAD
-	console.log('Converting to JSDuck...'.white);
-=======
 	console.log('Annotating JSDuck-specific attributes...'.white);
->>>>>>> 72720013
 
 	for (className in apis) {
 		cls = apis[className];
