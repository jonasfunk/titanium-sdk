--- conflicted
+++ resolved
@@ -71,37 +71,19 @@
 	public static interface OnServiceLifecycleEvent {
 		void onDestroy(Service service);
 	}
-<<<<<<< HEAD
-	
+
 	public TiContext(Activity activity, String baseUrl)
 	{
 		this.mainThreadId = Looper.getMainLooper().getThread().getId();
-
-=======
-
-	public TiContext(Activity activity, String baseUrl)
-	{
-		this.mainThreadId = Looper.getMainLooper().getThread().getId();
->>>>>>> 43358e5f
 		this.tiApp = (TiApplication) activity.getApplication();
 		this.weakActivity = new WeakReference<Activity>(activity);
 		lifecycleListeners = Collections.synchronizedList(new ArrayList<WeakReference<OnLifecycleEvent>>());
 		if (baseUrl == null) {
-<<<<<<< HEAD
-			this.baseUrl = "app://";
-		} else {
-			this.baseUrl = baseUrl;
-			if (!baseUrl.endsWith("/")) {
-				this.baseUrl += "/";
-			}
-		}
-=======
 			baseUrl = TiC.URL_APP_PREFIX;
 		} else if (!baseUrl.endsWith("/")) {
 			baseUrl += "/";
 		}
 		this.baseUrl = new TiUrl(baseUrl, null);
->>>>>>> 43358e5f
 
 		if (activity instanceof TiActivity) {
 			((TiActivity)activity).addTiContext(this);
@@ -376,12 +358,7 @@
 		doRhinoDialog("Warning", message, sourceName, line, lineSource, lineOffset);
 	}
 
-<<<<<<< HEAD
-	public static TiContext createTiContext(Activity activity, String baseUrl)
-	{
-=======
 	public static TiContext createTiContext(Activity activity, String baseUrl) {
->>>>>>> 43358e5f
 		TiContext tic = new TiContext(activity, baseUrl);
 		KrollContext kroll = KrollContext.createContext(tic);
 		tic.setKrollContext(kroll);
@@ -389,7 +366,7 @@
 		tic.setJSContext(krollBridge);
 		return tic;
 	}
-	
+
 	private void doRhinoDialog(final String title, final String message, final String sourceName, final int line,
 			final String lineSource, final int lineOffset)
 	{
@@ -517,41 +494,19 @@
 		return serviceContext;
 	}
 
-<<<<<<< HEAD
-	public void setIsServiceContext(boolean value) 
-	{
-=======
 	public void setIsServiceContext(boolean value)  {
->>>>>>> 43358e5f
 		serviceContext = true;
 		if (value && serviceLifecycleListeners == null ) {
 			serviceLifecycleListeners = Collections.synchronizedList(new ArrayList<WeakReference<OnServiceLifecycleEvent>>());
 		}
 	}
-<<<<<<< HEAD
-	
-	public ContextWrapper getAndroidContext()
-	{
-=======
 
 	public ContextWrapper getAndroidContext() {
->>>>>>> 43358e5f
 		if (weakActivity == null || weakActivity.get() == null) {
 			return tiApp;
 		}
 		return weakActivity.get();
 	}
-<<<<<<< HEAD
-	
-	public void setBaseUrl(String baseUrl)
-	{
-		this.baseUrl = baseUrl;
-		if (this.baseUrl == null) {
-			this.baseUrl = "app://";
-		}
-	}
-	
-=======
 
 	public void setBaseUrl(String baseUrl) {
 		this.baseUrl.baseUrl = baseUrl;
@@ -559,5 +514,4 @@
 			this.baseUrl.baseUrl = TiC.URL_APP_PREFIX;
 		}
 	}
->>>>>>> 43358e5f
 }