/**
 * Appcelerator Titanium Mobile
 * Copyright (c) 2009-2016 by Appcelerator, Inc. All Rights Reserved.
 * Licensed under the terms of the Apache Public License
 * Please see the LICENSE included with this distribution for details.
 */
#ifdef USE_TI_MEDIAVIDEOPLAYER

<<<<<<< HEAD
#import <MediaPlayer/MediaPlayer.h>
#import <AVFoundation/AVFoundation.h>
#import <AVKit/AVKit.h>
#import "TiViewProxy.h"
=======
>>>>>>> f86b735c
#import "TiColor.h"
#import "TiFile.h"
#import "TiViewProxy.h"
#import <MediaPlayer/MediaPlayer.h>

@interface TiMediaVideoPlayerProxy : TiViewProxy {
<<<<<<< HEAD
@protected
	AVPlayerViewController *movie;
    AVPlayerItem *item;
	NSRecursiveLock* playerLock;
	BOOL playing;
@private

	NSURL *url;
	TiColor* backgroundColor;
	NSMutableArray *views;
	TiFile *tempFile;
	KrollCallback *thumbnailCallback;
	NSUInteger callbackRequestCount;
    BOOL seekToZeroBeforePlay;
	
	NSMutableDictionary* loadProperties; // Used to set properties when the player is created
	BOOL sizeSet;
	
	// OK, this is ridiculous.  Sometimes (always?) views which are made invisible and removed are relayed.
	// This means their views are recreated.  For movie players, this means the movie is reloaded and plays.
	// We need some internal way whether or not to check if it's OK to create a view - this is it.
	BOOL reallyAttached;
	
    // Need to preserve status bar frame information when entering/exiting fullscreen to properly re-render
    // views when exiting it.
    BOOL statusBarWasHidden;
    
    // Have to track loading in the proxy in addition to the view, in case we load before the view should be rendered
    BOOL loaded;
}

@property(nonatomic,readwrite,assign) id url;
@property(nonatomic,readwrite,assign) TiColor* backgroundColor;
@property(nonatomic,readonly) NSNumber* playing;
@property(nonatomic,copy)	NSNumber *volume;
@property(nonatomic,readwrite,assign) id pictureInPictureEnabled;

=======
  @protected
  MPMoviePlayerController *movie;
  NSRecursiveLock *playerLock;
  BOOL playing;
  @private

  NSURL *url;
  TiColor *backgroundColor;
  NSMutableArray *views;
  TiFile *tempFile;
  KrollCallback *thumbnailCallback;
  NSUInteger callbackRequestCount;

  NSMutableDictionary *loadProperties; // Used to set properties when the player is created
  BOOL sizeSet;

  // OK, this is ridiculous.  Sometimes (always?) views which are made invisible and removed are relayed.
  // This means their views are recreated.  For movie players, this means the movie is reloaded and plays.
  // We need some internal way whether or not to check if it's OK to create a view - this is it.
  BOOL reallyAttached;

  // Need to preserve status bar frame information when entering/exiting fullscreen to properly re-render
  // views when exiting it.
  BOOL statusBarWasHidden;

  // Have to track loading in the proxy in addition to the view, in case we load before the view should be rendered
  BOOL loaded;
}

@property (nonatomic, readwrite, assign) id url;
@property (nonatomic, readwrite, assign) TiColor *backgroundColor;
@property (nonatomic, readonly) NSNumber *playing;
@property (nonatomic, copy) NSNumber *volume;
>>>>>>> f86b735c

- (void)add:(id)proxy;
- (void)remove:(id)proxy;

// INTERNAL: Used by subclasses
- (void)configurePlayer;
- (void)restart;
- (void)stop:(id)args;
- (void)play:(id)args;
@end

#endif<|MERGE_RESOLUTION|>--- conflicted
+++ resolved
@@ -6,60 +6,17 @@
  */
 #ifdef USE_TI_MEDIAVIDEOPLAYER
 
-<<<<<<< HEAD
-#import <MediaPlayer/MediaPlayer.h>
-#import <AVFoundation/AVFoundation.h>
-#import <AVKit/AVKit.h>
-#import "TiViewProxy.h"
-=======
->>>>>>> f86b735c
 #import "TiColor.h"
 #import "TiFile.h"
 #import "TiViewProxy.h"
+#import <AVFoundation/AVFoundation.h>
+#import <AVKit/AVKit.h>
 #import <MediaPlayer/MediaPlayer.h>
 
 @interface TiMediaVideoPlayerProxy : TiViewProxy {
-<<<<<<< HEAD
-@protected
-	AVPlayerViewController *movie;
-    AVPlayerItem *item;
-	NSRecursiveLock* playerLock;
-	BOOL playing;
-@private
-
-	NSURL *url;
-	TiColor* backgroundColor;
-	NSMutableArray *views;
-	TiFile *tempFile;
-	KrollCallback *thumbnailCallback;
-	NSUInteger callbackRequestCount;
-    BOOL seekToZeroBeforePlay;
-	
-	NSMutableDictionary* loadProperties; // Used to set properties when the player is created
-	BOOL sizeSet;
-	
-	// OK, this is ridiculous.  Sometimes (always?) views which are made invisible and removed are relayed.
-	// This means their views are recreated.  For movie players, this means the movie is reloaded and plays.
-	// We need some internal way whether or not to check if it's OK to create a view - this is it.
-	BOOL reallyAttached;
-	
-    // Need to preserve status bar frame information when entering/exiting fullscreen to properly re-render
-    // views when exiting it.
-    BOOL statusBarWasHidden;
-    
-    // Have to track loading in the proxy in addition to the view, in case we load before the view should be rendered
-    BOOL loaded;
-}
-
-@property(nonatomic,readwrite,assign) id url;
-@property(nonatomic,readwrite,assign) TiColor* backgroundColor;
-@property(nonatomic,readonly) NSNumber* playing;
-@property(nonatomic,copy)	NSNumber *volume;
-@property(nonatomic,readwrite,assign) id pictureInPictureEnabled;
-
-=======
   @protected
-  MPMoviePlayerController *movie;
+  AVPlayerViewController *movie;
+  AVPlayerItem *item;
   NSRecursiveLock *playerLock;
   BOOL playing;
   @private
@@ -70,6 +27,7 @@
   TiFile *tempFile;
   KrollCallback *thumbnailCallback;
   NSUInteger callbackRequestCount;
+  BOOL seekToZeroBeforePlay;
 
   NSMutableDictionary *loadProperties; // Used to set properties when the player is created
   BOOL sizeSet;
@@ -91,7 +49,7 @@
 @property (nonatomic, readwrite, assign) TiColor *backgroundColor;
 @property (nonatomic, readonly) NSNumber *playing;
 @property (nonatomic, copy) NSNumber *volume;
->>>>>>> f86b735c
+@property (nonatomic, readwrite, assign) id pictureInPictureEnabled;
 
 - (void)add:(id)proxy;
 - (void)remove:(id)proxy;
