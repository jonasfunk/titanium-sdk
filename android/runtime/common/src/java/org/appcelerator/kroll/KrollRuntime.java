--- conflicted
+++ resolved
@@ -16,8 +16,14 @@
 	private static final String TAG = "KrollRuntime";
 	private static final int MSG_DISPOSE = 100;
 	private static final int MSG_RUN_MODULE = 101;
-<<<<<<< HEAD
-=======
+	private static final String PROPERTY_FILENAME = "filename";
+
+	private long mainThreadId;
+
+	protected static KrollRuntime _instance;
+
+	protected Handler mainHandler;
+
 	public static final int MSG_LAST_ID = MSG_RUN_MODULE + 100;
 
 	public static final Object UNDEFINED = new Object() {
@@ -26,17 +32,6 @@
 			return "undefined";
 		}
 	};
-
->>>>>>> cb5ae94a
-	private static final String PROPERTY_FILENAME = "filename";
-
-	protected static KrollRuntime _instance;
-
-	private long mainThreadId;
-
-	protected Handler mainHandler;
-
-	public static final int MSG_LAST_ID = MSG_RUN_MODULE + 100;
 
 
 	protected KrollRuntime()
