--- conflicted
+++ resolved
@@ -440,31 +440,19 @@
   - name: KEYBOARD_ASCII
     summary: Use an ASCII keyboard.
     description: |
-<<<<<<< HEAD
-        Note: on MobileWeb, KEYBOARD_ASCII is the same as KEYBOARD_DEFAULT.
-=======
         Note: on MobileWeb, `KEYBOARD_ASCII` is the same as `KEYBOARD_DEFAULT`.
->>>>>>> a185d8fb
     type: Number
     permission: read-only
   - name: KEYBOARD_DEFAULT
     summary: Use the default keyboard.
     description: |
-<<<<<<< HEAD
-        Note: on MobileWeb, KEYBOARD_DEFAULT is the same as KEYBOARD_ASCII.
-=======
         Note: on MobileWeb, `KEYBOARD_DEFAULT` is the same as `KEYBOARD_ASCII`.
->>>>>>> a185d8fb
     type: Number
     permission: read-only
   - name: KEYBOARD_EMAIL
     summary: Use a keyboard suitable for composing email.
     description: |
-<<<<<<< HEAD
-        Note: on MobileWeb, if you enable `passwordType`, the `keyboardType` value will be overridden with KEYBOARD_DEFAULT.
-=======
         Note: on MobileWeb, if you enable `passwordType`, the `keyboardType` value will be overridden with `KEYBOARD_DEFAULT`.
->>>>>>> a185d8fb
     type: Number
     permission: read-only
   - name: KEYBOARD_NAMEPHONE_PAD
@@ -480,31 +468,19 @@
   - name: KEYBOARD_NUMBER_PAD
     summary: Use a keyboard with a number pad only.
     description: |
-<<<<<<< HEAD
-        Note: on MobileWeb, if you enable `passwordType`, the `keyboardType` value will be overridden with KEYBOARD_DEFAULT.
-=======
         Note: on MobileWeb, if you enable `passwordType`, the `keyboardType` value will be overridden with `KEYBOARD_DEFAULT`.
->>>>>>> a185d8fb
     type: Number
     permission: read-only
   - name: KEYBOARD_PHONE_PAD
     summary: Use a keyboard with a phone-style number pad.
     description: |
-<<<<<<< HEAD
-        Note: on MobileWeb, if you enable `passwordType`, the `keyboardType` value will be overridden with KEYBOARD_DEFAULT.
-=======
         Note: on MobileWeb, if you enable `passwordType`, the `keyboardType` value will be overridden with `KEYBOARD_DEFAULT`.
->>>>>>> a185d8fb
     type: Number
     permission: read-only
   - name: KEYBOARD_URL
     summary: Use an keyboard optimized for entering URLs.
     description: |
-<<<<<<< HEAD
-        Note: on MobileWeb, if you enable `passwordType`, the `keyboardType` value will be overridden with KEYBOARD_DEFAULT.
-=======
         Note: on MobileWeb, if you enable `passwordType`, the `keyboardType` value will be overridden with `KEYBOARD_DEFAULT`.
->>>>>>> a185d8fb
     type: Number
     permission: read-only
   - name: LANDSCAPE_LEFT
@@ -562,14 +538,9 @@
     permission: read-only
   - name: RETURNKEY_DEFAULT
     summary: Use the default return key on the virtual keyboard.
-<<<<<<< HEAD
-    description |
-        In Mobile Web, the return key label on iOS is "return" and on Android is "Go".
-=======
     description: |
         In Mobile Web, the default return key label depends on the mobile browser. For Mobile Web
         on iOS devices, the default label is "return"; on Android devices it is "Go".
->>>>>>> a185d8fb
     type: Number
     permission: read-only
   - name: RETURNKEY_DONE
@@ -588,14 +559,9 @@
     permission: read-only
   - name: RETURNKEY_GOOGLE
     summary: Set the return key text to "Google".
-<<<<<<< HEAD
-    description |
-        In Mobile Web, the return key label on iOS is "Search" and on Android is "Go".
-=======
     description: |
         In Mobile Web, the default return key label depends on the mobile browser. For Mobile Web
         on iOS devices, the default label is "return"; on Android devices it is "Go".
->>>>>>> a185d8fb
     type: Number
     permission: read-only
   - name: RETURNKEY_JOIN
@@ -615,14 +581,9 @@
     permission: read-only
   - name: RETURNKEY_SEARCH
     summary: Set the return key text to "Search".
-<<<<<<< HEAD
-    description |
-        In Mobile Web, the return key label on iOS is "Search" and on Android is "Go".
-=======
     description: |
         In Mobile Web, the default return key label depends on the mobile browser. For Mobile Web
         on iOS devices, the default label is "return"; on Android devices it is "Go".
->>>>>>> a185d8fb
     type: Number
     permission: read-only
   - name: RETURNKEY_SEND
@@ -632,14 +593,9 @@
     permission: read-only
   - name: RETURNKEY_YAHOO
     summary: Set the return key text to "Yahoo".
-<<<<<<< HEAD
-    description |
-        In Mobile Web, the return key label on iOS is "Search" and on Android is "Go".
-=======
     description: |
         In Mobile Web, the default return key label depends on the mobile browser. For Mobile Web
         on iOS devices, the default label is "return"; on Android devices it is "Go".
->>>>>>> a185d8fb
     type: Number
     permission: read-only
   - name: TEXT_ALIGNMENT_CENTER
@@ -671,11 +627,7 @@
     permission: read-only
   - name: TEXT_AUTOCAPITALIZATION_WORDS
     summary: Auto-capitalize the first letter of each word in the input field.
-<<<<<<< HEAD
-    description |
-=======
-    description: |
->>>>>>> a185d8fb
+    description: |
         Mobile Web does not support this because it would interfere with the native capitalization of the mobile browser.
     platforms: [android, iphone, ipad]
     type: Number
