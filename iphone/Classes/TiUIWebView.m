/**
 * Appcelerator Titanium Mobile
 * Copyright (c) 2009-2010 by Appcelerator, Inc. All Rights Reserved.
 * Licensed under the terms of the Apache Public License
 * Please see the LICENSE included with this distribution for details.
 */
#ifdef USE_TI_UIWEBVIEW

#import "TiUIWebView.h"
#import "TiUIWebViewProxy.h"
#import "TiApp.h"
#import "TiUtils.h" 
#import "TiProxy.h"
#import "SBJSON.h"
#import "TiHost.h"
#import "Webcolor.h"
#import "TiBlob.h"
#import "TiFile.h"
#import "Mimetypes.h"
#import "Base64Transcoder.h"

extern NSString * const TI_APPLICATION_ID;
static NSString * const kTitaniumJavascript = @"Ti.App={};Ti.API={};Ti.App._listeners={};Ti.App._listener_id=1;Ti.App.id=Ti.appId;Ti.App._xhr=XMLHttpRequest;"
		"Ti._broker=function(module,method,data){try{var url='app://'+Ti.appId+'/_TiA0_'+Ti.pageToken+'/'+module+'/'+method+'?'+Ti.App._JSON(data,1);"
			"var xhr=new Ti.App._xhr();xhr.open('GET',url,false);xhr.send()}catch(X){}};"
		"Ti._hexish=function(a){var r='';var e=a.length;var c=0;var h;while(c<e){h=a.charCodeAt(c++).toString(16);r+='\\\\u';var l=4-h.length;while(l-->0){r+='0'};r+=h}return r};"
		"Ti._bridgeEnc=function(o){return'<'+Ti._hexish(o)+'>'};"
		"Ti.App._JSON=function(object,bridge){var type=typeof object;switch(type){case'undefined':case'function':case'unknown':return undefined;case'number':case'boolean':return object;"
			"case'string':if(bridge===1)return Ti._bridgeEnc(object);return'\"'+object.replace(/\"/g,'\\\\\"').replace(/\\n/g,'\\\\n').replace(/\\r/g,'\\\\r')+'\"'}"
			"if((object===null)||(object.nodeType==1))return'null';if(object.constructor.toString().indexOf('Date')!=-1){return'new Date('+object.getTime()+')'}"
			"if(object.constructor.toString().indexOf('Array')!=-1){var res='[';var pre='';var len=object.length;for(var i=0;i<len;i++){var value=object[i];"
			"if(value!==undefined)value=Ti.App._JSON(value,bridge);if(value!==undefined){res+=pre+value;pre=', '}}return res+']'}var objects=[];"
			"for(var prop in object){var value=object[prop];if(value!==undefined){value=Ti.App._JSON(value,bridge)}"
			"if(value!==undefined){objects.push(Ti.App._JSON(prop,bridge)+': '+value)}}return'{'+objects.join(',')+'}'};"
		"Ti.App._dispatchEvent=function(type,evtid,evt){var listeners=Ti.App._listeners[type];if(listeners){for(var c=0;c<listeners.length;c++){var entry=listeners[c];if(entry.id==evtid){entry.callback.call(entry.callback,evt)}}}};Ti.App.fireEvent=function(name,evt){Ti._broker('App','fireEvent',{name:name,event:evt})};Ti.API.log=function(a,b){Ti._broker('API','log',{level:a,message:b})};Ti.API.debug=function(e){Ti._broker('API','log',{level:'debug',message:e})};Ti.API.error=function(e){Ti._broker('API','log',{level:'error',message:e})};Ti.API.info=function(e){Ti._broker('API','log',{level:'info',message:e})};Ti.API.fatal=function(e){Ti._broker('API','log',{level:'fatal',message:e})};Ti.API.warn=function(e){Ti._broker('API','log',{level:'warn',message:e})};Ti.App.addEventListener=function(name,fn){var listeners=Ti.App._listeners[name];if(typeof(listeners)=='undefined'){listeners=[];Ti.App._listeners[name]=listeners}var newid=Ti.pageToken+Ti.App._listener_id++;listeners.push({callback:fn,id:newid});Ti._broker('App','addEventListener',{name:name,id:newid})};Ti.App.removeEventListener=function(name,fn){var listeners=Ti.App._listeners[name];if(listeners){for(var c=0;c<listeners.length;c++){var entry=listeners[c];if(entry.callback==fn){listeners.splice(c,1);Ti._broker('App','removeEventListener',{name:name,id:entry.id});break}}}};";

static NSString * const kMimeTextHTML = @"text/html";
static NSString * const kContentData = @"kContentData";
static NSString * const kContentDataEncoding = @"kContentDataEncoding";
static NSString * const kContentTextEncoding = @"kContentTextEncoding";
static NSString * const kContentMimeType = @"kContentMimeType";
static NSString * const kContentInjection = @"kContentInjection";

static unsigned long localId = 0;

NSString *HTMLTextEncodingNameForStringEncoding(NSStringEncoding encoding)
{
	if (encoding == NSUTF8StringEncoding) {
		return @"utf-8";
	} else if (encoding == NSUTF16StringEncoding) {
		return @"utf-16";
	} else if (encoding == NSASCIIStringEncoding) {
		return @"us-ascii";
	} else if (encoding == NSISOLatin1StringEncoding) {
		return @"latin1";
	} else if (encoding == NSShiftJISStringEncoding) {
		return @"shift_jis";
	} else if (encoding == NSWindowsCP1252StringEncoding) {
		return @"windows-1251";
	}
	return nil;
}

@interface LocalProtocolHandler : NSURLProtocol
@end
 
@implementation TiUIWebView
@synthesize reloadData, reloadDataProperties;

#ifdef TI_USE_AUTOLAYOUT
-(void)initializeTiLayoutView
{
    [super initializeTiLayoutView];
    [self setDefaultHeight:TiDimensionAutoFill];
    [self setDefaultWidth:TiDimensionAutoFill];
}
#endif

-(void)dealloc
{
	if (webview!=nil)
	{
		webview.delegate = nil;
		
		// per doc, must stop webview load before releasing
		if (webview.loading)
		{
			[webview stopLoading];
		}
	}
	if (listeners!=nil)
	{
		RELEASE_TO_NIL(listeners);
	}
	RELEASE_TO_NIL(pageToken);
	RELEASE_TO_NIL(webview);
	RELEASE_TO_NIL(url);
	RELEASE_TO_NIL(spinner);
	RELEASE_TO_NIL(basicCredentials);
	RELEASE_TO_NIL(reloadData);
	RELEASE_TO_NIL(reloadDataProperties);
	RELEASE_TO_NIL(lastValidLoad);
	RELEASE_TO_NIL(blacklistedURLs);
	RELEASE_TO_NIL(insecureConnection);
	[super dealloc];
}


+ (BOOL)isLocalURL:(NSURL *)url
{
	NSString *scheme = [url scheme];
	return [scheme isEqualToString:@"file"] || [scheme isEqualToString:@"app"];
}

-(UIView*)hitTest:(CGPoint)point withEvent:(UIEvent *)event
{
	/*	webview is a little _special_ and refuses to share events.
	 *	As such, we have to take the events away if we have event listeners
	 *	Or let webview has his entire cake. Through experimenting, if the
	 *	webview is interested, a subview or subsubview will be the target.
	 */

	UIView *view = [super hitTest:point withEvent:event];
	if ( ([self hasTouchableListener]) && willHandleTouches )
	{
		UIView *superview = [view superview];
		UIView *superduperview = [superview superview];
		if ((view == webview) || (superview == webview) || (superduperview == webview))
		{
			return self;
		}
	}
	
	return view;
}

-(void)setWillHandleTouches_:(id)args
{
    willHandleTouches = [TiUtils boolValue:args def:YES];
}


-(UIWebView*)webview 
{
	if (webview==nil)
	{
		// we attach the XHR bridge the first time we need a webview
		[[TiApp app] attachXHRBridgeIfRequired];
		
		webview = [[UIWebView alloc] initWithFrame:CGRectMake(0, 0, 10, 1)];
		webview.delegate = self;
		webview.opaque = NO;
		webview.backgroundColor = [UIColor whiteColor];
		webview.contentMode = UIViewContentModeRedraw;
		webview.autoresizingMask = UIViewAutoresizingFlexibleHeight | UIViewAutoresizingFlexibleWidth;
		[self addSubview:webview];

		BOOL hideLoadIndicator = [TiUtils boolValue:[self.proxy valueForKey:@"hideLoadIndicator"] def:NO];
		ignoreSslError = [TiUtils boolValue:[[self proxy] valueForKey:@"ignoreSslError"] def:NO];
		isAuthenticated = NO;
		
		// only show the loading indicator if it's a remote URL and 'hideLoadIndicator' property is not set.
		if (![[self class] isLocalURL:url] && !hideLoadIndicator)
		{
			TiColor *bgcolor = [TiUtils colorValue:[self.proxy valueForKey:@"backgroundColor"]];
			UIActivityIndicatorViewStyle style = UIActivityIndicatorViewStyleGray;
			if (bgcolor!=nil)
			{
				// check to see if the background is a dark color and if so, we want to 
				// show the white indicator instead
				if ([Webcolor isDarkColor:[bgcolor _color]])
				{
					style = UIActivityIndicatorViewStyleWhite;
				} 
			}
			spinner = [[UIActivityIndicatorView alloc] initWithActivityIndicatorStyle:style];
			[spinner setHidesWhenStopped:YES];
			spinner.autoresizingMask = UIViewAutoresizingFlexibleTopMargin | UIViewAutoresizingFlexibleBottomMargin | UIViewAutoresizingFlexibleLeftMargin | UIViewAutoresizingFlexibleRightMargin;
			[self addSubview:spinner];
			[spinner sizeToFit];
			[spinner startAnimating];
		}

		if ([[NSUserDefaults standardUserDefaults] objectForKey:@"DefaultUserAgent"] == nil) {
			NSString *defaultUserAgent = [webview stringByEvaluatingJavaScriptFromString:@"navigator.userAgent"];
			[[NSUserDefaults standardUserDefaults] setObject:defaultUserAgent forKey:@"DefaultUserAgent"];
		}
	}
	return webview;
}

- (id)accessibilityElement
{
	return [self webview];
}

-(void)loadURLRequest:(NSMutableURLRequest*)request
{
	if (basicCredentials!=nil)
	{
		[request setValue:basicCredentials forHTTPHeaderField:@"Authorization"];
	}
	[[self webview] loadRequest:request];
}

-(void)frameSizeChanged:(CGRect)frame bounds:(CGRect)bounds
{
    [super frameSizeChanged:frame bounds:bounds];
	if (webview!=nil)
	{
		[TiUtils setView:webview positionRect:bounds];
		
		if (spinner!=nil)
		{
			spinner.center = self.center;
		}		
	}
}

-(NSURL*)fileURLToAppURL:(NSURL*)url_
{
	NSString *basepath = [TiHost resourcePath];
	NSString *urlstr = [url_ path];
	NSString *path = [urlstr stringByReplacingOccurrencesOfString:[NSString stringWithFormat:@"%@/",basepath] withString:@""];
	if ([path hasPrefix:@"/"])
	{
		path = [path substringFromIndex:1];
	}
	return [NSURL URLWithString:[[NSString stringWithFormat:@"app://%@/%@",TI_APPLICATION_ID,path] stringByAddingPercentEscapesUsingEncoding:NSUTF8StringEncoding]];
}

- (NSString *)titaniumInjection
{
	if (pageToken==nil) {
		pageToken = [[NSString stringWithFormat:@"%lu",(unsigned long)[self hash]] retain];
		[(TiUIWebViewProxy*)self.proxy setPageToken:pageToken];
	}
	NSMutableString *html = [[[NSMutableString alloc] init] autorelease];
	[html appendString:@"<script id='__ti_injection'>"];
	NSString *ti = [NSString stringWithFormat:@"%@%s",@"Ti","tanium"];
	[html appendFormat:@"window.%@={};window.Ti=%@;Ti.pageToken=%@;Ti.appId='%@';",ti,ti,pageToken,TI_APPLICATION_ID];
	[html appendString:kTitaniumJavascript];
	[html appendString:@"</script>"];
	return html;
}

+ (NSString *)content:(NSString *)content withInjection:(NSString *)injection
{
	if ([content length] == 0) {
		return content;
	}
	// attempt to make well-formed HTML and inject in our Titanium bridge code
	// However, we only do this if the content looks like HTML
	NSRange range = [content rangeOfString:@"<html"];
	if (range.location == NSNotFound) {
		//TODO: Someone did a DOCTYPE, and our search wouldn't find it. This search is tailored for him
		//to cause the bug to go away, but is this really the right thing to do? Shouldn't we have a better
		//way to check?
		range = [content rangeOfString:@"<!DOCTYPE html"];
	}
	
	if (range.location != NSNotFound) {
		NSMutableString *html = [[NSMutableString alloc] initWithCapacity:[content length]+2000];
		NSRange nextRange = [content rangeOfString:@">" options:0 range:NSMakeRange(range.location, [content length]-range.location) locale:nil];
		if (nextRange.location != NSNotFound) {
			[html appendString:[content substringToIndex:nextRange.location+1]];
			[html appendString:injection];
			[html appendString:[content substringFromIndex:nextRange.location+1]];
		} else {
			// oh well, just jack it in
			[html appendString:injection];
			[html appendString:content];
		}
		
		return [html autorelease];
	}
	return content;
}

-(void)loadHTML:(NSString*)content
	   encoding:(NSStringEncoding)encoding 
	   textEncodingName:(NSString*)textEncodingName
	   mimeType:(NSString*)mimeType
	   baseURL:(NSURL*)baseURL
{
	if (baseURL == nil) {
		baseURL = [NSURL fileURLWithPath:[TiHost resourcePath]];
	}
	content = [[self class] content:content withInjection:[self titaniumInjection]];
	
	[self ensureLocalProtocolHandler];
	[[self webview] loadData:[content dataUsingEncoding:encoding] MIMEType:mimeType textEncodingName:textEncodingName baseURL:baseURL];
	if (scalingOverride==NO) {
		[[self webview] setScalesPageToFit:NO];
	}
}

-(void)loadFile:(NSString*)absolutePath
	   encoding:(NSStringEncoding)encoding
		textEncodingName:(NSString*)textEncodingName
	   mimeType:(NSString*)mimeType
{
	NSURL *requestURL = [NSURL fileURLWithPath:absolutePath];
	NSMutableURLRequest *request = [NSMutableURLRequest requestWithURL:requestURL];
	[NSURLProtocol setProperty:textEncodingName forKey:kContentTextEncoding inRequest:request];
	[NSURLProtocol setProperty:mimeType forKey:kContentMimeType inRequest:request];
    
	[request setValue:[NSString stringWithFormat:@"%lu", (localId++)] forHTTPHeaderField:@"X-Titanium-Local-Id"];
	
	[self loadURLRequest:request];
	if (scalingOverride==NO) {
		[[self webview] setScalesPageToFit:NO];
	}
}

-(UIScrollView*)scrollview
{
	UIWebView* webView = [self webview];
	if ([webView respondsToSelector:@selector(scrollView)]) {
		// as of iOS 5.0, we can return the scroll view
		return [webView scrollView];
	} else {
		// in earlier versions, we need to find the scroll view
		for (id subview in [webView subviews]) {
			if ([subview isKindOfClass:[UIScrollView class]]) {
				return (UIScrollView*)subview;
			}
		}
	}
	return nil;
}


#pragma mark Public APIs

-(id)url
{
	NSString * result =[[[webview request] URL] absoluteString];
	if (result!=nil)
	{
		return result;
	}
	return url;
}

-(void)setAllowsLinkPreview_:(id)value
{
    if ([TiUtils isIOS9OrGreater] == NO) {
        return;
    }
    ENSURE_TYPE(value, NSNumber);
    [webview setAllowsLinkPreview:[TiUtils boolValue:value]];
}

- (void)reload
{
    RELEASE_TO_NIL(lastValidLoad);
	if (webview == nil)
	{
		return;
	}
	if (reloadData != nil)
	{
		[self performSelector:reloadMethod withObject:reloadData withObject:reloadDataProperties];
		return;
	}
	[webview reload];
}

- (void)stopLoading
{
	[webview stopLoading];
}

- (void)goBack
{
	[webview goBack];
}

- (void)goForward
{
	[webview goForward];
}

-(BOOL)loading
{
	return [webview isLoading];
}

-(BOOL)canGoBack
{
	return [webview canGoBack];
}

-(BOOL)canGoForward
{
	return [webview canGoForward];
}

-(void)setIgnoreSslError_:(id)value
{
    ENSURE_TYPE(value, NSNumber);
    
    ignoreSslError = [TiUtils boolValue:value def:NO];
    isAuthenticated = NO;
    [[self proxy] replaceValue:value forKey:@"ignoreSslError" notification:NO];
}

-(void)setBackgroundColor_:(id)color
{
	UIColor *c = [Webcolor webColorNamed:color];
	[self setBackgroundColor:c];
	[[self webview] setBackgroundColor:c];
}

-(void)setAutoDetect_:(NSArray*)values
{
	UIDataDetectorTypes result = UIDataDetectorTypeNone;
	for (NSNumber * thisNumber in values)
	{
		result |= [TiUtils intValue:thisNumber];
	}
	[[self webview] setDataDetectorTypes:result];
}

-(void)setHtml_:(NSString*)content withObject:(id)property
{
    NSString *baseURLString = [TiUtils stringValue:@"baseURL" properties:property];
    NSURL *baseURL = baseURLString == nil ? nil : [NSURL URLWithString:baseURLString];
    NSString *mimeType = [TiUtils stringValue:@"mimeType" properties:property def:kMimeTextHTML];
	ignoreNextRequest = YES;
	[self setReloadData:content];
	[self setReloadDataProperties:property];
	reloadMethod = @selector(setHtml_:withObject:);
	RELEASE_TO_NIL(lastValidLoad);
	[self loadHTML:content encoding:NSUTF8StringEncoding textEncodingName:@"utf-8" mimeType:mimeType baseURL:baseURL];
}

-(void)setData_:(id)args
{
	ignoreNextRequest = YES;
	[self setReloadData:args];
	[self setReloadDataProperties:nil];
	reloadMethod = @selector(setData_:);
	RELEASE_TO_NIL(url);
	RELEASE_TO_NIL(lastValidLoad);
	ENSURE_SINGLE_ARG(args,NSObject);
	
	[self stopLoading];

	if ([args isKindOfClass:[TiBlob class]])
	{
		TiBlob *blob = (TiBlob*)args;
		TiBlobType type = [blob type];
		switch (type)
		{
			case TiBlobTypeData:
			{
				[self ensureLocalProtocolHandler];
				// Empty NSURL since nil is not accepted here
				NSURL *emptyURL = [[NSURL new] autorelease];
				[[self webview] loadData:[blob data] MIMEType:[blob mimeType] textEncodingName:@"utf-8" baseURL:emptyURL];
				if (scalingOverride==NO)
				{
					[[self webview] setScalesPageToFit:YES];
				}
				break;
			}
			case TiBlobTypeFile:
			{
				url = [[NSURL fileURLWithPath:[blob path]] retain];
				[self loadLocalURL];
				break;
			}
			default:
			{
				[self.proxy throwException:@"invalid blob type" subreason:[NSString stringWithFormat:@"expected either file or data blob, was: %d",type] location:CODELOCATION];
			}
		}
	}
	else if ([args isKindOfClass:[TiFile class]])
	{
		TiFile *file = (TiFile*)args;
		url = [[NSURL fileURLWithPath:[file path]] retain];
		[self loadLocalURL];
	}
	else
	{
		[self.proxy throwException:@"invalid datatype" subreason:[NSString stringWithFormat:@"expected a TiBlob, was: %@",[args class]] location:CODELOCATION];
	}
}

-(void)setScalesPageToFit_:(id)args
{
	// allow the user to overwrite the scale (usually if local)
	BOOL scaling = [TiUtils boolValue:args];
	scalingOverride = YES;
	[[self webview] setScalesPageToFit:scaling];
}

-(void)setDisableBounce_:(id)value
{
	BOOL bounces = ![TiUtils boolValue:value];
	[[self scrollview] setBounces:bounces];
}

-(void)setScrollsToTop_:(id)value
{
	BOOL scrollsToTop = [TiUtils boolValue:value def:YES];
	[[self scrollview] setScrollsToTop:scrollsToTop];
}

- (void)setUrl_:(id)args
{
	ignoreNextRequest = YES;
	isAuthenticated = NO;
	[self setReloadData:args];
	[self setReloadDataProperties:nil];
	reloadMethod = @selector(setUrl_:);

	RELEASE_TO_NIL(url);
	RELEASE_TO_NIL(lastValidLoad);
	ENSURE_SINGLE_ARG(args,NSString);
	
	url = [[TiUtils toURL:args proxy:(TiProxy*)self.proxy] retain];
	
	if (insecureConnection) {
		[insecureConnection cancel];
	}
	
	[self stopLoading];
	
	if ([[self class] isLocalURL:url]) {
		[self loadLocalURL];
	} else {
		NSMutableURLRequest *request = [NSMutableURLRequest requestWithURL:url];
		[self loadURLRequest:request];
		if (scalingOverride==NO) {
			[[self webview] setScalesPageToFit:YES];
		}
	}
}

-(void)setBlacklistedURLs_:(id)args
{
    ENSURE_TYPE(args, NSArray);
    
    if (blacklistedURLs) {
        RELEASE_TO_NIL(blacklistedURLs);
    }
    
    for (id blacklistedURL in args) {
        ENSURE_TYPE(blacklistedURL, NSString);
    }
    
    blacklistedURLs = [args copy];
}

-(void)setHandlePlatformUrl_:(id)arg
{
    [[self proxy] replaceValue:arg forKey:@"handlePlatformUrl" notification:NO];
    willHandleUrl = [TiUtils boolValue:arg];
}

-(void)setUserAgent_:(id)value
{
    ENSURE_TYPE_OR_NIL(value, NSString);
    
    if (value == nil || [value isEqualToString:@""]) {
        value = [[NSUserDefaults standardUserDefaults] objectForKey:@"DefaultUserAgent"];
    }

    [[NSUserDefaults standardUserDefaults] registerDefaults:@{@"UserAgent": value}];
    [[self proxy] replaceValue:value forKey:@"userAgent" notification:NO];
}

- (void)ensureLocalProtocolHandler
{
	static dispatch_once_t onceToken;
	dispatch_once(&onceToken, ^{
		[NSURLProtocol registerClass:[LocalProtocolHandler class]];
	});
}

- (void)loadLocalURL
{
	[self ensureLocalProtocolHandler];
	NSStringEncoding encoding = NSUTF8StringEncoding;
	NSString *path = [url path];
	NSString *mimeType = [Mimetypes mimeTypeForExtension:path];
	NSString *textEncodingName = @"utf-8";
	NSError *error = nil;
	NSURL *baseURL = [[url copy] autorelease];
	
	// first check to see if we're attempting to load a file from the
	// filesystem and if so, and it exists, use that
	if ([[NSFileManager defaultManager] fileExistsAtPath:path])
	{
		// per the Apple docs on what to do when you don't know the encoding ahead of a
		// file read:
		// step 1: read and attempt to have system determine
		NSString *html = [NSString stringWithContentsOfFile:path usedEncoding:&encoding error:&error];
		if (html==nil && error!=nil)
		{
			//step 2: if unknown encoding, try UTF-8
			error = nil;
			html = [NSString stringWithContentsOfFile:path encoding:NSUTF8StringEncoding error:&error];
			if (html==nil && error!=nil)
			{
				//step 3: try an appropriate legacy encoding (if one) -- what's that? Latin-1?
				//at this point we're just going to fail
                //This is assuming, of course, that this just isn't a pdf or some other non-HTML file.
                if([[path pathExtension] hasPrefix:@"htm"]){
                    DebugLog(@"[ERROR] Couldn't determine the proper encoding. Make sure this file: %@ is UTF-8 encoded.",[path lastPathComponent]);                    
                }
			} else {
				// if we get here, it succeeded using UTF8
				encoding = NSUTF8StringEncoding;
				textEncodingName = @"utf-8";
			}
		} else {
			error = nil;
			textEncodingName = HTMLTextEncodingNameForStringEncoding(encoding);
			if (textEncodingName == nil) {
				DebugLog(@"[WARN] Could not determine correct text encoding for content: %@.",url);
				textEncodingName = @"utf-8";
			}
		}
		if ((error!=nil && [error code]==261) || [mimeType isEqualToString:(NSString*)svgMimeType])
		{
			//TODO: Shouldn't we be checking for an HTML mime type before trying to read? This is right now rather inefficient, but it
			//Gets the job done, with minimal reliance on extensions.
			// this is a different encoding than specified, just send it to the webview to load
			
			NSMutableURLRequest *request = [NSMutableURLRequest requestWithURL:url];
			[self loadURLRequest:request];
			if (scalingOverride==NO) {
				[[self webview] setScalesPageToFit:YES];
			}
			return;
		} else if (error!=nil) {
			DebugLog(@"[DEBUG] Cannot load file: %@. Error message was: %@", path, error);
			RELEASE_TO_NIL(url);
			return;
		}
		[self loadFile:path encoding:encoding textEncodingName:textEncodingName mimeType:mimeType];
	} else {
		// convert it into a app:// relative path to load the resource
		// from our application
		url = [[self fileURLToAppURL:url] retain];
		NSData *data = [TiUtils loadAppResource:url];
		NSString *html = nil;
		if (data != nil) {
			html = [[[NSString alloc] initWithData:data encoding:encoding] autorelease];
		}
		if (html!=nil) {
			//Because local HTML may rely on JS that's stored in the app: schema, we must kee the url in the app: format.
			[self loadHTML:html encoding:encoding textEncodingName:textEncodingName mimeType:mimeType baseURL:baseURL];
		} else {
			NSLog(@"[WARN] couldn't load URL: %@",url);
			RELEASE_TO_NIL(url);
		}	
	}
}

-(void)setBasicAuthentication:(NSArray*)args
{
	ENSURE_ARG_COUNT(args,2);
	NSString *username = [args objectAtIndex:0];
	NSString *password = [args objectAtIndex:1];
	
	if (username==nil && password==nil)
	{
		RELEASE_TO_NIL(basicCredentials);
		return;
	}
	
	NSString *toEncode = [NSString stringWithFormat:@"%@:%@",username,password];
	const char *data = [toEncode UTF8String];
	size_t len = [toEncode length];

	char *base64Result;
    size_t theResultLength;
	bool result = Base64AllocAndEncodeData(data, len, &base64Result, &theResultLength);
	if (result)
	{
		NSData *theData = [NSData dataWithBytes:base64Result length:theResultLength];
		free(base64Result);
		NSString *string = [[[NSString alloc] initWithData:theData encoding:NSUTF8StringEncoding] autorelease];
		RELEASE_TO_NIL(basicCredentials);
		basicCredentials = [[NSString stringWithFormat:@"Basic %@",string] retain];
		if (url!=nil)
		{
			[self setUrl_:[NSArray arrayWithObject:[url absoluteString]]];
		}
	}    
}

-(NSString*)stringByEvaluatingJavaScriptFromString:(NSString *)code
{
	return [[self webview] stringByEvaluatingJavaScriptFromString:code];
}

-(CGFloat)contentHeightForWidth:(CGFloat)value
{
    CGRect oldBounds = [[self webview] bounds];
    BOOL oldVal = webview.scalesPageToFit;
    [webview setScalesPageToFit:NO];
    [webview setBounds:CGRectMake(0, 0, 10, 1)];
    CGFloat ret = [webview sizeThatFits:CGSizeMake(10, 1)].height;
    [webview setBounds:oldBounds];
    [webview setScalesPageToFit:oldVal];
    return ret;
}

-(CGFloat)contentWidthForWidth:(CGFloat)value
{
    CGRect oldBounds = [[self webview] bounds];
    BOOL oldVal = webview.scalesPageToFit;
    [webview setScalesPageToFit:NO];
    [webview setBounds:CGRectMake(0, 0, 10, 1)];
    CGFloat ret = [webview sizeThatFits:CGSizeMake(10, 1)].width;
    [webview setBounds:oldBounds];
    [webview setScalesPageToFit:oldVal];
    return ret;
}

- (void)setKeyboardDisplayRequiresUserAction_:(id)value
{
    ENSURE_TYPE(value, NSNumber);
    [[self proxy] replaceValue:value forKey:@"keyboardDisplayRequiresUserAction" notification:NO];
    
    [[self webview] setKeyboardDisplayRequiresUserAction:[TiUtils boolValue:value def:YES]];
}

#pragma mark WebView Delegate

- (BOOL)webView:(UIWebView *)webView shouldStartLoadWithRequest:(NSURLRequest *)request navigationType:(UIWebViewNavigationType)navigationType
{
	if (navigationType != UIWebViewNavigationTypeOther) {
 		RELEASE_TO_NIL(lastValidLoad);
	}
    
	NSDictionary *newHeaders = [[self proxy] valueForKey:@"requestHeaders"];
	BOOL allHeadersIncluded = NO;
	int requiredHeaders = (int)[newHeaders count];
    
	if (newHeaders) {
		for (NSString* existingHeader in [[request allHTTPHeaderFields] allKeys]) {
			for (NSString* newHeader in [newHeaders allKeys]) {
				if ([[existingHeader lowercaseString] isEqualToString:[newHeader lowercaseString]]) {
					requiredHeaders--;
				}
			}
		}

		if (requiredHeaders > 0) {
			NSMutableURLRequest* newRequest = [request mutableCopy];
			for (NSString* newHeader in [newHeaders allKeys]) {
				[newRequest addValue:[newHeaders valueForKey:newHeader] forHTTPHeaderField:newHeader];
			}
			[self loadURLRequest:newRequest];
			[newRequest release];

			return NO;
		}
	}

	NSURL * newUrl = [request URL];
    
	if (blacklistedURLs && blacklistedURLs.count > 0) {
		NSString *urlAbsoluteString = [newUrl absoluteString];
        
		for (NSString *blackListedUrl in blacklistedURLs) {
			if ([urlAbsoluteString rangeOfString:blackListedUrl options:NSCaseInsensitiveSearch].location != NSNotFound) {
				if ([[self proxy] _hasListeners:@"blacklisturl"]) {
					[[self proxy] fireEvent:@"blacklisturl" withObject:@{
						@"url": urlAbsoluteString,
						@"message": @"Webview did not load blacklisted url."
					}];
				}

				[self stopSpinner];
				return NO;
			}
		}
	}

	if ([self.proxy _hasListeners:@"beforeload"])
	{
		NSDictionary *event = newUrl == nil ? nil : [NSDictionary dictionaryWithObjectsAndKeys:[newUrl absoluteString], @"url", NUMINT(navigationType), @"navigationType", nil];
		[self.proxy fireEvent:@"beforeload" withObject:event];
	}

<<<<<<< HEAD
=======
	if (navigationType != UIWebViewNavigationTypeOther) {
		RELEASE_TO_NIL(lastValidLoad);
	}
    
	// Handle invalid SSL certificate
	if (ignoreSslError && !isAuthenticated) {
		RELEASE_TO_NIL(insecureConnection);
		isAuthenticated = NO;
		insecureConnection = [[NSURLConnection alloc] initWithRequest:request delegate:self];
		[insecureConnection start];

		return NO;
	}

>>>>>>> 106a1178
	NSString * scheme = [[newUrl scheme] lowercaseString];
	if ([scheme hasPrefix:@"http"] || [scheme isEqualToString:@"ftp"]
			|| [scheme isEqualToString:@"file"] || [scheme isEqualToString:@"app"]) {
		DebugLog(@"[DEBUG] New scheme: %@",request);
        BOOL valid = !ignoreNextRequest;
        if ([scheme hasPrefix:@"http"]) {
            //UIWebViewNavigationTypeOther means we are either in a META redirect
            //or it is a js request from within the page 
            valid = valid && (navigationType != UIWebViewNavigationTypeOther);
        }
		if (valid) {
			[self setReloadData:[newUrl absoluteString]];
			[self setReloadDataProperties:nil];
			reloadMethod = @selector(setUrl_:);
		}
		if ([scheme isEqualToString:@"file"] || [scheme isEqualToString:@"app"]) {
			[NSURLProtocol setProperty:[self titaniumInjection] forKey:kContentInjection inRequest:(NSMutableURLRequest *)request];
		}
		return YES;
	}

	UIApplication * uiApp = [UIApplication sharedApplication];
	
	if ([uiApp canOpenURL:newUrl] && !willHandleUrl)
	{
		[uiApp openURL:newUrl];
		return NO;
	}
	
	//It's likely to fail, but that way we pass it on to error handling.
	return YES;
}

- (void)webViewDidStartLoad:(UIWebView *)webView
{
}

- (void)webViewDidFinishLoad:(UIWebView *)webView
{    
    [self stopSpinner];

    [url release];
    url = [[[webview request] URL] retain];
    NSString* urlAbs = [url absoluteString];
    NSString* appPath = [[[NSBundle mainBundle] resourceURL] absoluteString];
    if (![urlAbs isEqualToString: appPath]) {
        [[self proxy] replaceValue:urlAbs forKey:@"url" notification:NO];
    }
    
    if ([self.proxy _hasListeners:@"load"]) {
        if (![urlAbs isEqualToString:lastValidLoad]) {
            NSDictionary *event = url == nil ? nil : [NSDictionary dictionaryWithObject:[self url] forKey:@"url"];
            [self.proxy fireEvent:@"load" withObject:event];
            [lastValidLoad release];
            lastValidLoad = [urlAbs retain];
        }
    }
    
    // Disable the context menu when selecting a range of text
    BOOL disableContextMenu = [TiUtils boolValue:[[self proxy] valueForKey:@"disableContextMenu"] def:NO];
    if (disableContextMenu) {
        [webView stringByEvaluatingJavaScriptFromString:@"document.documentElement.style.webkitUserSelect='none';"];
        [webView stringByEvaluatingJavaScriptFromString:@"document.documentElement.style.webkitTouchCallout='none';"];
        [webView stringByEvaluatingJavaScriptFromString:@"window.getSelection().removeAllRanges();"];
    }
    
    [webView setNeedsDisplay];
    ignoreNextRequest = NO;
    TiUIWebViewProxy * ourProxy = (TiUIWebViewProxy *)[self proxy];
    [ourProxy webviewDidFinishLoad];
}

- (void)webView:(UIWebView *)webView didFailLoadWithError:(NSError *)error
{
	// Ignore "Frame Load Interrupted" errors. Seen after opening url-schemes that
	// are already handled by the `Ti.App.iOS.handleurl` event
	if (error.code == 102 && [error.domain isEqual:@"WebKitErrorDomain"]) return;
    
	NSString *offendingUrl = [self url];

	if ([[error domain] isEqual:NSURLErrorDomain])
	{
		offendingUrl = [[error userInfo] objectForKey:NSURLErrorFailingURLStringErrorKey];

		// this means the pending request has been cancelled and should be
		// safely squashed
		if ([error code]==NSURLErrorCancelled)
		{
			return;
		}
	}

	NSLog(@"[ERROR] Error loading: %@, Error: %@",offendingUrl,error);

	if ([self.proxy _hasListeners:@"error"])
	{
		NSString * message = [TiUtils messageFromError:error];
		NSMutableDictionary *event = [NSMutableDictionary dictionaryWithObject:message forKey:@"message"];

		// We combine some error codes into a single one which we share with Android.
		NSInteger rawErrorCode = [error code];
		NSInteger returnErrorCode = rawErrorCode;

		if (rawErrorCode == NSURLErrorUserCancelledAuthentication)
		{
			returnErrorCode = NSURLErrorUserAuthenticationRequired; // URL_ERROR_AUTHENTICATION
		}
		else if (rawErrorCode == NSURLErrorNoPermissionsToReadFile || rawErrorCode == NSURLErrorCannotCreateFile || rawErrorCode == NSURLErrorFileIsDirectory || rawErrorCode == NSURLErrorCannotCloseFile || rawErrorCode == NSURLErrorCannotWriteToFile || rawErrorCode == NSURLErrorCannotRemoveFile || rawErrorCode == NSURLErrorCannotMoveFile)
		{
			returnErrorCode = NSURLErrorCannotOpenFile; // URL_ERROR_FILE
		}
		else if (rawErrorCode == NSURLErrorDNSLookupFailed)
		{
			returnErrorCode = NSURLErrorCannotFindHost; // URL_ERROR_HOST_LOOKUP
		}

		[event setObject:[NSNumber numberWithInteger:returnErrorCode] forKey:@"errorCode"];
		[event setObject:offendingUrl forKey:@"url"];
		[self.proxy fireEvent:@"error" withObject:event errorCode:returnErrorCode message:message];
	}
}

#pragma mark NSURLConnection Delegates (used for the "ignoreSslError" property)

- (void)connection:(NSURLConnection *)connection didReceiveAuthenticationChallenge:(NSURLAuthenticationChallenge *)challenge;
{
    if ([challenge previousFailureCount] == 0) {
        isAuthenticated = YES;
        
        [[challenge sender] useCredential:[NSURLCredential credentialForTrust:[[challenge protectionSpace] serverTrust]]
               forAuthenticationChallenge:challenge];
    } else {
        [[challenge sender] cancelAuthenticationChallenge:challenge];
    }
}

- (void)connection:(NSURLConnection *)connection didReceiveResponse:(NSURLResponse *)response;
{
    isAuthenticated = YES;

    [webview loadRequest:[NSURLRequest requestWithURL:url]];
    [insecureConnection cancel];
}

- (BOOL)connection:(NSURLConnection *)connection canAuthenticateAgainstProtectionSpace:(NSURLProtectionSpace *)protectionSpace
{
    return [[protectionSpace authenticationMethod] isEqualToString:NSURLAuthenticationMethodServerTrust];
}

#pragma mark TiEvaluator

- (void)evalFile:(NSString*)path
{
	NSURL *url_ = [path hasPrefix:@"file:"] ? [NSURL URLWithString:path] : [NSURL fileURLWithPath:path];
	
	if (![path hasPrefix:@"/"] && ![path hasPrefix:@"file:"])
	{
		NSURL *root = [[[self proxy] _host] baseURL];
		url_ = [NSURL fileURLWithPath:[NSString stringWithFormat:@"%@/%@",root,path]];
	}
	
	NSString *code = [NSString stringWithContentsOfURL:url_ encoding:NSUTF8StringEncoding error:nil];
	[self stringByEvaluatingJavaScriptFromString:code];
}

- (void)fireEvent:(id)listener withObject:(id)obj remove:(BOOL)yn thisObject:(id)thisObject_
{
    // don't bother firing an app event to the webview if we don't have a webview yet created
    if (webview!=nil)
    {
        NSDictionary *event = (NSDictionary*)obj;
        NSString *name = [event objectForKey:@"type"];
        NSString *js = [NSString stringWithFormat:@"Ti.App._dispatchEvent('%@',%@,%@);",name,listener,[SBJSON stringify:event]];
        // Not waiting for JS execution since this can cause deadlock on main queue.
        [webview performSelectorOnMainThread:@selector(stringByEvaluatingJavaScriptFromString:)
                                  withObject:js
                               waitUntilDone:NO];
    }
}

- (void)stopSpinner
{
    if (spinner != nil) {
        [UIView beginAnimations:@"webspiny" context:nil];
        [UIView setAnimationDuration:0.3];
        [spinner removeFromSuperview];
        [UIView commitAnimations];
        [spinner autorelease];
        spinner = nil;
    }
}

@end

@implementation LocalProtocolHandler

+ (BOOL)canInitWithRequest:(NSURLRequest *)request
{
	return [request.URL.scheme isEqualToString:@"file"];
}

+ (NSURLRequest *)canonicalRequestForRequest:(NSURLRequest *)request
{
	return request;
}

+ (BOOL)requestIsCacheEquivalent:(NSURLRequest *)a toRequest:(NSURLRequest *)b
{
	return NO;
}

- (void)startLoading
{
	id<NSURLProtocolClient> client = [self client];
    NSURLRequest *request = [self request];
	NSURL *url = [request URL];
	NSString *absolutePath = [url path];
	
	NSStringEncoding contentDataEncoding = [[[self class] propertyForKey:kContentDataEncoding inRequest:request] unsignedIntegerValue];
	if (contentDataEncoding == 0) {
		contentDataEncoding = NSUTF8StringEncoding;
	}
	NSString *contentTextEncoding = [[self class] propertyForKey:kContentTextEncoding inRequest:request];
	NSData *contentData = [[self class] propertyForKey:kContentData inRequest:request];
	if (contentData == nil) {
		contentData = [TiUtils loadAppResource:url];
		if (contentData == nil) {
			contentData = [NSData dataWithContentsOfFile:absolutePath];
			if (contentData == nil) {
				NSLog(@"[ERROR] Error loading %@", absolutePath);
				[client URLProtocol:self didFailWithError:[NSError errorWithDomain:NSURLErrorDomain code:NSURLErrorResourceUnavailable userInfo:nil]];
				[client URLProtocolDidFinishLoading:self];
				return;
			}
		}
	}
	NSString *contentMimeType = [[self class] propertyForKey:kContentMimeType inRequest:request];
	if (contentMimeType == nil) {
		contentMimeType = [Mimetypes mimeTypeForExtension:absolutePath];
	}
	NSString *contentInjection = [[self class] propertyForKey:kContentInjection inRequest:request];
	if ((contentInjection != nil) && [contentMimeType isEqualToString:kMimeTextHTML]) {
		NSString *content = [[NSString alloc] initWithData:contentData encoding:contentDataEncoding];
		contentData = [[TiUIWebView content:content withInjection:contentInjection] dataUsingEncoding:contentDataEncoding];
		[content release];
	}
	NSURLResponse *response = [[NSURLResponse alloc] initWithURL:url MIMEType:contentMimeType expectedContentLength:[contentData length] textEncodingName:contentTextEncoding];
	[client URLProtocol:self didReceiveResponse:response cacheStoragePolicy:NSURLCacheStorageNotAllowed];
	[client URLProtocol:self didLoadData:contentData];
	[client URLProtocolDidFinishLoading:self];
	[response release];
}

- (void)stopLoading
{
	// NO-OP
}

@end

#endif<|MERGE_RESOLUTION|>--- conflicted
+++ resolved
@@ -792,8 +792,6 @@
 		[self.proxy fireEvent:@"beforeload" withObject:event];
 	}
 
-<<<<<<< HEAD
-=======
 	if (navigationType != UIWebViewNavigationTypeOther) {
 		RELEASE_TO_NIL(lastValidLoad);
 	}
@@ -808,7 +806,6 @@
 		return NO;
 	}
 
->>>>>>> 106a1178
 	NSString * scheme = [[newUrl scheme] lowercaseString];
 	if ([scheme hasPrefix:@"http"] || [scheme isEqualToString:@"ftp"]
 			|| [scheme isEqualToString:@"file"] || [scheme isEqualToString:@"app"]) {
