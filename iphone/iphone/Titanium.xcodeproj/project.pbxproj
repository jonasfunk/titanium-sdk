// !$*UTF8*$!
{
	archiveVersion = 1;
	classes = {
	};
	objectVersion = 48;
	objects = {

/* Begin PBXBuildFile section */
		0BF9338A1CA0948D0091C7EC /* TiUIiOSStepper.m in Sources */ = {isa = PBXBuildFile; fileRef = 0BF933891CA0948D0091C7EC /* TiUIiOSStepper.m */; };
		0BFAD90F1CA1B86B00A04BF7 /* TiUIiOSStepperProxy.m in Sources */ = {isa = PBXBuildFile; fileRef = 0BFAD90E1CA1B86B00A04BF7 /* TiUIiOSStepperProxy.m */; };
		1592CC2E1C47148D00C3DB83 /* TiUIiOSTableViewScrollPositionProxy.m in Sources */ = {isa = PBXBuildFile; fileRef = 1592CC2D1C47148D00C3DB83 /* TiUIiOSTableViewScrollPositionProxy.m */; };
		1592CC341C484F2F00C3DB83 /* TiUIiOSTableViewStyleProxy.m in Sources */ = {isa = PBXBuildFile; fileRef = 1592CC331C484F2F00C3DB83 /* TiUIiOSTableViewStyleProxy.m */; };
		1592CC371C48680F00C3DB83 /* TiUIiOSProgressBarStyleProxy.m in Sources */ = {isa = PBXBuildFile; fileRef = 1592CC361C48680F00C3DB83 /* TiUIiOSProgressBarStyleProxy.m */; };
		1592CC3A1C496EFB00C3DB83 /* TiUIiOSRowAnimationStyleProxy.m in Sources */ = {isa = PBXBuildFile; fileRef = 1592CC391C496EFB00C3DB83 /* TiUIiOSRowAnimationStyleProxy.m */; };
		1592CC3D1C4D800B00C3DB83 /* TiUIiOSScrollIndicatorStyleProxy.m in Sources */ = {isa = PBXBuildFile; fileRef = 1592CC3C1C4D800B00C3DB83 /* TiUIiOSScrollIndicatorStyleProxy.m */; };
		159C59951C346840009A8860 /* TIUIiOSAlertDialogStyleProxy.m in Sources */ = {isa = PBXBuildFile; fileRef = 159C59941C346840009A8860 /* TIUIiOSAlertDialogStyleProxy.m */; };
		159C59981C358538009A8860 /* TiUIiOSAnimationStyleProxy.m in Sources */ = {isa = PBXBuildFile; fileRef = 159C59971C358538009A8860 /* TiUIiOSAnimationStyleProxy.m */; };
		159C599B1C383645009A8860 /* TiUIiOSTableViewCellSelectionStyleProxy.m in Sources */ = {isa = PBXBuildFile; fileRef = 159C599A1C383645009A8860 /* TiUIiOSTableViewCellSelectionStyleProxy.m */; };
		15CB440E1C4EBE4000D81480 /* TiUIiOSStatusBarProxy.m in Sources */ = {isa = PBXBuildFile; fileRef = 15CB440D1C4EBE4000D81480 /* TiUIiOSStatusBarProxy.m */; };
		15CB44131C4ED51B00D81480 /* TiUIiOSSystemButtonStyleProxy.m in Sources */ = {isa = PBXBuildFile; fileRef = 15CB44121C4ED51B00D81480 /* TiUIiOSSystemButtonStyleProxy.m */; };
		15CB44151C4ED54E00D81480 /* TiUIiOSSystemButtonProxy.m in Sources */ = {isa = PBXBuildFile; fileRef = 15CB44141C4ED54E00D81480 /* TiUIiOSSystemButtonProxy.m */; };
		15CB44191C4EEFF500D81480 /* TiUIiOSSystemIconProxy.m in Sources */ = {isa = PBXBuildFile; fileRef = 15CB44181C4EEFF500D81480 /* TiUIiOSSystemIconProxy.m */; };
		1D0061C1160283820016BBEE /* TiBindingRunLoop.m in Sources */ = {isa = PBXBuildFile; fileRef = 1D0061C0160283820016BBEE /* TiBindingRunLoop.m */; };
		1D1029A815F9769200372EC0 /* TiBindingEvent.m in Sources */ = {isa = PBXBuildFile; fileRef = 1D1029A715F9769100372EC0 /* TiBindingEvent.m */; };
		1D19459613FF3BC400E2B4D0 /* TIDOMDOMImplementationProxy.m in Sources */ = {isa = PBXBuildFile; fileRef = 1D19459513FF3BC400E2B4D0 /* TIDOMDOMImplementationProxy.m */; };
		1D19459B13FF3BE500E2B4D0 /* TIDOMDocumentTypeProxy.m in Sources */ = {isa = PBXBuildFile; fileRef = 1D19459A13FF3BE500E2B4D0 /* TIDOMDocumentTypeProxy.m */; };
		1D60589B0D05DD56006BFB54 /* main.m in Sources */ = {isa = PBXBuildFile; fileRef = 29B97316FDCFA39411CA2CEA /* main.m */; };
		1D60589F0D05DD5A006BFB54 /* Foundation.framework in Frameworks */ = {isa = PBXBuildFile; fileRef = 1D30AB110D05D00D00671497 /* Foundation.framework */; };
		1DCC542F13FF0B0800DF3EE5 /* TIDOMCharacterDataProxy.m in Sources */ = {isa = PBXBuildFile; fileRef = 1DCC542E13FF0B0800DF3EE5 /* TIDOMCharacterDataProxy.m */; };
		1DD9388C1609230900091777 /* TiBindingTiValue.m in Sources */ = {isa = PBXBuildFile; fileRef = 1DD9388B1609230900091777 /* TiBindingTiValue.m */; };
		1DF5F4E00D08C38300B7A737 /* UIKit.framework in Frameworks */ = {isa = PBXBuildFile; fileRef = 1DF5F4DF0D08C38300B7A737 /* UIKit.framework */; settings = {ATTRIBUTES = (Weak, ); }; };
		2412F467115C296300454E5B /* TiMediaVideoPlayer.m in Sources */ = {isa = PBXBuildFile; fileRef = 2412F465115C296300454E5B /* TiMediaVideoPlayer.m */; };
		242E967711BAD2F20046A0D0 /* AsyncSocket.m in Sources */ = {isa = PBXBuildFile; fileRef = 242E967411BAD2F20046A0D0 /* AsyncSocket.m */; };
		242E967811BAD2F20046A0D0 /* AsyncUdpSocket.m in Sources */ = {isa = PBXBuildFile; fileRef = 242E967611BAD2F20046A0D0 /* AsyncUdpSocket.m */; };
		243AAFB511FCE62600E37D8B /* TiUIDashboardItem.m in Sources */ = {isa = PBXBuildFile; fileRef = 243AAFB411FCE62600E37D8B /* TiUIDashboardItem.m */; };
		243ECCAA1126981C00639DF4 /* TiUITableViewSectionProxy.m in Sources */ = {isa = PBXBuildFile; fileRef = 243EC5EA112617F900639DF4 /* TiUITableViewSectionProxy.m */; };
		243ECCB21126984E00639DF4 /* TiUITableViewAction.m in Sources */ = {isa = PBXBuildFile; fileRef = 243EC7D6112634AF00639DF4 /* TiUITableViewAction.m */; };
		243ECCB71126986F00639DF4 /* TiFile.m in Sources */ = {isa = PBXBuildFile; fileRef = 24F5AEB3111F9DE9005C9199 /* TiFile.m */; };
		243ECCB91126989700639DF4 /* TiUITextWidget.m in Sources */ = {isa = PBXBuildFile; fileRef = B4D5829611264FF500A6B66C /* TiUITextWidget.m */; };
		243ECCBE112698AA00639DF4 /* TiUITextWidgetProxy.m in Sources */ = {isa = PBXBuildFile; fileRef = B4D5829011264FD000A6B66C /* TiUITextWidgetProxy.m */; };
		24596694118E70D300519F79 /* ApplicationRouting.m in Sources */ = {isa = PBXBuildFile; fileRef = 24596692118E70D300519F79 /* ApplicationRouting.m */; };
		245B3C3D11375A6600CE7530 /* UtilsModule.m in Sources */ = {isa = PBXBuildFile; fileRef = 245B3C3911375A6600CE7530 /* UtilsModule.m */; };
		2465592411E5862F0059BBF4 /* TiFilesystemBlobProxy.m in Sources */ = {isa = PBXBuildFile; fileRef = 2465592311E5862F0059BBF4 /* TiFilesystemBlobProxy.m */; };
		2467310811E2549300D39AF7 /* Webcolor.m in Sources */ = {isa = PBXBuildFile; fileRef = 2467310611E2549300D39AF7 /* Webcolor.m */; };
		2478B2A611C447A4005814DF /* ApplicationMods.m in Sources */ = {isa = PBXBuildFile; fileRef = 2478B2A411C447A4005814DF /* ApplicationMods.m */; };
		248133A7115761DE00E3A9BA /* TiNetworkBonjourBrowserProxy.m in Sources */ = {isa = PBXBuildFile; fileRef = 248133A2115761DE00E3A9BA /* TiNetworkBonjourBrowserProxy.m */; };
		248133A8115761DE00E3A9BA /* TiNetworkBonjourServiceProxy.m in Sources */ = {isa = PBXBuildFile; fileRef = 248133A4115761DE00E3A9BA /* TiNetworkBonjourServiceProxy.m */; };
		248133A9115761DE00E3A9BA /* TiNetworkTCPSocketProxy.m in Sources */ = {isa = PBXBuildFile; fileRef = 248133A6115761DE00E3A9BA /* TiNetworkTCPSocketProxy.m */; };
		24813714115A852800E3A9BA /* TiDOMTextNodeProxy.m in Sources */ = {isa = PBXBuildFile; fileRef = 24813712115A852800E3A9BA /* TiDOMTextNodeProxy.m */; };
		24A1E519112D33AF003DA834 /* TiMediaAudioSession.m in Sources */ = {isa = PBXBuildFile; fileRef = 24A1E516112D33AF003DA834 /* TiMediaAudioSession.m */; };
		24A1E875112DF80B003DA834 /* TiUIPickerProxy.m in Sources */ = {isa = PBXBuildFile; fileRef = 24A1E874112DF80B003DA834 /* TiUIPickerProxy.m */; };
		24A1E87B112DF83E003DA834 /* TiUIPicker.m in Sources */ = {isa = PBXBuildFile; fileRef = 24A1E87A112DF83E003DA834 /* TiUIPicker.m */; };
		24A1E8A8112DFACA003DA834 /* TiUIPickerRowProxy.m in Sources */ = {isa = PBXBuildFile; fileRef = 24A1E8A7112DFACA003DA834 /* TiUIPickerRowProxy.m */; };
		24A1E992112E1363003DA834 /* TiUIPickerColumnProxy.m in Sources */ = {isa = PBXBuildFile; fileRef = 24A1E991112E1363003DA834 /* TiUIPickerColumnProxy.m */; };
		24A1EAF6112F4C02003DA834 /* UIImage+Alpha.m in Sources */ = {isa = PBXBuildFile; fileRef = 24A1EAF1112F4C02003DA834 /* UIImage+Alpha.m */; };
		24A1EAF7112F4C02003DA834 /* UIImage+Resize.m in Sources */ = {isa = PBXBuildFile; fileRef = 24A1EAF3112F4C02003DA834 /* UIImage+Resize.m */; };
		24A1EAF8112F4C02003DA834 /* UIImage+RoundedCorner.m in Sources */ = {isa = PBXBuildFile; fileRef = 24A1EAF5112F4C02003DA834 /* UIImage+RoundedCorner.m */; };
		24ADC5121299F60C0014DB75 /* TiAppiOSProxy.m in Sources */ = {isa = PBXBuildFile; fileRef = 24ADC5111299F60C0014DB75 /* TiAppiOSProxy.m */; };
		24ADC5161299F6AA0014DB75 /* TiAppiOSBackgroundServiceProxy.m in Sources */ = {isa = PBXBuildFile; fileRef = 24ADC5151299F6AA0014DB75 /* TiAppiOSBackgroundServiceProxy.m */; };
		24ADC634129A1ED60014DB75 /* TiAppiOSLocalNotificationProxy.m in Sources */ = {isa = PBXBuildFile; fileRef = 24ADC633129A1ED60014DB75 /* TiAppiOSLocalNotificationProxy.m */; };
		24C0128C1140D30B00A94CE2 /* TiUIMaskedImageProxy.m in Sources */ = {isa = PBXBuildFile; fileRef = 24C012881140D30B00A94CE2 /* TiUIMaskedImageProxy.m */; };
		24C012921140D31C00A94CE2 /* TiUIMaskedImage.m in Sources */ = {isa = PBXBuildFile; fileRef = 24C0128E1140D31C00A94CE2 /* TiUIMaskedImage.m */; };
		24CA895B111161050084E2DE /* AFItemView.m in Sources */ = {isa = PBXBuildFile; fileRef = 24CA890B111161050084E2DE /* AFItemView.m */; };
		24CA895C111161050084E2DE /* AFOpenFlowView.m in Sources */ = {isa = PBXBuildFile; fileRef = 24CA890E111161050084E2DE /* AFOpenFlowView.m */; };
		24CA895D111161050084E2DE /* AFUIImageReflection.m in Sources */ = {isa = PBXBuildFile; fileRef = 24CA8910111161050084E2DE /* AFUIImageReflection.m */; };
		24CA8968111161050084E2DE /* AudioStreamer.m in Sources */ = {isa = PBXBuildFile; fileRef = 24CA8929111161050084E2DE /* AudioStreamer.m */; };
		24CA8969111161050084E2DE /* Base64Transcoder.c in Sources */ = {isa = PBXBuildFile; fileRef = 24CA892A111161050084E2DE /* Base64Transcoder.c */; };
		24CA897D111161050084E2DE /* PlausibleDatabase.m in Sources */ = {isa = PBXBuildFile; fileRef = 24CA894F111161050084E2DE /* PlausibleDatabase.m */; };
		24CA897E111161050084E2DE /* PLSqliteDatabase.m in Sources */ = {isa = PBXBuildFile; fileRef = 24CA8954111161050084E2DE /* PLSqliteDatabase.m */; };
		24CA897F111161050084E2DE /* PLSqlitePreparedStatement.m in Sources */ = {isa = PBXBuildFile; fileRef = 24CA8956111161050084E2DE /* PLSqlitePreparedStatement.m */; };
		24CA8980111161050084E2DE /* PLSqliteResultSet.m in Sources */ = {isa = PBXBuildFile; fileRef = 24CA8958111161050084E2DE /* PLSqliteResultSet.m */; };
		24CA89B81111615D0084E2DE /* KrollBridge.m in Sources */ = {isa = PBXBuildFile; fileRef = 24CA89A91111615D0084E2DE /* KrollBridge.m */; };
		24CA89B91111615D0084E2DE /* KrollCallback.m in Sources */ = {isa = PBXBuildFile; fileRef = 24CA89AB1111615D0084E2DE /* KrollCallback.m */; };
		24CA89BA1111615D0084E2DE /* KrollContext.m in Sources */ = {isa = PBXBuildFile; fileRef = 24CA89AD1111615D0084E2DE /* KrollContext.m */; };
		24CA89BB1111615D0084E2DE /* KrollMethod.m in Sources */ = {isa = PBXBuildFile; fileRef = 24CA89AF1111615D0084E2DE /* KrollMethod.m */; };
		24CA89BC1111615D0084E2DE /* KrollMethodDelegate.m in Sources */ = {isa = PBXBuildFile; fileRef = 24CA89B11111615D0084E2DE /* KrollMethodDelegate.m */; };
		24CA89BD1111615D0084E2DE /* KrollObject.m in Sources */ = {isa = PBXBuildFile; fileRef = 24CA89B31111615D0084E2DE /* KrollObject.m */; };
		24CA89BE1111615D0084E2DE /* KrollPropertyDelegate.m in Sources */ = {isa = PBXBuildFile; fileRef = 24CA89B51111615D0084E2DE /* KrollPropertyDelegate.m */; };
		24CA89BF1111615D0084E2DE /* KrollTimer.m in Sources */ = {isa = PBXBuildFile; fileRef = 24CA89B71111615D0084E2DE /* KrollTimer.m */; };
		24CA8B66111161FE0084E2DE /* YahooModule.m in Sources */ = {isa = PBXBuildFile; fileRef = 24CA8A0C111161FD0084E2DE /* YahooModule.m */; };
		24CA8B67111161FE0084E2DE /* XHRBridge.m in Sources */ = {isa = PBXBuildFile; fileRef = 24CA8A0E111161FD0084E2DE /* XHRBridge.m */; };
		24CA8B68111161FE0084E2DE /* WebFont.m in Sources */ = {isa = PBXBuildFile; fileRef = 24CA8A10111161FD0084E2DE /* WebFont.m */; };
		24CA8B6A111161FE0084E2DE /* UIModule.m in Sources */ = {isa = PBXBuildFile; fileRef = 24CA8A14111161FD0084E2DE /* UIModule.m */; };
		24CA8B6C111161FE0084E2DE /* TiViewProxy.m in Sources */ = {isa = PBXBuildFile; fileRef = 24CA8A18111161FD0084E2DE /* TiViewProxy.m */; };
		24CA8B70111161FE0084E2DE /* TiUtils.m in Sources */ = {isa = PBXBuildFile; fileRef = 24CA8A20111161FD0084E2DE /* TiUtils.m */; };
		24CA8B71111161FE0084E2DE /* TiUIWindowProxy.m in Sources */ = {isa = PBXBuildFile; fileRef = 24CA8A22111161FD0084E2DE /* TiUIWindowProxy.m */; };
		24CA8B72111161FE0084E2DE /* TiUIWindow.m in Sources */ = {isa = PBXBuildFile; fileRef = 24CA8A24111161FD0084E2DE /* TiUIWindow.m */; };
		24CA8B74111161FE0084E2DE /* TiUIWebViewProxy.m in Sources */ = {isa = PBXBuildFile; fileRef = 24CA8A28111161FD0084E2DE /* TiUIWebViewProxy.m */; };
		24CA8B75111161FE0084E2DE /* TiUIViewProxy.m in Sources */ = {isa = PBXBuildFile; fileRef = 24CA8A2A111161FD0084E2DE /* TiUIViewProxy.m */; };
		24CA8B76111161FE0084E2DE /* TiUIView.m in Sources */ = {isa = PBXBuildFile; fileRef = 24CA8A2C111161FD0084E2DE /* TiUIView.m */; };
		24CA8B79111161FE0084E2DE /* TiUITextFieldProxy.m in Sources */ = {isa = PBXBuildFile; fileRef = 24CA8A32111161FD0084E2DE /* TiUITextFieldProxy.m */; };
		24CA8B7A111161FE0084E2DE /* TiUITextField.m in Sources */ = {isa = PBXBuildFile; fileRef = 24CA8A34111161FD0084E2DE /* TiUITextField.m */; };
		24CA8B7B111161FE0084E2DE /* TiUITextAreaProxy.m in Sources */ = {isa = PBXBuildFile; fileRef = 24CA8A36111161FD0084E2DE /* TiUITextAreaProxy.m */; };
		24CA8B7C111161FE0084E2DE /* TiUITextArea.m in Sources */ = {isa = PBXBuildFile; fileRef = 24CA8A38111161FD0084E2DE /* TiUITextArea.m */; };
		24CA8B7D111161FE0084E2DE /* TiUITabProxy.m in Sources */ = {isa = PBXBuildFile; fileRef = 24CA8A3A111161FD0084E2DE /* TiUITabProxy.m */; };
		24CA8B80111161FE0084E2DE /* TiUITableViewProxy.m in Sources */ = {isa = PBXBuildFile; fileRef = 24CA8A40111161FD0084E2DE /* TiUITableViewProxy.m */; };
		24CA8B84111161FE0084E2DE /* TiUITableView.m in Sources */ = {isa = PBXBuildFile; fileRef = 24CA8A48111161FD0084E2DE /* TiUITableView.m */; };
		24CA8B85111161FE0084E2DE /* TiUITabGroupProxy.m in Sources */ = {isa = PBXBuildFile; fileRef = 24CA8A4A111161FD0084E2DE /* TiUITabGroupProxy.m */; };
		24CA8B86111161FE0084E2DE /* TiUITabGroup.m in Sources */ = {isa = PBXBuildFile; fileRef = 24CA8A4C111161FD0084E2DE /* TiUITabGroup.m */; };
		24CA8B8C111161FE0084E2DE /* TiUISwitchProxy.m in Sources */ = {isa = PBXBuildFile; fileRef = 24CA8A58111161FD0084E2DE /* TiUISwitchProxy.m */; };
		24CA8B8D111161FE0084E2DE /* TiUISwitch.m in Sources */ = {isa = PBXBuildFile; fileRef = 24CA8A5A111161FD0084E2DE /* TiUISwitch.m */; };
		24CA8B8F111161FE0084E2DE /* TiUISliderProxy.m in Sources */ = {isa = PBXBuildFile; fileRef = 24CA8A5E111161FD0084E2DE /* TiUISliderProxy.m */; };
		24CA8B90111161FE0084E2DE /* TiUISlider.m in Sources */ = {isa = PBXBuildFile; fileRef = 24CA8A60111161FD0084E2DE /* TiUISlider.m */; };
		24CA8B91111161FE0084E2DE /* TiUISearchBarProxy.m in Sources */ = {isa = PBXBuildFile; fileRef = 24CA8A62111161FD0084E2DE /* TiUISearchBarProxy.m */; };
		24CA8B92111161FE0084E2DE /* TiUISearchBar.m in Sources */ = {isa = PBXBuildFile; fileRef = 24CA8A64111161FD0084E2DE /* TiUISearchBar.m */; };
		24CA8B95111161FE0084E2DE /* TiUIProgressBarProxy.m in Sources */ = {isa = PBXBuildFile; fileRef = 24CA8A6A111161FD0084E2DE /* TiUIProgressBarProxy.m */; };
		24CA8B96111161FE0084E2DE /* TiUIProgressBar.m in Sources */ = {isa = PBXBuildFile; fileRef = 24CA8A6C111161FD0084E2DE /* TiUIProgressBar.m */; };
		24CA8B97111161FE0084E2DE /* TiUIOptionDialogProxy.m in Sources */ = {isa = PBXBuildFile; fileRef = 24CA8A6E111161FD0084E2DE /* TiUIOptionDialogProxy.m */; };
		24CA8B98111161FE0084E2DE /* TiUINavBarButton.m in Sources */ = {isa = PBXBuildFile; fileRef = 24CA8A70111161FD0084E2DE /* TiUINavBarButton.m */; };
		24CA8B99111161FE0084E2DE /* TiUILabelProxy.m in Sources */ = {isa = PBXBuildFile; fileRef = 24CA8A72111161FD0084E2DE /* TiUILabelProxy.m */; };
		24CA8B9A111161FE0084E2DE /* TiUILabel.m in Sources */ = {isa = PBXBuildFile; fileRef = 24CA8A74111161FD0084E2DE /* TiUILabel.m */; };
		24CA8B9C111161FE0084E2DE /* TiUIImageViewProxy.m in Sources */ = {isa = PBXBuildFile; fileRef = 24CA8A78111161FD0084E2DE /* TiUIImageViewProxy.m */; };
		24CA8B9D111161FE0084E2DE /* TiUIImageView.m in Sources */ = {isa = PBXBuildFile; fileRef = 24CA8A7A111161FD0084E2DE /* TiUIImageView.m */; };
		24CA8BA1111161FE0084E2DE /* TiUIEmailDialogProxy.m in Sources */ = {isa = PBXBuildFile; fileRef = 24CA8A82111161FD0084E2DE /* TiUIEmailDialogProxy.m */; };
		24CA8BA5111161FE0084E2DE /* TiUICanvasViewProxy.m in Sources */ = {isa = PBXBuildFile; fileRef = 24CA8A8A111161FD0084E2DE /* TiUICanvasViewProxy.m */; };
		24CA8BA6111161FE0084E2DE /* TiUICanvasView.m in Sources */ = {isa = PBXBuildFile; fileRef = 24CA8A8C111161FD0084E2DE /* TiUICanvasView.m */; };
		24CA8BA7111161FE0084E2DE /* TiUIButtonProxy.m in Sources */ = {isa = PBXBuildFile; fileRef = 24CA8A8E111161FD0084E2DE /* TiUIButtonProxy.m */; };
		24CA8BA8111161FE0084E2DE /* TiUIButtonBarProxy.m in Sources */ = {isa = PBXBuildFile; fileRef = 24CA8A90111161FD0084E2DE /* TiUIButtonBarProxy.m */; };
		24CA8BA9111161FE0084E2DE /* TiUIButtonBar.m in Sources */ = {isa = PBXBuildFile; fileRef = 24CA8A92111161FD0084E2DE /* TiUIButtonBar.m */; };
		24CA8BAA111161FE0084E2DE /* TiUIButton.m in Sources */ = {isa = PBXBuildFile; fileRef = 24CA8A94111161FD0084E2DE /* TiUIButton.m */; };
		24CA8BAC111161FE0084E2DE /* TiUIAlertDialogProxy.m in Sources */ = {isa = PBXBuildFile; fileRef = 24CA8A98111161FD0084E2DE /* TiUIAlertDialogProxy.m */; };
		24CA8BAE111161FE0084E2DE /* TiUIActivityIndicatorProxy.m in Sources */ = {isa = PBXBuildFile; fileRef = 24CA8A9C111161FD0084E2DE /* TiUIActivityIndicatorProxy.m */; };
		24CA8BAF111161FE0084E2DE /* TiUIActivityIndicator.m in Sources */ = {isa = PBXBuildFile; fileRef = 24CA8A9E111161FD0084E2DE /* TiUIActivityIndicator.m */; };
		24CA8BB5111161FE0084E2DE /* TiRect.m in Sources */ = {isa = PBXBuildFile; fileRef = 24CA8AAC111161FD0084E2DE /* TiRect.m */; };
		24CA8BB7111161FE0084E2DE /* TiProxy.m in Sources */ = {isa = PBXBuildFile; fileRef = 24CA8AB0111161FD0084E2DE /* TiProxy.m */; };
		24CA8BB8111161FE0084E2DE /* TiPoint.m in Sources */ = {isa = PBXBuildFile; fileRef = 24CA8AB2111161FD0084E2DE /* TiPoint.m */; };
		24CA8BBB111161FE0084E2DE /* TiModule.m in Sources */ = {isa = PBXBuildFile; fileRef = 24CA8AB8111161FD0084E2DE /* TiModule.m */; };
		24CA8BBC111161FE0084E2DE /* TiMediaVideoPlayerProxy.m in Sources */ = {isa = PBXBuildFile; fileRef = 24CA8ABA111161FD0084E2DE /* TiMediaVideoPlayerProxy.m */; };
		24CA8BBD111161FE0084E2DE /* TiMediaSoundProxy.m in Sources */ = {isa = PBXBuildFile; fileRef = 24CA8ABC111161FD0084E2DE /* TiMediaSoundProxy.m */; };
		24CA8BBE111161FE0084E2DE /* TiMediaAudioPlayerProxy.m in Sources */ = {isa = PBXBuildFile; fileRef = 24CA8ABE111161FD0084E2DE /* TiMediaAudioPlayerProxy.m */; };
		24CA8BC2111161FE0084E2DE /* TiHost.m in Sources */ = {isa = PBXBuildFile; fileRef = 24CA8AC6111161FD0084E2DE /* TiHost.m */; };
		24CA8BC3111161FE0084E2DE /* TiFilesystemFileProxy.m in Sources */ = {isa = PBXBuildFile; fileRef = 24CA8AC8111161FD0084E2DE /* TiFilesystemFileProxy.m */; };
		24CA8BC7111161FE0084E2DE /* TiDimension.m in Sources */ = {isa = PBXBuildFile; fileRef = 24CA8AD1111161FD0084E2DE /* TiDimension.m */; };
		24CA8BC8111161FE0084E2DE /* TiDatabaseResultSetProxy.m in Sources */ = {isa = PBXBuildFile; fileRef = 24CA8AD3111161FD0084E2DE /* TiDatabaseResultSetProxy.m */; };
		24CA8BC9111161FE0084E2DE /* TiDatabaseProxy.m in Sources */ = {isa = PBXBuildFile; fileRef = 24CA8AD5111161FD0084E2DE /* TiDatabaseProxy.m */; };
		24CA8BCA111161FE0084E2DE /* TiContactsPerson.m in Sources */ = {isa = PBXBuildFile; fileRef = 24CA8AD8111161FD0084E2DE /* TiContactsPerson.m */; };
		24CA8BCB111161FE0084E2DE /* TiComplexValue.m in Sources */ = {isa = PBXBuildFile; fileRef = 24CA8ADA111161FE0084E2DE /* TiComplexValue.m */; };
		24CA8BCC111161FE0084E2DE /* TiColor.m in Sources */ = {isa = PBXBuildFile; fileRef = 24CA8ADC111161FE0084E2DE /* TiColor.m */; };
		24CA8BCD111161FE0084E2DE /* TiButtonUtil.m in Sources */ = {isa = PBXBuildFile; fileRef = 24CA8ADE111161FE0084E2DE /* TiButtonUtil.m */; };
		24CA8BCE111161FE0084E2DE /* TiBlob.m in Sources */ = {isa = PBXBuildFile; fileRef = 24CA8AE0111161FE0084E2DE /* TiBlob.m */; };
		24CA8BCF111161FE0084E2DE /* TiBase.m in Sources */ = {isa = PBXBuildFile; fileRef = 24CA8AE2111161FE0084E2DE /* TiBase.m */; };
		24CA8BD0111161FE0084E2DE /* TiAppPropertiesProxy.m in Sources */ = {isa = PBXBuildFile; fileRef = 24CA8AE4111161FE0084E2DE /* TiAppPropertiesProxy.m */; };
		24CA8BD1111161FE0084E2DE /* TiAnimation.m in Sources */ = {isa = PBXBuildFile; fileRef = 24CA8AE6111161FE0084E2DE /* TiAnimation.m */; };
		24CA8BD2111161FE0084E2DE /* TiAction.m in Sources */ = {isa = PBXBuildFile; fileRef = 24CA8AE8111161FE0084E2DE /* TiAction.m */; };
		24CA8BD4111161FE0084E2DE /* Ti2DMatrix.m in Sources */ = {isa = PBXBuildFile; fileRef = 24CA8AEC111161FE0084E2DE /* Ti2DMatrix.m */; };
		24CA8BD9111161FE0084E2DE /* TiPlatformDisplayCaps.m in Sources */ = {isa = PBXBuildFile; fileRef = 24CA8AFA111161FE0084E2DE /* TiPlatformDisplayCaps.m */; };
		24CA8BDA111161FE0084E2DE /* PlatformModule.m in Sources */ = {isa = PBXBuildFile; fileRef = 24CA8AFC111161FE0084E2DE /* PlatformModule.m */; };
		24CA8BDB111161FE0084E2DE /* OperationQueue.m in Sources */ = {isa = PBXBuildFile; fileRef = 24CA8AFE111161FE0084E2DE /* OperationQueue.m */; };
		24CA8BDC111161FE0084E2DE /* NetworkModule.m in Sources */ = {isa = PBXBuildFile; fileRef = 24CA8B00111161FE0084E2DE /* NetworkModule.m */; };
		24CA8BDD111161FE0084E2DE /* Mimetypes.m in Sources */ = {isa = PBXBuildFile; fileRef = 24CA8B02111161FE0084E2DE /* Mimetypes.m */; };
		24CA8BDE111161FE0084E2DE /* MediaModule.m in Sources */ = {isa = PBXBuildFile; fileRef = 24CA8B04111161FE0084E2DE /* MediaModule.m */; };
		24CA8BE1111161FE0084E2DE /* LayoutConstraint.m in Sources */ = {isa = PBXBuildFile; fileRef = 24CA8B0A111161FE0084E2DE /* LayoutConstraint.m */; };
		24CA8BE2111161FE0084E2DE /* ImageLoader.m in Sources */ = {isa = PBXBuildFile; fileRef = 24CA8B0C111161FE0084E2DE /* ImageLoader.m */; };
		24CA8BE3111161FE0084E2DE /* GestureModule.m in Sources */ = {isa = PBXBuildFile; fileRef = 24CA8B0E111161FE0084E2DE /* GestureModule.m */; };
		24CA8BE5111161FE0084E2DE /* FilesystemModule.m in Sources */ = {isa = PBXBuildFile; fileRef = 24CA8B12111161FE0084E2DE /* FilesystemModule.m */; };
		24CA8BF9111161FE0084E2DE /* DatabaseModule.m in Sources */ = {isa = PBXBuildFile; fileRef = 24CA8B35111161FE0084E2DE /* DatabaseModule.m */; };
		24CA8BFA111161FE0084E2DE /* ContactsModule.m in Sources */ = {isa = PBXBuildFile; fileRef = 24CA8B37111161FE0084E2DE /* ContactsModule.m */; };
		24CA8BFB111161FE0084E2DE /* TiUITableViewRowProxy.m in Sources */ = {isa = PBXBuildFile; fileRef = 24CA8B39111161FE0084E2DE /* TiUITableViewRowProxy.m */; };
		24CA8BFC111161FE0084E2DE /* Bridge.m in Sources */ = {isa = PBXBuildFile; fileRef = 24CA8B3B111161FE0084E2DE /* Bridge.m */; };
		24CA8C08111161FE0084E2DE /* AppModule.m in Sources */ = {isa = PBXBuildFile; fileRef = 24CA8B56111161FE0084E2DE /* AppModule.m */; };
		24CA8C09111161FE0084E2DE /* APIModule.m in Sources */ = {isa = PBXBuildFile; fileRef = 24CA8B58111161FE0084E2DE /* APIModule.m */; };
		24CA8C0E111161FE0084E2DE /* AccelerometerModule.m in Sources */ = {isa = PBXBuildFile; fileRef = 24CA8B64111161FE0084E2DE /* AccelerometerModule.m */; };
		24CA8C76111167B60084E2DE /* AddressBook.framework in Frameworks */ = {isa = PBXBuildFile; fileRef = 24CA8C75111167B60084E2DE /* AddressBook.framework */; settings = {ATTRIBUTES = (Weak, ); }; };
		24CA8C78111167B60084E2DE /* AddressBookUI.framework in Frameworks */ = {isa = PBXBuildFile; fileRef = 24CA8C77111167B60084E2DE /* AddressBookUI.framework */; };
		24CA8C7C111167B60084E2DE /* CFNetwork.framework in Frameworks */ = {isa = PBXBuildFile; fileRef = 24CA8C7B111167B60084E2DE /* CFNetwork.framework */; };
		24CA8C7E111167B60084E2DE /* CoreLocation.framework in Frameworks */ = {isa = PBXBuildFile; fileRef = 24CA8C7D111167B60084E2DE /* CoreLocation.framework */; };
		24CA8C80111167B60084E2DE /* MapKit.framework in Frameworks */ = {isa = PBXBuildFile; fileRef = 24CA8C7F111167B60084E2DE /* MapKit.framework */; settings = {ATTRIBUTES = (Weak, ); }; };
		24CA8C82111167B60084E2DE /* MessageUI.framework in Frameworks */ = {isa = PBXBuildFile; fileRef = 24CA8C81111167B60084E2DE /* MessageUI.framework */; };
		24CA8C84111167B60084E2DE /* MobileCoreServices.framework in Frameworks */ = {isa = PBXBuildFile; fileRef = 24CA8C83111167B60084E2DE /* MobileCoreServices.framework */; };
		24CA8C86111167B60084E2DE /* OpenGLES.framework in Frameworks */ = {isa = PBXBuildFile; fileRef = 24CA8C85111167B60084E2DE /* OpenGLES.framework */; };
		24CA8C88111167B60084E2DE /* QuartzCore.framework in Frameworks */ = {isa = PBXBuildFile; fileRef = 24CA8C87111167B60084E2DE /* QuartzCore.framework */; };
		24CA8C8A111167B60084E2DE /* SystemConfiguration.framework in Frameworks */ = {isa = PBXBuildFile; fileRef = 24CA8C89111167B60084E2DE /* SystemConfiguration.framework */; };
		24CA8C8E111167B60084E2DE /* libsqlite3.dylib in Frameworks */ = {isa = PBXBuildFile; fileRef = 24CA8C8D111167B60084E2DE /* libsqlite3.dylib */; };
		24CA8C90111167B60084E2DE /* libz.dylib in Frameworks */ = {isa = PBXBuildFile; fileRef = 24CA8C8F111167B60084E2DE /* libz.dylib */; };
		24CA8CED1111689B0084E2DE /* AudioToolbox.framework in Frameworks */ = {isa = PBXBuildFile; fileRef = 24CA8CEC1111689B0084E2DE /* AudioToolbox.framework */; };
		24CA8CF4111168AE0084E2DE /* MediaPlayer.framework in Frameworks */ = {isa = PBXBuildFile; fileRef = 24CA8CF3111168AE0084E2DE /* MediaPlayer.framework */; settings = {ATTRIBUTES = (Weak, ); }; };
		24CA8CFB111168C30084E2DE /* AVFoundation.framework in Frameworks */ = {isa = PBXBuildFile; fileRef = 24CA8CFA111168C30084E2DE /* AVFoundation.framework */; };
		24D0700611D0253D00F615D8 /* TiUIiOSProxy.m in Sources */ = {isa = PBXBuildFile; fileRef = 24D0700511D0253D00F615D8 /* TiUIiOSProxy.m */; };
		24D5C75911E6364F00F097E2 /* libtiverify.a in Frameworks */ = {isa = PBXBuildFile; fileRef = 24D5C75811E6364F00F097E2 /* libtiverify.a */; };
		24DEDAC7112371A500398D86 /* XMLModule.m in Sources */ = {isa = PBXBuildFile; fileRef = 24DEDAC4112371A500398D86 /* XMLModule.m */; };
		24E25CC4112A698C0083D43D /* SCListener.m in Sources */ = {isa = PBXBuildFile; fileRef = 24E25CC2112A698C0083D43D /* SCListener.m */; };
		24E50E1A1160666300AF54AF /* LauncherButton.m in Sources */ = {isa = PBXBuildFile; fileRef = 24E50E061160666300AF54AF /* LauncherButton.m */; };
		24E50E1B1160666300AF54AF /* LauncherItem.m in Sources */ = {isa = PBXBuildFile; fileRef = 24E50E081160666300AF54AF /* LauncherItem.m */; };
		24E50E1C1160666300AF54AF /* LauncherView.m in Sources */ = {isa = PBXBuildFile; fileRef = 24E50E0A1160666300AF54AF /* LauncherView.m */; };
		24E50E27116066A800AF54AF /* TiUIDashboardViewProxy.m in Sources */ = {isa = PBXBuildFile; fileRef = 24E50E21116066A800AF54AF /* TiUIDashboardViewProxy.m */; };
		24E50E30116066B400AF54AF /* TiUIDashboardView.m in Sources */ = {isa = PBXBuildFile; fileRef = 24E50E2A116066B400AF54AF /* TiUIDashboardView.m */; };
		24E50F911160792D00AF54AF /* TiUIDashboardItemProxy.m in Sources */ = {isa = PBXBuildFile; fileRef = 24E50F8B1160792D00AF54AF /* TiUIDashboardItemProxy.m */; };
		24EB02C2111BF827001DC2D1 /* TiUIWebView.m in Sources */ = {isa = PBXBuildFile; fileRef = 24EB02C0111BF827001DC2D1 /* TiUIWebView.m */; };
		24EB07D4111D4264001DC2D1 /* TiDOMDocumentProxy.m in Sources */ = {isa = PBXBuildFile; fileRef = 24EB07D3111D4264001DC2D1 /* TiDOMDocumentProxy.m */; };
		24EB07E0111D43AE001DC2D1 /* GDataXMLNode.m in Sources */ = {isa = PBXBuildFile; fileRef = 24EB07DF111D43AE001DC2D1 /* GDataXMLNode.m */; };
		24EB0809111D4654001DC2D1 /* TiDOMNodeProxy.m in Sources */ = {isa = PBXBuildFile; fileRef = 24EB0808111D4654001DC2D1 /* TiDOMNodeProxy.m */; };
		24EB080F111D46C0001DC2D1 /* TiDOMElementProxy.m in Sources */ = {isa = PBXBuildFile; fileRef = 24EB080E111D46C0001DC2D1 /* TiDOMElementProxy.m */; };
		24EB0829111D4BEB001DC2D1 /* TiDOMNamedNodeMapProxy.m in Sources */ = {isa = PBXBuildFile; fileRef = 24EB0828111D4BEB001DC2D1 /* TiDOMNamedNodeMapProxy.m */; };
		24EB0843111D500E001DC2D1 /* TiDOMNodeListProxy.m in Sources */ = {isa = PBXBuildFile; fileRef = 24EB0842111D500E001DC2D1 /* TiDOMNodeListProxy.m */; };
		24EB085D111D51D9001DC2D1 /* TiDOMAttrProxy.m in Sources */ = {isa = PBXBuildFile; fileRef = 24EB085C111D51D9001DC2D1 /* TiDOMAttrProxy.m */; };
		24EB0A58111E1BAE001DC2D1 /* libxml2.dylib in Frameworks */ = {isa = PBXBuildFile; fileRef = 24EB0A57111E1BAE001DC2D1 /* libxml2.dylib */; };
		24F29E2F12209C920099351D /* TiStylesheet.m in Sources */ = {isa = PBXBuildFile; fileRef = 24F29E2D12209C920099351D /* TiStylesheet.m */; };
		24F29E711220CE0A0099351D /* TiLocale.m in Sources */ = {isa = PBXBuildFile; fileRef = 24F29E6F1220CE0A0099351D /* TiLocale.m */; };
		24F29F83122105C70099351D /* LocaleModule.m in Sources */ = {isa = PBXBuildFile; fileRef = 24F29F80122105C70099351D /* LocaleModule.m */; };
		24F5B146111FDFE8005C9199 /* ListenerEntry.m in Sources */ = {isa = PBXBuildFile; fileRef = 24F5B145111FDFE8005C9199 /* ListenerEntry.m */; };
		24F6204F1199F1F400EEAD3C /* TopTiModule.m in Sources */ = {isa = PBXBuildFile; fileRef = 24F6204E1199F1F400EEAD3C /* TopTiModule.m */; };
		24F620541199F26500EEAD3C /* TiApp.m in Sources */ = {isa = PBXBuildFile; fileRef = 24F620531199F26500EEAD3C /* TiApp.m */; };
		24F6205A1199F27700EEAD3C /* TiErrorController.m in Sources */ = {isa = PBXBuildFile; fileRef = 24F620571199F27700EEAD3C /* TiErrorController.m */; };
		24FB4EF4115C81C5001AAF99 /* TiUIiPadPopoverProxy.m in Sources */ = {isa = PBXBuildFile; fileRef = 24FB4EEE115C81C5001AAF99 /* TiUIiPadPopoverProxy.m */; };
		24FB4F42115C8C4E001AAF99 /* TiUIiPadProxy.m in Sources */ = {isa = PBXBuildFile; fileRef = 24FB4F41115C8C4E001AAF99 /* TiUIiPadProxy.m */; };
		24FBE58311293D06005C8D48 /* TiMediaAudioRecorderProxy.mm in Sources */ = {isa = PBXBuildFile; fileRef = 24FBE58211293D06005C8D48 /* TiMediaAudioRecorderProxy.mm */; };
		288765FD0DF74451002DB57D /* CoreGraphics.framework in Frameworks */ = {isa = PBXBuildFile; fileRef = 288765FC0DF74451002DB57D /* CoreGraphics.framework */; };
		2B0B6E0C15951F9400F3170F /* TiUIiOSDocumentViewerProxy.m in Sources */ = {isa = PBXBuildFile; fileRef = 2B0B6E0B15951F9400F3170F /* TiUIiOSDocumentViewerProxy.m */; };
		2B1F65771431031E006C5D37 /* ApplicationDefaults.m in Sources */ = {isa = PBXBuildFile; fileRef = 2B1F65761431031E006C5D37 /* ApplicationDefaults.m */; };
		2B353A8115901D41008FBD84 /* Ti3DMatrix.m in Sources */ = {isa = PBXBuildFile; fileRef = 2B353A8015901D41008FBD84 /* Ti3DMatrix.m */; };
		2B94603613F0A2AE000C5BEA /* TiUIiOSCoverFlowView.m in Sources */ = {isa = PBXBuildFile; fileRef = 2B94603313F0A2AE000C5BEA /* TiUIiOSCoverFlowView.m */; };
		2B94603713F0A2AE000C5BEA /* TiUIiOSCoverFlowViewProxy.m in Sources */ = {isa = PBXBuildFile; fileRef = 2B94603513F0A2AE000C5BEA /* TiUIiOSCoverFlowViewProxy.m */; };
		2BCD59C51429561D00DEC2E8 /* TiUIToolbar.m in Sources */ = {isa = PBXBuildFile; fileRef = 2BCD59C21429561D00DEC2E8 /* TiUIToolbar.m */; };
		2BDEA4F31448FFB7004EC750 /* TiUIiOSTabbedBarProxy.m in Sources */ = {isa = PBXBuildFile; fileRef = 2BDEA4F21448FFB7004EC750 /* TiUIiOSTabbedBarProxy.m */; };
		312E36C1190B06D9008EAB8D /* libAPSAnalytics.a in Frameworks */ = {isa = PBXBuildFile; fileRef = 312E36C0190B06D9008EAB8D /* libAPSAnalytics.a */; };
		3186097F192BDB4E00093482 /* AnalyticsModule.m in Sources */ = {isa = PBXBuildFile; fileRef = 3186097E192BDB4E00093482 /* AnalyticsModule.m */; };
		3A0B56791C0CD81C00709DA4 /* TiUIiOSLivePhoto.m in Sources */ = {isa = PBXBuildFile; fileRef = 3A0B56741C0CD81C00709DA4 /* TiUIiOSLivePhoto.m */; };
		3A0B567A1C0CD81C00709DA4 /* TiUIiOSLivePhotoView.m in Sources */ = {isa = PBXBuildFile; fileRef = 3A0B56761C0CD81C00709DA4 /* TiUIiOSLivePhotoView.m */; };
		3A0B567B1C0CD81C00709DA4 /* TiUIiOSLivePhotoViewProxy.m in Sources */ = {isa = PBXBuildFile; fileRef = 3A0B56781C0CD81C00709DA4 /* TiUIiOSLivePhotoViewProxy.m */; };
		3A0E54371BE811CD003EE654 /* TiUIiOSMenuPopupProxy.m in Sources */ = {isa = PBXBuildFile; fileRef = 3A0E54361BE811CD003EE654 /* TiUIiOSMenuPopupProxy.m */; };
		3A1E40511BEAC73D00943233 /* TiUIiOSMenuPopup.m in Sources */ = {isa = PBXBuildFile; fileRef = 3A1E40501BEAC73D00943233 /* TiUIiOSMenuPopup.m */; };
		3A275F3E1BA881B300EC4912 /* TiUIActivityIndicatorStyleProxy.m in Sources */ = {isa = PBXBuildFile; fileRef = 3A275F3D1BA881B300EC4912 /* TiUIActivityIndicatorStyleProxy.m */; };
		3A5AD7261BB9A6E4005B408B /* TiUIiOSPreviewActionGroupProxy.m in Sources */ = {isa = PBXBuildFile; fileRef = 3A5AD7251BB9A6E4005B408B /* TiUIiOSPreviewActionGroupProxy.m */; };
		3A5AD7291BB9BEA8005B408B /* TiUIiOSPreviewContextProxy.m in Sources */ = {isa = PBXBuildFile; fileRef = 3A5AD7281BB9BEA8005B408B /* TiUIiOSPreviewContextProxy.m */; };
		3A811CD01C2C21E50023468C /* TiUIiOSBlurViewProxy.m in Sources */ = {isa = PBXBuildFile; fileRef = 3A811CCF1C2C21E50023468C /* TiUIiOSBlurViewProxy.m */; };
		3A811CD31C2C21FE0023468C /* TiUIiOSBlurView.m in Sources */ = {isa = PBXBuildFile; fileRef = 3A811CD21C2C21FE0023468C /* TiUIiOSBlurView.m */; };
		3AB9137C1BB60F070063A4AD /* TiPreviewingDelegate.m in Sources */ = {isa = PBXBuildFile; fileRef = 3AB9137B1BB60F070063A4AD /* TiPreviewingDelegate.m */; };
		3AB913801BB61FDA0063A4AD /* TiUIiOSPreviewActionProxy.m in Sources */ = {isa = PBXBuildFile; fileRef = 3AB9137F1BB61FDA0063A4AD /* TiUIiOSPreviewActionProxy.m */; };
		3ABA85AB1D7204B100BCD3F1 /* TiAppiOSSearchQueryProxy.m in Sources */ = {isa = PBXBuildFile; fileRef = 3ABA85AA1D7204B100BCD3F1 /* TiAppiOSSearchQueryProxy.m */; };
		4D3033A3136239B30034640F /* TiFilesystemFileStreamProxy.m in Sources */ = {isa = PBXBuildFile; fileRef = 4D3033A2136239B30034640F /* TiFilesystemFileStreamProxy.m */; };
		502A68DA16EEAA7500661EF6 /* TiUIListItem.m in Sources */ = {isa = PBXBuildFile; fileRef = 502A68D116EEAA7500661EF6 /* TiUIListItem.m */; };
		502A68DD16EEAA7500661EF6 /* TiUIListItemProxy.m in Sources */ = {isa = PBXBuildFile; fileRef = 502A68D316EEAA7500661EF6 /* TiUIListItemProxy.m */; };
		502A68E016EEAA7500661EF6 /* TiUIListSectionProxy.m in Sources */ = {isa = PBXBuildFile; fileRef = 502A68D516EEAA7500661EF6 /* TiUIListSectionProxy.m */; };
		502A68E316EEAA7500661EF6 /* TiUIListView.m in Sources */ = {isa = PBXBuildFile; fileRef = 502A68D716EEAA7500661EF6 /* TiUIListView.m */; };
		502A68E616EEAA7500661EF6 /* TiUIListViewProxy.m in Sources */ = {isa = PBXBuildFile; fileRef = 502A68D916EEAA7500661EF6 /* TiUIListViewProxy.m */; };
		502A68EB16F0428500661EF6 /* TiViewTemplate.m in Sources */ = {isa = PBXBuildFile; fileRef = 502A68EA16F0428500661EF6 /* TiViewTemplate.m */; };
		5081CEF815F8100E00C881D8 /* TiExceptionHandler.m in Sources */ = {isa = PBXBuildFile; fileRef = 5081CEF715F8100E00C881D8 /* TiExceptionHandler.m */; };
		823CC8AC1B7F0E4D00D220C7 /* WatchSessionModule.m in Sources */ = {isa = PBXBuildFile; fileRef = 823CC8AB1B7F0E4D00D220C7 /* WatchSessionModule.m */; };
		838159E21B7A9632002EE811 /* Assets.xcassets in Resources */ = {isa = PBXBuildFile; fileRef = 838159EC1B7C3EFA002EE811 /* Assets.xcassets */; };
		838267951D9DAD6800F99248 /* TiLogServer.m in Sources */ = {isa = PBXBuildFile; fileRef = 838267941D9DAD6800F99248 /* TiLogServer.m */; };
		83924E881B4C3FA200C3F3E8 /* TiAppiOSUserActivityProxy.m in Sources */ = {isa = PBXBuildFile; fileRef = 83924E871B4C3FA200C3F3E8 /* TiAppiOSUserActivityProxy.m */; };
		83A749EF1BE7EB1D00757383 /* LaunchScreen.storyboard in Resources */ = {isa = PBXBuildFile; fileRef = 83A749EE1BE7EB1D00757383 /* LaunchScreen.storyboard */; };
		841CCAD11807395C00C8DB76 /* CoreText.framework in Frameworks */ = {isa = PBXBuildFile; fileRef = 841CCAD01807395C00C8DB76 /* CoreText.framework */; settings = {ATTRIBUTES = (Weak, ); }; };
		843FA58417BD4DFF0064E061 /* TiUIiOSNavWindow.m in Sources */ = {isa = PBXBuildFile; fileRef = 843FA58317BD4DFF0064E061 /* TiUIiOSNavWindow.m */; };
		844E1F7E14883A3700F5424C /* TiDOMValidator.m in Sources */ = {isa = PBXBuildFile; fileRef = 844E1F7D14883A3700F5424C /* TiDOMValidator.m */; };
		8465E6BC19F8644D008479E6 /* CoreMedia.framework in Frameworks */ = {isa = PBXBuildFile; fileRef = 8465E6BB19F8644D008479E6 /* CoreMedia.framework */; };
		8484E3A117A8279500C24B02 /* TiRootViewController.m in Sources */ = {isa = PBXBuildFile; fileRef = 8484E3A017A8279500C24B02 /* TiRootViewController.m */; };
		8484E3A717A865F700C24B02 /* TiViewController.m in Sources */ = {isa = PBXBuildFile; fileRef = 8484E3A617A865F700C24B02 /* TiViewController.m */; };
		848C2594145F37A300E1B0F1 /* TiDOMCDATANodeProxy.m in Sources */ = {isa = PBXBuildFile; fileRef = 848C2593145F37A300E1B0F1 /* TiDOMCDATANodeProxy.m */; };
		848C259A145F3FE200E1B0F1 /* TiDOMCommentProxy.m in Sources */ = {isa = PBXBuildFile; fileRef = 848C2599145F3FE100E1B0F1 /* TiDOMCommentProxy.m */; };
		848C259F145F46C300E1B0F1 /* TiDOMPIProxy.m in Sources */ = {isa = PBXBuildFile; fileRef = 848C259E145F46C200E1B0F1 /* TiDOMPIProxy.m */; };
		848C25A4145F501700E1B0F1 /* TiDOMDocFragProxy.m in Sources */ = {isa = PBXBuildFile; fileRef = 848C25A3145F501600E1B0F1 /* TiDOMDocFragProxy.m */; };
		84A00FF017FB39A100D4BF94 /* TiAnimatorProxy.m in Sources */ = {isa = PBXBuildFile; fileRef = 84A00FEF17FB39A100D4BF94 /* TiAnimatorProxy.m */; };
		84A00FF517FB675E00D4BF94 /* TiSnapBehavior.m in Sources */ = {isa = PBXBuildFile; fileRef = 84A00FF417FB675E00D4BF94 /* TiSnapBehavior.m */; };
		84A00FFF17FB833000D4BF94 /* TiPushBehavior.m in Sources */ = {isa = PBXBuildFile; fileRef = 84A00FFE17FB833000D4BF94 /* TiPushBehavior.m */; };
		84A0100417FC8D3500D4BF94 /* TiGravityBehavior.m in Sources */ = {isa = PBXBuildFile; fileRef = 84A0100317FC8D3500D4BF94 /* TiGravityBehavior.m */; };
		84A0100917FC9C2B00D4BF94 /* TiAnchorAttachBehavior.m in Sources */ = {isa = PBXBuildFile; fileRef = 84A0100817FC9C2B00D4BF94 /* TiAnchorAttachBehavior.m */; };
		84A0100E17FCA9A700D4BF94 /* TiViewAttachBehavior.m in Sources */ = {isa = PBXBuildFile; fileRef = 84A0100D17FCA9A700D4BF94 /* TiViewAttachBehavior.m */; };
		84A0101317FCB46E00D4BF94 /* TiCollisionBehavior.m in Sources */ = {isa = PBXBuildFile; fileRef = 84A0101217FCB46E00D4BF94 /* TiCollisionBehavior.m */; };
		84A0101817FDC07000D4BF94 /* TiDynamicItemBehavior.m in Sources */ = {isa = PBXBuildFile; fileRef = 84A0101717FDC07000D4BF94 /* TiDynamicItemBehavior.m */; };
		84BBA58816570F90006B8C22 /* Security.framework in Frameworks */ = {isa = PBXBuildFile; fileRef = 84BBA58716570F90006B8C22 /* Security.framework */; settings = {ATTRIBUTES = (Weak, ); }; };
		84C3870217417CB800970D26 /* TiSelectedCellbackgroundView.m in Sources */ = {isa = PBXBuildFile; fileRef = 84C3870117417CB800970D26 /* TiSelectedCellbackgroundView.m */; };
		84D4CA1619EF0B5A009131F8 /* CoreMotion.framework in Frameworks */ = {isa = PBXBuildFile; fileRef = 84D4CA1319EF0B3D009131F8 /* CoreMotion.framework */; settings = {ATTRIBUTES = (Weak, ); }; };
		84D541A31460B2E0005338D1 /* TiDOMNotationProxy.m in Sources */ = {isa = PBXBuildFile; fileRef = 84D541A21460B2DF005338D1 /* TiDOMNotationProxy.m */; };
		84D541A81460B3C9005338D1 /* TiDOMEntityProxy.m in Sources */ = {isa = PBXBuildFile; fileRef = 84D541A71460B3C8005338D1 /* TiDOMEntityProxy.m */; };
		84D541AD1460B3EE005338D1 /* TiDOMEntityRefProxy.m in Sources */ = {isa = PBXBuildFile; fileRef = 84D541AC1460B3ED005338D1 /* TiDOMEntityRefProxy.m */; };
		84DEE9171815CF52000D7B78 /* TiUIRefreshControlProxy.m in Sources */ = {isa = PBXBuildFile; fileRef = 84DEE9161815CF52000D7B78 /* TiUIRefreshControlProxy.m */; };
		84E00A9C17B646EE00B6DCE2 /* TiUIiOSNavWindowProxy.m in Sources */ = {isa = PBXBuildFile; fileRef = 84E00A9B17B646EE00B6DCE2 /* TiUIiOSNavWindowProxy.m */; };
		84EB08011A71932D00D35815 /* TiUIiOSSplitWindowProxy.m in Sources */ = {isa = PBXBuildFile; fileRef = 84EB08001A71932D00D35815 /* TiUIiOSSplitWindowProxy.m */; };
		84EB08061A71948C00D35815 /* TiUIiOSSplitWindow.m in Sources */ = {isa = PBXBuildFile; fileRef = 84EB08051A71948C00D35815 /* TiUIiOSSplitWindow.m */; };
		84EB340017A8CAA700723B1E /* TiWindowProxy.m in Sources */ = {isa = PBXBuildFile; fileRef = 84EB33FF17A8CAA700723B1E /* TiWindowProxy.m */; };
		ABD472F413BB73BF00502912 /* KrollCoverage.m in Sources */ = {isa = PBXBuildFile; fileRef = ABD472F313BB73BF00502912 /* KrollCoverage.m */; };
		AD3174C21D015DA9000D5F1A /* TiCalendarAttendee.m in Sources */ = {isa = PBXBuildFile; fileRef = AD3174C11D015DA9000D5F1A /* TiCalendarAttendee.m */; };
		B421C4121113AA9300DBCB42 /* TiUIScrollableViewProxy.m in Sources */ = {isa = PBXBuildFile; fileRef = B421C4111113AA9300DBCB42 /* TiUIScrollableViewProxy.m */; };
		B421C4161113AAA900DBCB42 /* TiUIScrollableView.m in Sources */ = {isa = PBXBuildFile; fileRef = B421C4151113AAA900DBCB42 /* TiUIScrollableView.m */; };
		B468B4F111B5816F007D1C1E /* TiLayoutQueue.m in Sources */ = {isa = PBXBuildFile; fileRef = B468B4F011B5816F007D1C1E /* TiLayoutQueue.m */; };
		B473FBA4126FB2DF00E29C73 /* TiPublicAPI.m in Sources */ = {isa = PBXBuildFile; fileRef = B473FBA3126FB2DF00E29C73 /* TiPublicAPI.m */; };
		B480501F1278AB010030AA3F /* TiThreading.m in Sources */ = {isa = PBXBuildFile; fileRef = B473FB67126F8F7900E29C73 /* TiThreading.m */; };
		B4DE7E4E11823E990006DDE1 /* TiGradient.m in Sources */ = {isa = PBXBuildFile; fileRef = B4DE7E4D11823E990006DDE1 /* TiGradient.m */; };
		B4F97B6F111A41B600E2F72C /* TiUIScrollViewProxy.m in Sources */ = {isa = PBXBuildFile; fileRef = B4F97B6E111A41B600E2F72C /* TiUIScrollViewProxy.m */; };
		B4F97B73111A41C800E2F72C /* TiUIScrollView.m in Sources */ = {isa = PBXBuildFile; fileRef = B4F97B72111A41C800E2F72C /* TiUIScrollView.m */; };
		B606EF35190B109D00663EFC /* TiNetworkHTTPClientProxy.m in Sources */ = {isa = PBXBuildFile; fileRef = B606EF34190B109D00663EFC /* TiNetworkHTTPClientProxy.m */; };
		B606EF4A190B14ED00663EFC /* Reachability.m in Sources */ = {isa = PBXBuildFile; fileRef = B606EF49190B14ED00663EFC /* Reachability.m */; };
		B606EF60190B42FB00663EFC /* libAPSHTTPClient.a in Frameworks */ = {isa = PBXBuildFile; fileRef = B606EF5F190B42FB00663EFC /* libAPSHTTPClient.a */; };
		B637616F1BC5CA4A0070A695 /* TiLayoutDimension.m in Sources */ = {isa = PBXBuildFile; fileRef = B637616C1BC5CA4A0070A695 /* TiLayoutDimension.m */; };
		B63761701BC5CA4A0070A695 /* TiLayoutView.m in Sources */ = {isa = PBXBuildFile; fileRef = B637616E1BC5CA4A0070A695 /* TiLayoutView.m */; settings = {COMPILER_FLAGS = "-fobjc-arc"; }; };
		B6465C2318D1011C003C51A8 /* TiNetworkCookieProxy.m in Sources */ = {isa = PBXBuildFile; fileRef = B6465C2218D1011C003C51A8 /* TiNetworkCookieProxy.m */; };
		B6A0A2B1180DF4DA00E3FAA6 /* TiUIiOSTransitionAnimationProxy.m in Sources */ = {isa = PBXBuildFile; fileRef = B6A0A2B0180DF4DA00E3FAA6 /* TiUIiOSTransitionAnimationProxy.m */; };
		BB26FC8019AB13B9007A35AF /* TiAppiOSNotificationActionProxy.m in Sources */ = {isa = PBXBuildFile; fileRef = BB26FC7D19AB13B9007A35AF /* TiAppiOSNotificationActionProxy.m */; };
		BB26FC8319AB13B9007A35AF /* TiAppiOSNotificationCategoryProxy.m in Sources */ = {isa = PBXBuildFile; fileRef = BB26FC7F19AB13B9007A35AF /* TiAppiOSNotificationCategoryProxy.m */; };
		BBDD81341A2C71C9003CDA10 /* TiUIAttributedStringProxy.m in Sources */ = {isa = PBXBuildFile; fileRef = BBDD81331A2C71C9003CDA10 /* TiUIAttributedStringProxy.m */; };
		C6BEA5861D8FD0B100485DAC /* TiMediaSystemAlertProxy.m in Sources */ = {isa = PBXBuildFile; fileRef = C6BEA5851D8FD0B100485DAC /* TiMediaSystemAlertProxy.m */; };
		CA0D39E51B7F55C6009D534C /* TiAppiOSSearchableItemAttributeSetProxy.m in Sources */ = {isa = PBXBuildFile; fileRef = CA0D39E41B7F55C6009D534C /* TiAppiOSSearchableItemAttributeSetProxy.m */; };
		CA0D39E81B7F709E009D534C /* TiAppiOSSearchableItemProxy.m in Sources */ = {isa = PBXBuildFile; fileRef = CA0D39E71B7F709E009D534C /* TiAppiOSSearchableItemProxy.m */; };
		CA0D39EB1B7F74F8009D534C /* TiAppiOSSearchableIndexProxy.m in Sources */ = {isa = PBXBuildFile; fileRef = CA0D39EA1B7F74F8009D534C /* TiAppiOSSearchableIndexProxy.m */; };
		CAC2255B1BB796C1008A332B /* TiUIiOSApplicationShortcutsProxy.m in Sources */ = {isa = PBXBuildFile; fileRef = CAC2255A1BB796C1008A332B /* TiUIiOSApplicationShortcutsProxy.m */; };
		CEBC15711A95452000CB7B66 /* TiAppiOSUserDefaultsProxy.m in Sources */ = {isa = PBXBuildFile; fileRef = CEBC15701A95452000CB7B66 /* TiAppiOSUserDefaultsProxy.m */; };
		D4AB36F5123DE20200DED4A0 /* TiUIClipboardProxy.m in Sources */ = {isa = PBXBuildFile; fileRef = D4AB36F4123DE20200DED4A0 /* TiUIClipboardProxy.m */; };
		D930111E16DA9D63002E25C2 /* TiCalendarRecurrenceRule.m in Sources */ = {isa = PBXBuildFile; fileRef = D930111D16DA9D62002E25C2 /* TiCalendarRecurrenceRule.m */; };
		D93DAA5016CBF8CB00AD64C9 /* CalendarModule.m in Sources */ = {isa = PBXBuildFile; fileRef = D93DAA4F16CBF8CB00AD64C9 /* CalendarModule.m */; };
		D93DAA5516CBF8E500AD64C9 /* TiCalendarCalendar.m in Sources */ = {isa = PBXBuildFile; fileRef = D93DAA5416CBF8E500AD64C9 /* TiCalendarCalendar.m */; };
		D93DAA5A16CBF8FB00AD64C9 /* TiCalendarAlert.m in Sources */ = {isa = PBXBuildFile; fileRef = D93DAA5916CBF8FB00AD64C9 /* TiCalendarAlert.m */; };
		D93DAA5F16CBF91100AD64C9 /* TiCalendarEvent.m in Sources */ = {isa = PBXBuildFile; fileRef = D93DAA5E16CBF91100AD64C9 /* TiCalendarEvent.m */; };
		D93DAA6416CBFC7C00AD64C9 /* TiCalendarReminder.m in Sources */ = {isa = PBXBuildFile; fileRef = D93DAA6316CBFC7C00AD64C9 /* TiCalendarReminder.m */; };
		D93DAA6D16CBFD7100AD64C9 /* EventKit.framework in Frameworks */ = {isa = PBXBuildFile; fileRef = D93DAA6716CBFD5600AD64C9 /* EventKit.framework */; };
		D93DAA6E16CBFD7100AD64C9 /* EventKitUI.framework in Frameworks */ = {isa = PBXBuildFile; fileRef = D93DAA6816CBFD5600AD64C9 /* EventKitUI.framework */; };
		DA2556441353D2FC005D459C /* TiNetworkSocketProxy.m in Sources */ = {isa = PBXBuildFile; fileRef = DA2556431353D2FC005D459C /* TiNetworkSocketProxy.m */; };
		DA2B35C2134514FE00056705 /* TiNetworkSocketTCPProxy.m in Sources */ = {isa = PBXBuildFile; fileRef = DA2B35C1134514FE00056705 /* TiNetworkSocketTCPProxy.m */; };
		DA4E12D711C0A55F00A55BAB /* TiContactsGroup.m in Sources */ = {isa = PBXBuildFile; fileRef = DA4E12D611C0A55F00A55BAB /* TiContactsGroup.m */; };
		DA864E3211A2314A00B9CD68 /* TiMediaMusicPlayer.m in Sources */ = {isa = PBXBuildFile; fileRef = DA864E3111A2314A00B9CD68 /* TiMediaMusicPlayer.m */; };
		DA9BE36F127F8F6C000FE9E1 /* UIImageExtras.m in Sources */ = {isa = PBXBuildFile; fileRef = DA9BE36E127F8F6C000FE9E1 /* UIImageExtras.m */; };
		DA9FF584128A1F3600457759 /* AudioStreamerCUR.m in Sources */ = {isa = PBXBuildFile; fileRef = DA9FF582128A1F3600457759 /* AudioStreamerCUR.m */; };
		DAA4B2B4134E75AC00AB6011 /* CodecModule.m in Sources */ = {isa = PBXBuildFile; fileRef = DAA4B2B3134E75AC00AB6011 /* CodecModule.m */; };
		DAA72343156D642400757987 /* TiConsole.m in Sources */ = {isa = PBXBuildFile; fileRef = DAA72342156D642400757987 /* TiConsole.m */; };
		DAA905CE11A359F10030B119 /* TiMediaItem.m in Sources */ = {isa = PBXBuildFile; fileRef = DAA905CD11A359F10030B119 /* TiMediaItem.m */; };
		DABF3ECF134D210400836137 /* TiBuffer.m in Sources */ = {isa = PBXBuildFile; fileRef = DABF3ECE134D210400836137 /* TiBuffer.m */; };
		DABF3ED7134D2CA100836137 /* StreamModule.m in Sources */ = {isa = PBXBuildFile; fileRef = DABF3ED6134D2CA100836137 /* StreamModule.m */; };
		DABF3EDC134D2E4400836137 /* TiStreamProxy.m in Sources */ = {isa = PBXBuildFile; fileRef = DABF3EDB134D2E4300836137 /* TiStreamProxy.m */; };
		DADE76D413D65C590079FC75 /* libicucore.dylib in Frameworks */ = {isa = PBXBuildFile; fileRef = DADE76D313D65C590079FC75 /* libicucore.dylib */; };
		DAE541E313577BEC00A65123 /* TiDataStream.m in Sources */ = {isa = PBXBuildFile; fileRef = DAE541E213577BEC00A65123 /* TiDataStream.m */; };
		DB0D54951F3B4A3D00E2B771 /* TiUIToolbarProxy.m in Sources */ = {isa = PBXBuildFile; fileRef = DB0D54941F3B4A3D00E2B771 /* TiUIToolbarProxy.m */; };
		DB90749F1D84299500BB0FD5 /* TiUIiOSFeedbackGeneratorProxy.m in Sources */ = {isa = PBXBuildFile; fileRef = DB90749E1D84299500BB0FD5 /* TiUIiOSFeedbackGeneratorProxy.m */; };
		DBCFCB7C1F8261BF00A4CE61 /* SBJSON.m in Sources */ = {isa = PBXBuildFile; fileRef = DBCFCB7B1F8261BF00A4CE61 /* SBJSON.m */; };
		EF0ADCFA143F9ABF00977386 /* NSData+Additions.m in Sources */ = {isa = PBXBuildFile; fileRef = EF0ADCF9143F9ABF00977386 /* NSData+Additions.m */; };
		EF0ADD1A143FA0CD00977386 /* GeolocationModule.m in Sources */ = {isa = PBXBuildFile; fileRef = EF0ADD19143FA0CD00977386 /* GeolocationModule.m */; };
/* End PBXBuildFile section */

/* Begin PBXFileReference section */
		0BF933881CA0948D0091C7EC /* TiUIiOSStepper.h */ = {isa = PBXFileReference; fileEncoding = 4; lastKnownFileType = sourcecode.c.h; path = TiUIiOSStepper.h; sourceTree = "<group>"; };
		0BF933891CA0948D0091C7EC /* TiUIiOSStepper.m */ = {isa = PBXFileReference; fileEncoding = 4; lastKnownFileType = sourcecode.c.objc; path = TiUIiOSStepper.m; sourceTree = "<group>"; };
		0BFAD90D1CA1B86B00A04BF7 /* TiUIiOSStepperProxy.h */ = {isa = PBXFileReference; fileEncoding = 4; lastKnownFileType = sourcecode.c.h; path = TiUIiOSStepperProxy.h; sourceTree = "<group>"; };
		0BFAD90E1CA1B86B00A04BF7 /* TiUIiOSStepperProxy.m */ = {isa = PBXFileReference; fileEncoding = 4; lastKnownFileType = sourcecode.c.objc; path = TiUIiOSStepperProxy.m; sourceTree = "<group>"; };
		1592CC2C1C47147700C3DB83 /* TiUIiOSTableViewScrollPositionProxy.h */ = {isa = PBXFileReference; lastKnownFileType = sourcecode.c.h; path = TiUIiOSTableViewScrollPositionProxy.h; sourceTree = "<group>"; };
		1592CC2D1C47148D00C3DB83 /* TiUIiOSTableViewScrollPositionProxy.m */ = {isa = PBXFileReference; fileEncoding = 4; lastKnownFileType = sourcecode.c.objc; path = TiUIiOSTableViewScrollPositionProxy.m; sourceTree = "<group>"; };
		1592CC321C484E7900C3DB83 /* TiUIiOSTableViewStyleProxy.h */ = {isa = PBXFileReference; lastKnownFileType = sourcecode.c.h; path = TiUIiOSTableViewStyleProxy.h; sourceTree = "<group>"; };
		1592CC331C484F2F00C3DB83 /* TiUIiOSTableViewStyleProxy.m */ = {isa = PBXFileReference; fileEncoding = 4; lastKnownFileType = sourcecode.c.objc; path = TiUIiOSTableViewStyleProxy.m; sourceTree = "<group>"; };
		1592CC351C4867CC00C3DB83 /* TiUIiOSProgressBarStyleProxy.h */ = {isa = PBXFileReference; lastKnownFileType = sourcecode.c.h; path = TiUIiOSProgressBarStyleProxy.h; sourceTree = "<group>"; };
		1592CC361C48680F00C3DB83 /* TiUIiOSProgressBarStyleProxy.m */ = {isa = PBXFileReference; fileEncoding = 4; lastKnownFileType = sourcecode.c.objc; path = TiUIiOSProgressBarStyleProxy.m; sourceTree = "<group>"; };
		1592CC381C496E0400C3DB83 /* TiUIiOSRowAnimationStyleProxy.h */ = {isa = PBXFileReference; lastKnownFileType = sourcecode.c.h; path = TiUIiOSRowAnimationStyleProxy.h; sourceTree = "<group>"; };
		1592CC391C496EFB00C3DB83 /* TiUIiOSRowAnimationStyleProxy.m */ = {isa = PBXFileReference; fileEncoding = 4; lastKnownFileType = sourcecode.c.objc; path = TiUIiOSRowAnimationStyleProxy.m; sourceTree = "<group>"; };
		1592CC3B1C4D7FF600C3DB83 /* TiUIiOSScrollIndicatorStyleProxy.h */ = {isa = PBXFileReference; lastKnownFileType = sourcecode.c.h; path = TiUIiOSScrollIndicatorStyleProxy.h; sourceTree = "<group>"; };
		1592CC3C1C4D800B00C3DB83 /* TiUIiOSScrollIndicatorStyleProxy.m */ = {isa = PBXFileReference; fileEncoding = 4; lastKnownFileType = sourcecode.c.objc; path = TiUIiOSScrollIndicatorStyleProxy.m; sourceTree = "<group>"; };
		159C59931C345D17009A8860 /* TIUIiOSAlertDialogStyleProxy.h */ = {isa = PBXFileReference; lastKnownFileType = sourcecode.c.h; path = TIUIiOSAlertDialogStyleProxy.h; sourceTree = "<group>"; };
		159C59941C346840009A8860 /* TIUIiOSAlertDialogStyleProxy.m */ = {isa = PBXFileReference; fileEncoding = 4; lastKnownFileType = sourcecode.c.objc; path = TIUIiOSAlertDialogStyleProxy.m; sourceTree = "<group>"; };
		159C59961C357D7B009A8860 /* TiUIiOSAnimationStyleProxy.h */ = {isa = PBXFileReference; lastKnownFileType = sourcecode.c.h; path = TiUIiOSAnimationStyleProxy.h; sourceTree = "<group>"; };
		159C59971C358538009A8860 /* TiUIiOSAnimationStyleProxy.m */ = {isa = PBXFileReference; fileEncoding = 4; lastKnownFileType = sourcecode.c.objc; path = TiUIiOSAnimationStyleProxy.m; sourceTree = "<group>"; };
		159C59991C383080009A8860 /* TiUIiOSTableViewCellSelectionStyleProxy.h */ = {isa = PBXFileReference; fileEncoding = 4; lastKnownFileType = sourcecode.c.h; path = TiUIiOSTableViewCellSelectionStyleProxy.h; sourceTree = "<group>"; };
		159C599A1C383645009A8860 /* TiUIiOSTableViewCellSelectionStyleProxy.m */ = {isa = PBXFileReference; fileEncoding = 4; lastKnownFileType = sourcecode.c.objc; path = TiUIiOSTableViewCellSelectionStyleProxy.m; sourceTree = "<group>"; };
		15CB440C1C4EBE2500D81480 /* TiUIiOSStatusBarProxy.h */ = {isa = PBXFileReference; lastKnownFileType = sourcecode.c.h; path = TiUIiOSStatusBarProxy.h; sourceTree = "<group>"; };
		15CB440D1C4EBE4000D81480 /* TiUIiOSStatusBarProxy.m */ = {isa = PBXFileReference; fileEncoding = 4; lastKnownFileType = sourcecode.c.objc; path = TiUIiOSStatusBarProxy.m; sourceTree = "<group>"; };
		15CB440F1C4ED4BD00D81480 /* TiUIiOSSystemButtonStyleProxy.h */ = {isa = PBXFileReference; lastKnownFileType = sourcecode.c.h; path = TiUIiOSSystemButtonStyleProxy.h; sourceTree = "<group>"; };
		15CB44121C4ED51B00D81480 /* TiUIiOSSystemButtonStyleProxy.m */ = {isa = PBXFileReference; fileEncoding = 4; lastKnownFileType = sourcecode.c.objc; path = TiUIiOSSystemButtonStyleProxy.m; sourceTree = "<group>"; };
		15CB44141C4ED54E00D81480 /* TiUIiOSSystemButtonProxy.m */ = {isa = PBXFileReference; fileEncoding = 4; lastKnownFileType = sourcecode.c.objc; path = TiUIiOSSystemButtonProxy.m; sourceTree = "<group>"; };
		15CB44161C4ED55B00D81480 /* TiUIiOSSystemButtonProxy.h */ = {isa = PBXFileReference; lastKnownFileType = sourcecode.c.h; path = TiUIiOSSystemButtonProxy.h; sourceTree = "<group>"; };
		15CB44171C4EEFDD00D81480 /* TiUIiOSSystemIconProxy.h */ = {isa = PBXFileReference; lastKnownFileType = sourcecode.c.h; path = TiUIiOSSystemIconProxy.h; sourceTree = "<group>"; };
		15CB44181C4EEFF500D81480 /* TiUIiOSSystemIconProxy.m */ = {isa = PBXFileReference; fileEncoding = 4; lastKnownFileType = sourcecode.c.objc; path = TiUIiOSSystemIconProxy.m; sourceTree = "<group>"; };
		1D0061BF160283820016BBEE /* TiBindingRunLoop.h */ = {isa = PBXFileReference; fileEncoding = 4; lastKnownFileType = sourcecode.c.h; path = TiBindingRunLoop.h; sourceTree = "<group>"; };
		1D0061C0160283820016BBEE /* TiBindingRunLoop.m */ = {isa = PBXFileReference; fileEncoding = 4; lastKnownFileType = sourcecode.c.objc; path = TiBindingRunLoop.m; sourceTree = "<group>"; };
		1D1029A615F9769100372EC0 /* TiBindingEvent.h */ = {isa = PBXFileReference; fileEncoding = 4; lastKnownFileType = sourcecode.c.h; lineEnding = 0; path = TiBindingEvent.h; sourceTree = "<group>"; xcLanguageSpecificationIdentifier = xcode.lang.objcpp; };
		1D1029A715F9769100372EC0 /* TiBindingEvent.m */ = {isa = PBXFileReference; fileEncoding = 4; lastKnownFileType = sourcecode.c.objc; lineEnding = 0; path = TiBindingEvent.m; sourceTree = "<group>"; xcLanguageSpecificationIdentifier = xcode.lang.objc; };
		1D19459413FF3BC400E2B4D0 /* TIDOMDOMImplementationProxy.h */ = {isa = PBXFileReference; fileEncoding = 4; lastKnownFileType = sourcecode.c.h; path = TIDOMDOMImplementationProxy.h; sourceTree = "<group>"; };
		1D19459513FF3BC400E2B4D0 /* TIDOMDOMImplementationProxy.m */ = {isa = PBXFileReference; fileEncoding = 4; lastKnownFileType = sourcecode.c.objc; path = TIDOMDOMImplementationProxy.m; sourceTree = "<group>"; };
		1D19459913FF3BE500E2B4D0 /* TIDOMDocumentTypeProxy.h */ = {isa = PBXFileReference; fileEncoding = 4; lastKnownFileType = sourcecode.c.h; path = TIDOMDocumentTypeProxy.h; sourceTree = "<group>"; };
		1D19459A13FF3BE500E2B4D0 /* TIDOMDocumentTypeProxy.m */ = {isa = PBXFileReference; fileEncoding = 4; lastKnownFileType = sourcecode.c.objc; path = TIDOMDocumentTypeProxy.m; sourceTree = "<group>"; };
		1D30AB110D05D00D00671497 /* Foundation.framework */ = {isa = PBXFileReference; lastKnownFileType = wrapper.framework; name = Foundation.framework; path = System/Library/Frameworks/Foundation.framework; sourceTree = SDKROOT; };
		1D6058910D05DD3D006BFB54 /* Titanium.app */ = {isa = PBXFileReference; explicitFileType = wrapper.application; includeInIndex = 0; path = Titanium.app; sourceTree = BUILT_PRODUCTS_DIR; };
		1DCC542D13FF0B0700DF3EE5 /* TIDOMCharacterDataProxy.h */ = {isa = PBXFileReference; fileEncoding = 4; lastKnownFileType = sourcecode.c.h; path = TIDOMCharacterDataProxy.h; sourceTree = "<group>"; };
		1DCC542E13FF0B0800DF3EE5 /* TIDOMCharacterDataProxy.m */ = {isa = PBXFileReference; fileEncoding = 4; lastKnownFileType = sourcecode.c.objc; path = TIDOMCharacterDataProxy.m; sourceTree = "<group>"; };
		1DD9388A1609230900091777 /* TiBindingTiValue.h */ = {isa = PBXFileReference; fileEncoding = 4; lastKnownFileType = sourcecode.c.h; path = TiBindingTiValue.h; sourceTree = "<group>"; };
		1DD9388B1609230900091777 /* TiBindingTiValue.m */ = {isa = PBXFileReference; fileEncoding = 4; lastKnownFileType = sourcecode.c.objc; path = TiBindingTiValue.m; sourceTree = "<group>"; };
		1DF5F4DF0D08C38300B7A737 /* UIKit.framework */ = {isa = PBXFileReference; lastKnownFileType = wrapper.framework; name = UIKit.framework; path = System/Library/Frameworks/UIKit.framework; sourceTree = SDKROOT; };
		2412F464115C296300454E5B /* TiMediaVideoPlayer.h */ = {isa = PBXFileReference; fileEncoding = 4; lastKnownFileType = sourcecode.c.h; path = TiMediaVideoPlayer.h; sourceTree = "<group>"; };
		2412F465115C296300454E5B /* TiMediaVideoPlayer.m */ = {isa = PBXFileReference; fileEncoding = 4; lastKnownFileType = sourcecode.c.objc; path = TiMediaVideoPlayer.m; sourceTree = "<group>"; };
		241EAA21118AB3BB0081A5BE /* defines.h */ = {isa = PBXFileReference; fileEncoding = 4; lastKnownFileType = sourcecode.c.h; name = defines.h; path = ../Classes/defines.h; sourceTree = SOURCE_ROOT; };
		241EAEC5118E2BA90081A5BE /* project.xcconfig */ = {isa = PBXFileReference; fileEncoding = 4; lastKnownFileType = text.xcconfig; path = project.xcconfig; sourceTree = "<group>"; };
		242E967311BAD2F20046A0D0 /* AsyncSocket.h */ = {isa = PBXFileReference; fileEncoding = 4; lastKnownFileType = sourcecode.c.h; name = AsyncSocket.h; path = ../Classes/AsyncSocket.h; sourceTree = SOURCE_ROOT; };
		242E967411BAD2F20046A0D0 /* AsyncSocket.m */ = {isa = PBXFileReference; fileEncoding = 4; lastKnownFileType = sourcecode.c.objc; name = AsyncSocket.m; path = ../Classes/AsyncSocket.m; sourceTree = SOURCE_ROOT; };
		242E967511BAD2F20046A0D0 /* AsyncUdpSocket.h */ = {isa = PBXFileReference; fileEncoding = 4; lastKnownFileType = sourcecode.c.h; name = AsyncUdpSocket.h; path = ../Classes/AsyncUdpSocket.h; sourceTree = SOURCE_ROOT; };
		242E967611BAD2F20046A0D0 /* AsyncUdpSocket.m */ = {isa = PBXFileReference; fileEncoding = 4; lastKnownFileType = sourcecode.c.objc; name = AsyncUdpSocket.m; path = ../Classes/AsyncUdpSocket.m; sourceTree = SOURCE_ROOT; };
		243AAFB311FCE62500E37D8B /* TiUIDashboardItem.h */ = {isa = PBXFileReference; fileEncoding = 4; lastKnownFileType = sourcecode.c.h; path = TiUIDashboardItem.h; sourceTree = "<group>"; };
		243AAFB411FCE62600E37D8B /* TiUIDashboardItem.m */ = {isa = PBXFileReference; fileEncoding = 4; lastKnownFileType = sourcecode.c.objc; path = TiUIDashboardItem.m; sourceTree = "<group>"; };
		243EC5E9112617F900639DF4 /* TiUITableViewSectionProxy.h */ = {isa = PBXFileReference; fileEncoding = 4; lastKnownFileType = sourcecode.c.h; path = TiUITableViewSectionProxy.h; sourceTree = "<group>"; };
		243EC5EA112617F900639DF4 /* TiUITableViewSectionProxy.m */ = {isa = PBXFileReference; fileEncoding = 4; lastKnownFileType = sourcecode.c.objc; path = TiUITableViewSectionProxy.m; sourceTree = "<group>"; };
		243EC7D5112634AF00639DF4 /* TiUITableViewAction.h */ = {isa = PBXFileReference; fileEncoding = 4; lastKnownFileType = sourcecode.c.h; path = TiUITableViewAction.h; sourceTree = "<group>"; };
		243EC7D6112634AF00639DF4 /* TiUITableViewAction.m */ = {isa = PBXFileReference; fileEncoding = 4; lastKnownFileType = sourcecode.c.objc; path = TiUITableViewAction.m; sourceTree = "<group>"; };
		24596691118E70D300519F79 /* ApplicationRouting.h */ = {isa = PBXFileReference; fileEncoding = 4; lastKnownFileType = sourcecode.c.h; name = ApplicationRouting.h; path = ../Classes/ApplicationRouting.h; sourceTree = SOURCE_ROOT; };
		24596692118E70D300519F79 /* ApplicationRouting.m */ = {isa = PBXFileReference; fileEncoding = 4; lastKnownFileType = sourcecode.c.objc; name = ApplicationRouting.m; path = ../Classes/ApplicationRouting.m; sourceTree = SOURCE_ROOT; };
		245B3C3811375A6600CE7530 /* UtilsModule.h */ = {isa = PBXFileReference; fileEncoding = 4; lastKnownFileType = sourcecode.c.h; path = UtilsModule.h; sourceTree = "<group>"; };
		245B3C3911375A6600CE7530 /* UtilsModule.m */ = {isa = PBXFileReference; fileEncoding = 4; lastKnownFileType = sourcecode.c.objc; path = UtilsModule.m; sourceTree = "<group>"; };
		2464F96211AB996C001C035A /* module.xcconfig */ = {isa = PBXFileReference; fileEncoding = 4; lastKnownFileType = text.xcconfig; path = module.xcconfig; sourceTree = "<group>"; };
		2465592211E5862F0059BBF4 /* TiFilesystemBlobProxy.h */ = {isa = PBXFileReference; fileEncoding = 4; lastKnownFileType = sourcecode.c.h; lineEnding = 0; path = TiFilesystemBlobProxy.h; sourceTree = "<group>"; xcLanguageSpecificationIdentifier = xcode.lang.objcpp; };
		2465592311E5862F0059BBF4 /* TiFilesystemBlobProxy.m */ = {isa = PBXFileReference; fileEncoding = 4; lastKnownFileType = sourcecode.c.objc; path = TiFilesystemBlobProxy.m; sourceTree = "<group>"; };
		2467310611E2549300D39AF7 /* Webcolor.m */ = {isa = PBXFileReference; fileEncoding = 4; lastKnownFileType = sourcecode.c.objc; path = Webcolor.m; sourceTree = "<group>"; };
		2478B2A311C447A4005814DF /* ApplicationMods.h */ = {isa = PBXFileReference; fileEncoding = 4; lastKnownFileType = sourcecode.c.h; name = ApplicationMods.h; path = ../Classes/ApplicationMods.h; sourceTree = SOURCE_ROOT; };
		2478B2A411C447A4005814DF /* ApplicationMods.m */ = {isa = PBXFileReference; fileEncoding = 4; lastKnownFileType = sourcecode.c.objc; name = ApplicationMods.m; path = ../Classes/ApplicationMods.m; sourceTree = SOURCE_ROOT; };
		248133A1115761DE00E3A9BA /* TiNetworkBonjourBrowserProxy.h */ = {isa = PBXFileReference; fileEncoding = 4; lastKnownFileType = sourcecode.c.h; path = TiNetworkBonjourBrowserProxy.h; sourceTree = "<group>"; };
		248133A2115761DE00E3A9BA /* TiNetworkBonjourBrowserProxy.m */ = {isa = PBXFileReference; fileEncoding = 4; lastKnownFileType = sourcecode.c.objc; path = TiNetworkBonjourBrowserProxy.m; sourceTree = "<group>"; };
		248133A3115761DE00E3A9BA /* TiNetworkBonjourServiceProxy.h */ = {isa = PBXFileReference; fileEncoding = 4; lastKnownFileType = sourcecode.c.h; path = TiNetworkBonjourServiceProxy.h; sourceTree = "<group>"; };
		248133A4115761DE00E3A9BA /* TiNetworkBonjourServiceProxy.m */ = {isa = PBXFileReference; fileEncoding = 4; lastKnownFileType = sourcecode.c.objc; path = TiNetworkBonjourServiceProxy.m; sourceTree = "<group>"; };
		248133A5115761DE00E3A9BA /* TiNetworkTCPSocketProxy.h */ = {isa = PBXFileReference; fileEncoding = 4; lastKnownFileType = sourcecode.c.h; path = TiNetworkTCPSocketProxy.h; sourceTree = "<group>"; };
		248133A6115761DE00E3A9BA /* TiNetworkTCPSocketProxy.m */ = {isa = PBXFileReference; fileEncoding = 4; lastKnownFileType = sourcecode.c.objc; path = TiNetworkTCPSocketProxy.m; sourceTree = "<group>"; };
		24813711115A852800E3A9BA /* TiDOMTextNodeProxy.h */ = {isa = PBXFileReference; fileEncoding = 4; lastKnownFileType = sourcecode.c.h; path = TiDOMTextNodeProxy.h; sourceTree = "<group>"; };
		24813712115A852800E3A9BA /* TiDOMTextNodeProxy.m */ = {isa = PBXFileReference; fileEncoding = 4; lastKnownFileType = sourcecode.c.objc; path = TiDOMTextNodeProxy.m; sourceTree = "<group>"; };
		24A1E515112D33AF003DA834 /* TiMediaAudioSession.h */ = {isa = PBXFileReference; fileEncoding = 4; lastKnownFileType = sourcecode.c.h; path = TiMediaAudioSession.h; sourceTree = "<group>"; };
		24A1E516112D33AF003DA834 /* TiMediaAudioSession.m */ = {isa = PBXFileReference; fileEncoding = 4; lastKnownFileType = sourcecode.c.objc; path = TiMediaAudioSession.m; sourceTree = "<group>"; };
		24A1E873112DF80B003DA834 /* TiUIPickerProxy.h */ = {isa = PBXFileReference; fileEncoding = 4; lastKnownFileType = sourcecode.c.h; path = TiUIPickerProxy.h; sourceTree = "<group>"; };
		24A1E874112DF80B003DA834 /* TiUIPickerProxy.m */ = {isa = PBXFileReference; fileEncoding = 4; lastKnownFileType = sourcecode.c.objc; path = TiUIPickerProxy.m; sourceTree = "<group>"; };
		24A1E879112DF83E003DA834 /* TiUIPicker.h */ = {isa = PBXFileReference; fileEncoding = 4; lastKnownFileType = sourcecode.c.h; path = TiUIPicker.h; sourceTree = "<group>"; };
		24A1E87A112DF83E003DA834 /* TiUIPicker.m */ = {isa = PBXFileReference; fileEncoding = 4; lastKnownFileType = sourcecode.c.objc; path = TiUIPicker.m; sourceTree = "<group>"; };
		24A1E8A6112DFACA003DA834 /* TiUIPickerRowProxy.h */ = {isa = PBXFileReference; fileEncoding = 4; lastKnownFileType = sourcecode.c.h; path = TiUIPickerRowProxy.h; sourceTree = "<group>"; };
		24A1E8A7112DFACA003DA834 /* TiUIPickerRowProxy.m */ = {isa = PBXFileReference; fileEncoding = 4; lastKnownFileType = sourcecode.c.objc; path = TiUIPickerRowProxy.m; sourceTree = "<group>"; };
		24A1E990112E1363003DA834 /* TiUIPickerColumnProxy.h */ = {isa = PBXFileReference; fileEncoding = 4; lastKnownFileType = sourcecode.c.h; path = TiUIPickerColumnProxy.h; sourceTree = "<group>"; };
		24A1E991112E1363003DA834 /* TiUIPickerColumnProxy.m */ = {isa = PBXFileReference; fileEncoding = 4; lastKnownFileType = sourcecode.c.objc; path = TiUIPickerColumnProxy.m; sourceTree = "<group>"; };
		24A1EAF0112F4C02003DA834 /* UIImage+Alpha.h */ = {isa = PBXFileReference; fileEncoding = 4; lastKnownFileType = sourcecode.c.h; name = "UIImage+Alpha.h"; path = "../Classes/UIImage+Alpha.h"; sourceTree = SOURCE_ROOT; };
		24A1EAF1112F4C02003DA834 /* UIImage+Alpha.m */ = {isa = PBXFileReference; fileEncoding = 4; lastKnownFileType = sourcecode.c.objc; name = "UIImage+Alpha.m"; path = "../Classes/UIImage+Alpha.m"; sourceTree = SOURCE_ROOT; };
		24A1EAF2112F4C02003DA834 /* UIImage+Resize.h */ = {isa = PBXFileReference; fileEncoding = 4; lastKnownFileType = sourcecode.c.h; name = "UIImage+Resize.h"; path = "../Classes/UIImage+Resize.h"; sourceTree = SOURCE_ROOT; };
		24A1EAF3112F4C02003DA834 /* UIImage+Resize.m */ = {isa = PBXFileReference; fileEncoding = 4; lastKnownFileType = sourcecode.c.objc; name = "UIImage+Resize.m"; path = "../Classes/UIImage+Resize.m"; sourceTree = SOURCE_ROOT; };
		24A1EAF4112F4C02003DA834 /* UIImage+RoundedCorner.h */ = {isa = PBXFileReference; fileEncoding = 4; lastKnownFileType = sourcecode.c.h; name = "UIImage+RoundedCorner.h"; path = "../Classes/UIImage+RoundedCorner.h"; sourceTree = SOURCE_ROOT; };
		24A1EAF5112F4C02003DA834 /* UIImage+RoundedCorner.m */ = {isa = PBXFileReference; fileEncoding = 4; lastKnownFileType = sourcecode.c.objc; name = "UIImage+RoundedCorner.m"; path = "../Classes/UIImage+RoundedCorner.m"; sourceTree = SOURCE_ROOT; };
		24ADC5101299F60C0014DB75 /* TiAppiOSProxy.h */ = {isa = PBXFileReference; fileEncoding = 4; lastKnownFileType = sourcecode.c.h; path = TiAppiOSProxy.h; sourceTree = "<group>"; };
		24ADC5111299F60C0014DB75 /* TiAppiOSProxy.m */ = {isa = PBXFileReference; fileEncoding = 4; lastKnownFileType = sourcecode.c.objc; path = TiAppiOSProxy.m; sourceTree = "<group>"; };
		24ADC5141299F6AA0014DB75 /* TiAppiOSBackgroundServiceProxy.h */ = {isa = PBXFileReference; fileEncoding = 4; lastKnownFileType = sourcecode.c.h; path = TiAppiOSBackgroundServiceProxy.h; sourceTree = "<group>"; };
		24ADC5151299F6AA0014DB75 /* TiAppiOSBackgroundServiceProxy.m */ = {isa = PBXFileReference; fileEncoding = 4; lastKnownFileType = sourcecode.c.objc; path = TiAppiOSBackgroundServiceProxy.m; sourceTree = "<group>"; };
		24ADC632129A1ED60014DB75 /* TiAppiOSLocalNotificationProxy.h */ = {isa = PBXFileReference; fileEncoding = 4; lastKnownFileType = sourcecode.c.h; path = TiAppiOSLocalNotificationProxy.h; sourceTree = "<group>"; };
		24ADC633129A1ED60014DB75 /* TiAppiOSLocalNotificationProxy.m */ = {isa = PBXFileReference; fileEncoding = 4; lastKnownFileType = sourcecode.c.objc; path = TiAppiOSLocalNotificationProxy.m; sourceTree = "<group>"; };
		24C012871140D30B00A94CE2 /* TiUIMaskedImageProxy.h */ = {isa = PBXFileReference; fileEncoding = 4; lastKnownFileType = sourcecode.c.h; path = TiUIMaskedImageProxy.h; sourceTree = "<group>"; };
		24C012881140D30B00A94CE2 /* TiUIMaskedImageProxy.m */ = {isa = PBXFileReference; fileEncoding = 4; lastKnownFileType = sourcecode.c.objc; path = TiUIMaskedImageProxy.m; sourceTree = "<group>"; };
		24C0128D1140D31C00A94CE2 /* TiUIMaskedImage.h */ = {isa = PBXFileReference; fileEncoding = 4; lastKnownFileType = sourcecode.c.h; path = TiUIMaskedImage.h; sourceTree = "<group>"; };
		24C0128E1140D31C00A94CE2 /* TiUIMaskedImage.m */ = {isa = PBXFileReference; fileEncoding = 4; lastKnownFileType = sourcecode.c.objc; path = TiUIMaskedImage.m; sourceTree = "<group>"; };
		24CA890A111161050084E2DE /* AFItemView.h */ = {isa = PBXFileReference; fileEncoding = 4; lastKnownFileType = sourcecode.c.h; path = AFItemView.h; sourceTree = "<group>"; };
		24CA890B111161050084E2DE /* AFItemView.m */ = {isa = PBXFileReference; fileEncoding = 4; lastKnownFileType = sourcecode.c.objc; path = AFItemView.m; sourceTree = "<group>"; };
		24CA890C111161050084E2DE /* AFOpenFlowConstants.h */ = {isa = PBXFileReference; fileEncoding = 4; lastKnownFileType = sourcecode.c.h; path = AFOpenFlowConstants.h; sourceTree = "<group>"; };
		24CA890D111161050084E2DE /* AFOpenFlowView.h */ = {isa = PBXFileReference; fileEncoding = 4; lastKnownFileType = sourcecode.c.h; path = AFOpenFlowView.h; sourceTree = "<group>"; };
		24CA890E111161050084E2DE /* AFOpenFlowView.m */ = {isa = PBXFileReference; fileEncoding = 4; lastKnownFileType = sourcecode.c.objc; path = AFOpenFlowView.m; sourceTree = "<group>"; };
		24CA890F111161050084E2DE /* AFUIImageReflection.h */ = {isa = PBXFileReference; fileEncoding = 4; lastKnownFileType = sourcecode.c.h; path = AFUIImageReflection.h; sourceTree = "<group>"; };
		24CA8910111161050084E2DE /* AFUIImageReflection.m */ = {isa = PBXFileReference; fileEncoding = 4; lastKnownFileType = sourcecode.c.objc; path = AFUIImageReflection.m; sourceTree = "<group>"; };
		24CA8928111161050084E2DE /* AudioStreamer.h */ = {isa = PBXFileReference; fileEncoding = 4; lastKnownFileType = sourcecode.c.h; path = AudioStreamer.h; sourceTree = "<group>"; };
		24CA8929111161050084E2DE /* AudioStreamer.m */ = {isa = PBXFileReference; fileEncoding = 4; lastKnownFileType = sourcecode.c.objc; path = AudioStreamer.m; sourceTree = "<group>"; };
		24CA892A111161050084E2DE /* Base64Transcoder.c */ = {isa = PBXFileReference; fileEncoding = 4; lastKnownFileType = sourcecode.c.c; name = Base64Transcoder.c; path = ../Classes/Base64Transcoder.c; sourceTree = SOURCE_ROOT; };
		24CA892B111161050084E2DE /* Base64Transcoder.h */ = {isa = PBXFileReference; fileEncoding = 4; lastKnownFileType = sourcecode.c.h; name = Base64Transcoder.h; path = ../Classes/Base64Transcoder.h; sourceTree = SOURCE_ROOT; };
		24CA894E111161050084E2DE /* PlausibleDatabase.h */ = {isa = PBXFileReference; fileEncoding = 4; lastKnownFileType = sourcecode.c.h; path = PlausibleDatabase.h; sourceTree = "<group>"; };
		24CA894F111161050084E2DE /* PlausibleDatabase.m */ = {isa = PBXFileReference; fileEncoding = 4; lastKnownFileType = sourcecode.c.objc; path = PlausibleDatabase.m; sourceTree = "<group>"; };
		24CA8950111161050084E2DE /* PLDatabase.h */ = {isa = PBXFileReference; fileEncoding = 4; lastKnownFileType = sourcecode.c.h; path = PLDatabase.h; sourceTree = "<group>"; };
		24CA8951111161050084E2DE /* PLPreparedStatement.h */ = {isa = PBXFileReference; fileEncoding = 4; lastKnownFileType = sourcecode.c.h; path = PLPreparedStatement.h; sourceTree = "<group>"; };
		24CA8952111161050084E2DE /* PLResultSet.h */ = {isa = PBXFileReference; fileEncoding = 4; lastKnownFileType = sourcecode.c.h; path = PLResultSet.h; sourceTree = "<group>"; };
		24CA8953111161050084E2DE /* PLSqliteDatabase.h */ = {isa = PBXFileReference; fileEncoding = 4; lastKnownFileType = sourcecode.c.h; path = PLSqliteDatabase.h; sourceTree = "<group>"; };
		24CA8954111161050084E2DE /* PLSqliteDatabase.m */ = {isa = PBXFileReference; fileEncoding = 4; lastKnownFileType = sourcecode.c.objc; path = PLSqliteDatabase.m; sourceTree = "<group>"; };
		24CA8955111161050084E2DE /* PLSqlitePreparedStatement.h */ = {isa = PBXFileReference; fileEncoding = 4; lastKnownFileType = sourcecode.c.h; path = PLSqlitePreparedStatement.h; sourceTree = "<group>"; };
		24CA8956111161050084E2DE /* PLSqlitePreparedStatement.m */ = {isa = PBXFileReference; fileEncoding = 4; lastKnownFileType = sourcecode.c.objc; path = PLSqlitePreparedStatement.m; sourceTree = "<group>"; };
		24CA8957111161050084E2DE /* PLSqliteResultSet.h */ = {isa = PBXFileReference; fileEncoding = 4; lastKnownFileType = sourcecode.c.h; path = PLSqliteResultSet.h; sourceTree = "<group>"; };
		24CA8958111161050084E2DE /* PLSqliteResultSet.m */ = {isa = PBXFileReference; fileEncoding = 4; lastKnownFileType = sourcecode.c.objc; path = PLSqliteResultSet.m; sourceTree = "<group>"; };
		24CA89A81111615D0084E2DE /* KrollBridge.h */ = {isa = PBXFileReference; fileEncoding = 4; lastKnownFileType = sourcecode.c.h; path = KrollBridge.h; sourceTree = "<group>"; };
		24CA89A91111615D0084E2DE /* KrollBridge.m */ = {isa = PBXFileReference; fileEncoding = 4; lastKnownFileType = sourcecode.c.objc; path = KrollBridge.m; sourceTree = "<group>"; };
		24CA89AA1111615D0084E2DE /* KrollCallback.h */ = {isa = PBXFileReference; fileEncoding = 4; lastKnownFileType = sourcecode.c.h; name = KrollCallback.h; path = ../Classes/KrollCallback.h; sourceTree = SOURCE_ROOT; };
		24CA89AB1111615D0084E2DE /* KrollCallback.m */ = {isa = PBXFileReference; fileEncoding = 4; lastKnownFileType = sourcecode.c.objc; name = KrollCallback.m; path = ../Classes/KrollCallback.m; sourceTree = SOURCE_ROOT; };
		24CA89AC1111615D0084E2DE /* KrollContext.h */ = {isa = PBXFileReference; fileEncoding = 4; lastKnownFileType = sourcecode.c.h; name = KrollContext.h; path = ../Classes/KrollContext.h; sourceTree = SOURCE_ROOT; };
		24CA89AD1111615D0084E2DE /* KrollContext.m */ = {isa = PBXFileReference; fileEncoding = 4; lastKnownFileType = sourcecode.c.objc; name = KrollContext.m; path = ../Classes/KrollContext.m; sourceTree = SOURCE_ROOT; };
		24CA89AE1111615D0084E2DE /* KrollMethod.h */ = {isa = PBXFileReference; fileEncoding = 4; lastKnownFileType = sourcecode.c.h; name = KrollMethod.h; path = ../Classes/KrollMethod.h; sourceTree = SOURCE_ROOT; };
		24CA89AF1111615D0084E2DE /* KrollMethod.m */ = {isa = PBXFileReference; fileEncoding = 4; lastKnownFileType = sourcecode.c.objc; name = KrollMethod.m; path = ../Classes/KrollMethod.m; sourceTree = SOURCE_ROOT; };
		24CA89B01111615D0084E2DE /* KrollMethodDelegate.h */ = {isa = PBXFileReference; fileEncoding = 4; lastKnownFileType = sourcecode.c.h; name = KrollMethodDelegate.h; path = ../Classes/KrollMethodDelegate.h; sourceTree = SOURCE_ROOT; };
		24CA89B11111615D0084E2DE /* KrollMethodDelegate.m */ = {isa = PBXFileReference; fileEncoding = 4; lastKnownFileType = sourcecode.c.objc; name = KrollMethodDelegate.m; path = ../Classes/KrollMethodDelegate.m; sourceTree = SOURCE_ROOT; };
		24CA89B21111615D0084E2DE /* KrollObject.h */ = {isa = PBXFileReference; fileEncoding = 4; lastKnownFileType = sourcecode.c.h; lineEnding = 0; name = KrollObject.h; path = ../Classes/KrollObject.h; sourceTree = SOURCE_ROOT; xcLanguageSpecificationIdentifier = xcode.lang.objcpp; };
		24CA89B31111615D0084E2DE /* KrollObject.m */ = {isa = PBXFileReference; fileEncoding = 4; lastKnownFileType = sourcecode.c.objc; lineEnding = 0; name = KrollObject.m; path = ../Classes/KrollObject.m; sourceTree = SOURCE_ROOT; xcLanguageSpecificationIdentifier = xcode.lang.objc; };
		24CA89B41111615D0084E2DE /* KrollPropertyDelegate.h */ = {isa = PBXFileReference; fileEncoding = 4; lastKnownFileType = sourcecode.c.h; name = KrollPropertyDelegate.h; path = ../Classes/KrollPropertyDelegate.h; sourceTree = SOURCE_ROOT; };
		24CA89B51111615D0084E2DE /* KrollPropertyDelegate.m */ = {isa = PBXFileReference; fileEncoding = 4; lastKnownFileType = sourcecode.c.objc; name = KrollPropertyDelegate.m; path = ../Classes/KrollPropertyDelegate.m; sourceTree = SOURCE_ROOT; };
		24CA89B61111615D0084E2DE /* KrollTimer.h */ = {isa = PBXFileReference; fileEncoding = 4; lastKnownFileType = sourcecode.c.h; name = KrollTimer.h; path = ../Classes/KrollTimer.h; sourceTree = SOURCE_ROOT; };
		24CA89B71111615D0084E2DE /* KrollTimer.m */ = {isa = PBXFileReference; fileEncoding = 4; lastKnownFileType = sourcecode.c.objc; name = KrollTimer.m; path = ../Classes/KrollTimer.m; sourceTree = SOURCE_ROOT; };
		24CA8A0C111161FD0084E2DE /* YahooModule.m */ = {isa = PBXFileReference; fileEncoding = 4; lastKnownFileType = sourcecode.c.objc; name = YahooModule.m; path = ../Classes/YahooModule.m; sourceTree = SOURCE_ROOT; };
		24CA8A0D111161FD0084E2DE /* YahooModule.h */ = {isa = PBXFileReference; fileEncoding = 4; lastKnownFileType = sourcecode.c.h; name = YahooModule.h; path = ../Classes/YahooModule.h; sourceTree = SOURCE_ROOT; };
		24CA8A0E111161FD0084E2DE /* XHRBridge.m */ = {isa = PBXFileReference; fileEncoding = 4; lastKnownFileType = sourcecode.c.objc; name = XHRBridge.m; path = ../Classes/XHRBridge.m; sourceTree = SOURCE_ROOT; };
		24CA8A0F111161FD0084E2DE /* XHRBridge.h */ = {isa = PBXFileReference; fileEncoding = 4; lastKnownFileType = sourcecode.c.h; name = XHRBridge.h; path = ../Classes/XHRBridge.h; sourceTree = SOURCE_ROOT; };
		24CA8A10111161FD0084E2DE /* WebFont.m */ = {isa = PBXFileReference; fileEncoding = 4; lastKnownFileType = sourcecode.c.objc; name = WebFont.m; path = ../Classes/WebFont.m; sourceTree = SOURCE_ROOT; };
		24CA8A11111161FD0084E2DE /* WebFont.h */ = {isa = PBXFileReference; fileEncoding = 4; lastKnownFileType = sourcecode.c.h; name = WebFont.h; path = ../Classes/WebFont.h; sourceTree = SOURCE_ROOT; };
		24CA8A13111161FD0084E2DE /* Webcolor.h */ = {isa = PBXFileReference; fileEncoding = 4; lastKnownFileType = sourcecode.c.h; name = Webcolor.h; path = ../Classes/Webcolor.h; sourceTree = SOURCE_ROOT; };
		24CA8A14111161FD0084E2DE /* UIModule.m */ = {isa = PBXFileReference; fileEncoding = 4; lastKnownFileType = sourcecode.c.objc; name = UIModule.m; path = ../Classes/UIModule.m; sourceTree = SOURCE_ROOT; };
		24CA8A15111161FD0084E2DE /* UIModule.h */ = {isa = PBXFileReference; fileEncoding = 4; lastKnownFileType = sourcecode.c.h; name = UIModule.h; path = ../Classes/UIModule.h; sourceTree = SOURCE_ROOT; };
		24CA8A18111161FD0084E2DE /* TiViewProxy.m */ = {isa = PBXFileReference; fileEncoding = 4; lastKnownFileType = sourcecode.c.objc; name = TiViewProxy.m; path = ../Classes/TiViewProxy.m; sourceTree = SOURCE_ROOT; };
		24CA8A19111161FD0084E2DE /* TiViewProxy.h */ = {isa = PBXFileReference; fileEncoding = 4; lastKnownFileType = sourcecode.c.h; name = TiViewProxy.h; path = ../Classes/TiViewProxy.h; sourceTree = SOURCE_ROOT; };
		24CA8A20111161FD0084E2DE /* TiUtils.m */ = {isa = PBXFileReference; fileEncoding = 4; lastKnownFileType = sourcecode.c.objc; name = TiUtils.m; path = ../Classes/TiUtils.m; sourceTree = SOURCE_ROOT; };
		24CA8A21111161FD0084E2DE /* TiUtils.h */ = {isa = PBXFileReference; fileEncoding = 4; lastKnownFileType = sourcecode.c.h; name = TiUtils.h; path = ../Classes/TiUtils.h; sourceTree = SOURCE_ROOT; };
		24CA8A22111161FD0084E2DE /* TiUIWindowProxy.m */ = {isa = PBXFileReference; fileEncoding = 4; lastKnownFileType = sourcecode.c.objc; name = TiUIWindowProxy.m; path = ../Classes/TiUIWindowProxy.m; sourceTree = SOURCE_ROOT; };
		24CA8A23111161FD0084E2DE /* TiUIWindowProxy.h */ = {isa = PBXFileReference; fileEncoding = 4; lastKnownFileType = sourcecode.c.h; name = TiUIWindowProxy.h; path = ../Classes/TiUIWindowProxy.h; sourceTree = SOURCE_ROOT; };
		24CA8A24111161FD0084E2DE /* TiUIWindow.m */ = {isa = PBXFileReference; fileEncoding = 4; lastKnownFileType = sourcecode.c.objc; name = TiUIWindow.m; path = ../Classes/TiUIWindow.m; sourceTree = SOURCE_ROOT; };
		24CA8A25111161FD0084E2DE /* TiUIWindow.h */ = {isa = PBXFileReference; fileEncoding = 4; lastKnownFileType = sourcecode.c.h; name = TiUIWindow.h; path = ../Classes/TiUIWindow.h; sourceTree = SOURCE_ROOT; };
		24CA8A28111161FD0084E2DE /* TiUIWebViewProxy.m */ = {isa = PBXFileReference; fileEncoding = 4; lastKnownFileType = sourcecode.c.objc; name = TiUIWebViewProxy.m; path = ../Classes/TiUIWebViewProxy.m; sourceTree = SOURCE_ROOT; };
		24CA8A29111161FD0084E2DE /* TiUIWebViewProxy.h */ = {isa = PBXFileReference; fileEncoding = 4; lastKnownFileType = sourcecode.c.h; name = TiUIWebViewProxy.h; path = ../Classes/TiUIWebViewProxy.h; sourceTree = SOURCE_ROOT; };
		24CA8A2A111161FD0084E2DE /* TiUIViewProxy.m */ = {isa = PBXFileReference; fileEncoding = 4; lastKnownFileType = sourcecode.c.objc; name = TiUIViewProxy.m; path = ../Classes/TiUIViewProxy.m; sourceTree = SOURCE_ROOT; };
		24CA8A2B111161FD0084E2DE /* TiUIViewProxy.h */ = {isa = PBXFileReference; fileEncoding = 4; lastKnownFileType = sourcecode.c.h; name = TiUIViewProxy.h; path = ../Classes/TiUIViewProxy.h; sourceTree = SOURCE_ROOT; };
		24CA8A2C111161FD0084E2DE /* TiUIView.m */ = {isa = PBXFileReference; fileEncoding = 4; lastKnownFileType = sourcecode.c.objc; name = TiUIView.m; path = ../Classes/TiUIView.m; sourceTree = SOURCE_ROOT; };
		24CA8A2D111161FD0084E2DE /* TiUIView.h */ = {isa = PBXFileReference; fileEncoding = 4; lastKnownFileType = sourcecode.c.h; name = TiUIView.h; path = ../Classes/TiUIView.h; sourceTree = SOURCE_ROOT; };
		24CA8A32111161FD0084E2DE /* TiUITextFieldProxy.m */ = {isa = PBXFileReference; fileEncoding = 4; lastKnownFileType = sourcecode.c.objc; name = TiUITextFieldProxy.m; path = ../Classes/TiUITextFieldProxy.m; sourceTree = SOURCE_ROOT; };
		24CA8A33111161FD0084E2DE /* TiUITextFieldProxy.h */ = {isa = PBXFileReference; fileEncoding = 4; lastKnownFileType = sourcecode.c.h; name = TiUITextFieldProxy.h; path = ../Classes/TiUITextFieldProxy.h; sourceTree = SOURCE_ROOT; };
		24CA8A34111161FD0084E2DE /* TiUITextField.m */ = {isa = PBXFileReference; fileEncoding = 4; lastKnownFileType = sourcecode.c.objc; name = TiUITextField.m; path = ../Classes/TiUITextField.m; sourceTree = SOURCE_ROOT; };
		24CA8A35111161FD0084E2DE /* TiUITextField.h */ = {isa = PBXFileReference; fileEncoding = 4; lastKnownFileType = sourcecode.c.h; name = TiUITextField.h; path = ../Classes/TiUITextField.h; sourceTree = SOURCE_ROOT; };
		24CA8A36111161FD0084E2DE /* TiUITextAreaProxy.m */ = {isa = PBXFileReference; fileEncoding = 4; lastKnownFileType = sourcecode.c.objc; path = TiUITextAreaProxy.m; sourceTree = "<group>"; };
		24CA8A37111161FD0084E2DE /* TiUITextAreaProxy.h */ = {isa = PBXFileReference; fileEncoding = 4; lastKnownFileType = sourcecode.c.h; path = TiUITextAreaProxy.h; sourceTree = "<group>"; };
		24CA8A38111161FD0084E2DE /* TiUITextArea.m */ = {isa = PBXFileReference; fileEncoding = 4; lastKnownFileType = sourcecode.c.objc; path = TiUITextArea.m; sourceTree = "<group>"; };
		24CA8A39111161FD0084E2DE /* TiUITextArea.h */ = {isa = PBXFileReference; fileEncoding = 4; lastKnownFileType = sourcecode.c.h; path = TiUITextArea.h; sourceTree = "<group>"; };
		24CA8A3A111161FD0084E2DE /* TiUITabProxy.m */ = {isa = PBXFileReference; fileEncoding = 4; lastKnownFileType = sourcecode.c.objc; name = TiUITabProxy.m; path = ../Classes/TiUITabProxy.m; sourceTree = SOURCE_ROOT; };
		24CA8A3B111161FD0084E2DE /* TiUITabProxy.h */ = {isa = PBXFileReference; fileEncoding = 4; lastKnownFileType = sourcecode.c.h; name = TiUITabProxy.h; path = ../Classes/TiUITabProxy.h; sourceTree = SOURCE_ROOT; };
		24CA8A40111161FD0084E2DE /* TiUITableViewProxy.m */ = {isa = PBXFileReference; fileEncoding = 4; lastKnownFileType = sourcecode.c.objc; name = TiUITableViewProxy.m; path = ../Classes/TiUITableViewProxy.m; sourceTree = SOURCE_ROOT; };
		24CA8A41111161FD0084E2DE /* TiUITableViewProxy.h */ = {isa = PBXFileReference; fileEncoding = 4; lastKnownFileType = sourcecode.c.h; name = TiUITableViewProxy.h; path = ../Classes/TiUITableViewProxy.h; sourceTree = SOURCE_ROOT; };
		24CA8A48111161FD0084E2DE /* TiUITableView.m */ = {isa = PBXFileReference; fileEncoding = 4; lastKnownFileType = sourcecode.c.objc; name = TiUITableView.m; path = ../Classes/TiUITableView.m; sourceTree = SOURCE_ROOT; };
		24CA8A49111161FD0084E2DE /* TiUITableView.h */ = {isa = PBXFileReference; fileEncoding = 4; lastKnownFileType = sourcecode.c.h; name = TiUITableView.h; path = ../Classes/TiUITableView.h; sourceTree = SOURCE_ROOT; };
		24CA8A4A111161FD0084E2DE /* TiUITabGroupProxy.m */ = {isa = PBXFileReference; fileEncoding = 4; lastKnownFileType = sourcecode.c.objc; name = TiUITabGroupProxy.m; path = ../Classes/TiUITabGroupProxy.m; sourceTree = SOURCE_ROOT; };
		24CA8A4B111161FD0084E2DE /* TiUITabGroupProxy.h */ = {isa = PBXFileReference; fileEncoding = 4; lastKnownFileType = sourcecode.c.h; name = TiUITabGroupProxy.h; path = ../Classes/TiUITabGroupProxy.h; sourceTree = SOURCE_ROOT; };
		24CA8A4C111161FD0084E2DE /* TiUITabGroup.m */ = {isa = PBXFileReference; fileEncoding = 4; lastKnownFileType = sourcecode.c.objc; name = TiUITabGroup.m; path = ../Classes/TiUITabGroup.m; sourceTree = SOURCE_ROOT; };
		24CA8A4D111161FD0084E2DE /* TiUITabGroup.h */ = {isa = PBXFileReference; fileEncoding = 4; lastKnownFileType = sourcecode.c.h; name = TiUITabGroup.h; path = ../Classes/TiUITabGroup.h; sourceTree = SOURCE_ROOT; };
		24CA8A58111161FD0084E2DE /* TiUISwitchProxy.m */ = {isa = PBXFileReference; fileEncoding = 4; lastKnownFileType = sourcecode.c.objc; name = TiUISwitchProxy.m; path = ../Classes/TiUISwitchProxy.m; sourceTree = SOURCE_ROOT; };
		24CA8A59111161FD0084E2DE /* TiUISwitchProxy.h */ = {isa = PBXFileReference; fileEncoding = 4; lastKnownFileType = sourcecode.c.h; name = TiUISwitchProxy.h; path = ../Classes/TiUISwitchProxy.h; sourceTree = SOURCE_ROOT; };
		24CA8A5A111161FD0084E2DE /* TiUISwitch.m */ = {isa = PBXFileReference; fileEncoding = 4; lastKnownFileType = sourcecode.c.objc; name = TiUISwitch.m; path = ../Classes/TiUISwitch.m; sourceTree = SOURCE_ROOT; };
		24CA8A5B111161FD0084E2DE /* TiUISwitch.h */ = {isa = PBXFileReference; fileEncoding = 4; lastKnownFileType = sourcecode.c.h; name = TiUISwitch.h; path = ../Classes/TiUISwitch.h; sourceTree = SOURCE_ROOT; };
		24CA8A5E111161FD0084E2DE /* TiUISliderProxy.m */ = {isa = PBXFileReference; fileEncoding = 4; lastKnownFileType = sourcecode.c.objc; name = TiUISliderProxy.m; path = ../Classes/TiUISliderProxy.m; sourceTree = SOURCE_ROOT; };
		24CA8A5F111161FD0084E2DE /* TiUISliderProxy.h */ = {isa = PBXFileReference; fileEncoding = 4; lastKnownFileType = sourcecode.c.h; name = TiUISliderProxy.h; path = ../Classes/TiUISliderProxy.h; sourceTree = SOURCE_ROOT; };
		24CA8A60111161FD0084E2DE /* TiUISlider.m */ = {isa = PBXFileReference; fileEncoding = 4; lastKnownFileType = sourcecode.c.objc; name = TiUISlider.m; path = ../Classes/TiUISlider.m; sourceTree = SOURCE_ROOT; };
		24CA8A61111161FD0084E2DE /* TiUISlider.h */ = {isa = PBXFileReference; fileEncoding = 4; lastKnownFileType = sourcecode.c.h; name = TiUISlider.h; path = ../Classes/TiUISlider.h; sourceTree = SOURCE_ROOT; };
		24CA8A62111161FD0084E2DE /* TiUISearchBarProxy.m */ = {isa = PBXFileReference; fileEncoding = 4; lastKnownFileType = sourcecode.c.objc; name = TiUISearchBarProxy.m; path = ../Classes/TiUISearchBarProxy.m; sourceTree = SOURCE_ROOT; };
		24CA8A63111161FD0084E2DE /* TiUISearchBarProxy.h */ = {isa = PBXFileReference; fileEncoding = 4; lastKnownFileType = sourcecode.c.h; name = TiUISearchBarProxy.h; path = ../Classes/TiUISearchBarProxy.h; sourceTree = SOURCE_ROOT; };
		24CA8A64111161FD0084E2DE /* TiUISearchBar.m */ = {isa = PBXFileReference; fileEncoding = 4; lastKnownFileType = sourcecode.c.objc; name = TiUISearchBar.m; path = ../Classes/TiUISearchBar.m; sourceTree = SOURCE_ROOT; };
		24CA8A65111161FD0084E2DE /* TiUISearchBar.h */ = {isa = PBXFileReference; fileEncoding = 4; lastKnownFileType = sourcecode.c.h; name = TiUISearchBar.h; path = ../Classes/TiUISearchBar.h; sourceTree = SOURCE_ROOT; };
		24CA8A6A111161FD0084E2DE /* TiUIProgressBarProxy.m */ = {isa = PBXFileReference; fileEncoding = 4; lastKnownFileType = sourcecode.c.objc; name = TiUIProgressBarProxy.m; path = ../Classes/TiUIProgressBarProxy.m; sourceTree = SOURCE_ROOT; };
		24CA8A6B111161FD0084E2DE /* TiUIProgressBarProxy.h */ = {isa = PBXFileReference; fileEncoding = 4; lastKnownFileType = sourcecode.c.h; name = TiUIProgressBarProxy.h; path = ../Classes/TiUIProgressBarProxy.h; sourceTree = SOURCE_ROOT; };
		24CA8A6C111161FD0084E2DE /* TiUIProgressBar.m */ = {isa = PBXFileReference; fileEncoding = 4; lastKnownFileType = sourcecode.c.objc; name = TiUIProgressBar.m; path = ../Classes/TiUIProgressBar.m; sourceTree = SOURCE_ROOT; };
		24CA8A6D111161FD0084E2DE /* TiUIProgressBar.h */ = {isa = PBXFileReference; fileEncoding = 4; lastKnownFileType = sourcecode.c.h; name = TiUIProgressBar.h; path = ../Classes/TiUIProgressBar.h; sourceTree = SOURCE_ROOT; };
		24CA8A6E111161FD0084E2DE /* TiUIOptionDialogProxy.m */ = {isa = PBXFileReference; fileEncoding = 4; lastKnownFileType = sourcecode.c.objc; name = TiUIOptionDialogProxy.m; path = ../Classes/TiUIOptionDialogProxy.m; sourceTree = SOURCE_ROOT; };
		24CA8A6F111161FD0084E2DE /* TiUIOptionDialogProxy.h */ = {isa = PBXFileReference; fileEncoding = 4; lastKnownFileType = sourcecode.c.h; name = TiUIOptionDialogProxy.h; path = ../Classes/TiUIOptionDialogProxy.h; sourceTree = SOURCE_ROOT; };
		24CA8A70111161FD0084E2DE /* TiUINavBarButton.m */ = {isa = PBXFileReference; fileEncoding = 4; lastKnownFileType = sourcecode.c.objc; name = TiUINavBarButton.m; path = ../Classes/TiUINavBarButton.m; sourceTree = SOURCE_ROOT; };
		24CA8A71111161FD0084E2DE /* TiUINavBarButton.h */ = {isa = PBXFileReference; fileEncoding = 4; lastKnownFileType = sourcecode.c.h; name = TiUINavBarButton.h; path = ../Classes/TiUINavBarButton.h; sourceTree = SOURCE_ROOT; };
		24CA8A72111161FD0084E2DE /* TiUILabelProxy.m */ = {isa = PBXFileReference; fileEncoding = 4; lastKnownFileType = sourcecode.c.objc; name = TiUILabelProxy.m; path = ../Classes/TiUILabelProxy.m; sourceTree = SOURCE_ROOT; };
		24CA8A73111161FD0084E2DE /* TiUILabelProxy.h */ = {isa = PBXFileReference; fileEncoding = 4; lastKnownFileType = sourcecode.c.h; name = TiUILabelProxy.h; path = ../Classes/TiUILabelProxy.h; sourceTree = SOURCE_ROOT; };
		24CA8A74111161FD0084E2DE /* TiUILabel.m */ = {isa = PBXFileReference; fileEncoding = 4; lastKnownFileType = sourcecode.c.objc; name = TiUILabel.m; path = ../Classes/TiUILabel.m; sourceTree = SOURCE_ROOT; };
		24CA8A75111161FD0084E2DE /* TiUILabel.h */ = {isa = PBXFileReference; fileEncoding = 4; lastKnownFileType = sourcecode.c.h; name = TiUILabel.h; path = ../Classes/TiUILabel.h; sourceTree = SOURCE_ROOT; };
		24CA8A78111161FD0084E2DE /* TiUIImageViewProxy.m */ = {isa = PBXFileReference; fileEncoding = 4; lastKnownFileType = sourcecode.c.objc; name = TiUIImageViewProxy.m; path = ../Classes/TiUIImageViewProxy.m; sourceTree = SOURCE_ROOT; };
		24CA8A79111161FD0084E2DE /* TiUIImageViewProxy.h */ = {isa = PBXFileReference; fileEncoding = 4; lastKnownFileType = sourcecode.c.h; name = TiUIImageViewProxy.h; path = ../Classes/TiUIImageViewProxy.h; sourceTree = SOURCE_ROOT; };
		24CA8A7A111161FD0084E2DE /* TiUIImageView.m */ = {isa = PBXFileReference; fileEncoding = 4; lastKnownFileType = sourcecode.c.objc; name = TiUIImageView.m; path = ../Classes/TiUIImageView.m; sourceTree = SOURCE_ROOT; };
		24CA8A7B111161FD0084E2DE /* TiUIImageView.h */ = {isa = PBXFileReference; fileEncoding = 4; lastKnownFileType = sourcecode.c.h; name = TiUIImageView.h; path = ../Classes/TiUIImageView.h; sourceTree = SOURCE_ROOT; };
		24CA8A82111161FD0084E2DE /* TiUIEmailDialogProxy.m */ = {isa = PBXFileReference; fileEncoding = 4; lastKnownFileType = sourcecode.c.objc; name = TiUIEmailDialogProxy.m; path = ../Classes/TiUIEmailDialogProxy.m; sourceTree = SOURCE_ROOT; };
		24CA8A83111161FD0084E2DE /* TiUIEmailDialogProxy.h */ = {isa = PBXFileReference; fileEncoding = 4; lastKnownFileType = sourcecode.c.h; name = TiUIEmailDialogProxy.h; path = ../Classes/TiUIEmailDialogProxy.h; sourceTree = SOURCE_ROOT; };
		24CA8A8A111161FD0084E2DE /* TiUICanvasViewProxy.m */ = {isa = PBXFileReference; fileEncoding = 4; lastKnownFileType = sourcecode.c.objc; name = TiUICanvasViewProxy.m; path = ../Classes/TiUICanvasViewProxy.m; sourceTree = SOURCE_ROOT; };
		24CA8A8B111161FD0084E2DE /* TiUICanvasViewProxy.h */ = {isa = PBXFileReference; fileEncoding = 4; lastKnownFileType = sourcecode.c.h; name = TiUICanvasViewProxy.h; path = ../Classes/TiUICanvasViewProxy.h; sourceTree = SOURCE_ROOT; };
		24CA8A8C111161FD0084E2DE /* TiUICanvasView.m */ = {isa = PBXFileReference; fileEncoding = 4; lastKnownFileType = sourcecode.c.objc; name = TiUICanvasView.m; path = ../Classes/TiUICanvasView.m; sourceTree = SOURCE_ROOT; };
		24CA8A8D111161FD0084E2DE /* TiUICanvasView.h */ = {isa = PBXFileReference; fileEncoding = 4; lastKnownFileType = sourcecode.c.h; name = TiUICanvasView.h; path = ../Classes/TiUICanvasView.h; sourceTree = SOURCE_ROOT; };
		24CA8A8E111161FD0084E2DE /* TiUIButtonProxy.m */ = {isa = PBXFileReference; fileEncoding = 4; lastKnownFileType = sourcecode.c.objc; name = TiUIButtonProxy.m; path = ../Classes/TiUIButtonProxy.m; sourceTree = SOURCE_ROOT; };
		24CA8A8F111161FD0084E2DE /* TiUIButtonProxy.h */ = {isa = PBXFileReference; fileEncoding = 4; lastKnownFileType = sourcecode.c.h; name = TiUIButtonProxy.h; path = ../Classes/TiUIButtonProxy.h; sourceTree = SOURCE_ROOT; };
		24CA8A90111161FD0084E2DE /* TiUIButtonBarProxy.m */ = {isa = PBXFileReference; fileEncoding = 4; lastKnownFileType = sourcecode.c.objc; name = TiUIButtonBarProxy.m; path = ../Classes/TiUIButtonBarProxy.m; sourceTree = SOURCE_ROOT; };
		24CA8A91111161FD0084E2DE /* TiUIButtonBarProxy.h */ = {isa = PBXFileReference; fileEncoding = 4; lastKnownFileType = sourcecode.c.h; name = TiUIButtonBarProxy.h; path = ../Classes/TiUIButtonBarProxy.h; sourceTree = SOURCE_ROOT; };
		24CA8A92111161FD0084E2DE /* TiUIButtonBar.m */ = {isa = PBXFileReference; fileEncoding = 4; lastKnownFileType = sourcecode.c.objc; name = TiUIButtonBar.m; path = ../Classes/TiUIButtonBar.m; sourceTree = SOURCE_ROOT; };
		24CA8A93111161FD0084E2DE /* TiUIButtonBar.h */ = {isa = PBXFileReference; fileEncoding = 4; lastKnownFileType = sourcecode.c.h; name = TiUIButtonBar.h; path = ../Classes/TiUIButtonBar.h; sourceTree = SOURCE_ROOT; };
		24CA8A94111161FD0084E2DE /* TiUIButton.m */ = {isa = PBXFileReference; fileEncoding = 4; lastKnownFileType = sourcecode.c.objc; name = TiUIButton.m; path = ../Classes/TiUIButton.m; sourceTree = SOURCE_ROOT; };
		24CA8A95111161FD0084E2DE /* TiUIButton.h */ = {isa = PBXFileReference; fileEncoding = 4; lastKnownFileType = sourcecode.c.h; name = TiUIButton.h; path = ../Classes/TiUIButton.h; sourceTree = SOURCE_ROOT; };
		24CA8A98111161FD0084E2DE /* TiUIAlertDialogProxy.m */ = {isa = PBXFileReference; fileEncoding = 4; lastKnownFileType = sourcecode.c.objc; name = TiUIAlertDialogProxy.m; path = ../Classes/TiUIAlertDialogProxy.m; sourceTree = SOURCE_ROOT; };
		24CA8A99111161FD0084E2DE /* TiUIAlertDialogProxy.h */ = {isa = PBXFileReference; fileEncoding = 4; lastKnownFileType = sourcecode.c.h; name = TiUIAlertDialogProxy.h; path = ../Classes/TiUIAlertDialogProxy.h; sourceTree = SOURCE_ROOT; };
		24CA8A9C111161FD0084E2DE /* TiUIActivityIndicatorProxy.m */ = {isa = PBXFileReference; fileEncoding = 4; lastKnownFileType = sourcecode.c.objc; name = TiUIActivityIndicatorProxy.m; path = ../Classes/TiUIActivityIndicatorProxy.m; sourceTree = SOURCE_ROOT; };
		24CA8A9D111161FD0084E2DE /* TiUIActivityIndicatorProxy.h */ = {isa = PBXFileReference; fileEncoding = 4; lastKnownFileType = sourcecode.c.h; name = TiUIActivityIndicatorProxy.h; path = ../Classes/TiUIActivityIndicatorProxy.h; sourceTree = SOURCE_ROOT; };
		24CA8A9E111161FD0084E2DE /* TiUIActivityIndicator.m */ = {isa = PBXFileReference; fileEncoding = 4; lastKnownFileType = sourcecode.c.objc; name = TiUIActivityIndicator.m; path = ../Classes/TiUIActivityIndicator.m; sourceTree = SOURCE_ROOT; };
		24CA8A9F111161FD0084E2DE /* TiUIActivityIndicator.h */ = {isa = PBXFileReference; fileEncoding = 4; lastKnownFileType = sourcecode.c.h; name = TiUIActivityIndicator.h; path = ../Classes/TiUIActivityIndicator.h; sourceTree = SOURCE_ROOT; };
		24CA8AAB111161FD0084E2DE /* TiTab.h */ = {isa = PBXFileReference; fileEncoding = 4; lastKnownFileType = sourcecode.c.h; name = TiTab.h; path = ../Classes/TiTab.h; sourceTree = SOURCE_ROOT; };
		24CA8AAC111161FD0084E2DE /* TiRect.m */ = {isa = PBXFileReference; fileEncoding = 4; lastKnownFileType = sourcecode.c.objc; name = TiRect.m; path = ../Classes/TiRect.m; sourceTree = SOURCE_ROOT; };
		24CA8AAD111161FD0084E2DE /* TiRect.h */ = {isa = PBXFileReference; fileEncoding = 4; lastKnownFileType = sourcecode.c.h; name = TiRect.h; path = ../Classes/TiRect.h; sourceTree = SOURCE_ROOT; };
		24CA8AB0111161FD0084E2DE /* TiProxy.m */ = {isa = PBXFileReference; fileEncoding = 4; lastKnownFileType = sourcecode.c.objc; name = TiProxy.m; path = ../Classes/TiProxy.m; sourceTree = SOURCE_ROOT; };
		24CA8AB1111161FD0084E2DE /* TiProxy.h */ = {isa = PBXFileReference; fileEncoding = 4; lastKnownFileType = sourcecode.c.h; name = TiProxy.h; path = ../Classes/TiProxy.h; sourceTree = SOURCE_ROOT; };
		24CA8AB2111161FD0084E2DE /* TiPoint.m */ = {isa = PBXFileReference; fileEncoding = 4; lastKnownFileType = sourcecode.c.objc; name = TiPoint.m; path = ../Classes/TiPoint.m; sourceTree = SOURCE_ROOT; };
		24CA8AB3111161FD0084E2DE /* TiPoint.h */ = {isa = PBXFileReference; fileEncoding = 4; lastKnownFileType = sourcecode.c.h; name = TiPoint.h; path = ../Classes/TiPoint.h; sourceTree = SOURCE_ROOT; };
		24CA8AB8111161FD0084E2DE /* TiModule.m */ = {isa = PBXFileReference; fileEncoding = 4; lastKnownFileType = sourcecode.c.objc; name = TiModule.m; path = ../Classes/TiModule.m; sourceTree = SOURCE_ROOT; };
		24CA8AB9111161FD0084E2DE /* TiModule.h */ = {isa = PBXFileReference; fileEncoding = 4; lastKnownFileType = sourcecode.c.h; name = TiModule.h; path = ../Classes/TiModule.h; sourceTree = SOURCE_ROOT; };
		24CA8ABA111161FD0084E2DE /* TiMediaVideoPlayerProxy.m */ = {isa = PBXFileReference; fileEncoding = 4; lastKnownFileType = sourcecode.c.objc; name = TiMediaVideoPlayerProxy.m; path = ../Classes/TiMediaVideoPlayerProxy.m; sourceTree = SOURCE_ROOT; };
		24CA8ABB111161FD0084E2DE /* TiMediaVideoPlayerProxy.h */ = {isa = PBXFileReference; fileEncoding = 4; lastKnownFileType = sourcecode.c.h; name = TiMediaVideoPlayerProxy.h; path = ../Classes/TiMediaVideoPlayerProxy.h; sourceTree = SOURCE_ROOT; };
		24CA8ABC111161FD0084E2DE /* TiMediaSoundProxy.m */ = {isa = PBXFileReference; fileEncoding = 4; lastKnownFileType = sourcecode.c.objc; name = TiMediaSoundProxy.m; path = ../Classes/TiMediaSoundProxy.m; sourceTree = SOURCE_ROOT; };
		24CA8ABD111161FD0084E2DE /* TiMediaSoundProxy.h */ = {isa = PBXFileReference; fileEncoding = 4; lastKnownFileType = sourcecode.c.h; name = TiMediaSoundProxy.h; path = ../Classes/TiMediaSoundProxy.h; sourceTree = SOURCE_ROOT; };
		24CA8ABE111161FD0084E2DE /* TiMediaAudioPlayerProxy.m */ = {isa = PBXFileReference; fileEncoding = 4; lastKnownFileType = sourcecode.c.objc; name = TiMediaAudioPlayerProxy.m; path = ../Classes/TiMediaAudioPlayerProxy.m; sourceTree = SOURCE_ROOT; };
		24CA8ABF111161FD0084E2DE /* TiMediaAudioPlayerProxy.h */ = {isa = PBXFileReference; fileEncoding = 4; lastKnownFileType = sourcecode.c.h; name = TiMediaAudioPlayerProxy.h; path = ../Classes/TiMediaAudioPlayerProxy.h; sourceTree = SOURCE_ROOT; };
		24CA8AC6111161FD0084E2DE /* TiHost.m */ = {isa = PBXFileReference; fileEncoding = 4; lastKnownFileType = sourcecode.c.objc; name = TiHost.m; path = ../Classes/TiHost.m; sourceTree = SOURCE_ROOT; };
		24CA8AC7111161FD0084E2DE /* TiHost.h */ = {isa = PBXFileReference; fileEncoding = 4; lastKnownFileType = sourcecode.c.h; name = TiHost.h; path = ../Classes/TiHost.h; sourceTree = SOURCE_ROOT; };
		24CA8AC8111161FD0084E2DE /* TiFilesystemFileProxy.m */ = {isa = PBXFileReference; fileEncoding = 4; lastKnownFileType = sourcecode.c.objc; name = TiFilesystemFileProxy.m; path = ../Classes/TiFilesystemFileProxy.m; sourceTree = SOURCE_ROOT; };
		24CA8AC9111161FD0084E2DE /* TiFilesystemFileProxy.h */ = {isa = PBXFileReference; fileEncoding = 4; lastKnownFileType = sourcecode.c.h; name = TiFilesystemFileProxy.h; path = ../Classes/TiFilesystemFileProxy.h; sourceTree = SOURCE_ROOT; };
		24CA8AD0111161FD0084E2DE /* TiEvaluator.h */ = {isa = PBXFileReference; fileEncoding = 4; lastKnownFileType = sourcecode.c.h; name = TiEvaluator.h; path = ../Classes/TiEvaluator.h; sourceTree = SOURCE_ROOT; };
		24CA8AD1111161FD0084E2DE /* TiDimension.m */ = {isa = PBXFileReference; fileEncoding = 4; lastKnownFileType = sourcecode.c.objc; lineEnding = 0; name = TiDimension.m; path = ../Classes/TiDimension.m; sourceTree = SOURCE_ROOT; xcLanguageSpecificationIdentifier = xcode.lang.objc; };
		24CA8AD2111161FD0084E2DE /* TiDimension.h */ = {isa = PBXFileReference; fileEncoding = 4; lastKnownFileType = sourcecode.c.h; lineEnding = 0; name = TiDimension.h; path = ../Classes/TiDimension.h; sourceTree = SOURCE_ROOT; xcLanguageSpecificationIdentifier = xcode.lang.objcpp; };
		24CA8AD3111161FD0084E2DE /* TiDatabaseResultSetProxy.m */ = {isa = PBXFileReference; fileEncoding = 4; lastKnownFileType = sourcecode.c.objc; name = TiDatabaseResultSetProxy.m; path = ../Classes/TiDatabaseResultSetProxy.m; sourceTree = SOURCE_ROOT; };
		24CA8AD4111161FD0084E2DE /* TiDatabaseResultSetProxy.h */ = {isa = PBXFileReference; fileEncoding = 4; lastKnownFileType = sourcecode.c.h; name = TiDatabaseResultSetProxy.h; path = ../Classes/TiDatabaseResultSetProxy.h; sourceTree = SOURCE_ROOT; };
		24CA8AD5111161FD0084E2DE /* TiDatabaseProxy.m */ = {isa = PBXFileReference; fileEncoding = 4; lastKnownFileType = sourcecode.c.objc; name = TiDatabaseProxy.m; path = ../Classes/TiDatabaseProxy.m; sourceTree = SOURCE_ROOT; };
		24CA8AD6111161FD0084E2DE /* TiDatabaseProxy.h */ = {isa = PBXFileReference; fileEncoding = 4; lastKnownFileType = sourcecode.c.h; name = TiDatabaseProxy.h; path = ../Classes/TiDatabaseProxy.h; sourceTree = SOURCE_ROOT; };
		24CA8AD7111161FD0084E2DE /* TiController.h */ = {isa = PBXFileReference; fileEncoding = 4; lastKnownFileType = sourcecode.c.h; name = TiController.h; path = ../Classes/TiController.h; sourceTree = SOURCE_ROOT; };
		24CA8AD8111161FD0084E2DE /* TiContactsPerson.m */ = {isa = PBXFileReference; fileEncoding = 4; lastKnownFileType = sourcecode.c.objc; path = TiContactsPerson.m; sourceTree = "<group>"; };
		24CA8AD9111161FD0084E2DE /* TiContactsPerson.h */ = {isa = PBXFileReference; fileEncoding = 4; lastKnownFileType = sourcecode.c.h; path = TiContactsPerson.h; sourceTree = "<group>"; };
		24CA8ADA111161FE0084E2DE /* TiComplexValue.m */ = {isa = PBXFileReference; fileEncoding = 4; lastKnownFileType = sourcecode.c.objc; name = TiComplexValue.m; path = ../Classes/TiComplexValue.m; sourceTree = SOURCE_ROOT; };
		24CA8ADB111161FE0084E2DE /* TiComplexValue.h */ = {isa = PBXFileReference; fileEncoding = 4; lastKnownFileType = sourcecode.c.h; name = TiComplexValue.h; path = ../Classes/TiComplexValue.h; sourceTree = SOURCE_ROOT; };
		24CA8ADC111161FE0084E2DE /* TiColor.m */ = {isa = PBXFileReference; fileEncoding = 4; lastKnownFileType = sourcecode.c.objc; name = TiColor.m; path = ../Classes/TiColor.m; sourceTree = SOURCE_ROOT; };
		24CA8ADD111161FE0084E2DE /* TiColor.h */ = {isa = PBXFileReference; fileEncoding = 4; lastKnownFileType = sourcecode.c.h; name = TiColor.h; path = ../Classes/TiColor.h; sourceTree = SOURCE_ROOT; };
		24CA8ADE111161FE0084E2DE /* TiButtonUtil.m */ = {isa = PBXFileReference; fileEncoding = 4; lastKnownFileType = sourcecode.c.objc; name = TiButtonUtil.m; path = ../Classes/TiButtonUtil.m; sourceTree = SOURCE_ROOT; };
		24CA8ADF111161FE0084E2DE /* TiButtonUtil.h */ = {isa = PBXFileReference; fileEncoding = 4; lastKnownFileType = sourcecode.c.h; name = TiButtonUtil.h; path = ../Classes/TiButtonUtil.h; sourceTree = SOURCE_ROOT; };
		24CA8AE0111161FE0084E2DE /* TiBlob.m */ = {isa = PBXFileReference; fileEncoding = 4; lastKnownFileType = sourcecode.c.objc; name = TiBlob.m; path = ../Classes/TiBlob.m; sourceTree = SOURCE_ROOT; };
		24CA8AE1111161FE0084E2DE /* TiBlob.h */ = {isa = PBXFileReference; fileEncoding = 4; lastKnownFileType = sourcecode.c.h; name = TiBlob.h; path = ../Classes/TiBlob.h; sourceTree = SOURCE_ROOT; };
		24CA8AE2111161FE0084E2DE /* TiBase.m */ = {isa = PBXFileReference; fileEncoding = 4; lastKnownFileType = sourcecode.c.objc; name = TiBase.m; path = ../Classes/TiBase.m; sourceTree = SOURCE_ROOT; };
		24CA8AE3111161FE0084E2DE /* TiBase.h */ = {isa = PBXFileReference; fileEncoding = 4; lastKnownFileType = sourcecode.c.h; name = TiBase.h; path = ../Classes/TiBase.h; sourceTree = SOURCE_ROOT; };
		24CA8AE4111161FE0084E2DE /* TiAppPropertiesProxy.m */ = {isa = PBXFileReference; fileEncoding = 4; lastKnownFileType = sourcecode.c.objc; name = TiAppPropertiesProxy.m; path = ../Classes/TiAppPropertiesProxy.m; sourceTree = SOURCE_ROOT; };
		24CA8AE5111161FE0084E2DE /* TiAppPropertiesProxy.h */ = {isa = PBXFileReference; fileEncoding = 4; lastKnownFileType = sourcecode.c.h; name = TiAppPropertiesProxy.h; path = ../Classes/TiAppPropertiesProxy.h; sourceTree = SOURCE_ROOT; };
		24CA8AE6111161FE0084E2DE /* TiAnimation.m */ = {isa = PBXFileReference; fileEncoding = 4; lastKnownFileType = sourcecode.c.objc; name = TiAnimation.m; path = ../Classes/TiAnimation.m; sourceTree = SOURCE_ROOT; };
		24CA8AE7111161FE0084E2DE /* TiAnimation.h */ = {isa = PBXFileReference; fileEncoding = 4; lastKnownFileType = sourcecode.c.h; name = TiAnimation.h; path = ../Classes/TiAnimation.h; sourceTree = SOURCE_ROOT; };
		24CA8AE8111161FE0084E2DE /* TiAction.m */ = {isa = PBXFileReference; fileEncoding = 4; lastKnownFileType = sourcecode.c.objc; name = TiAction.m; path = ../Classes/TiAction.m; sourceTree = SOURCE_ROOT; };
		24CA8AE9111161FE0084E2DE /* TiAction.h */ = {isa = PBXFileReference; fileEncoding = 4; lastKnownFileType = sourcecode.c.h; name = TiAction.h; path = ../Classes/TiAction.h; sourceTree = SOURCE_ROOT; };
		24CA8AEC111161FE0084E2DE /* Ti2DMatrix.m */ = {isa = PBXFileReference; fileEncoding = 4; lastKnownFileType = sourcecode.c.objc; name = Ti2DMatrix.m; path = ../Classes/Ti2DMatrix.m; sourceTree = SOURCE_ROOT; };
		24CA8AED111161FE0084E2DE /* Ti2DMatrix.h */ = {isa = PBXFileReference; fileEncoding = 4; lastKnownFileType = sourcecode.c.h; name = Ti2DMatrix.h; path = ../Classes/Ti2DMatrix.h; sourceTree = SOURCE_ROOT; };
		24CA8AFA111161FE0084E2DE /* TiPlatformDisplayCaps.m */ = {isa = PBXFileReference; fileEncoding = 4; lastKnownFileType = sourcecode.c.objc; name = TiPlatformDisplayCaps.m; path = ../Classes/TiPlatformDisplayCaps.m; sourceTree = SOURCE_ROOT; };
		24CA8AFB111161FE0084E2DE /* TiPlatformDisplayCaps.h */ = {isa = PBXFileReference; fileEncoding = 4; lastKnownFileType = sourcecode.c.h; name = TiPlatformDisplayCaps.h; path = ../Classes/TiPlatformDisplayCaps.h; sourceTree = SOURCE_ROOT; };
		24CA8AFC111161FE0084E2DE /* PlatformModule.m */ = {isa = PBXFileReference; fileEncoding = 4; lastKnownFileType = sourcecode.c.objc; name = PlatformModule.m; path = ../Classes/PlatformModule.m; sourceTree = SOURCE_ROOT; };
		24CA8AFD111161FE0084E2DE /* PlatformModule.h */ = {isa = PBXFileReference; fileEncoding = 4; lastKnownFileType = sourcecode.c.h; name = PlatformModule.h; path = ../Classes/PlatformModule.h; sourceTree = SOURCE_ROOT; };
		24CA8AFE111161FE0084E2DE /* OperationQueue.m */ = {isa = PBXFileReference; fileEncoding = 4; lastKnownFileType = sourcecode.c.objc; name = OperationQueue.m; path = ../Classes/OperationQueue.m; sourceTree = SOURCE_ROOT; };
		24CA8AFF111161FE0084E2DE /* OperationQueue.h */ = {isa = PBXFileReference; fileEncoding = 4; lastKnownFileType = sourcecode.c.h; name = OperationQueue.h; path = ../Classes/OperationQueue.h; sourceTree = SOURCE_ROOT; };
		24CA8B00111161FE0084E2DE /* NetworkModule.m */ = {isa = PBXFileReference; fileEncoding = 4; lastKnownFileType = sourcecode.c.objc; name = NetworkModule.m; path = ../Classes/NetworkModule.m; sourceTree = SOURCE_ROOT; };
		24CA8B01111161FE0084E2DE /* NetworkModule.h */ = {isa = PBXFileReference; fileEncoding = 4; lastKnownFileType = sourcecode.c.h; name = NetworkModule.h; path = ../Classes/NetworkModule.h; sourceTree = SOURCE_ROOT; };
		24CA8B02111161FE0084E2DE /* Mimetypes.m */ = {isa = PBXFileReference; fileEncoding = 4; lastKnownFileType = sourcecode.c.objc; name = Mimetypes.m; path = ../Classes/Mimetypes.m; sourceTree = SOURCE_ROOT; };
		24CA8B03111161FE0084E2DE /* Mimetypes.h */ = {isa = PBXFileReference; fileEncoding = 4; lastKnownFileType = sourcecode.c.h; name = Mimetypes.h; path = ../Classes/Mimetypes.h; sourceTree = SOURCE_ROOT; };
		24CA8B04111161FE0084E2DE /* MediaModule.m */ = {isa = PBXFileReference; fileEncoding = 4; lastKnownFileType = sourcecode.c.objc; name = MediaModule.m; path = ../Classes/MediaModule.m; sourceTree = SOURCE_ROOT; };
		24CA8B05111161FE0084E2DE /* MediaModule.h */ = {isa = PBXFileReference; fileEncoding = 4; lastKnownFileType = sourcecode.c.h; name = MediaModule.h; path = ../Classes/MediaModule.h; sourceTree = SOURCE_ROOT; };
		24CA8B0A111161FE0084E2DE /* LayoutConstraint.m */ = {isa = PBXFileReference; fileEncoding = 4; lastKnownFileType = sourcecode.c.objc; name = LayoutConstraint.m; path = ../Classes/LayoutConstraint.m; sourceTree = SOURCE_ROOT; };
		24CA8B0B111161FE0084E2DE /* LayoutConstraint.h */ = {isa = PBXFileReference; fileEncoding = 4; lastKnownFileType = sourcecode.c.h; name = LayoutConstraint.h; path = ../Classes/LayoutConstraint.h; sourceTree = SOURCE_ROOT; };
		24CA8B0C111161FE0084E2DE /* ImageLoader.m */ = {isa = PBXFileReference; fileEncoding = 4; lastKnownFileType = sourcecode.c.objc; name = ImageLoader.m; path = ../Classes/ImageLoader.m; sourceTree = SOURCE_ROOT; };
		24CA8B0D111161FE0084E2DE /* ImageLoader.h */ = {isa = PBXFileReference; fileEncoding = 4; lastKnownFileType = sourcecode.c.h; name = ImageLoader.h; path = ../Classes/ImageLoader.h; sourceTree = SOURCE_ROOT; };
		24CA8B0E111161FE0084E2DE /* GestureModule.m */ = {isa = PBXFileReference; fileEncoding = 4; lastKnownFileType = sourcecode.c.objc; name = GestureModule.m; path = ../Classes/GestureModule.m; sourceTree = SOURCE_ROOT; };
		24CA8B0F111161FE0084E2DE /* GestureModule.h */ = {isa = PBXFileReference; fileEncoding = 4; lastKnownFileType = sourcecode.c.h; name = GestureModule.h; path = ../Classes/GestureModule.h; sourceTree = SOURCE_ROOT; };
		24CA8B11111161FE0084E2DE /* GeolocationModule.h */ = {isa = PBXFileReference; fileEncoding = 4; lastKnownFileType = sourcecode.c.h; name = GeolocationModule.h; path = ../Classes/GeolocationModule.h; sourceTree = SOURCE_ROOT; };
		24CA8B12111161FE0084E2DE /* FilesystemModule.m */ = {isa = PBXFileReference; fileEncoding = 4; lastKnownFileType = sourcecode.c.objc; name = FilesystemModule.m; path = ../Classes/FilesystemModule.m; sourceTree = SOURCE_ROOT; };
		24CA8B13111161FE0084E2DE /* FilesystemModule.h */ = {isa = PBXFileReference; fileEncoding = 4; lastKnownFileType = sourcecode.c.h; name = FilesystemModule.h; path = ../Classes/FilesystemModule.h; sourceTree = SOURCE_ROOT; };
		24CA8B35111161FE0084E2DE /* DatabaseModule.m */ = {isa = PBXFileReference; fileEncoding = 4; lastKnownFileType = sourcecode.c.objc; name = DatabaseModule.m; path = ../Classes/DatabaseModule.m; sourceTree = SOURCE_ROOT; };
		24CA8B36111161FE0084E2DE /* DatabaseModule.h */ = {isa = PBXFileReference; fileEncoding = 4; lastKnownFileType = sourcecode.c.h; name = DatabaseModule.h; path = ../Classes/DatabaseModule.h; sourceTree = SOURCE_ROOT; };
		24CA8B37111161FE0084E2DE /* ContactsModule.m */ = {isa = PBXFileReference; fileEncoding = 4; lastKnownFileType = sourcecode.c.objc; name = ContactsModule.m; path = ../Classes/ContactsModule.m; sourceTree = SOURCE_ROOT; };
		24CA8B38111161FE0084E2DE /* ContactsModule.h */ = {isa = PBXFileReference; fileEncoding = 4; lastKnownFileType = sourcecode.c.h; name = ContactsModule.h; path = ../Classes/ContactsModule.h; sourceTree = SOURCE_ROOT; };
		24CA8B39111161FE0084E2DE /* TiUITableViewRowProxy.m */ = {isa = PBXFileReference; fileEncoding = 4; lastKnownFileType = sourcecode.c.objc; path = TiUITableViewRowProxy.m; sourceTree = "<group>"; };
		24CA8B3A111161FE0084E2DE /* TiUITableViewRowProxy.h */ = {isa = PBXFileReference; fileEncoding = 4; lastKnownFileType = sourcecode.c.h; path = TiUITableViewRowProxy.h; sourceTree = "<group>"; };
		24CA8B3B111161FE0084E2DE /* Bridge.m */ = {isa = PBXFileReference; fileEncoding = 4; lastKnownFileType = sourcecode.c.objc; name = Bridge.m; path = ../Classes/Bridge.m; sourceTree = SOURCE_ROOT; };
		24CA8B3C111161FE0084E2DE /* Bridge.h */ = {isa = PBXFileReference; fileEncoding = 4; lastKnownFileType = sourcecode.c.h; name = Bridge.h; path = ../Classes/Bridge.h; sourceTree = SOURCE_ROOT; };
		24CA8B56111161FE0084E2DE /* AppModule.m */ = {isa = PBXFileReference; fileEncoding = 4; lastKnownFileType = sourcecode.c.objc; name = AppModule.m; path = ../Classes/AppModule.m; sourceTree = SOURCE_ROOT; };
		24CA8B57111161FE0084E2DE /* AppModule.h */ = {isa = PBXFileReference; fileEncoding = 4; lastKnownFileType = sourcecode.c.h; name = AppModule.h; path = ../Classes/AppModule.h; sourceTree = SOURCE_ROOT; };
		24CA8B58111161FE0084E2DE /* APIModule.m */ = {isa = PBXFileReference; fileEncoding = 4; lastKnownFileType = sourcecode.c.objc; name = APIModule.m; path = ../Classes/APIModule.m; sourceTree = SOURCE_ROOT; };
		24CA8B59111161FE0084E2DE /* APIModule.h */ = {isa = PBXFileReference; fileEncoding = 4; lastKnownFileType = sourcecode.c.h; name = APIModule.h; path = ../Classes/APIModule.h; sourceTree = SOURCE_ROOT; };
		24CA8B64111161FE0084E2DE /* AccelerometerModule.m */ = {isa = PBXFileReference; fileEncoding = 4; lastKnownFileType = sourcecode.c.objc; name = AccelerometerModule.m; path = ../Classes/AccelerometerModule.m; sourceTree = SOURCE_ROOT; };
		24CA8B65111161FE0084E2DE /* AccelerometerModule.h */ = {isa = PBXFileReference; fileEncoding = 4; lastKnownFileType = sourcecode.c.h; name = AccelerometerModule.h; path = ../Classes/AccelerometerModule.h; sourceTree = SOURCE_ROOT; };
		24CA8C75111167B60084E2DE /* AddressBook.framework */ = {isa = PBXFileReference; lastKnownFileType = wrapper.framework; name = AddressBook.framework; path = System/Library/Frameworks/AddressBook.framework; sourceTree = SDKROOT; };
		24CA8C77111167B60084E2DE /* AddressBookUI.framework */ = {isa = PBXFileReference; lastKnownFileType = wrapper.framework; name = AddressBookUI.framework; path = System/Library/Frameworks/AddressBookUI.framework; sourceTree = SDKROOT; };
		24CA8C7B111167B60084E2DE /* CFNetwork.framework */ = {isa = PBXFileReference; lastKnownFileType = wrapper.framework; name = CFNetwork.framework; path = System/Library/Frameworks/CFNetwork.framework; sourceTree = SDKROOT; };
		24CA8C7D111167B60084E2DE /* CoreLocation.framework */ = {isa = PBXFileReference; lastKnownFileType = wrapper.framework; name = CoreLocation.framework; path = System/Library/Frameworks/CoreLocation.framework; sourceTree = SDKROOT; };
		24CA8C7F111167B60084E2DE /* MapKit.framework */ = {isa = PBXFileReference; lastKnownFileType = wrapper.framework; name = MapKit.framework; path = System/Library/Frameworks/MapKit.framework; sourceTree = SDKROOT; };
		24CA8C81111167B60084E2DE /* MessageUI.framework */ = {isa = PBXFileReference; lastKnownFileType = wrapper.framework; name = MessageUI.framework; path = System/Library/Frameworks/MessageUI.framework; sourceTree = SDKROOT; };
		24CA8C83111167B60084E2DE /* MobileCoreServices.framework */ = {isa = PBXFileReference; lastKnownFileType = wrapper.framework; name = MobileCoreServices.framework; path = System/Library/Frameworks/MobileCoreServices.framework; sourceTree = SDKROOT; };
		24CA8C85111167B60084E2DE /* OpenGLES.framework */ = {isa = PBXFileReference; lastKnownFileType = wrapper.framework; name = OpenGLES.framework; path = System/Library/Frameworks/OpenGLES.framework; sourceTree = SDKROOT; };
		24CA8C87111167B60084E2DE /* QuartzCore.framework */ = {isa = PBXFileReference; lastKnownFileType = wrapper.framework; name = QuartzCore.framework; path = System/Library/Frameworks/QuartzCore.framework; sourceTree = SDKROOT; };
		24CA8C89111167B60084E2DE /* SystemConfiguration.framework */ = {isa = PBXFileReference; lastKnownFileType = wrapper.framework; name = SystemConfiguration.framework; path = System/Library/Frameworks/SystemConfiguration.framework; sourceTree = SDKROOT; };
		24CA8C8D111167B60084E2DE /* libsqlite3.dylib */ = {isa = PBXFileReference; lastKnownFileType = "compiled.mach-o.dylib"; name = libsqlite3.dylib; path = usr/lib/libsqlite3.dylib; sourceTree = SDKROOT; };
		24CA8C8F111167B60084E2DE /* libz.dylib */ = {isa = PBXFileReference; lastKnownFileType = "compiled.mach-o.dylib"; name = libz.dylib; path = usr/lib/libz.dylib; sourceTree = SDKROOT; };
		24CA8CEC1111689B0084E2DE /* AudioToolbox.framework */ = {isa = PBXFileReference; lastKnownFileType = wrapper.framework; name = AudioToolbox.framework; path = System/Library/Frameworks/AudioToolbox.framework; sourceTree = SDKROOT; };
		24CA8CF3111168AE0084E2DE /* MediaPlayer.framework */ = {isa = PBXFileReference; lastKnownFileType = wrapper.framework; name = MediaPlayer.framework; path = System/Library/Frameworks/MediaPlayer.framework; sourceTree = SDKROOT; };
		24CA8CFA111168C30084E2DE /* AVFoundation.framework */ = {isa = PBXFileReference; lastKnownFileType = wrapper.framework; name = AVFoundation.framework; path = System/Library/Frameworks/AVFoundation.framework; sourceTree = SDKROOT; };
		24CA916411116F870084E2DE /* Titanium.plist */ = {isa = PBXFileReference; fileEncoding = 4; lastKnownFileType = text.plist.xml; path = Titanium.plist; sourceTree = "<group>"; };
		24D0700411D0253D00F615D8 /* TiUIiOSProxy.h */ = {isa = PBXFileReference; fileEncoding = 4; lastKnownFileType = sourcecode.c.h; lineEnding = 0; path = TiUIiOSProxy.h; sourceTree = "<group>"; xcLanguageSpecificationIdentifier = xcode.lang.objcpp; };
		24D0700511D0253D00F615D8 /* TiUIiOSProxy.m */ = {isa = PBXFileReference; fileEncoding = 4; lastKnownFileType = sourcecode.c.objc; lineEnding = 0; path = TiUIiOSProxy.m; sourceTree = "<group>"; xcLanguageSpecificationIdentifier = xcode.lang.objc; };
		24D5C75811E6364F00F097E2 /* libtiverify.a */ = {isa = PBXFileReference; lastKnownFileType = archive.ar; name = libtiverify.a; path = ../lib/libtiverify.a; sourceTree = SOURCE_ROOT; };
		24DD042A116A6C58006FD6E1 /* TiToolbar.h */ = {isa = PBXFileReference; fileEncoding = 4; lastKnownFileType = sourcecode.c.h; path = TiToolbar.h; sourceTree = "<group>"; };
		24DD0455116A6F02006FD6E1 /* TiTabGroup.h */ = {isa = PBXFileReference; fileEncoding = 4; lastKnownFileType = sourcecode.c.h; path = TiTabGroup.h; sourceTree = "<group>"; };
		24DD0977116D8E07006FD6E1 /* TiToolbarButton.h */ = {isa = PBXFileReference; fileEncoding = 4; lastKnownFileType = sourcecode.c.h; path = TiToolbarButton.h; sourceTree = "<group>"; };
		24DEDAC3112371A500398D86 /* XMLModule.h */ = {isa = PBXFileReference; fileEncoding = 4; lastKnownFileType = sourcecode.c.h; path = XMLModule.h; sourceTree = "<group>"; };
		24DEDAC4112371A500398D86 /* XMLModule.m */ = {isa = PBXFileReference; fileEncoding = 4; lastKnownFileType = sourcecode.c.objc; path = XMLModule.m; sourceTree = "<group>"; };
		24E25CC1112A698C0083D43D /* SCListener.h */ = {isa = PBXFileReference; fileEncoding = 4; lastKnownFileType = sourcecode.c.h; name = SCListener.h; path = ../Classes/SCListener.h; sourceTree = SOURCE_ROOT; };
		24E25CC2112A698C0083D43D /* SCListener.m */ = {isa = PBXFileReference; fileEncoding = 4; lastKnownFileType = sourcecode.c.objc; name = SCListener.m; path = ../Classes/SCListener.m; sourceTree = SOURCE_ROOT; };
		24E50E051160666300AF54AF /* LauncherButton.h */ = {isa = PBXFileReference; fileEncoding = 4; lastKnownFileType = sourcecode.c.h; path = LauncherButton.h; sourceTree = "<group>"; };
		24E50E061160666300AF54AF /* LauncherButton.m */ = {isa = PBXFileReference; fileEncoding = 4; lastKnownFileType = sourcecode.c.objc; path = LauncherButton.m; sourceTree = "<group>"; };
		24E50E071160666300AF54AF /* LauncherItem.h */ = {isa = PBXFileReference; fileEncoding = 4; lastKnownFileType = sourcecode.c.h; path = LauncherItem.h; sourceTree = "<group>"; };
		24E50E081160666300AF54AF /* LauncherItem.m */ = {isa = PBXFileReference; fileEncoding = 4; lastKnownFileType = sourcecode.c.objc; path = LauncherItem.m; sourceTree = "<group>"; };
		24E50E091160666300AF54AF /* LauncherView.h */ = {isa = PBXFileReference; fileEncoding = 4; lastKnownFileType = sourcecode.c.h; path = LauncherView.h; sourceTree = "<group>"; };
		24E50E0A1160666300AF54AF /* LauncherView.m */ = {isa = PBXFileReference; fileEncoding = 4; lastKnownFileType = sourcecode.c.objc; path = LauncherView.m; sourceTree = "<group>"; };
		24E50E20116066A800AF54AF /* TiUIDashboardViewProxy.h */ = {isa = PBXFileReference; fileEncoding = 4; lastKnownFileType = sourcecode.c.h; path = TiUIDashboardViewProxy.h; sourceTree = "<group>"; };
		24E50E21116066A800AF54AF /* TiUIDashboardViewProxy.m */ = {isa = PBXFileReference; fileEncoding = 4; lastKnownFileType = sourcecode.c.objc; path = TiUIDashboardViewProxy.m; sourceTree = "<group>"; };
		24E50E29116066B400AF54AF /* TiUIDashboardView.h */ = {isa = PBXFileReference; fileEncoding = 4; lastKnownFileType = sourcecode.c.h; path = TiUIDashboardView.h; sourceTree = "<group>"; };
		24E50E2A116066B400AF54AF /* TiUIDashboardView.m */ = {isa = PBXFileReference; fileEncoding = 4; lastKnownFileType = sourcecode.c.objc; path = TiUIDashboardView.m; sourceTree = "<group>"; };
		24E50F8A1160792D00AF54AF /* TiUIDashboardItemProxy.h */ = {isa = PBXFileReference; fileEncoding = 4; lastKnownFileType = sourcecode.c.h; path = TiUIDashboardItemProxy.h; sourceTree = "<group>"; };
		24E50F8B1160792D00AF54AF /* TiUIDashboardItemProxy.m */ = {isa = PBXFileReference; fileEncoding = 4; lastKnownFileType = sourcecode.c.objc; path = TiUIDashboardItemProxy.m; sourceTree = "<group>"; };
		24EB02BF111BF827001DC2D1 /* TiUIWebView.h */ = {isa = PBXFileReference; fileEncoding = 4; lastKnownFileType = sourcecode.c.h; path = TiUIWebView.h; sourceTree = "<group>"; };
		24EB02C0111BF827001DC2D1 /* TiUIWebView.m */ = {isa = PBXFileReference; fileEncoding = 4; lastKnownFileType = sourcecode.c.objc; path = TiUIWebView.m; sourceTree = "<group>"; };
		24EB06EC111D03F9001DC2D1 /* bridge.txt */ = {isa = PBXFileReference; fileEncoding = 4; lastKnownFileType = text; path = bridge.txt; sourceTree = "<group>"; };
		24EB07D2111D4264001DC2D1 /* TiDOMDocumentProxy.h */ = {isa = PBXFileReference; fileEncoding = 4; lastKnownFileType = sourcecode.c.h; path = TiDOMDocumentProxy.h; sourceTree = "<group>"; };
		24EB07D3111D4264001DC2D1 /* TiDOMDocumentProxy.m */ = {isa = PBXFileReference; fileEncoding = 4; lastKnownFileType = sourcecode.c.objc; path = TiDOMDocumentProxy.m; sourceTree = "<group>"; };
		24EB07DE111D43AE001DC2D1 /* GDataXMLNode.h */ = {isa = PBXFileReference; fileEncoding = 4; lastKnownFileType = sourcecode.c.h; path = GDataXMLNode.h; sourceTree = "<group>"; };
		24EB07DF111D43AE001DC2D1 /* GDataXMLNode.m */ = {isa = PBXFileReference; fileEncoding = 4; lastKnownFileType = sourcecode.c.objc; path = GDataXMLNode.m; sourceTree = "<group>"; };
		24EB0807111D4654001DC2D1 /* TiDOMNodeProxy.h */ = {isa = PBXFileReference; fileEncoding = 4; lastKnownFileType = sourcecode.c.h; path = TiDOMNodeProxy.h; sourceTree = "<group>"; };
		24EB0808111D4654001DC2D1 /* TiDOMNodeProxy.m */ = {isa = PBXFileReference; fileEncoding = 4; lastKnownFileType = sourcecode.c.objc; path = TiDOMNodeProxy.m; sourceTree = "<group>"; };
		24EB080D111D46C0001DC2D1 /* TiDOMElementProxy.h */ = {isa = PBXFileReference; fileEncoding = 4; lastKnownFileType = sourcecode.c.h; path = TiDOMElementProxy.h; sourceTree = "<group>"; };
		24EB080E111D46C0001DC2D1 /* TiDOMElementProxy.m */ = {isa = PBXFileReference; fileEncoding = 4; lastKnownFileType = sourcecode.c.objc; path = TiDOMElementProxy.m; sourceTree = "<group>"; };
		24EB0827111D4BEB001DC2D1 /* TiDOMNamedNodeMapProxy.h */ = {isa = PBXFileReference; fileEncoding = 4; lastKnownFileType = sourcecode.c.h; path = TiDOMNamedNodeMapProxy.h; sourceTree = "<group>"; };
		24EB0828111D4BEB001DC2D1 /* TiDOMNamedNodeMapProxy.m */ = {isa = PBXFileReference; fileEncoding = 4; lastKnownFileType = sourcecode.c.objc; path = TiDOMNamedNodeMapProxy.m; sourceTree = "<group>"; };
		24EB0841111D500E001DC2D1 /* TiDOMNodeListProxy.h */ = {isa = PBXFileReference; fileEncoding = 4; lastKnownFileType = sourcecode.c.h; path = TiDOMNodeListProxy.h; sourceTree = "<group>"; };
		24EB0842111D500E001DC2D1 /* TiDOMNodeListProxy.m */ = {isa = PBXFileReference; fileEncoding = 4; lastKnownFileType = sourcecode.c.objc; path = TiDOMNodeListProxy.m; sourceTree = "<group>"; };
		24EB085B111D51D9001DC2D1 /* TiDOMAttrProxy.h */ = {isa = PBXFileReference; fileEncoding = 4; lastKnownFileType = sourcecode.c.h; path = TiDOMAttrProxy.h; sourceTree = "<group>"; };
		24EB085C111D51D9001DC2D1 /* TiDOMAttrProxy.m */ = {isa = PBXFileReference; fileEncoding = 4; lastKnownFileType = sourcecode.c.objc; path = TiDOMAttrProxy.m; sourceTree = "<group>"; };
		24EB0A57111E1BAE001DC2D1 /* libxml2.dylib */ = {isa = PBXFileReference; lastKnownFileType = "compiled.mach-o.dylib"; name = libxml2.dylib; path = usr/lib/libxml2.dylib; sourceTree = SDKROOT; };
		24EB0B72111E7EE8001DC2D1 /* NSData+Additions.h */ = {isa = PBXFileReference; fileEncoding = 4; lastKnownFileType = sourcecode.c.h; name = "NSData+Additions.h"; path = "../Classes/NSData+Additions.h"; sourceTree = SOURCE_ROOT; };
		24F29E2C12209C920099351D /* TiStylesheet.h */ = {isa = PBXFileReference; fileEncoding = 4; lastKnownFileType = sourcecode.c.h; path = TiStylesheet.h; sourceTree = "<group>"; };
		24F29E2D12209C920099351D /* TiStylesheet.m */ = {isa = PBXFileReference; fileEncoding = 4; lastKnownFileType = sourcecode.c.objc; path = TiStylesheet.m; sourceTree = "<group>"; };
		24F29E6E1220CE0A0099351D /* TiLocale.h */ = {isa = PBXFileReference; fileEncoding = 4; lastKnownFileType = sourcecode.c.h; path = TiLocale.h; sourceTree = "<group>"; };
		24F29E6F1220CE0A0099351D /* TiLocale.m */ = {isa = PBXFileReference; fileEncoding = 4; lastKnownFileType = sourcecode.c.objc; path = TiLocale.m; sourceTree = "<group>"; };
		24F29F80122105C70099351D /* LocaleModule.m */ = {isa = PBXFileReference; fileEncoding = 4; lastKnownFileType = sourcecode.c.objc; path = LocaleModule.m; sourceTree = "<group>"; };
		24F29F81122105C70099351D /* LocaleModule.h */ = {isa = PBXFileReference; fileEncoding = 4; lastKnownFileType = sourcecode.c.h; path = LocaleModule.h; sourceTree = "<group>"; };
		24F5AEB2111F9DE9005C9199 /* TiFile.h */ = {isa = PBXFileReference; fileEncoding = 4; lastKnownFileType = sourcecode.c.h; path = TiFile.h; sourceTree = "<group>"; };
		24F5AEB3111F9DE9005C9199 /* TiFile.m */ = {isa = PBXFileReference; fileEncoding = 4; lastKnownFileType = sourcecode.c.objc; path = TiFile.m; sourceTree = "<group>"; };
		24F5B144111FDFE8005C9199 /* ListenerEntry.h */ = {isa = PBXFileReference; fileEncoding = 4; lastKnownFileType = sourcecode.c.h; path = ListenerEntry.h; sourceTree = "<group>"; };
		24F5B145111FDFE8005C9199 /* ListenerEntry.m */ = {isa = PBXFileReference; fileEncoding = 4; lastKnownFileType = sourcecode.c.objc; path = ListenerEntry.m; sourceTree = "<group>"; };
		24F6204D1199F1F400EEAD3C /* TopTiModule.h */ = {isa = PBXFileReference; fileEncoding = 4; lastKnownFileType = sourcecode.c.h; path = TopTiModule.h; sourceTree = "<group>"; };
		24F6204E1199F1F400EEAD3C /* TopTiModule.m */ = {isa = PBXFileReference; fileEncoding = 4; lastKnownFileType = sourcecode.c.objc; path = TopTiModule.m; sourceTree = "<group>"; };
		24F620521199F26500EEAD3C /* TiApp.h */ = {isa = PBXFileReference; fileEncoding = 4; lastKnownFileType = sourcecode.c.h; path = TiApp.h; sourceTree = "<group>"; };
		24F620531199F26500EEAD3C /* TiApp.m */ = {isa = PBXFileReference; fileEncoding = 4; lastKnownFileType = sourcecode.c.objc; path = TiApp.m; sourceTree = "<group>"; };
		24F620571199F27700EEAD3C /* TiErrorController.m */ = {isa = PBXFileReference; fileEncoding = 4; lastKnownFileType = sourcecode.c.objc; path = TiErrorController.m; sourceTree = "<group>"; };
		24F620601199F28600EEAD3C /* TiErrorController.h */ = {isa = PBXFileReference; fileEncoding = 4; lastKnownFileType = sourcecode.c.h; path = TiErrorController.h; sourceTree = "<group>"; };
		24FB4EED115C81C5001AAF99 /* TiUIiPadPopoverProxy.h */ = {isa = PBXFileReference; fileEncoding = 4; lastKnownFileType = sourcecode.c.h; lineEnding = 0; path = TiUIiPadPopoverProxy.h; sourceTree = "<group>"; xcLanguageSpecificationIdentifier = xcode.lang.objcpp; };
		24FB4EEE115C81C5001AAF99 /* TiUIiPadPopoverProxy.m */ = {isa = PBXFileReference; fileEncoding = 4; lastKnownFileType = sourcecode.c.objc; lineEnding = 0; path = TiUIiPadPopoverProxy.m; sourceTree = "<group>"; xcLanguageSpecificationIdentifier = xcode.lang.objc; };
		24FB4F40115C8C4E001AAF99 /* TiUIiPadProxy.h */ = {isa = PBXFileReference; fileEncoding = 4; lastKnownFileType = sourcecode.c.h; path = TiUIiPadProxy.h; sourceTree = "<group>"; };
		24FB4F41115C8C4E001AAF99 /* TiUIiPadProxy.m */ = {isa = PBXFileReference; fileEncoding = 4; lastKnownFileType = sourcecode.c.objc; path = TiUIiPadProxy.m; sourceTree = "<group>"; };
		24FBE58111293D06005C8D48 /* TiMediaAudioRecorderProxy.h */ = {isa = PBXFileReference; fileEncoding = 4; lastKnownFileType = sourcecode.c.h; path = TiMediaAudioRecorderProxy.h; sourceTree = "<group>"; };
		24FBE58211293D06005C8D48 /* TiMediaAudioRecorderProxy.mm */ = {isa = PBXFileReference; fileEncoding = 4; lastKnownFileType = sourcecode.cpp.objcpp; path = TiMediaAudioRecorderProxy.mm; sourceTree = "<group>"; };
		288765FC0DF74451002DB57D /* CoreGraphics.framework */ = {isa = PBXFileReference; lastKnownFileType = wrapper.framework; name = CoreGraphics.framework; path = System/Library/Frameworks/CoreGraphics.framework; sourceTree = SDKROOT; };
		29B97316FDCFA39411CA2CEA /* main.m */ = {isa = PBXFileReference; fileEncoding = 4; lastKnownFileType = sourcecode.c.objc; path = main.m; sourceTree = "<group>"; };
		2B0B6E0A15951F9400F3170F /* TiUIiOSDocumentViewerProxy.h */ = {isa = PBXFileReference; fileEncoding = 4; lastKnownFileType = sourcecode.c.h; path = TiUIiOSDocumentViewerProxy.h; sourceTree = "<group>"; };
		2B0B6E0B15951F9400F3170F /* TiUIiOSDocumentViewerProxy.m */ = {isa = PBXFileReference; fileEncoding = 4; lastKnownFileType = sourcecode.c.objc; path = TiUIiOSDocumentViewerProxy.m; sourceTree = "<group>"; };
		2B1F65751431031E006C5D37 /* ApplicationDefaults.h */ = {isa = PBXFileReference; fileEncoding = 4; lastKnownFileType = sourcecode.c.h; name = ApplicationDefaults.h; path = ../Classes/ApplicationDefaults.h; sourceTree = SOURCE_ROOT; };
		2B1F65761431031E006C5D37 /* ApplicationDefaults.m */ = {isa = PBXFileReference; fileEncoding = 4; lastKnownFileType = sourcecode.c.objc; name = ApplicationDefaults.m; path = ../Classes/ApplicationDefaults.m; sourceTree = SOURCE_ROOT; };
		2B353A7F15901D41008FBD84 /* Ti3DMatrix.h */ = {isa = PBXFileReference; fileEncoding = 4; lastKnownFileType = sourcecode.c.h; path = Ti3DMatrix.h; sourceTree = "<group>"; };
		2B353A8015901D41008FBD84 /* Ti3DMatrix.m */ = {isa = PBXFileReference; fileEncoding = 4; lastKnownFileType = sourcecode.c.objc; path = Ti3DMatrix.m; sourceTree = "<group>"; };
		2B94603213F0A2AE000C5BEA /* TiUIiOSCoverFlowView.h */ = {isa = PBXFileReference; fileEncoding = 4; lastKnownFileType = sourcecode.c.h; path = TiUIiOSCoverFlowView.h; sourceTree = "<group>"; };
		2B94603313F0A2AE000C5BEA /* TiUIiOSCoverFlowView.m */ = {isa = PBXFileReference; fileEncoding = 4; lastKnownFileType = sourcecode.c.objc; path = TiUIiOSCoverFlowView.m; sourceTree = "<group>"; };
		2B94603413F0A2AE000C5BEA /* TiUIiOSCoverFlowViewProxy.h */ = {isa = PBXFileReference; fileEncoding = 4; lastKnownFileType = sourcecode.c.h; path = TiUIiOSCoverFlowViewProxy.h; sourceTree = "<group>"; };
		2B94603513F0A2AE000C5BEA /* TiUIiOSCoverFlowViewProxy.m */ = {isa = PBXFileReference; fileEncoding = 4; lastKnownFileType = sourcecode.c.objc; path = TiUIiOSCoverFlowViewProxy.m; sourceTree = "<group>"; };
		2BCD59C11429561D00DEC2E8 /* TiUIToolbar.h */ = {isa = PBXFileReference; fileEncoding = 4; lastKnownFileType = sourcecode.c.h; path = TiUIToolbar.h; sourceTree = "<group>"; };
		2BCD59C21429561D00DEC2E8 /* TiUIToolbar.m */ = {isa = PBXFileReference; fileEncoding = 4; lastKnownFileType = sourcecode.c.objc; path = TiUIToolbar.m; sourceTree = "<group>"; };
		2BDEA4F11448FFB7004EC750 /* TiUIiOSTabbedBarProxy.h */ = {isa = PBXFileReference; fileEncoding = 4; lastKnownFileType = sourcecode.c.h; path = TiUIiOSTabbedBarProxy.h; sourceTree = "<group>"; };
		2BDEA4F21448FFB7004EC750 /* TiUIiOSTabbedBarProxy.m */ = {isa = PBXFileReference; fileEncoding = 4; lastKnownFileType = sourcecode.c.objc; path = TiUIiOSTabbedBarProxy.m; sourceTree = "<group>"; };
		312E36BF190B06D9008EAB8D /* APSAnalytics.h */ = {isa = PBXFileReference; fileEncoding = 4; lastKnownFileType = sourcecode.c.h; path = APSAnalytics.h; sourceTree = "<group>"; };
		312E36C0190B06D9008EAB8D /* libAPSAnalytics.a */ = {isa = PBXFileReference; lastKnownFileType = archive.ar; path = libAPSAnalytics.a; sourceTree = "<group>"; };
		3186097D192BDB4E00093482 /* AnalyticsModule.h */ = {isa = PBXFileReference; fileEncoding = 4; lastKnownFileType = sourcecode.c.h; path = AnalyticsModule.h; sourceTree = "<group>"; };
		3186097E192BDB4E00093482 /* AnalyticsModule.m */ = {isa = PBXFileReference; fileEncoding = 4; lastKnownFileType = sourcecode.c.objc; path = AnalyticsModule.m; sourceTree = "<group>"; };
		32CA4F630368D1EE00C91783 /* Titanium_Prefix.pch */ = {isa = PBXFileReference; fileEncoding = 4; lastKnownFileType = sourcecode.c.h; path = Titanium_Prefix.pch; sourceTree = "<group>"; };
		3A0B56731C0CD81C00709DA4 /* TiUIiOSLivePhoto.h */ = {isa = PBXFileReference; fileEncoding = 4; lastKnownFileType = sourcecode.c.h; path = TiUIiOSLivePhoto.h; sourceTree = "<group>"; };
		3A0B56741C0CD81C00709DA4 /* TiUIiOSLivePhoto.m */ = {isa = PBXFileReference; fileEncoding = 4; lastKnownFileType = sourcecode.c.objc; path = TiUIiOSLivePhoto.m; sourceTree = "<group>"; };
		3A0B56751C0CD81C00709DA4 /* TiUIiOSLivePhotoView.h */ = {isa = PBXFileReference; fileEncoding = 4; lastKnownFileType = sourcecode.c.h; path = TiUIiOSLivePhotoView.h; sourceTree = "<group>"; };
		3A0B56761C0CD81C00709DA4 /* TiUIiOSLivePhotoView.m */ = {isa = PBXFileReference; fileEncoding = 4; lastKnownFileType = sourcecode.c.objc; path = TiUIiOSLivePhotoView.m; sourceTree = "<group>"; };
		3A0B56771C0CD81C00709DA4 /* TiUIiOSLivePhotoViewProxy.h */ = {isa = PBXFileReference; fileEncoding = 4; lastKnownFileType = sourcecode.c.h; path = TiUIiOSLivePhotoViewProxy.h; sourceTree = "<group>"; };
		3A0B56781C0CD81C00709DA4 /* TiUIiOSLivePhotoViewProxy.m */ = {isa = PBXFileReference; fileEncoding = 4; lastKnownFileType = sourcecode.c.objc; path = TiUIiOSLivePhotoViewProxy.m; sourceTree = "<group>"; };
		3A0E54351BE811CD003EE654 /* TiUIiOSMenuPopupProxy.h */ = {isa = PBXFileReference; fileEncoding = 4; lastKnownFileType = sourcecode.c.h; path = TiUIiOSMenuPopupProxy.h; sourceTree = "<group>"; };
		3A0E54361BE811CD003EE654 /* TiUIiOSMenuPopupProxy.m */ = {isa = PBXFileReference; fileEncoding = 4; lastKnownFileType = sourcecode.c.objc; path = TiUIiOSMenuPopupProxy.m; sourceTree = "<group>"; };
		3A1E404F1BEAC73D00943233 /* TiUIiOSMenuPopup.h */ = {isa = PBXFileReference; fileEncoding = 4; lastKnownFileType = sourcecode.c.h; path = TiUIiOSMenuPopup.h; sourceTree = "<group>"; };
		3A1E40501BEAC73D00943233 /* TiUIiOSMenuPopup.m */ = {isa = PBXFileReference; fileEncoding = 4; lastKnownFileType = sourcecode.c.objc; path = TiUIiOSMenuPopup.m; sourceTree = "<group>"; };
		3A275F3C1BA881B300EC4912 /* TiUIActivityIndicatorStyleProxy.h */ = {isa = PBXFileReference; fileEncoding = 4; lastKnownFileType = sourcecode.c.h; path = TiUIActivityIndicatorStyleProxy.h; sourceTree = "<group>"; };
		3A275F3D1BA881B300EC4912 /* TiUIActivityIndicatorStyleProxy.m */ = {isa = PBXFileReference; fileEncoding = 4; lastKnownFileType = sourcecode.c.objc; path = TiUIActivityIndicatorStyleProxy.m; sourceTree = "<group>"; };
		3A5AD7241BB9A6E4005B408B /* TiUIiOSPreviewActionGroupProxy.h */ = {isa = PBXFileReference; fileEncoding = 4; lastKnownFileType = sourcecode.c.h; path = TiUIiOSPreviewActionGroupProxy.h; sourceTree = "<group>"; };
		3A5AD7251BB9A6E4005B408B /* TiUIiOSPreviewActionGroupProxy.m */ = {isa = PBXFileReference; fileEncoding = 4; lastKnownFileType = sourcecode.c.objc; path = TiUIiOSPreviewActionGroupProxy.m; sourceTree = "<group>"; };
		3A5AD7271BB9BEA8005B408B /* TiUIiOSPreviewContextProxy.h */ = {isa = PBXFileReference; fileEncoding = 4; lastKnownFileType = sourcecode.c.h; path = TiUIiOSPreviewContextProxy.h; sourceTree = "<group>"; };
		3A5AD7281BB9BEA8005B408B /* TiUIiOSPreviewContextProxy.m */ = {isa = PBXFileReference; fileEncoding = 4; lastKnownFileType = sourcecode.c.objc; path = TiUIiOSPreviewContextProxy.m; sourceTree = "<group>"; };
		3A811CCE1C2C21E50023468C /* TiUIiOSBlurViewProxy.h */ = {isa = PBXFileReference; fileEncoding = 4; lastKnownFileType = sourcecode.c.h; path = TiUIiOSBlurViewProxy.h; sourceTree = "<group>"; };
		3A811CCF1C2C21E50023468C /* TiUIiOSBlurViewProxy.m */ = {isa = PBXFileReference; fileEncoding = 4; lastKnownFileType = sourcecode.c.objc; path = TiUIiOSBlurViewProxy.m; sourceTree = "<group>"; };
		3A811CD11C2C21FE0023468C /* TiUIiOSBlurView.h */ = {isa = PBXFileReference; fileEncoding = 4; lastKnownFileType = sourcecode.c.h; path = TiUIiOSBlurView.h; sourceTree = "<group>"; };
		3A811CD21C2C21FE0023468C /* TiUIiOSBlurView.m */ = {isa = PBXFileReference; fileEncoding = 4; lastKnownFileType = sourcecode.c.objc; path = TiUIiOSBlurView.m; sourceTree = "<group>"; };
		3AB9137A1BB60F070063A4AD /* TiPreviewingDelegate.h */ = {isa = PBXFileReference; fileEncoding = 4; lastKnownFileType = sourcecode.c.h; path = TiPreviewingDelegate.h; sourceTree = "<group>"; };
		3AB9137B1BB60F070063A4AD /* TiPreviewingDelegate.m */ = {isa = PBXFileReference; fileEncoding = 4; lastKnownFileType = sourcecode.c.objc; path = TiPreviewingDelegate.m; sourceTree = "<group>"; };
		3AB9137E1BB61FDA0063A4AD /* TiUIiOSPreviewActionProxy.h */ = {isa = PBXFileReference; fileEncoding = 4; lastKnownFileType = sourcecode.c.h; path = TiUIiOSPreviewActionProxy.h; sourceTree = "<group>"; };
		3AB9137F1BB61FDA0063A4AD /* TiUIiOSPreviewActionProxy.m */ = {isa = PBXFileReference; fileEncoding = 4; lastKnownFileType = sourcecode.c.objc; path = TiUIiOSPreviewActionProxy.m; sourceTree = "<group>"; };
		3ABA85A91D7204B100BCD3F1 /* TiAppiOSSearchQueryProxy.h */ = {isa = PBXFileReference; fileEncoding = 4; lastKnownFileType = sourcecode.c.h; path = TiAppiOSSearchQueryProxy.h; sourceTree = "<group>"; };
		3ABA85AA1D7204B100BCD3F1 /* TiAppiOSSearchQueryProxy.m */ = {isa = PBXFileReference; fileEncoding = 4; lastKnownFileType = sourcecode.c.objc; path = TiAppiOSSearchQueryProxy.m; sourceTree = "<group>"; };
		4D3033A1136239B30034640F /* TiFilesystemFileStreamProxy.h */ = {isa = PBXFileReference; fileEncoding = 4; lastKnownFileType = sourcecode.c.h; lineEnding = 0; path = TiFilesystemFileStreamProxy.h; sourceTree = "<group>"; xcLanguageSpecificationIdentifier = xcode.lang.objcpp; };
		4D3033A2136239B30034640F /* TiFilesystemFileStreamProxy.m */ = {isa = PBXFileReference; fileEncoding = 4; lastKnownFileType = sourcecode.c.objc; lineEnding = 0; path = TiFilesystemFileStreamProxy.m; sourceTree = "<group>"; xcLanguageSpecificationIdentifier = xcode.lang.objc; };
		50115A9315D5DE0500122055 /* ThirdpartyNS.h */ = {isa = PBXFileReference; fileEncoding = 4; lastKnownFileType = sourcecode.c.h; name = ThirdpartyNS.h; path = ../Classes/ThirdpartyNS.h; sourceTree = SOURCE_ROOT; };
		502A68D016EEAA7500661EF6 /* TiUIListItem.h */ = {isa = PBXFileReference; fileEncoding = 4; lastKnownFileType = sourcecode.c.h; path = TiUIListItem.h; sourceTree = "<group>"; };
		502A68D116EEAA7500661EF6 /* TiUIListItem.m */ = {isa = PBXFileReference; fileEncoding = 4; lastKnownFileType = sourcecode.c.objc; path = TiUIListItem.m; sourceTree = "<group>"; };
		502A68D216EEAA7500661EF6 /* TiUIListItemProxy.h */ = {isa = PBXFileReference; fileEncoding = 4; lastKnownFileType = sourcecode.c.h; path = TiUIListItemProxy.h; sourceTree = "<group>"; };
		502A68D316EEAA7500661EF6 /* TiUIListItemProxy.m */ = {isa = PBXFileReference; fileEncoding = 4; lastKnownFileType = sourcecode.c.objc; path = TiUIListItemProxy.m; sourceTree = "<group>"; };
		502A68D416EEAA7500661EF6 /* TiUIListSectionProxy.h */ = {isa = PBXFileReference; fileEncoding = 4; lastKnownFileType = sourcecode.c.h; path = TiUIListSectionProxy.h; sourceTree = "<group>"; };
		502A68D516EEAA7500661EF6 /* TiUIListSectionProxy.m */ = {isa = PBXFileReference; fileEncoding = 4; lastKnownFileType = sourcecode.c.objc; path = TiUIListSectionProxy.m; sourceTree = "<group>"; };
		502A68D616EEAA7500661EF6 /* TiUIListView.h */ = {isa = PBXFileReference; fileEncoding = 4; lastKnownFileType = sourcecode.c.h; path = TiUIListView.h; sourceTree = "<group>"; };
		502A68D716EEAA7500661EF6 /* TiUIListView.m */ = {isa = PBXFileReference; fileEncoding = 4; lastKnownFileType = sourcecode.c.objc; path = TiUIListView.m; sourceTree = "<group>"; };
		502A68D816EEAA7500661EF6 /* TiUIListViewProxy.h */ = {isa = PBXFileReference; fileEncoding = 4; lastKnownFileType = sourcecode.c.h; path = TiUIListViewProxy.h; sourceTree = "<group>"; };
		502A68D916EEAA7500661EF6 /* TiUIListViewProxy.m */ = {isa = PBXFileReference; fileEncoding = 4; lastKnownFileType = sourcecode.c.objc; path = TiUIListViewProxy.m; sourceTree = "<group>"; };
		502A68E916F0428500661EF6 /* TiViewTemplate.h */ = {isa = PBXFileReference; fileEncoding = 4; lastKnownFileType = sourcecode.c.h; path = TiViewTemplate.h; sourceTree = "<group>"; };
		502A68EA16F0428500661EF6 /* TiViewTemplate.m */ = {isa = PBXFileReference; fileEncoding = 4; lastKnownFileType = sourcecode.c.objc; path = TiViewTemplate.m; sourceTree = "<group>"; };
		5081CEF615F8100E00C881D8 /* TiExceptionHandler.h */ = {isa = PBXFileReference; fileEncoding = 4; lastKnownFileType = sourcecode.c.h; path = TiExceptionHandler.h; sourceTree = "<group>"; };
		5081CEF715F8100E00C881D8 /* TiExceptionHandler.m */ = {isa = PBXFileReference; fileEncoding = 4; lastKnownFileType = sourcecode.c.objc; path = TiExceptionHandler.m; sourceTree = "<group>"; };
		823CC8AA1B7F0E4D00D220C7 /* WatchSessionModule.h */ = {isa = PBXFileReference; fileEncoding = 4; lastKnownFileType = sourcecode.c.h; path = WatchSessionModule.h; sourceTree = "<group>"; };
		823CC8AB1B7F0E4D00D220C7 /* WatchSessionModule.m */ = {isa = PBXFileReference; fileEncoding = 4; lastKnownFileType = sourcecode.c.objc; path = WatchSessionModule.m; sourceTree = "<group>"; };
		838159EC1B7C3EFA002EE811 /* Assets.xcassets */ = {isa = PBXFileReference; lastKnownFileType = folder.assetcatalog; path = Assets.xcassets; sourceTree = "<group>"; };
		838267931D9DAD4400F99248 /* TiLogServer.h */ = {isa = PBXFileReference; fileEncoding = 4; lastKnownFileType = sourcecode.c.h; path = TiLogServer.h; sourceTree = "<group>"; };
		838267941D9DAD6800F99248 /* TiLogServer.m */ = {isa = PBXFileReference; fileEncoding = 4; lastKnownFileType = sourcecode.c.objc; path = TiLogServer.m; sourceTree = "<group>"; };
		83924E861B4C3FA200C3F3E8 /* TiAppiOSUserActivityProxy.h */ = {isa = PBXFileReference; fileEncoding = 4; lastKnownFileType = sourcecode.c.h; path = TiAppiOSUserActivityProxy.h; sourceTree = "<group>"; };
		83924E871B4C3FA200C3F3E8 /* TiAppiOSUserActivityProxy.m */ = {isa = PBXFileReference; fileEncoding = 4; lastKnownFileType = sourcecode.c.objc; path = TiAppiOSUserActivityProxy.m; sourceTree = "<group>"; };
		83A749EE1BE7EB1D00757383 /* LaunchScreen.storyboard */ = {isa = PBXFileReference; fileEncoding = 4; lastKnownFileType = file.storyboard; path = LaunchScreen.storyboard; sourceTree = "<group>"; };
		83DCEC301B7A687900F282B3 /* Titanium.entitlements */ = {isa = PBXFileReference; lastKnownFileType = text.xml; path = Titanium.entitlements; sourceTree = "<group>"; };
		841CCAD01807395C00C8DB76 /* CoreText.framework */ = {isa = PBXFileReference; lastKnownFileType = wrapper.framework; name = CoreText.framework; path = System/Library/Frameworks/CoreText.framework; sourceTree = SDKROOT; };
		843FA58217BD4DFF0064E061 /* TiUIiOSNavWindow.h */ = {isa = PBXFileReference; fileEncoding = 4; lastKnownFileType = sourcecode.c.h; path = TiUIiOSNavWindow.h; sourceTree = "<group>"; };
		843FA58317BD4DFF0064E061 /* TiUIiOSNavWindow.m */ = {isa = PBXFileReference; fileEncoding = 4; lastKnownFileType = sourcecode.c.objc; path = TiUIiOSNavWindow.m; sourceTree = "<group>"; };
		844812C31A1D49FB00FBE03A /* TiProfiler.h */ = {isa = PBXFileReference; fileEncoding = 4; lastKnownFileType = sourcecode.c.h; path = TiProfiler.h; sourceTree = "<group>"; };
		844E1F7C14883A3700F5424C /* TiDOMValidator.h */ = {isa = PBXFileReference; fileEncoding = 4; lastKnownFileType = sourcecode.c.h; path = TiDOMValidator.h; sourceTree = "<group>"; };
		844E1F7D14883A3700F5424C /* TiDOMValidator.m */ = {isa = PBXFileReference; fileEncoding = 4; lastKnownFileType = sourcecode.c.objc; path = TiDOMValidator.m; sourceTree = "<group>"; };
		845DB6731AD574AC00A26E7A /* TiToJS.h */ = {isa = PBXFileReference; fileEncoding = 4; lastKnownFileType = sourcecode.c.h; path = TiToJS.h; sourceTree = "<group>"; };
		8465E6BB19F8644D008479E6 /* CoreMedia.framework */ = {isa = PBXFileReference; lastKnownFileType = wrapper.framework; name = CoreMedia.framework; path = System/Library/Frameworks/CoreMedia.framework; sourceTree = SDKROOT; };
		8484E39F17A8279500C24B02 /* TiRootViewController.h */ = {isa = PBXFileReference; fileEncoding = 4; lastKnownFileType = sourcecode.c.h; path = TiRootViewController.h; sourceTree = "<group>"; };
		8484E3A017A8279500C24B02 /* TiRootViewController.m */ = {isa = PBXFileReference; fileEncoding = 4; lastKnownFileType = sourcecode.c.objc; path = TiRootViewController.m; sourceTree = "<group>"; };
		8484E3A417A82EE700C24B02 /* TiControllerProtocols.h */ = {isa = PBXFileReference; fileEncoding = 4; lastKnownFileType = sourcecode.c.h; path = TiControllerProtocols.h; sourceTree = "<group>"; };
		8484E3A517A865F700C24B02 /* TiViewController.h */ = {isa = PBXFileReference; fileEncoding = 4; lastKnownFileType = sourcecode.c.h; path = TiViewController.h; sourceTree = "<group>"; };
		8484E3A617A865F700C24B02 /* TiViewController.m */ = {isa = PBXFileReference; fileEncoding = 4; lastKnownFileType = sourcecode.c.objc; path = TiViewController.m; sourceTree = "<group>"; };
		8488C04F1A14079200B01A87 /* Ti.h */ = {isa = PBXFileReference; fileEncoding = 4; lastKnownFileType = sourcecode.c.h; path = Ti.h; sourceTree = "<group>"; };
		8488C0501A14079200B01A87 /* TiBase.h */ = {isa = PBXFileReference; fileEncoding = 4; lastKnownFileType = sourcecode.c.h; path = TiBase.h; sourceTree = "<group>"; };
		8488C0511A14079200B01A87 /* TiContext.h */ = {isa = PBXFileReference; fileEncoding = 4; lastKnownFileType = sourcecode.c.h; path = TiContext.h; sourceTree = "<group>"; };
		8488C0521A14079200B01A87 /* TiContextRef.h */ = {isa = PBXFileReference; fileEncoding = 4; lastKnownFileType = sourcecode.c.h; path = TiContextRef.h; sourceTree = "<group>"; };
		8488C0531A14079200B01A87 /* TiCore.h */ = {isa = PBXFileReference; fileEncoding = 4; lastKnownFileType = sourcecode.c.h; path = TiCore.h; sourceTree = "<group>"; };
		8488C0541A14079200B01A87 /* TiExport.h */ = {isa = PBXFileReference; fileEncoding = 4; lastKnownFileType = sourcecode.c.h; path = TiExport.h; sourceTree = "<group>"; };
		8488C0551A14079200B01A87 /* TiManagedValue.h */ = {isa = PBXFileReference; fileEncoding = 4; lastKnownFileType = sourcecode.c.h; path = TiManagedValue.h; sourceTree = "<group>"; };
		8488C0561A14079200B01A87 /* TiObjectRef.h */ = {isa = PBXFileReference; fileEncoding = 4; lastKnownFileType = sourcecode.c.h; path = TiObjectRef.h; sourceTree = "<group>"; };
		8488C0571A14079200B01A87 /* TiStringRef.h */ = {isa = PBXFileReference; fileEncoding = 4; lastKnownFileType = sourcecode.c.h; path = TiStringRef.h; sourceTree = "<group>"; };
		8488C0581A14079200B01A87 /* TiStringRefCF.h */ = {isa = PBXFileReference; fileEncoding = 4; lastKnownFileType = sourcecode.c.h; path = TiStringRefCF.h; sourceTree = "<group>"; };
		8488C0591A14079200B01A87 /* TiValue.h */ = {isa = PBXFileReference; fileEncoding = 4; lastKnownFileType = sourcecode.c.h; path = TiValue.h; sourceTree = "<group>"; };
		8488C05A1A14079200B01A87 /* TiValueRef.h */ = {isa = PBXFileReference; fileEncoding = 4; lastKnownFileType = sourcecode.c.h; path = TiValueRef.h; sourceTree = "<group>"; };
		8488C05B1A14079200B01A87 /* TiVirtualMachine.h */ = {isa = PBXFileReference; fileEncoding = 4; lastKnownFileType = sourcecode.c.h; path = TiVirtualMachine.h; sourceTree = "<group>"; };
		8488C05C1A14079200B01A87 /* WebKitAvailability.h */ = {isa = PBXFileReference; fileEncoding = 4; lastKnownFileType = sourcecode.c.h; path = WebKitAvailability.h; sourceTree = "<group>"; };
		848C2592145F37A200E1B0F1 /* TiDOMCDATANodeProxy.h */ = {isa = PBXFileReference; fileEncoding = 4; lastKnownFileType = sourcecode.c.h; path = TiDOMCDATANodeProxy.h; sourceTree = "<group>"; };
		848C2593145F37A300E1B0F1 /* TiDOMCDATANodeProxy.m */ = {isa = PBXFileReference; fileEncoding = 4; lastKnownFileType = sourcecode.c.objc; path = TiDOMCDATANodeProxy.m; sourceTree = "<group>"; };
		848C2598145F3FE100E1B0F1 /* TiDOMCommentProxy.h */ = {isa = PBXFileReference; fileEncoding = 4; lastKnownFileType = sourcecode.c.h; path = TiDOMCommentProxy.h; sourceTree = "<group>"; };
		848C2599145F3FE100E1B0F1 /* TiDOMCommentProxy.m */ = {isa = PBXFileReference; fileEncoding = 4; lastKnownFileType = sourcecode.c.objc; path = TiDOMCommentProxy.m; sourceTree = "<group>"; };
		848C259D145F46C200E1B0F1 /* TiDOMPIProxy.h */ = {isa = PBXFileReference; fileEncoding = 4; lastKnownFileType = sourcecode.c.h; path = TiDOMPIProxy.h; sourceTree = "<group>"; };
		848C259E145F46C200E1B0F1 /* TiDOMPIProxy.m */ = {isa = PBXFileReference; fileEncoding = 4; lastKnownFileType = sourcecode.c.objc; path = TiDOMPIProxy.m; sourceTree = "<group>"; };
		848C25A2145F501600E1B0F1 /* TiDOMDocFragProxy.h */ = {isa = PBXFileReference; fileEncoding = 4; lastKnownFileType = sourcecode.c.h; path = TiDOMDocFragProxy.h; sourceTree = "<group>"; };
		848C25A3145F501600E1B0F1 /* TiDOMDocFragProxy.m */ = {isa = PBXFileReference; fileEncoding = 4; lastKnownFileType = sourcecode.c.objc; path = TiDOMDocFragProxy.m; sourceTree = "<group>"; };
		84A00FEE17FB39A100D4BF94 /* TiAnimatorProxy.h */ = {isa = PBXFileReference; fileEncoding = 4; lastKnownFileType = sourcecode.c.h; path = TiAnimatorProxy.h; sourceTree = "<group>"; };
		84A00FEF17FB39A100D4BF94 /* TiAnimatorProxy.m */ = {isa = PBXFileReference; fileEncoding = 4; lastKnownFileType = sourcecode.c.objc; path = TiAnimatorProxy.m; sourceTree = "<group>"; };
		84A00FF317FB675E00D4BF94 /* TiSnapBehavior.h */ = {isa = PBXFileReference; fileEncoding = 4; lastKnownFileType = sourcecode.c.h; path = TiSnapBehavior.h; sourceTree = "<group>"; };
		84A00FF417FB675E00D4BF94 /* TiSnapBehavior.m */ = {isa = PBXFileReference; fileEncoding = 4; lastKnownFileType = sourcecode.c.objc; path = TiSnapBehavior.m; sourceTree = "<group>"; };
		84A00FFD17FB833000D4BF94 /* TiPushBehavior.h */ = {isa = PBXFileReference; fileEncoding = 4; lastKnownFileType = sourcecode.c.h; path = TiPushBehavior.h; sourceTree = "<group>"; };
		84A00FFE17FB833000D4BF94 /* TiPushBehavior.m */ = {isa = PBXFileReference; fileEncoding = 4; lastKnownFileType = sourcecode.c.objc; path = TiPushBehavior.m; sourceTree = "<group>"; };
		84A0100217FC8D3500D4BF94 /* TiGravityBehavior.h */ = {isa = PBXFileReference; fileEncoding = 4; lastKnownFileType = sourcecode.c.h; path = TiGravityBehavior.h; sourceTree = "<group>"; };
		84A0100317FC8D3500D4BF94 /* TiGravityBehavior.m */ = {isa = PBXFileReference; fileEncoding = 4; lastKnownFileType = sourcecode.c.objc; path = TiGravityBehavior.m; sourceTree = "<group>"; };
		84A0100717FC9C2B00D4BF94 /* TiAnchorAttachBehavior.h */ = {isa = PBXFileReference; fileEncoding = 4; lastKnownFileType = sourcecode.c.h; path = TiAnchorAttachBehavior.h; sourceTree = "<group>"; };
		84A0100817FC9C2B00D4BF94 /* TiAnchorAttachBehavior.m */ = {isa = PBXFileReference; fileEncoding = 4; lastKnownFileType = sourcecode.c.objc; path = TiAnchorAttachBehavior.m; sourceTree = "<group>"; };
		84A0100C17FCA9A700D4BF94 /* TiViewAttachBehavior.h */ = {isa = PBXFileReference; fileEncoding = 4; lastKnownFileType = sourcecode.c.h; path = TiViewAttachBehavior.h; sourceTree = "<group>"; };
		84A0100D17FCA9A700D4BF94 /* TiViewAttachBehavior.m */ = {isa = PBXFileReference; fileEncoding = 4; lastKnownFileType = sourcecode.c.objc; path = TiViewAttachBehavior.m; sourceTree = "<group>"; };
		84A0101117FCB46E00D4BF94 /* TiCollisionBehavior.h */ = {isa = PBXFileReference; fileEncoding = 4; lastKnownFileType = sourcecode.c.h; path = TiCollisionBehavior.h; sourceTree = "<group>"; };
		84A0101217FCB46E00D4BF94 /* TiCollisionBehavior.m */ = {isa = PBXFileReference; fileEncoding = 4; lastKnownFileType = sourcecode.c.objc; path = TiCollisionBehavior.m; sourceTree = "<group>"; };
		84A0101617FDC07000D4BF94 /* TiDynamicItemBehavior.h */ = {isa = PBXFileReference; fileEncoding = 4; lastKnownFileType = sourcecode.c.h; path = TiDynamicItemBehavior.h; sourceTree = "<group>"; };
		84A0101717FDC07000D4BF94 /* TiDynamicItemBehavior.m */ = {isa = PBXFileReference; fileEncoding = 4; lastKnownFileType = sourcecode.c.objc; path = TiDynamicItemBehavior.m; sourceTree = "<group>"; };
		84BBA58716570F90006B8C22 /* Security.framework */ = {isa = PBXFileReference; lastKnownFileType = wrapper.framework; name = Security.framework; path = System/Library/Frameworks/Security.framework; sourceTree = SDKROOT; };
		84C3870017417CB800970D26 /* TiSelectedCellbackgroundView.h */ = {isa = PBXFileReference; fileEncoding = 4; lastKnownFileType = sourcecode.c.h; path = TiSelectedCellbackgroundView.h; sourceTree = "<group>"; };
		84C3870117417CB800970D26 /* TiSelectedCellbackgroundView.m */ = {isa = PBXFileReference; fileEncoding = 4; lastKnownFileType = sourcecode.c.objc; path = TiSelectedCellbackgroundView.m; sourceTree = "<group>"; };
		84D4CA1319EF0B3D009131F8 /* CoreMotion.framework */ = {isa = PBXFileReference; lastKnownFileType = wrapper.framework; name = CoreMotion.framework; path = System/Library/Frameworks/CoreMotion.framework; sourceTree = SDKROOT; };
		84D541A11460B2DF005338D1 /* TiDOMNotationProxy.h */ = {isa = PBXFileReference; fileEncoding = 4; lastKnownFileType = sourcecode.c.h; path = TiDOMNotationProxy.h; sourceTree = "<group>"; };
		84D541A21460B2DF005338D1 /* TiDOMNotationProxy.m */ = {isa = PBXFileReference; fileEncoding = 4; lastKnownFileType = sourcecode.c.objc; path = TiDOMNotationProxy.m; sourceTree = "<group>"; };
		84D541A61460B3C7005338D1 /* TiDOMEntityProxy.h */ = {isa = PBXFileReference; fileEncoding = 4; lastKnownFileType = sourcecode.c.h; path = TiDOMEntityProxy.h; sourceTree = "<group>"; };
		84D541A71460B3C8005338D1 /* TiDOMEntityProxy.m */ = {isa = PBXFileReference; fileEncoding = 4; lastKnownFileType = sourcecode.c.objc; path = TiDOMEntityProxy.m; sourceTree = "<group>"; };
		84D541AB1460B3EC005338D1 /* TiDOMEntityRefProxy.h */ = {isa = PBXFileReference; fileEncoding = 4; lastKnownFileType = sourcecode.c.h; path = TiDOMEntityRefProxy.h; sourceTree = "<group>"; };
		84D541AC1460B3ED005338D1 /* TiDOMEntityRefProxy.m */ = {isa = PBXFileReference; fileEncoding = 4; lastKnownFileType = sourcecode.c.objc; path = TiDOMEntityRefProxy.m; sourceTree = "<group>"; };
		84DEE9151815CF52000D7B78 /* TiUIRefreshControlProxy.h */ = {isa = PBXFileReference; fileEncoding = 4; lastKnownFileType = sourcecode.c.h; path = TiUIRefreshControlProxy.h; sourceTree = "<group>"; };
		84DEE9161815CF52000D7B78 /* TiUIRefreshControlProxy.m */ = {isa = PBXFileReference; fileEncoding = 4; lastKnownFileType = sourcecode.c.objc; path = TiUIRefreshControlProxy.m; sourceTree = "<group>"; };
		84E00A9A17B646EE00B6DCE2 /* TiUIiOSNavWindowProxy.h */ = {isa = PBXFileReference; fileEncoding = 4; lastKnownFileType = sourcecode.c.h; path = TiUIiOSNavWindowProxy.h; sourceTree = "<group>"; };
		84E00A9B17B646EE00B6DCE2 /* TiUIiOSNavWindowProxy.m */ = {isa = PBXFileReference; fileEncoding = 4; lastKnownFileType = sourcecode.c.objc; path = TiUIiOSNavWindowProxy.m; sourceTree = "<group>"; };
		84EB07FF1A71932D00D35815 /* TiUIiOSSplitWindowProxy.h */ = {isa = PBXFileReference; fileEncoding = 4; lastKnownFileType = sourcecode.c.h; path = TiUIiOSSplitWindowProxy.h; sourceTree = "<group>"; };
		84EB08001A71932D00D35815 /* TiUIiOSSplitWindowProxy.m */ = {isa = PBXFileReference; fileEncoding = 4; lastKnownFileType = sourcecode.c.objc; path = TiUIiOSSplitWindowProxy.m; sourceTree = "<group>"; };
		84EB08041A71948C00D35815 /* TiUIiOSSplitWindow.h */ = {isa = PBXFileReference; fileEncoding = 4; lastKnownFileType = sourcecode.c.h; path = TiUIiOSSplitWindow.h; sourceTree = "<group>"; };
		84EB08051A71948C00D35815 /* TiUIiOSSplitWindow.m */ = {isa = PBXFileReference; fileEncoding = 4; lastKnownFileType = sourcecode.c.objc; path = TiUIiOSSplitWindow.m; sourceTree = "<group>"; };
		84EB33FE17A8CAA700723B1E /* TiWindowProxy.h */ = {isa = PBXFileReference; fileEncoding = 4; lastKnownFileType = sourcecode.c.h; path = TiWindowProxy.h; sourceTree = "<group>"; };
		84EB33FF17A8CAA700723B1E /* TiWindowProxy.m */ = {isa = PBXFileReference; fileEncoding = 4; lastKnownFileType = sourcecode.c.objc; path = TiWindowProxy.m; sourceTree = "<group>"; };
		ABD472F213BB73BF00502912 /* KrollCoverage.h */ = {isa = PBXFileReference; fileEncoding = 4; lastKnownFileType = sourcecode.c.h; name = KrollCoverage.h; path = ../Classes/KrollCoverage.h; sourceTree = "<group>"; };
		ABD472F313BB73BF00502912 /* KrollCoverage.m */ = {isa = PBXFileReference; fileEncoding = 4; lastKnownFileType = sourcecode.c.objc; name = KrollCoverage.m; path = ../Classes/KrollCoverage.m; sourceTree = "<group>"; };
		AD3174C01D015DA9000D5F1A /* TiCalendarAttendee.h */ = {isa = PBXFileReference; fileEncoding = 4; lastKnownFileType = sourcecode.c.h; path = TiCalendarAttendee.h; sourceTree = "<group>"; };
		AD3174C11D015DA9000D5F1A /* TiCalendarAttendee.m */ = {isa = PBXFileReference; fileEncoding = 4; lastKnownFileType = sourcecode.c.objc; path = TiCalendarAttendee.m; sourceTree = "<group>"; };
		B421C4101113AA9300DBCB42 /* TiUIScrollableViewProxy.h */ = {isa = PBXFileReference; fileEncoding = 4; lastKnownFileType = sourcecode.c.h; path = TiUIScrollableViewProxy.h; sourceTree = "<group>"; };
		B421C4111113AA9300DBCB42 /* TiUIScrollableViewProxy.m */ = {isa = PBXFileReference; fileEncoding = 4; lastKnownFileType = sourcecode.c.objc; path = TiUIScrollableViewProxy.m; sourceTree = "<group>"; };
		B421C4141113AAA900DBCB42 /* TiUIScrollableView.h */ = {isa = PBXFileReference; fileEncoding = 4; lastKnownFileType = sourcecode.c.h; path = TiUIScrollableView.h; sourceTree = "<group>"; };
		B421C4151113AAA900DBCB42 /* TiUIScrollableView.m */ = {isa = PBXFileReference; fileEncoding = 4; lastKnownFileType = sourcecode.c.objc; path = TiUIScrollableView.m; sourceTree = "<group>"; };
		B468B4EF11B5816F007D1C1E /* TiLayoutQueue.h */ = {isa = PBXFileReference; fileEncoding = 4; lastKnownFileType = sourcecode.c.h; path = TiLayoutQueue.h; sourceTree = "<group>"; };
		B468B4F011B5816F007D1C1E /* TiLayoutQueue.m */ = {isa = PBXFileReference; fileEncoding = 4; lastKnownFileType = sourcecode.c.objc; path = TiLayoutQueue.m; sourceTree = "<group>"; };
		B473FB66126F8F7900E29C73 /* TiThreading.h */ = {isa = PBXFileReference; fileEncoding = 4; lastKnownFileType = sourcecode.c.h; path = TiThreading.h; sourceTree = "<group>"; };
		B473FB67126F8F7900E29C73 /* TiThreading.m */ = {isa = PBXFileReference; fileEncoding = 4; lastKnownFileType = sourcecode.c.objc; path = TiThreading.m; sourceTree = "<group>"; };
		B473FBA2126FB2DF00E29C73 /* TiPublicAPI.h */ = {isa = PBXFileReference; fileEncoding = 4; lastKnownFileType = sourcecode.c.h; path = TiPublicAPI.h; sourceTree = "<group>"; };
		B473FBA3126FB2DF00E29C73 /* TiPublicAPI.m */ = {isa = PBXFileReference; fileEncoding = 4; lastKnownFileType = sourcecode.c.objc; path = TiPublicAPI.m; sourceTree = "<group>"; };
		B4D5828F11264FD000A6B66C /* TiUITextWidgetProxy.h */ = {isa = PBXFileReference; fileEncoding = 4; lastKnownFileType = sourcecode.c.h; path = TiUITextWidgetProxy.h; sourceTree = "<group>"; };
		B4D5829011264FD000A6B66C /* TiUITextWidgetProxy.m */ = {isa = PBXFileReference; fileEncoding = 4; lastKnownFileType = sourcecode.c.objc; path = TiUITextWidgetProxy.m; sourceTree = "<group>"; };
		B4D5829511264FF500A6B66C /* TiUITextWidget.h */ = {isa = PBXFileReference; fileEncoding = 4; lastKnownFileType = sourcecode.c.h; path = TiUITextWidget.h; sourceTree = "<group>"; };
		B4D5829611264FF500A6B66C /* TiUITextWidget.m */ = {isa = PBXFileReference; fileEncoding = 4; lastKnownFileType = sourcecode.c.objc; path = TiUITextWidget.m; sourceTree = "<group>"; };
		B4DE7E4C11823E990006DDE1 /* TiGradient.h */ = {isa = PBXFileReference; fileEncoding = 4; lastKnownFileType = sourcecode.c.h; path = TiGradient.h; sourceTree = "<group>"; };
		B4DE7E4D11823E990006DDE1 /* TiGradient.m */ = {isa = PBXFileReference; fileEncoding = 4; lastKnownFileType = sourcecode.c.objc; path = TiGradient.m; sourceTree = "<group>"; };
		B4F97B6D111A41B600E2F72C /* TiUIScrollViewProxy.h */ = {isa = PBXFileReference; fileEncoding = 4; lastKnownFileType = sourcecode.c.h; path = TiUIScrollViewProxy.h; sourceTree = "<group>"; };
		B4F97B6E111A41B600E2F72C /* TiUIScrollViewProxy.m */ = {isa = PBXFileReference; fileEncoding = 4; lastKnownFileType = sourcecode.c.objc; path = TiUIScrollViewProxy.m; sourceTree = "<group>"; };
		B4F97B71111A41C800E2F72C /* TiUIScrollView.h */ = {isa = PBXFileReference; fileEncoding = 4; lastKnownFileType = sourcecode.c.h; path = TiUIScrollView.h; sourceTree = "<group>"; };
		B4F97B72111A41C800E2F72C /* TiUIScrollView.m */ = {isa = PBXFileReference; fileEncoding = 4; lastKnownFileType = sourcecode.c.objc; path = TiUIScrollView.m; sourceTree = "<group>"; };
		B606EF33190B109D00663EFC /* TiNetworkHTTPClientProxy.h */ = {isa = PBXFileReference; fileEncoding = 4; lastKnownFileType = sourcecode.c.h; path = TiNetworkHTTPClientProxy.h; sourceTree = "<group>"; };
		B606EF34190B109D00663EFC /* TiNetworkHTTPClientProxy.m */ = {isa = PBXFileReference; fileEncoding = 4; lastKnownFileType = sourcecode.c.objc; path = TiNetworkHTTPClientProxy.m; sourceTree = "<group>"; };
		B606EF48190B14ED00663EFC /* Reachability.h */ = {isa = PBXFileReference; fileEncoding = 4; lastKnownFileType = sourcecode.c.h; path = Reachability.h; sourceTree = "<group>"; };
		B606EF49190B14ED00663EFC /* Reachability.m */ = {isa = PBXFileReference; fileEncoding = 4; lastKnownFileType = sourcecode.c.objc; path = Reachability.m; sourceTree = "<group>"; };
		B606EF59190B42FB00663EFC /* APSHTTPClient.h */ = {isa = PBXFileReference; fileEncoding = 4; lastKnownFileType = sourcecode.c.h; path = APSHTTPClient.h; sourceTree = "<group>"; };
		B606EF5A190B42FB00663EFC /* APSHTTPHelper.h */ = {isa = PBXFileReference; fileEncoding = 4; lastKnownFileType = sourcecode.c.h; path = APSHTTPHelper.h; sourceTree = "<group>"; };
		B606EF5C190B42FB00663EFC /* APSHTTPPostForm.h */ = {isa = PBXFileReference; fileEncoding = 4; lastKnownFileType = sourcecode.c.h; path = APSHTTPPostForm.h; sourceTree = "<group>"; };
		B606EF5D190B42FB00663EFC /* APSHTTPRequest.h */ = {isa = PBXFileReference; fileEncoding = 4; lastKnownFileType = sourcecode.c.h; path = APSHTTPRequest.h; sourceTree = "<group>"; };
		B606EF5E190B42FB00663EFC /* APSHTTPResponse.h */ = {isa = PBXFileReference; fileEncoding = 4; lastKnownFileType = sourcecode.c.h; path = APSHTTPResponse.h; sourceTree = "<group>"; };
		B606EF5F190B42FB00663EFC /* libAPSHTTPClient.a */ = {isa = PBXFileReference; lastKnownFileType = archive.ar; name = libAPSHTTPClient.a; path = ../Classes/APSHTTPClient/libAPSHTTPClient.a; sourceTree = "<group>"; };
		B637616B1BC5CA4A0070A695 /* TiLayoutDimension.h */ = {isa = PBXFileReference; fileEncoding = 4; lastKnownFileType = sourcecode.c.h; name = TiLayoutDimension.h; path = Layout/TiLayoutDimension.h; sourceTree = "<group>"; };
		B637616C1BC5CA4A0070A695 /* TiLayoutDimension.m */ = {isa = PBXFileReference; fileEncoding = 4; lastKnownFileType = sourcecode.c.objc; name = TiLayoutDimension.m; path = Layout/TiLayoutDimension.m; sourceTree = "<group>"; };
		B637616D1BC5CA4A0070A695 /* TiLayoutView.h */ = {isa = PBXFileReference; fileEncoding = 4; lastKnownFileType = sourcecode.c.h; name = TiLayoutView.h; path = Layout/TiLayoutView.h; sourceTree = "<group>"; };
		B637616E1BC5CA4A0070A695 /* TiLayoutView.m */ = {isa = PBXFileReference; fileEncoding = 4; lastKnownFileType = sourcecode.c.objc; name = TiLayoutView.m; path = Layout/TiLayoutView.m; sourceTree = "<group>"; };
		B6465C2118D1011C003C51A8 /* TiNetworkCookieProxy.h */ = {isa = PBXFileReference; fileEncoding = 4; lastKnownFileType = sourcecode.c.h; path = TiNetworkCookieProxy.h; sourceTree = "<group>"; };
		B6465C2218D1011C003C51A8 /* TiNetworkCookieProxy.m */ = {isa = PBXFileReference; fileEncoding = 4; lastKnownFileType = sourcecode.c.objc; path = TiNetworkCookieProxy.m; sourceTree = "<group>"; };
		B6A0A2AF180DF4DA00E3FAA6 /* TiUIiOSTransitionAnimationProxy.h */ = {isa = PBXFileReference; fileEncoding = 4; lastKnownFileType = sourcecode.c.h; path = TiUIiOSTransitionAnimationProxy.h; sourceTree = "<group>"; };
		B6A0A2B0180DF4DA00E3FAA6 /* TiUIiOSTransitionAnimationProxy.m */ = {isa = PBXFileReference; fileEncoding = 4; lastKnownFileType = sourcecode.c.objc; path = TiUIiOSTransitionAnimationProxy.m; sourceTree = "<group>"; };
		B6DFC5CE1A3B8FC200A857B7 /* TiDebugger.h */ = {isa = PBXFileReference; lastKnownFileType = sourcecode.c.h; name = TiDebugger.h; path = ../Classes/TiDebugger.h; sourceTree = "<group>"; };
		BB26FC7C19AB13B9007A35AF /* TiAppiOSNotificationActionProxy.h */ = {isa = PBXFileReference; fileEncoding = 4; lastKnownFileType = sourcecode.c.h; path = TiAppiOSNotificationActionProxy.h; sourceTree = "<group>"; };
		BB26FC7D19AB13B9007A35AF /* TiAppiOSNotificationActionProxy.m */ = {isa = PBXFileReference; fileEncoding = 4; lastKnownFileType = sourcecode.c.objc; path = TiAppiOSNotificationActionProxy.m; sourceTree = "<group>"; };
		BB26FC7E19AB13B9007A35AF /* TiAppiOSNotificationCategoryProxy.h */ = {isa = PBXFileReference; fileEncoding = 4; lastKnownFileType = sourcecode.c.h; path = TiAppiOSNotificationCategoryProxy.h; sourceTree = "<group>"; };
		BB26FC7F19AB13B9007A35AF /* TiAppiOSNotificationCategoryProxy.m */ = {isa = PBXFileReference; fileEncoding = 4; lastKnownFileType = sourcecode.c.objc; path = TiAppiOSNotificationCategoryProxy.m; sourceTree = "<group>"; };
		BBDD81321A2C71C9003CDA10 /* TiUIAttributedStringProxy.h */ = {isa = PBXFileReference; fileEncoding = 4; lastKnownFileType = sourcecode.c.h; path = TiUIAttributedStringProxy.h; sourceTree = "<group>"; };
		BBDD81331A2C71C9003CDA10 /* TiUIAttributedStringProxy.m */ = {isa = PBXFileReference; fileEncoding = 4; lastKnownFileType = sourcecode.c.objc; path = TiUIAttributedStringProxy.m; sourceTree = "<group>"; };
		C6BEA5841D8FD0B100485DAC /* TiMediaSystemAlertProxy.h */ = {isa = PBXFileReference; fileEncoding = 4; lastKnownFileType = sourcecode.c.h; path = TiMediaSystemAlertProxy.h; sourceTree = "<group>"; };
		C6BEA5851D8FD0B100485DAC /* TiMediaSystemAlertProxy.m */ = {isa = PBXFileReference; fileEncoding = 4; lastKnownFileType = sourcecode.c.objc; path = TiMediaSystemAlertProxy.m; sourceTree = "<group>"; };
		CA0D39E31B7F55C6009D534C /* TiAppiOSSearchableItemAttributeSetProxy.h */ = {isa = PBXFileReference; fileEncoding = 4; lastKnownFileType = sourcecode.c.h; path = TiAppiOSSearchableItemAttributeSetProxy.h; sourceTree = "<group>"; };
		CA0D39E41B7F55C6009D534C /* TiAppiOSSearchableItemAttributeSetProxy.m */ = {isa = PBXFileReference; fileEncoding = 4; lastKnownFileType = sourcecode.c.objc; path = TiAppiOSSearchableItemAttributeSetProxy.m; sourceTree = "<group>"; };
		CA0D39E61B7F709E009D534C /* TiAppiOSSearchableItemProxy.h */ = {isa = PBXFileReference; fileEncoding = 4; lastKnownFileType = sourcecode.c.h; path = TiAppiOSSearchableItemProxy.h; sourceTree = "<group>"; };
		CA0D39E71B7F709E009D534C /* TiAppiOSSearchableItemProxy.m */ = {isa = PBXFileReference; fileEncoding = 4; lastKnownFileType = sourcecode.c.objc; path = TiAppiOSSearchableItemProxy.m; sourceTree = "<group>"; };
		CA0D39E91B7F74F8009D534C /* TiAppiOSSearchableIndexProxy.h */ = {isa = PBXFileReference; fileEncoding = 4; lastKnownFileType = sourcecode.c.h; path = TiAppiOSSearchableIndexProxy.h; sourceTree = "<group>"; };
		CA0D39EA1B7F74F8009D534C /* TiAppiOSSearchableIndexProxy.m */ = {isa = PBXFileReference; fileEncoding = 4; lastKnownFileType = sourcecode.c.objc; path = TiAppiOSSearchableIndexProxy.m; sourceTree = "<group>"; };
		CAC225591BB796C1008A332B /* TiUIiOSApplicationShortcutsProxy.h */ = {isa = PBXFileReference; fileEncoding = 4; lastKnownFileType = sourcecode.c.h; path = TiUIiOSApplicationShortcutsProxy.h; sourceTree = "<group>"; };
		CAC2255A1BB796C1008A332B /* TiUIiOSApplicationShortcutsProxy.m */ = {isa = PBXFileReference; fileEncoding = 4; lastKnownFileType = sourcecode.c.objc; path = TiUIiOSApplicationShortcutsProxy.m; sourceTree = "<group>"; };
		CEBC156F1A95452000CB7B66 /* TiAppiOSUserDefaultsProxy.h */ = {isa = PBXFileReference; fileEncoding = 4; lastKnownFileType = sourcecode.c.h; path = TiAppiOSUserDefaultsProxy.h; sourceTree = "<group>"; };
		CEBC15701A95452000CB7B66 /* TiAppiOSUserDefaultsProxy.m */ = {isa = PBXFileReference; fileEncoding = 4; lastKnownFileType = sourcecode.c.objc; path = TiAppiOSUserDefaultsProxy.m; sourceTree = "<group>"; };
		D4AB36F3123DE20200DED4A0 /* TiUIClipboardProxy.h */ = {isa = PBXFileReference; fileEncoding = 4; lastKnownFileType = sourcecode.c.h; path = TiUIClipboardProxy.h; sourceTree = "<group>"; };
		D4AB36F4123DE20200DED4A0 /* TiUIClipboardProxy.m */ = {isa = PBXFileReference; fileEncoding = 4; lastKnownFileType = sourcecode.c.objc; path = TiUIClipboardProxy.m; sourceTree = "<group>"; };
		D930111C16DA9D61002E25C2 /* TiCalendarRecurrenceRule.h */ = {isa = PBXFileReference; fileEncoding = 4; lastKnownFileType = sourcecode.c.h; path = TiCalendarRecurrenceRule.h; sourceTree = "<group>"; };
		D930111D16DA9D62002E25C2 /* TiCalendarRecurrenceRule.m */ = {isa = PBXFileReference; fileEncoding = 4; lastKnownFileType = sourcecode.c.objc; path = TiCalendarRecurrenceRule.m; sourceTree = "<group>"; };
		D93DAA4E16CBF8CB00AD64C9 /* CalendarModule.h */ = {isa = PBXFileReference; fileEncoding = 4; lastKnownFileType = sourcecode.c.h; path = CalendarModule.h; sourceTree = "<group>"; };
		D93DAA4F16CBF8CB00AD64C9 /* CalendarModule.m */ = {isa = PBXFileReference; fileEncoding = 4; lastKnownFileType = sourcecode.c.objc; path = CalendarModule.m; sourceTree = "<group>"; };
		D93DAA5316CBF8E500AD64C9 /* TiCalendarCalendar.h */ = {isa = PBXFileReference; fileEncoding = 4; lastKnownFileType = sourcecode.c.h; path = TiCalendarCalendar.h; sourceTree = "<group>"; };
		D93DAA5416CBF8E500AD64C9 /* TiCalendarCalendar.m */ = {isa = PBXFileReference; fileEncoding = 4; lastKnownFileType = sourcecode.c.objc; path = TiCalendarCalendar.m; sourceTree = "<group>"; };
		D93DAA5816CBF8FB00AD64C9 /* TiCalendarAlert.h */ = {isa = PBXFileReference; fileEncoding = 4; lastKnownFileType = sourcecode.c.h; path = TiCalendarAlert.h; sourceTree = "<group>"; };
		D93DAA5916CBF8FB00AD64C9 /* TiCalendarAlert.m */ = {isa = PBXFileReference; fileEncoding = 4; lastKnownFileType = sourcecode.c.objc; path = TiCalendarAlert.m; sourceTree = "<group>"; };
		D93DAA5D16CBF91100AD64C9 /* TiCalendarEvent.h */ = {isa = PBXFileReference; fileEncoding = 4; lastKnownFileType = sourcecode.c.h; path = TiCalendarEvent.h; sourceTree = "<group>"; };
		D93DAA5E16CBF91100AD64C9 /* TiCalendarEvent.m */ = {isa = PBXFileReference; fileEncoding = 4; lastKnownFileType = sourcecode.c.objc; path = TiCalendarEvent.m; sourceTree = "<group>"; };
		D93DAA6216CBFC7C00AD64C9 /* TiCalendarReminder.h */ = {isa = PBXFileReference; fileEncoding = 4; lastKnownFileType = sourcecode.c.h; path = TiCalendarReminder.h; sourceTree = "<group>"; };
		D93DAA6316CBFC7C00AD64C9 /* TiCalendarReminder.m */ = {isa = PBXFileReference; fileEncoding = 4; lastKnownFileType = sourcecode.c.objc; path = TiCalendarReminder.m; sourceTree = "<group>"; };
		D93DAA6716CBFD5600AD64C9 /* EventKit.framework */ = {isa = PBXFileReference; lastKnownFileType = wrapper.framework; name = EventKit.framework; path = System/Library/Frameworks/EventKit.framework; sourceTree = SDKROOT; };
		D93DAA6816CBFD5600AD64C9 /* EventKitUI.framework */ = {isa = PBXFileReference; lastKnownFileType = wrapper.framework; name = EventKitUI.framework; path = System/Library/Frameworks/EventKitUI.framework; sourceTree = SDKROOT; };
		DA2556421353D2FC005D459C /* TiNetworkSocketProxy.h */ = {isa = PBXFileReference; fileEncoding = 4; lastKnownFileType = sourcecode.c.h; path = TiNetworkSocketProxy.h; sourceTree = "<group>"; };
		DA2556431353D2FC005D459C /* TiNetworkSocketProxy.m */ = {isa = PBXFileReference; fileEncoding = 4; lastKnownFileType = sourcecode.c.objc; path = TiNetworkSocketProxy.m; sourceTree = "<group>"; };
		DA2B35C0134514FE00056705 /* TiNetworkSocketTCPProxy.h */ = {isa = PBXFileReference; fileEncoding = 4; lastKnownFileType = sourcecode.c.h; path = TiNetworkSocketTCPProxy.h; sourceTree = "<group>"; };
		DA2B35C1134514FE00056705 /* TiNetworkSocketTCPProxy.m */ = {isa = PBXFileReference; fileEncoding = 4; lastKnownFileType = sourcecode.c.objc; path = TiNetworkSocketTCPProxy.m; sourceTree = "<group>"; };
		DA4E12D511C0A55F00A55BAB /* TiContactsGroup.h */ = {isa = PBXFileReference; fileEncoding = 4; lastKnownFileType = sourcecode.c.h; path = TiContactsGroup.h; sourceTree = "<group>"; };
		DA4E12D611C0A55F00A55BAB /* TiContactsGroup.m */ = {isa = PBXFileReference; fileEncoding = 4; lastKnownFileType = sourcecode.c.objc; path = TiContactsGroup.m; sourceTree = "<group>"; };
		DA864E3011A2314A00B9CD68 /* TiMediaMusicPlayer.h */ = {isa = PBXFileReference; fileEncoding = 4; lastKnownFileType = sourcecode.c.h; path = TiMediaMusicPlayer.h; sourceTree = "<group>"; };
		DA864E3111A2314A00B9CD68 /* TiMediaMusicPlayer.m */ = {isa = PBXFileReference; fileEncoding = 4; lastKnownFileType = sourcecode.c.objc; path = TiMediaMusicPlayer.m; sourceTree = "<group>"; };
		DA9BE36D127F8F6C000FE9E1 /* UIImageExtras.h */ = {isa = PBXFileReference; fileEncoding = 4; lastKnownFileType = sourcecode.c.h; path = UIImageExtras.h; sourceTree = "<group>"; };
		DA9BE36E127F8F6C000FE9E1 /* UIImageExtras.m */ = {isa = PBXFileReference; fileEncoding = 4; lastKnownFileType = sourcecode.c.objc; path = UIImageExtras.m; sourceTree = "<group>"; };
		DA9FF581128A1F3600457759 /* AudioStreamerCUR.h */ = {isa = PBXFileReference; fileEncoding = 4; lastKnownFileType = sourcecode.c.h; path = AudioStreamerCUR.h; sourceTree = "<group>"; };
		DA9FF582128A1F3600457759 /* AudioStreamerCUR.m */ = {isa = PBXFileReference; fileEncoding = 4; lastKnownFileType = sourcecode.c.objc; path = AudioStreamerCUR.m; sourceTree = "<group>"; };
		DAA4B2B2134E75AC00AB6011 /* CodecModule.h */ = {isa = PBXFileReference; fileEncoding = 4; lastKnownFileType = sourcecode.c.h; path = CodecModule.h; sourceTree = "<group>"; };
		DAA4B2B3134E75AC00AB6011 /* CodecModule.m */ = {isa = PBXFileReference; fileEncoding = 4; lastKnownFileType = sourcecode.c.objc; path = CodecModule.m; sourceTree = "<group>"; };
		DAA72341156D642400757987 /* TiConsole.h */ = {isa = PBXFileReference; fileEncoding = 4; lastKnownFileType = sourcecode.c.h; path = TiConsole.h; sourceTree = "<group>"; };
		DAA72342156D642400757987 /* TiConsole.m */ = {isa = PBXFileReference; fileEncoding = 4; lastKnownFileType = sourcecode.c.objc; path = TiConsole.m; sourceTree = "<group>"; };
		DAA905CC11A359F10030B119 /* TiMediaItem.h */ = {isa = PBXFileReference; fileEncoding = 4; lastKnownFileType = sourcecode.c.h; path = TiMediaItem.h; sourceTree = "<group>"; };
		DAA905CD11A359F10030B119 /* TiMediaItem.m */ = {isa = PBXFileReference; fileEncoding = 4; lastKnownFileType = sourcecode.c.objc; path = TiMediaItem.m; sourceTree = "<group>"; };
		DABF3ECD134D210400836137 /* TiBuffer.h */ = {isa = PBXFileReference; fileEncoding = 4; lastKnownFileType = sourcecode.c.h; path = TiBuffer.h; sourceTree = "<group>"; };
		DABF3ECE134D210400836137 /* TiBuffer.m */ = {isa = PBXFileReference; fileEncoding = 4; lastKnownFileType = sourcecode.c.objc; path = TiBuffer.m; sourceTree = "<group>"; };
		DABF3ED5134D2CA100836137 /* StreamModule.h */ = {isa = PBXFileReference; fileEncoding = 4; lastKnownFileType = sourcecode.c.h; path = StreamModule.h; sourceTree = "<group>"; };
		DABF3ED6134D2CA100836137 /* StreamModule.m */ = {isa = PBXFileReference; fileEncoding = 4; lastKnownFileType = sourcecode.c.objc; path = StreamModule.m; sourceTree = "<group>"; };
		DABF3EDA134D2E4300836137 /* TiStreamProxy.h */ = {isa = PBXFileReference; fileEncoding = 4; lastKnownFileType = sourcecode.c.h; path = TiStreamProxy.h; sourceTree = "<group>"; };
		DABF3EDB134D2E4300836137 /* TiStreamProxy.m */ = {isa = PBXFileReference; fileEncoding = 4; lastKnownFileType = sourcecode.c.objc; path = TiStreamProxy.m; sourceTree = "<group>"; };
		DADE76D313D65C590079FC75 /* libicucore.dylib */ = {isa = PBXFileReference; lastKnownFileType = "compiled.mach-o.dylib"; name = libicucore.dylib; path = usr/lib/libicucore.dylib; sourceTree = SDKROOT; };
		DAE541E113577BEC00A65123 /* TiDataStream.h */ = {isa = PBXFileReference; fileEncoding = 4; lastKnownFileType = sourcecode.c.h; path = TiDataStream.h; sourceTree = "<group>"; };
		DAE541E213577BEC00A65123 /* TiDataStream.m */ = {isa = PBXFileReference; fileEncoding = 4; lastKnownFileType = sourcecode.c.objc; path = TiDataStream.m; sourceTree = "<group>"; };
		DB0D54931F3B4A3D00E2B771 /* TiUIToolbarProxy.h */ = {isa = PBXFileReference; fileEncoding = 4; lastKnownFileType = sourcecode.c.h; path = TiUIToolbarProxy.h; sourceTree = "<group>"; };
		DB0D54941F3B4A3D00E2B771 /* TiUIToolbarProxy.m */ = {isa = PBXFileReference; fileEncoding = 4; lastKnownFileType = sourcecode.c.objc; path = TiUIToolbarProxy.m; sourceTree = "<group>"; };
		DB90749D1D84299500BB0FD5 /* TiUIiOSFeedbackGeneratorProxy.h */ = {isa = PBXFileReference; fileEncoding = 4; lastKnownFileType = sourcecode.c.h; path = TiUIiOSFeedbackGeneratorProxy.h; sourceTree = "<group>"; };
		DB90749E1D84299500BB0FD5 /* TiUIiOSFeedbackGeneratorProxy.m */ = {isa = PBXFileReference; fileEncoding = 4; lastKnownFileType = sourcecode.c.objc; path = TiUIiOSFeedbackGeneratorProxy.m; sourceTree = "<group>"; };
		DBCFCB7A1F8261BF00A4CE61 /* SBJSON.h */ = {isa = PBXFileReference; fileEncoding = 4; lastKnownFileType = sourcecode.c.h; name = SBJSON.h; path = ../Classes/SBJSON.h; sourceTree = "<group>"; };
		DBCFCB7B1F8261BF00A4CE61 /* SBJSON.m */ = {isa = PBXFileReference; fileEncoding = 4; lastKnownFileType = sourcecode.c.objc; name = SBJSON.m; path = ../Classes/SBJSON.m; sourceTree = "<group>"; };
		EF0ADCF9143F9ABF00977386 /* NSData+Additions.m */ = {isa = PBXFileReference; fileEncoding = 4; lastKnownFileType = sourcecode.c.objc; name = "NSData+Additions.m"; path = "../Classes/NSData+Additions.m"; sourceTree = "<group>"; };
		EF0ADD19143FA0CD00977386 /* GeolocationModule.m */ = {isa = PBXFileReference; fileEncoding = 4; lastKnownFileType = sourcecode.c.objc; path = GeolocationModule.m; sourceTree = "<group>"; };
/* End PBXFileReference section */

/* Begin PBXFrameworksBuildPhase section */
		1D60588F0D05DD3D006BFB54 /* Frameworks */ = {
			isa = PBXFrameworksBuildPhase;
			buildActionMask = 2147483647;
			files = (
				8465E6BC19F8644D008479E6 /* CoreMedia.framework in Frameworks */,
				84D4CA1619EF0B5A009131F8 /* CoreMotion.framework in Frameworks */,
				312E36C1190B06D9008EAB8D /* libAPSAnalytics.a in Frameworks */,
				841CCAD11807395C00C8DB76 /* CoreText.framework in Frameworks */,
				D93DAA6D16CBFD7100AD64C9 /* EventKit.framework in Frameworks */,
				D93DAA6E16CBFD7100AD64C9 /* EventKitUI.framework in Frameworks */,
				84BBA58816570F90006B8C22 /* Security.framework in Frameworks */,
				DADE76D413D65C590079FC75 /* libicucore.dylib in Frameworks */,
				1D60589F0D05DD5A006BFB54 /* Foundation.framework in Frameworks */,
				1DF5F4E00D08C38300B7A737 /* UIKit.framework in Frameworks */,
				288765FD0DF74451002DB57D /* CoreGraphics.framework in Frameworks */,
				24CA8C76111167B60084E2DE /* AddressBook.framework in Frameworks */,
				24CA8C78111167B60084E2DE /* AddressBookUI.framework in Frameworks */,
				24CA8C7C111167B60084E2DE /* CFNetwork.framework in Frameworks */,
				24CA8C7E111167B60084E2DE /* CoreLocation.framework in Frameworks */,
				24CA8C80111167B60084E2DE /* MapKit.framework in Frameworks */,
				24CA8C82111167B60084E2DE /* MessageUI.framework in Frameworks */,
				24CA8C84111167B60084E2DE /* MobileCoreServices.framework in Frameworks */,
				24CA8C86111167B60084E2DE /* OpenGLES.framework in Frameworks */,
				24CA8C88111167B60084E2DE /* QuartzCore.framework in Frameworks */,
				24CA8C8A111167B60084E2DE /* SystemConfiguration.framework in Frameworks */,
				24CA8C8E111167B60084E2DE /* libsqlite3.dylib in Frameworks */,
				24CA8C90111167B60084E2DE /* libz.dylib in Frameworks */,
				24CA8CED1111689B0084E2DE /* AudioToolbox.framework in Frameworks */,
				24CA8CF4111168AE0084E2DE /* MediaPlayer.framework in Frameworks */,
				24CA8CFB111168C30084E2DE /* AVFoundation.framework in Frameworks */,
				24EB0A58111E1BAE001DC2D1 /* libxml2.dylib in Frameworks */,
				B606EF60190B42FB00663EFC /* libAPSHTTPClient.a in Frameworks */,
				24D5C75911E6364F00F097E2 /* libtiverify.a in Frameworks */,
			);
			runOnlyForDeploymentPostprocessing = 0;
		};
/* End PBXFrameworksBuildPhase section */

/* Begin PBXGroup section */
		0BF933871CA0929A0091C7EC /* Stepper */ = {
			isa = PBXGroup;
			children = (
				0BF933881CA0948D0091C7EC /* TiUIiOSStepper.h */,
				0BF933891CA0948D0091C7EC /* TiUIiOSStepper.m */,
				0BFAD90D1CA1B86B00A04BF7 /* TiUIiOSStepperProxy.h */,
				0BFAD90E1CA1B86B00A04BF7 /* TiUIiOSStepperProxy.m */,
			);
			name = Stepper;
			sourceTree = "<group>";
		};
		19C28FACFE9D520D11CA2CBB /* Products */ = {
			isa = PBXGroup;
			children = (
				1D6058910D05DD3D006BFB54 /* Titanium.app */,
			);
			name = Products;
			sourceTree = "<group>";
		};
		242E967211BAD2E30046A0D0 /* AsyncSocket */ = {
			isa = PBXGroup;
			children = (
				242E967311BAD2F20046A0D0 /* AsyncSocket.h */,
				242E967411BAD2F20046A0D0 /* AsyncSocket.m */,
				242E967511BAD2F20046A0D0 /* AsyncUdpSocket.h */,
				242E967611BAD2F20046A0D0 /* AsyncUdpSocket.m */,
			);
			name = AsyncSocket;
			sourceTree = "<group>";
		};
		245B3C3011375A4D00CE7530 /* Utils */ = {
			isa = PBXGroup;
			children = (
				245B3C3811375A6600CE7530 /* UtilsModule.h */,
				245B3C3911375A6600CE7530 /* UtilsModule.m */,
			);
			name = Utils;
			sourceTree = "<group>";
		};
		24A1E872112DF7E4003DA834 /* Picker */ = {
			isa = PBXGroup;
			children = (
				24A1E873112DF80B003DA834 /* TiUIPickerProxy.h */,
				24A1E874112DF80B003DA834 /* TiUIPickerProxy.m */,
				24A1E879112DF83E003DA834 /* TiUIPicker.h */,
				24A1E87A112DF83E003DA834 /* TiUIPicker.m */,
				24A1E8A6112DFACA003DA834 /* TiUIPickerRowProxy.h */,
				24A1E8A7112DFACA003DA834 /* TiUIPickerRowProxy.m */,
				24A1E990112E1363003DA834 /* TiUIPickerColumnProxy.h */,
				24A1E991112E1363003DA834 /* TiUIPickerColumnProxy.m */,
			);
			name = Picker;
			sourceTree = "<group>";
		};
		24ADC5081299F4730014DB75 /* Clipboard */ = {
			isa = PBXGroup;
			children = (
				D4AB36F3123DE20200DED4A0 /* TiUIClipboardProxy.h */,
				D4AB36F4123DE20200DED4A0 /* TiUIClipboardProxy.m */,
			);
			name = Clipboard;
			sourceTree = "<group>";
		};
		24ADC50F1299F5A50014DB75 /* iOS */ = {
			isa = PBXGroup;
			children = (
				24ADC5101299F60C0014DB75 /* TiAppiOSProxy.h */,
				24ADC5111299F60C0014DB75 /* TiAppiOSProxy.m */,
				24ADC5141299F6AA0014DB75 /* TiAppiOSBackgroundServiceProxy.h */,
				24ADC5151299F6AA0014DB75 /* TiAppiOSBackgroundServiceProxy.m */,
				24ADC632129A1ED60014DB75 /* TiAppiOSLocalNotificationProxy.h */,
				24ADC633129A1ED60014DB75 /* TiAppiOSLocalNotificationProxy.m */,
				BB26FC7C19AB13B9007A35AF /* TiAppiOSNotificationActionProxy.h */,
				BB26FC7D19AB13B9007A35AF /* TiAppiOSNotificationActionProxy.m */,
				BB26FC7E19AB13B9007A35AF /* TiAppiOSNotificationCategoryProxy.h */,
				BB26FC7F19AB13B9007A35AF /* TiAppiOSNotificationCategoryProxy.m */,
				83924E861B4C3FA200C3F3E8 /* TiAppiOSUserActivityProxy.h */,
				83924E871B4C3FA200C3F3E8 /* TiAppiOSUserActivityProxy.m */,
				CEBC156F1A95452000CB7B66 /* TiAppiOSUserDefaultsProxy.h */,
				CEBC15701A95452000CB7B66 /* TiAppiOSUserDefaultsProxy.m */,
				CA0D39E31B7F55C6009D534C /* TiAppiOSSearchableItemAttributeSetProxy.h */,
				CA0D39E41B7F55C6009D534C /* TiAppiOSSearchableItemAttributeSetProxy.m */,
				CA0D39E61B7F709E009D534C /* TiAppiOSSearchableItemProxy.h */,
				CA0D39E71B7F709E009D534C /* TiAppiOSSearchableItemProxy.m */,
				CA0D39E91B7F74F8009D534C /* TiAppiOSSearchableIndexProxy.h */,
				CA0D39EA1B7F74F8009D534C /* TiAppiOSSearchableIndexProxy.m */,
				3ABA85A91D7204B100BCD3F1 /* TiAppiOSSearchQueryProxy.h */,
				3ABA85AA1D7204B100BCD3F1 /* TiAppiOSSearchQueryProxy.m */,
			);
			name = iOS;
			sourceTree = "<group>";
		};
		24CA8902111160BE0084E2DE /* Classes */ = {
			isa = PBXGroup;
			children = (
				B637616A1BC5CA400070A695 /* TiLayout */,
				24EB07D1111D420D001DC2D1 /* DOM */,
				24CA8A09111161D60084E2DE /* Modules */,
				24CA8A0A111161DC0084E2DE /* Utils */,
				24CA8A0B111161E10084E2DE /* API */,
			);
			name = Classes;
			path = ../Classes;
			sourceTree = "<group>";
		};
		24CA8903111160C30084E2DE /* Thirdparty */ = {
			isa = PBXGroup;
			children = (
				B6DFC5CE1A3B8FC200A857B7 /* TiDebugger.h */,
				DBCFCB791F8261AB00A4CE61 /* SBJSON */,
				844812C21A1D49FB00FBE03A /* TiProfiler */,
				8488C04E1A14079200B01A87 /* JavaScriptCore */,
				312E36BE190B06D9008EAB8D /* APSAnalytics */,
				B606EF58190B42FB00663EFC /* APSHTTPClient */,
				242E967211BAD2E30046A0D0 /* AsyncSocket */,
				24CA8909111161050084E2DE /* AFOpenFlow */,
				24CA89A6111161230084E2DE /* Misc */,
				24CA89A7111161460084E2DE /* Kroll */,
				24CA8927111161050084E2DE /* AudioStreamer */,
				24CA894D111161050084E2DE /* PlausibleDatabase */,
				50115A9315D5DE0500122055 /* ThirdpartyNS.h */,
			);
			name = Thirdparty;
			sourceTree = "<group>";
		};
		24CA8909111161050084E2DE /* AFOpenFlow */ = {
			isa = PBXGroup;
			children = (
				DA9BE36D127F8F6C000FE9E1 /* UIImageExtras.h */,
				DA9BE36E127F8F6C000FE9E1 /* UIImageExtras.m */,
				24CA890A111161050084E2DE /* AFItemView.h */,
				24CA890B111161050084E2DE /* AFItemView.m */,
				24CA890C111161050084E2DE /* AFOpenFlowConstants.h */,
				24CA890D111161050084E2DE /* AFOpenFlowView.h */,
				24CA890E111161050084E2DE /* AFOpenFlowView.m */,
				24CA890F111161050084E2DE /* AFUIImageReflection.h */,
				24CA8910111161050084E2DE /* AFUIImageReflection.m */,
			);
			name = AFOpenFlow;
			path = ../Classes/AFOpenFlow;
			sourceTree = SOURCE_ROOT;
		};
		24CA8927111161050084E2DE /* AudioStreamer */ = {
			isa = PBXGroup;
			children = (
				DA9FF581128A1F3600457759 /* AudioStreamerCUR.h */,
				DA9FF582128A1F3600457759 /* AudioStreamerCUR.m */,
				24CA8928111161050084E2DE /* AudioStreamer.h */,
				24CA8929111161050084E2DE /* AudioStreamer.m */,
			);
			name = AudioStreamer;
			path = ../Classes/AudioStreamer;
			sourceTree = SOURCE_ROOT;
		};
		24CA894D111161050084E2DE /* PlausibleDatabase */ = {
			isa = PBXGroup;
			children = (
				24CA894E111161050084E2DE /* PlausibleDatabase.h */,
				24CA894F111161050084E2DE /* PlausibleDatabase.m */,
				24CA8950111161050084E2DE /* PLDatabase.h */,
				24CA8951111161050084E2DE /* PLPreparedStatement.h */,
				24CA8952111161050084E2DE /* PLResultSet.h */,
				24CA8953111161050084E2DE /* PLSqliteDatabase.h */,
				24CA8954111161050084E2DE /* PLSqliteDatabase.m */,
				24CA8955111161050084E2DE /* PLSqlitePreparedStatement.h */,
				24CA8956111161050084E2DE /* PLSqlitePreparedStatement.m */,
				24CA8957111161050084E2DE /* PLSqliteResultSet.h */,
				24CA8958111161050084E2DE /* PLSqliteResultSet.m */,
			);
			name = PlausibleDatabase;
			path = ../Classes/PlausibleDatabase;
			sourceTree = SOURCE_ROOT;
		};
		24CA89A6111161230084E2DE /* Misc */ = {
			isa = PBXGroup;
			children = (
				EF0ADCF9143F9ABF00977386 /* NSData+Additions.m */,
				24A1EAF0112F4C02003DA834 /* UIImage+Alpha.h */,
				24A1EAF1112F4C02003DA834 /* UIImage+Alpha.m */,
				24A1EAF2112F4C02003DA834 /* UIImage+Resize.h */,
				24A1EAF3112F4C02003DA834 /* UIImage+Resize.m */,
				24A1EAF4112F4C02003DA834 /* UIImage+RoundedCorner.h */,
				24A1EAF5112F4C02003DA834 /* UIImage+RoundedCorner.m */,
				24E25CC1112A698C0083D43D /* SCListener.h */,
				24E25CC2112A698C0083D43D /* SCListener.m */,
				24EB0B72111E7EE8001DC2D1 /* NSData+Additions.h */,
				24CA892A111161050084E2DE /* Base64Transcoder.c */,
				24CA892B111161050084E2DE /* Base64Transcoder.h */,
			);
			name = Misc;
			sourceTree = "<group>";
		};
		24CA89A7111161460084E2DE /* Kroll */ = {
			isa = PBXGroup;
			children = (
				ABD472F213BB73BF00502912 /* KrollCoverage.h */,
				ABD472F313BB73BF00502912 /* KrollCoverage.m */,
				24CA89AA1111615D0084E2DE /* KrollCallback.h */,
				24CA89AB1111615D0084E2DE /* KrollCallback.m */,
				24CA89AC1111615D0084E2DE /* KrollContext.h */,
				24CA89AD1111615D0084E2DE /* KrollContext.m */,
				24CA89AE1111615D0084E2DE /* KrollMethod.h */,
				24CA89AF1111615D0084E2DE /* KrollMethod.m */,
				24CA89B01111615D0084E2DE /* KrollMethodDelegate.h */,
				24CA89B11111615D0084E2DE /* KrollMethodDelegate.m */,
				24CA89B21111615D0084E2DE /* KrollObject.h */,
				24CA89B31111615D0084E2DE /* KrollObject.m */,
				24CA89B41111615D0084E2DE /* KrollPropertyDelegate.h */,
				24CA89B51111615D0084E2DE /* KrollPropertyDelegate.m */,
				24CA89B61111615D0084E2DE /* KrollTimer.h */,
				24CA89B71111615D0084E2DE /* KrollTimer.m */,
			);
			name = Kroll;
			sourceTree = "<group>";
		};
		24CA8A09111161D60084E2DE /* Modules */ = {
			isa = PBXGroup;
			children = (
				823AE1DF1B82E85A00E7044C /* WatchSession */,
				D93DAA4C16CBF8A000AD64C9 /* Calendar */,
				24F6204D1199F1F400EEAD3C /* TopTiModule.h */,
				24F6204E1199F1F400EEAD3C /* TopTiModule.m */,
				DABF3ED3134D2A6400836137 /* Stream */,
				DAA4B2B1134E758B00AB6011 /* Codec */,
				245B3C3011375A4D00CE7530 /* Utils */,
				24DEDAC21123719700398D86 /* XML */,
				24CA8C58111165180084E2DE /* Accelerometer */,
				24CA8C10111163BB0084E2DE /* API */,
				24CA8C0F111163B50084E2DE /* App */,
				24CA8C57111165070084E2DE /* Analytics */,
				24CA8C1C1111645B0084E2DE /* Contacts */,
				24CA8C19111164490084E2DE /* Database */,
				24CA8C1B111164530084E2DE /* Filesystem */,
				24CA8C13111163F20084E2DE /* Geolocation */,
				24CA8C12111163CD0084E2DE /* Gesture */,
				24CA8C18111164440084E2DE /* Media */,
				24CA8C171111643E0084E2DE /* Network */,
				24CA8C11111163C30084E2DE /* Platform */,
				24CA8C16111164150084E2DE /* Yahoo */,
				24CA8C14111164040084E2DE /* UI */,
				24F29E781220D0DB0099351D /* Locale */,
			);
			name = Modules;
			sourceTree = "<group>";
		};
		24CA8A0A111161DC0084E2DE /* Utils */ = {
			isa = PBXGroup;
			children = (
				2B353A7F15901D41008FBD84 /* Ti3DMatrix.h */,
				2B353A8015901D41008FBD84 /* Ti3DMatrix.m */,
				24CA8A10111161FD0084E2DE /* WebFont.m */,
				24CA8A11111161FD0084E2DE /* WebFont.h */,
				2467310611E2549300D39AF7 /* Webcolor.m */,
				24CA8A13111161FD0084E2DE /* Webcolor.h */,
				24CA8A20111161FD0084E2DE /* TiUtils.m */,
				24CA8A21111161FD0084E2DE /* TiUtils.h */,
				24CA8AAC111161FD0084E2DE /* TiRect.m */,
				24CA8AAD111161FD0084E2DE /* TiRect.h */,
				24CA8AB2111161FD0084E2DE /* TiPoint.m */,
				24CA8AB3111161FD0084E2DE /* TiPoint.h */,
				24CA8AD1111161FD0084E2DE /* TiDimension.m */,
				24CA8AD2111161FD0084E2DE /* TiDimension.h */,
				24CA8ADA111161FE0084E2DE /* TiComplexValue.m */,
				24CA8ADB111161FE0084E2DE /* TiComplexValue.h */,
				24CA8ADC111161FE0084E2DE /* TiColor.m */,
				24CA8ADD111161FE0084E2DE /* TiColor.h */,
				24CA8ADE111161FE0084E2DE /* TiButtonUtil.m */,
				24CA8ADF111161FE0084E2DE /* TiButtonUtil.h */,
				24CA8AEC111161FE0084E2DE /* Ti2DMatrix.m */,
				24CA8AED111161FE0084E2DE /* Ti2DMatrix.h */,
				24CA8AFE111161FE0084E2DE /* OperationQueue.m */,
				24CA8AFF111161FE0084E2DE /* OperationQueue.h */,
				24CA8B02111161FE0084E2DE /* Mimetypes.m */,
				24CA8B03111161FE0084E2DE /* Mimetypes.h */,
				24CA8B0A111161FE0084E2DE /* LayoutConstraint.m */,
				24CA8B0B111161FE0084E2DE /* LayoutConstraint.h */,
				24CA8B0C111161FE0084E2DE /* ImageLoader.m */,
				24CA8B0D111161FE0084E2DE /* ImageLoader.h */,
				24F5B144111FDFE8005C9199 /* ListenerEntry.h */,
				24F5B145111FDFE8005C9199 /* ListenerEntry.m */,
				B4DE7E4C11823E990006DDE1 /* TiGradient.h */,
				B4DE7E4D11823E990006DDE1 /* TiGradient.m */,
				B468B4EF11B5816F007D1C1E /* TiLayoutQueue.h */,
				B468B4F011B5816F007D1C1E /* TiLayoutQueue.m */,
				DAA72341156D642400757987 /* TiConsole.h */,
				DAA72342156D642400757987 /* TiConsole.m */,
				84C3870017417CB800970D26 /* TiSelectedCellbackgroundView.h */,
				84C3870117417CB800970D26 /* TiSelectedCellbackgroundView.m */,
			);
			name = Utils;
			sourceTree = "<group>";
		};
		24CA8A0B111161E10084E2DE /* API */ = {
			isa = PBXGroup;
			children = (
				24CA8B3C111161FE0084E2DE /* Bridge.h */,
				24CA8B3B111161FE0084E2DE /* Bridge.m */,
				24CA89A81111615D0084E2DE /* KrollBridge.h */,
				24CA89A91111615D0084E2DE /* KrollBridge.m */,
				24CA8AE9111161FE0084E2DE /* TiAction.h */,
				24CA8AE8111161FE0084E2DE /* TiAction.m */,
				24CA8AE7111161FE0084E2DE /* TiAnimation.h */,
				24CA8AE6111161FE0084E2DE /* TiAnimation.m */,
				24F620521199F26500EEAD3C /* TiApp.h */,
				24F620531199F26500EEAD3C /* TiApp.m */,
				24CA8AE3111161FE0084E2DE /* TiBase.h */,
				24CA8AE2111161FE0084E2DE /* TiBase.m */,
				1D1029A615F9769100372EC0 /* TiBindingEvent.h */,
				1D1029A715F9769100372EC0 /* TiBindingEvent.m */,
				1D0061BF160283820016BBEE /* TiBindingRunLoop.h */,
				1D0061C0160283820016BBEE /* TiBindingRunLoop.m */,
				1DD9388A1609230900091777 /* TiBindingTiValue.h */,
				1DD9388B1609230900091777 /* TiBindingTiValue.m */,
				24CA8AE1111161FE0084E2DE /* TiBlob.h */,
				24CA8AE0111161FE0084E2DE /* TiBlob.m */,
				DABF3ECD134D210400836137 /* TiBuffer.h */,
				DABF3ECE134D210400836137 /* TiBuffer.m */,
				24CA8AD7111161FD0084E2DE /* TiController.h */,
				8484E3A417A82EE700C24B02 /* TiControllerProtocols.h */,
				DAE541E113577BEC00A65123 /* TiDataStream.h */,
				DAE541E213577BEC00A65123 /* TiDataStream.m */,
				24F620601199F28600EEAD3C /* TiErrorController.h */,
				24F620571199F27700EEAD3C /* TiErrorController.m */,
				24CA8AD0111161FD0084E2DE /* TiEvaluator.h */,
				5081CEF615F8100E00C881D8 /* TiExceptionHandler.h */,
				5081CEF715F8100E00C881D8 /* TiExceptionHandler.m */,
				24F5AEB2111F9DE9005C9199 /* TiFile.h */,
				24F5AEB3111F9DE9005C9199 /* TiFile.m */,
				24CA8AC7111161FD0084E2DE /* TiHost.h */,
				24CA8AC6111161FD0084E2DE /* TiHost.m */,
				24F29E6E1220CE0A0099351D /* TiLocale.h */,
				24F29E6F1220CE0A0099351D /* TiLocale.m */,
				838267931D9DAD4400F99248 /* TiLogServer.h */,
				838267941D9DAD6800F99248 /* TiLogServer.m */,
				24CA8AB9111161FD0084E2DE /* TiModule.h */,
				24CA8AB8111161FD0084E2DE /* TiModule.m */,
				3AB9137A1BB60F070063A4AD /* TiPreviewingDelegate.h */,
				3AB9137B1BB60F070063A4AD /* TiPreviewingDelegate.m */,
				24CA8AB1111161FD0084E2DE /* TiProxy.h */,
				24CA8AB0111161FD0084E2DE /* TiProxy.m */,
				8484E39F17A8279500C24B02 /* TiRootViewController.h */,
				8484E3A017A8279500C24B02 /* TiRootViewController.m */,
				DABF3EDA134D2E4300836137 /* TiStreamProxy.h */,
				DABF3EDB134D2E4300836137 /* TiStreamProxy.m */,
				24F29E2C12209C920099351D /* TiStylesheet.h */,
				24F29E2D12209C920099351D /* TiStylesheet.m */,
				24CA8AAB111161FD0084E2DE /* TiTab.h */,
				24DD0455116A6F02006FD6E1 /* TiTabGroup.h */,
				845DB6731AD574AC00A26E7A /* TiToJS.h */,
				24DD042A116A6C58006FD6E1 /* TiToolbar.h */,
				24DD0977116D8E07006FD6E1 /* TiToolbarButton.h */,
				24CA8A2D111161FD0084E2DE /* TiUIView.h */,
				24CA8A2C111161FD0084E2DE /* TiUIView.m */,
				8484E3A517A865F700C24B02 /* TiViewController.h */,
				8484E3A617A865F700C24B02 /* TiViewController.m */,
				24CA8A19111161FD0084E2DE /* TiViewProxy.h */,
				24CA8A18111161FD0084E2DE /* TiViewProxy.m */,
				502A68E916F0428500661EF6 /* TiViewTemplate.h */,
				502A68EA16F0428500661EF6 /* TiViewTemplate.m */,
				84EB33FE17A8CAA700723B1E /* TiWindowProxy.h */,
				84EB33FF17A8CAA700723B1E /* TiWindowProxy.m */,
				B473FB65126F8E8900E29C73 /* Utility Macros */,
				24CA8A0F111161FD0084E2DE /* XHRBridge.h */,
				24CA8A0E111161FD0084E2DE /* XHRBridge.m */,
			);
			name = API;
			sourceTree = "<group>";
		};
		24CA8C0F111163B50084E2DE /* App */ = {
			isa = PBXGroup;
			children = (
				24ADC50F1299F5A50014DB75 /* iOS */,
				24CA8B56111161FE0084E2DE /* AppModule.m */,
				24CA8B57111161FE0084E2DE /* AppModule.h */,
				24CA8AE4111161FE0084E2DE /* TiAppPropertiesProxy.m */,
				24CA8AE5111161FE0084E2DE /* TiAppPropertiesProxy.h */,
			);
			name = App;
			sourceTree = "<group>";
		};
		24CA8C10111163BB0084E2DE /* API */ = {
			isa = PBXGroup;
			children = (
				24CA8B58111161FE0084E2DE /* APIModule.m */,
				24CA8B59111161FE0084E2DE /* APIModule.h */,
			);
			name = API;
			sourceTree = "<group>";
		};
		24CA8C11111163C30084E2DE /* Platform */ = {
			isa = PBXGroup;
			children = (
				24CA8AFC111161FE0084E2DE /* PlatformModule.m */,
				24CA8AFD111161FE0084E2DE /* PlatformModule.h */,
				24CA8AFA111161FE0084E2DE /* TiPlatformDisplayCaps.m */,
				24CA8AFB111161FE0084E2DE /* TiPlatformDisplayCaps.h */,
			);
			name = Platform;
			sourceTree = "<group>";
		};
		24CA8C12111163CD0084E2DE /* Gesture */ = {
			isa = PBXGroup;
			children = (
				24CA8B0E111161FE0084E2DE /* GestureModule.m */,
				24CA8B0F111161FE0084E2DE /* GestureModule.h */,
			);
			name = Gesture;
			sourceTree = "<group>";
		};
		24CA8C13111163F20084E2DE /* Geolocation */ = {
			isa = PBXGroup;
			children = (
				EF0ADD19143FA0CD00977386 /* GeolocationModule.m */,
				24CA8B11111161FE0084E2DE /* GeolocationModule.h */,
			);
			name = Geolocation;
			sourceTree = "<group>";
		};
		24CA8C14111164040084E2DE /* UI */ = {
			isa = PBXGroup;
			children = (
				DB0D54921F3B491300E2B771 /* Toolbar */,
				BBDD81351A2C71E5003CDA10 /* AttributedString */,
				84DEE90F1815CE67000D7B78 /* RefreshControl */,
				24ADC5081299F4730014DB75 /* Clipboard */,
				24D06FDE11D020E600F615D8 /* iOS */,
				B4F97B6C111A418700E2F72C /* Scroll View */,
				B43663DA11138AB300782262 /* Scrollable View */,
				24CA8A14111161FD0084E2DE /* UIModule.m */,
				24CA8A15111161FD0084E2DE /* UIModule.h */,
				24CA8C65111165D40084E2DE /* Canvas */,
				24CA8C64111165B60084E2DE /* Email Dialog */,
				24CA8C63111165890084E2DE /* Tableview & Groupview */,
				502A68CF16EEAA4A00661EF6 /* ListView */,
				24CA8C62111165840084E2DE /* Tabgroup */,
				24CA8C60111165780084E2DE /* Alert */,
				24CA8C5F111165720084E2DE /* Option Dialog */,
				24CA8C5C111165510084E2DE /* View */,
				24CA8C5B111165470084E2DE /* Window */,
				24CA8C66111166550084E2DE /* Webview */,
				24CA8C5A111165420084E2DE /* ImageView */,
				24CA8C591111653B0084E2DE /* Widgets */,
			);
			name = UI;
			sourceTree = "<group>";
		};
		24CA8C16111164150084E2DE /* Yahoo */ = {
			isa = PBXGroup;
			children = (
				24CA8A0C111161FD0084E2DE /* YahooModule.m */,
				24CA8A0D111161FD0084E2DE /* YahooModule.h */,
			);
			name = Yahoo;
			sourceTree = "<group>";
		};
		24CA8C171111643E0084E2DE /* Network */ = {
			isa = PBXGroup;
			children = (
				DA2556411353D24C005D459C /* Sockets */,
				B606EF48190B14ED00663EFC /* Reachability.h */,
				B606EF49190B14ED00663EFC /* Reachability.m */,
				B606EF33190B109D00663EFC /* TiNetworkHTTPClientProxy.h */,
				B606EF34190B109D00663EFC /* TiNetworkHTTPClientProxy.m */,
				248133A1115761DE00E3A9BA /* TiNetworkBonjourBrowserProxy.h */,
				248133A2115761DE00E3A9BA /* TiNetworkBonjourBrowserProxy.m */,
				248133A3115761DE00E3A9BA /* TiNetworkBonjourServiceProxy.h */,
				248133A4115761DE00E3A9BA /* TiNetworkBonjourServiceProxy.m */,
				B6465C2118D1011C003C51A8 /* TiNetworkCookieProxy.h */,
				B6465C2218D1011C003C51A8 /* TiNetworkCookieProxy.m */,
				248133A5115761DE00E3A9BA /* TiNetworkTCPSocketProxy.h */,
				248133A6115761DE00E3A9BA /* TiNetworkTCPSocketProxy.m */,
				24CA8B00111161FE0084E2DE /* NetworkModule.m */,
				24CA8B01111161FE0084E2DE /* NetworkModule.h */,
				DA2556421353D2FC005D459C /* TiNetworkSocketProxy.h */,
				DA2556431353D2FC005D459C /* TiNetworkSocketProxy.m */,
			);
			name = Network;
			sourceTree = "<group>";
		};
		24CA8C18111164440084E2DE /* Media */ = {
			isa = PBXGroup;
			children = (
				24CA8B04111161FE0084E2DE /* MediaModule.m */,
				24CA8B05111161FE0084E2DE /* MediaModule.h */,
				24CA8ABE111161FD0084E2DE /* TiMediaAudioPlayerProxy.m */,
				24CA8ABF111161FD0084E2DE /* TiMediaAudioPlayerProxy.h */,
				24CA8ABA111161FD0084E2DE /* TiMediaVideoPlayerProxy.m */,
				24CA8ABB111161FD0084E2DE /* TiMediaVideoPlayerProxy.h */,
				24CA8ABC111161FD0084E2DE /* TiMediaSoundProxy.m */,
				24CA8ABD111161FD0084E2DE /* TiMediaSoundProxy.h */,
				24FBE58111293D06005C8D48 /* TiMediaAudioRecorderProxy.h */,
				24FBE58211293D06005C8D48 /* TiMediaAudioRecorderProxy.mm */,
				24A1E515112D33AF003DA834 /* TiMediaAudioSession.h */,
				24A1E516112D33AF003DA834 /* TiMediaAudioSession.m */,
				2412F464115C296300454E5B /* TiMediaVideoPlayer.h */,
				2412F465115C296300454E5B /* TiMediaVideoPlayer.m */,
				DA864E3011A2314A00B9CD68 /* TiMediaMusicPlayer.h */,
				DA864E3111A2314A00B9CD68 /* TiMediaMusicPlayer.m */,
				DAA905CC11A359F10030B119 /* TiMediaItem.h */,
				DAA905CD11A359F10030B119 /* TiMediaItem.m */,
				C6BEA5841D8FD0B100485DAC /* TiMediaSystemAlertProxy.h */,
				C6BEA5851D8FD0B100485DAC /* TiMediaSystemAlertProxy.m */,
			);
			name = Media;
			sourceTree = "<group>";
		};
		24CA8C19111164490084E2DE /* Database */ = {
			isa = PBXGroup;
			children = (
				24CA8B35111161FE0084E2DE /* DatabaseModule.m */,
				24CA8B36111161FE0084E2DE /* DatabaseModule.h */,
				24CA8AD3111161FD0084E2DE /* TiDatabaseResultSetProxy.m */,
				24CA8AD4111161FD0084E2DE /* TiDatabaseResultSetProxy.h */,
				24CA8AD5111161FD0084E2DE /* TiDatabaseProxy.m */,
				24CA8AD6111161FD0084E2DE /* TiDatabaseProxy.h */,
			);
			name = Database;
			sourceTree = "<group>";
		};
		24CA8C1B111164530084E2DE /* Filesystem */ = {
			isa = PBXGroup;
			children = (
				24CA8B12111161FE0084E2DE /* FilesystemModule.m */,
				24CA8B13111161FE0084E2DE /* FilesystemModule.h */,
				24CA8AC8111161FD0084E2DE /* TiFilesystemFileProxy.m */,
				24CA8AC9111161FD0084E2DE /* TiFilesystemFileProxy.h */,
				2465592211E5862F0059BBF4 /* TiFilesystemBlobProxy.h */,
				2465592311E5862F0059BBF4 /* TiFilesystemBlobProxy.m */,
				4D3033A1136239B30034640F /* TiFilesystemFileStreamProxy.h */,
				4D3033A2136239B30034640F /* TiFilesystemFileStreamProxy.m */,
			);
			name = Filesystem;
			sourceTree = "<group>";
		};
		24CA8C1C1111645B0084E2DE /* Contacts */ = {
			isa = PBXGroup;
			children = (
				24CA8B37111161FE0084E2DE /* ContactsModule.m */,
				24CA8B38111161FE0084E2DE /* ContactsModule.h */,
				24CA8AD8111161FD0084E2DE /* TiContactsPerson.m */,
				24CA8AD9111161FD0084E2DE /* TiContactsPerson.h */,
				DA4E12D511C0A55F00A55BAB /* TiContactsGroup.h */,
				DA4E12D611C0A55F00A55BAB /* TiContactsGroup.m */,
			);
			name = Contacts;
			sourceTree = "<group>";
		};
		24CA8C57111165070084E2DE /* Analytics */ = {
			isa = PBXGroup;
			children = (
				3186097D192BDB4E00093482 /* AnalyticsModule.h */,
				3186097E192BDB4E00093482 /* AnalyticsModule.m */,
			);
			name = Analytics;
			sourceTree = "<group>";
		};
		24CA8C58111165180084E2DE /* Accelerometer */ = {
			isa = PBXGroup;
			children = (
				24CA8B64111161FE0084E2DE /* AccelerometerModule.m */,
				24CA8B65111161FE0084E2DE /* AccelerometerModule.h */,
			);
			name = Accelerometer;
			sourceTree = "<group>";
		};
		24CA8C591111653B0084E2DE /* Widgets */ = {
			isa = PBXGroup;
			children = (
				24CA8C72111167590084E2DE /* Label */,
				24CA8C701111672E0084E2DE /* Button */,
				24CA8C6F111167140084E2DE /* ButtonBar */,
				24CA8C711111673C0084E2DE /* Progressbar */,
				24CA8C6D111166C20084E2DE /* Searchbar */,
				24CA8C6C111166BA0084E2DE /* Activity Indicator */,
				24CA8C6B111166B60084E2DE /* Switch */,
				24CA8C6A111166B20084E2DE /* Slider */,
				24CA8C69111166AB0084E2DE /* Text widgets */,
				24A1E872112DF7E4003DA834 /* Picker */,
				24CA8C67111166A10084E2DE /* Toolbar */,
			);
			name = Widgets;
			sourceTree = "<group>";
		};
		24CA8C5A111165420084E2DE /* ImageView */ = {
			isa = PBXGroup;
			children = (
				24CA8A78111161FD0084E2DE /* TiUIImageViewProxy.m */,
				24CA8A79111161FD0084E2DE /* TiUIImageViewProxy.h */,
				24CA8A7A111161FD0084E2DE /* TiUIImageView.m */,
				24CA8A7B111161FD0084E2DE /* TiUIImageView.h */,
				24C012871140D30B00A94CE2 /* TiUIMaskedImageProxy.h */,
				24C012881140D30B00A94CE2 /* TiUIMaskedImageProxy.m */,
				24C0128D1140D31C00A94CE2 /* TiUIMaskedImage.h */,
				24C0128E1140D31C00A94CE2 /* TiUIMaskedImage.m */,
			);
			name = ImageView;
			sourceTree = "<group>";
		};
		24CA8C5B111165470084E2DE /* Window */ = {
			isa = PBXGroup;
			children = (
				24CA8A23111161FD0084E2DE /* TiUIWindowProxy.h */,
				24CA8A22111161FD0084E2DE /* TiUIWindowProxy.m */,
				24CA8A25111161FD0084E2DE /* TiUIWindow.h */,
				24CA8A24111161FD0084E2DE /* TiUIWindow.m */,
			);
			name = Window;
			sourceTree = "<group>";
		};
		24CA8C5C111165510084E2DE /* View */ = {
			isa = PBXGroup;
			children = (
				24CA8A2A111161FD0084E2DE /* TiUIViewProxy.m */,
				24CA8A2B111161FD0084E2DE /* TiUIViewProxy.h */,
			);
			name = View;
			sourceTree = "<group>";
		};
		24CA8C5D111165550084E2DE /* Coverflow */ = {
			isa = PBXGroup;
			children = (
				2B94603213F0A2AE000C5BEA /* TiUIiOSCoverFlowView.h */,
				2B94603313F0A2AE000C5BEA /* TiUIiOSCoverFlowView.m */,
				2B94603413F0A2AE000C5BEA /* TiUIiOSCoverFlowViewProxy.h */,
				2B94603513F0A2AE000C5BEA /* TiUIiOSCoverFlowViewProxy.m */,
			);
			name = Coverflow;
			sourceTree = "<group>";
		};
		24CA8C5F111165720084E2DE /* Option Dialog */ = {
			isa = PBXGroup;
			children = (
				24CA8A6E111161FD0084E2DE /* TiUIOptionDialogProxy.m */,
				24CA8A6F111161FD0084E2DE /* TiUIOptionDialogProxy.h */,
			);
			name = "Option Dialog";
			sourceTree = "<group>";
		};
		24CA8C60111165780084E2DE /* Alert */ = {
			isa = PBXGroup;
			children = (
				24CA8A98111161FD0084E2DE /* TiUIAlertDialogProxy.m */,
				24CA8A99111161FD0084E2DE /* TiUIAlertDialogProxy.h */,
				159C59931C345D17009A8860 /* TIUIiOSAlertDialogStyleProxy.h */,
				159C59941C346840009A8860 /* TIUIiOSAlertDialogStyleProxy.m */,
			);
			name = Alert;
			sourceTree = "<group>";
		};
		24CA8C62111165840084E2DE /* Tabgroup */ = {
			isa = PBXGroup;
			children = (
				24CA8A4A111161FD0084E2DE /* TiUITabGroupProxy.m */,
				24CA8A4B111161FD0084E2DE /* TiUITabGroupProxy.h */,
				24CA8A3A111161FD0084E2DE /* TiUITabProxy.m */,
				24CA8A3B111161FD0084E2DE /* TiUITabProxy.h */,
				24CA8A4C111161FD0084E2DE /* TiUITabGroup.m */,
				24CA8A4D111161FD0084E2DE /* TiUITabGroup.h */,
			);
			name = Tabgroup;
			sourceTree = "<group>";
		};
		24CA8C63111165890084E2DE /* Tableview & Groupview */ = {
			isa = PBXGroup;
			children = (
				24CA8A40111161FD0084E2DE /* TiUITableViewProxy.m */,
				24CA8A41111161FD0084E2DE /* TiUITableViewProxy.h */,
				24CA8A48111161FD0084E2DE /* TiUITableView.m */,
				24CA8A49111161FD0084E2DE /* TiUITableView.h */,
				24CA8B39111161FE0084E2DE /* TiUITableViewRowProxy.m */,
				24CA8B3A111161FE0084E2DE /* TiUITableViewRowProxy.h */,
				243EC5E9112617F900639DF4 /* TiUITableViewSectionProxy.h */,
				243EC5EA112617F900639DF4 /* TiUITableViewSectionProxy.m */,
				243EC7D5112634AF00639DF4 /* TiUITableViewAction.h */,
				243EC7D6112634AF00639DF4 /* TiUITableViewAction.m */,
			);
			name = "Tableview & Groupview";
			sourceTree = "<group>";
		};
		24CA8C64111165B60084E2DE /* Email Dialog */ = {
			isa = PBXGroup;
			children = (
				24CA8A82111161FD0084E2DE /* TiUIEmailDialogProxy.m */,
				24CA8A83111161FD0084E2DE /* TiUIEmailDialogProxy.h */,
			);
			name = "Email Dialog";
			sourceTree = "<group>";
		};
		24CA8C65111165D40084E2DE /* Canvas */ = {
			isa = PBXGroup;
			children = (
				24CA8A8A111161FD0084E2DE /* TiUICanvasViewProxy.m */,
				24CA8A8B111161FD0084E2DE /* TiUICanvasViewProxy.h */,
				24CA8A8C111161FD0084E2DE /* TiUICanvasView.m */,
				24CA8A8D111161FD0084E2DE /* TiUICanvasView.h */,
			);
			name = Canvas;
			sourceTree = "<group>";
		};
		24CA8C66111166550084E2DE /* Webview */ = {
			isa = PBXGroup;
			children = (
				24CA8A28111161FD0084E2DE /* TiUIWebViewProxy.m */,
				24CA8A29111161FD0084E2DE /* TiUIWebViewProxy.h */,
				24EB02BF111BF827001DC2D1 /* TiUIWebView.h */,
				24EB02C0111BF827001DC2D1 /* TiUIWebView.m */,
				24EB06EC111D03F9001DC2D1 /* bridge.txt */,
			);
			name = Webview;
			sourceTree = "<group>";
		};
		24CA8C67111166A10084E2DE /* Toolbar */ = {
			isa = PBXGroup;
			children = (
			);
			name = Toolbar;
			sourceTree = "<group>";
		};
		24CA8C68111166A60084E2DE /* Textfield */ = {
			isa = PBXGroup;
			children = (
				24CA8A32111161FD0084E2DE /* TiUITextFieldProxy.m */,
				24CA8A33111161FD0084E2DE /* TiUITextFieldProxy.h */,
				24CA8A34111161FD0084E2DE /* TiUITextField.m */,
				24CA8A35111161FD0084E2DE /* TiUITextField.h */,
			);
			name = Textfield;
			sourceTree = "<group>";
		};
		24CA8C69111166AB0084E2DE /* Text widgets */ = {
			isa = PBXGroup;
			children = (
				24CA8C68111166A60084E2DE /* Textfield */,
				B4D5828E11264F8600A6B66C /* Textarea */,
				B4D5828F11264FD000A6B66C /* TiUITextWidgetProxy.h */,
				B4D5829011264FD000A6B66C /* TiUITextWidgetProxy.m */,
				B4D5829511264FF500A6B66C /* TiUITextWidget.h */,
				B4D5829611264FF500A6B66C /* TiUITextWidget.m */,
			);
			name = "Text widgets";
			sourceTree = "<group>";
		};
		24CA8C6A111166B20084E2DE /* Slider */ = {
			isa = PBXGroup;
			children = (
				24CA8A5E111161FD0084E2DE /* TiUISliderProxy.m */,
				24CA8A5F111161FD0084E2DE /* TiUISliderProxy.h */,
				24CA8A60111161FD0084E2DE /* TiUISlider.m */,
				24CA8A61111161FD0084E2DE /* TiUISlider.h */,
			);
			name = Slider;
			sourceTree = "<group>";
		};
		24CA8C6B111166B60084E2DE /* Switch */ = {
			isa = PBXGroup;
			children = (
				24CA8A58111161FD0084E2DE /* TiUISwitchProxy.m */,
				24CA8A59111161FD0084E2DE /* TiUISwitchProxy.h */,
				24CA8A5A111161FD0084E2DE /* TiUISwitch.m */,
				24CA8A5B111161FD0084E2DE /* TiUISwitch.h */,
			);
			name = Switch;
			sourceTree = "<group>";
		};
		24CA8C6C111166BA0084E2DE /* Activity Indicator */ = {
			isa = PBXGroup;
			children = (
				24CA8A9C111161FD0084E2DE /* TiUIActivityIndicatorProxy.m */,
				24CA8A9D111161FD0084E2DE /* TiUIActivityIndicatorProxy.h */,
				24CA8A9E111161FD0084E2DE /* TiUIActivityIndicator.m */,
				24CA8A9F111161FD0084E2DE /* TiUIActivityIndicator.h */,
				3A275F3C1BA881B300EC4912 /* TiUIActivityIndicatorStyleProxy.h */,
				3A275F3D1BA881B300EC4912 /* TiUIActivityIndicatorStyleProxy.m */,
			);
			name = "Activity Indicator";
			sourceTree = "<group>";
		};
		24CA8C6D111166C20084E2DE /* Searchbar */ = {
			isa = PBXGroup;
			children = (
				24CA8A62111161FD0084E2DE /* TiUISearchBarProxy.m */,
				24CA8A63111161FD0084E2DE /* TiUISearchBarProxy.h */,
				24CA8A64111161FD0084E2DE /* TiUISearchBar.m */,
				24CA8A65111161FD0084E2DE /* TiUISearchBar.h */,
			);
			name = Searchbar;
			sourceTree = "<group>";
		};
		24CA8C6F111167140084E2DE /* ButtonBar */ = {
			isa = PBXGroup;
			children = (
				24CA8A90111161FD0084E2DE /* TiUIButtonBarProxy.m */,
				24CA8A91111161FD0084E2DE /* TiUIButtonBarProxy.h */,
				24CA8A92111161FD0084E2DE /* TiUIButtonBar.m */,
				24CA8A93111161FD0084E2DE /* TiUIButtonBar.h */,
			);
			name = ButtonBar;
			sourceTree = "<group>";
		};
		24CA8C701111672E0084E2DE /* Button */ = {
			isa = PBXGroup;
			children = (
				24CA8A8E111161FD0084E2DE /* TiUIButtonProxy.m */,
				24CA8A8F111161FD0084E2DE /* TiUIButtonProxy.h */,
				24CA8A94111161FD0084E2DE /* TiUIButton.m */,
				24CA8A95111161FD0084E2DE /* TiUIButton.h */,
				24CA8A70111161FD0084E2DE /* TiUINavBarButton.m */,
				24CA8A71111161FD0084E2DE /* TiUINavBarButton.h */,
			);
			name = Button;
			sourceTree = "<group>";
		};
		24CA8C711111673C0084E2DE /* Progressbar */ = {
			isa = PBXGroup;
			children = (
				24CA8A6A111161FD0084E2DE /* TiUIProgressBarProxy.m */,
				24CA8A6B111161FD0084E2DE /* TiUIProgressBarProxy.h */,
				24CA8A6C111161FD0084E2DE /* TiUIProgressBar.m */,
				24CA8A6D111161FD0084E2DE /* TiUIProgressBar.h */,
			);
			name = Progressbar;
			sourceTree = "<group>";
		};
		24CA8C72111167590084E2DE /* Label */ = {
			isa = PBXGroup;
			children = (
				24CA8A72111161FD0084E2DE /* TiUILabelProxy.m */,
				24CA8A73111161FD0084E2DE /* TiUILabelProxy.h */,
				24CA8A74111161FD0084E2DE /* TiUILabel.m */,
				24CA8A75111161FD0084E2DE /* TiUILabel.h */,
			);
			name = Label;
			sourceTree = "<group>";
		};
		24D06FDE11D020E600F615D8 /* iOS */ = {
			isa = PBXGroup;
			children = (
				0BF933871CA0929A0091C7EC /* Stepper */,
				3A811CCD1C2C21CA0023468C /* BlurView */,
				3A0B56721C0CD7FE00709DA4 /* LivePhotoView */,
				3A0E54341BE81111003EE654 /* MenuPopup */,
				CAC225581BB79659008A332B /* ApplicationShortcuts */,
				3AB9137D1BB61EB00063A4AD /* PreviewActions */,
				84A00FED17FB392E00D4BF94 /* Dynamics */,
				84E00A9917B6462900B6DCE2 /* Nav Window */,
				84EB07FE1A71920300D35815 /* SplitViewWindow */,
				2B0B6E0F15951FC200F3170F /* DocumentViewer */,
				2BDEA4F41448FFCB004EC750 /* Tabbedbar */,
				24CA8C5D111165550084E2DE /* Coverflow */,
<<<<<<< HEAD
				24D06FE311D0216100F615D8 /* iAd */,
=======
				24CA8C5E1111655E0084E2DE /* iPhone */,
>>>>>>> ba59b6f9
				24FB4ECF115C8120001AAF99 /* iPad */,
				24E50E031160661600AF54AF /* Dashboard */,
				24D0700411D0253D00F615D8 /* TiUIiOSProxy.h */,
				24D0700511D0253D00F615D8 /* TiUIiOSProxy.m */,
				DB90749D1D84299500BB0FD5 /* TiUIiOSFeedbackGeneratorProxy.h */,
				DB90749E1D84299500BB0FD5 /* TiUIiOSFeedbackGeneratorProxy.m */,
				B6A0A2AF180DF4DA00E3FAA6 /* TiUIiOSTransitionAnimationProxy.h */,
				B6A0A2B0180DF4DA00E3FAA6 /* TiUIiOSTransitionAnimationProxy.m */,
				159C59961C357D7B009A8860 /* TiUIiOSAnimationStyleProxy.h */,
				159C59971C358538009A8860 /* TiUIiOSAnimationStyleProxy.m */,
				159C59991C383080009A8860 /* TiUIiOSTableViewCellSelectionStyleProxy.h */,
				159C599A1C383645009A8860 /* TiUIiOSTableViewCellSelectionStyleProxy.m */,
				1592CC2C1C47147700C3DB83 /* TiUIiOSTableViewScrollPositionProxy.h */,
				1592CC2D1C47148D00C3DB83 /* TiUIiOSTableViewScrollPositionProxy.m */,
				1592CC321C484E7900C3DB83 /* TiUIiOSTableViewStyleProxy.h */,
				1592CC331C484F2F00C3DB83 /* TiUIiOSTableViewStyleProxy.m */,
				1592CC351C4867CC00C3DB83 /* TiUIiOSProgressBarStyleProxy.h */,
				1592CC361C48680F00C3DB83 /* TiUIiOSProgressBarStyleProxy.m */,
				1592CC381C496E0400C3DB83 /* TiUIiOSRowAnimationStyleProxy.h */,
				1592CC391C496EFB00C3DB83 /* TiUIiOSRowAnimationStyleProxy.m */,
				1592CC3B1C4D7FF600C3DB83 /* TiUIiOSScrollIndicatorStyleProxy.h */,
				1592CC3C1C4D800B00C3DB83 /* TiUIiOSScrollIndicatorStyleProxy.m */,
				15CB440C1C4EBE2500D81480 /* TiUIiOSStatusBarProxy.h */,
				15CB440D1C4EBE4000D81480 /* TiUIiOSStatusBarProxy.m */,
				15CB440F1C4ED4BD00D81480 /* TiUIiOSSystemButtonStyleProxy.h */,
				15CB44121C4ED51B00D81480 /* TiUIiOSSystemButtonStyleProxy.m */,
				15CB44141C4ED54E00D81480 /* TiUIiOSSystemButtonProxy.m */,
				15CB44161C4ED55B00D81480 /* TiUIiOSSystemButtonProxy.h */,
				15CB44171C4EEFDD00D81480 /* TiUIiOSSystemIconProxy.h */,
				15CB44181C4EEFF500D81480 /* TiUIiOSSystemIconProxy.m */,
			);
			name = iOS;
			sourceTree = "<group>";
		};
		24DEDAC21123719700398D86 /* XML */ = {
			isa = PBXGroup;
			children = (
				24DEDAC3112371A500398D86 /* XMLModule.h */,
				24DEDAC4112371A500398D86 /* XMLModule.m */,
			);
			name = XML;
			sourceTree = "<group>";
		};
		24E50E031160661600AF54AF /* Dashboard */ = {
			isa = PBXGroup;
			children = (
				24E50E051160666300AF54AF /* LauncherButton.h */,
				24E50E061160666300AF54AF /* LauncherButton.m */,
				24E50E071160666300AF54AF /* LauncherItem.h */,
				24E50E081160666300AF54AF /* LauncherItem.m */,
				24E50E091160666300AF54AF /* LauncherView.h */,
				24E50E0A1160666300AF54AF /* LauncherView.m */,
				24E50E20116066A800AF54AF /* TiUIDashboardViewProxy.h */,
				24E50E21116066A800AF54AF /* TiUIDashboardViewProxy.m */,
				24E50E29116066B400AF54AF /* TiUIDashboardView.h */,
				24E50E2A116066B400AF54AF /* TiUIDashboardView.m */,
				24E50F8A1160792D00AF54AF /* TiUIDashboardItemProxy.h */,
				24E50F8B1160792D00AF54AF /* TiUIDashboardItemProxy.m */,
				243AAFB311FCE62500E37D8B /* TiUIDashboardItem.h */,
				243AAFB411FCE62600E37D8B /* TiUIDashboardItem.m */,
			);
			name = Dashboard;
			sourceTree = "<group>";
		};
		24EB07D1111D420D001DC2D1 /* DOM */ = {
			isa = PBXGroup;
			children = (
				24EB07DE111D43AE001DC2D1 /* GDataXMLNode.h */,
				24EB07DF111D43AE001DC2D1 /* GDataXMLNode.m */,
				24EB085B111D51D9001DC2D1 /* TiDOMAttrProxy.h */,
				24EB085C111D51D9001DC2D1 /* TiDOMAttrProxy.m */,
				848C2592145F37A200E1B0F1 /* TiDOMCDATANodeProxy.h */,
				848C2593145F37A300E1B0F1 /* TiDOMCDATANodeProxy.m */,
				1DCC542D13FF0B0700DF3EE5 /* TIDOMCharacterDataProxy.h */,
				1DCC542E13FF0B0800DF3EE5 /* TIDOMCharacterDataProxy.m */,
				848C2598145F3FE100E1B0F1 /* TiDOMCommentProxy.h */,
				848C2599145F3FE100E1B0F1 /* TiDOMCommentProxy.m */,
				24EB07D2111D4264001DC2D1 /* TiDOMDocumentProxy.h */,
				24EB07D3111D4264001DC2D1 /* TiDOMDocumentProxy.m */,
				848C25A2145F501600E1B0F1 /* TiDOMDocFragProxy.h */,
				848C25A3145F501600E1B0F1 /* TiDOMDocFragProxy.m */,
				1D19459913FF3BE500E2B4D0 /* TIDOMDocumentTypeProxy.h */,
				1D19459A13FF3BE500E2B4D0 /* TIDOMDocumentTypeProxy.m */,
				1D19459413FF3BC400E2B4D0 /* TIDOMDOMImplementationProxy.h */,
				1D19459513FF3BC400E2B4D0 /* TIDOMDOMImplementationProxy.m */,
				24EB080D111D46C0001DC2D1 /* TiDOMElementProxy.h */,
				24EB080E111D46C0001DC2D1 /* TiDOMElementProxy.m */,
				84D541A61460B3C7005338D1 /* TiDOMEntityProxy.h */,
				84D541A71460B3C8005338D1 /* TiDOMEntityProxy.m */,
				84D541AB1460B3EC005338D1 /* TiDOMEntityRefProxy.h */,
				84D541AC1460B3ED005338D1 /* TiDOMEntityRefProxy.m */,
				24EB0827111D4BEB001DC2D1 /* TiDOMNamedNodeMapProxy.h */,
				24EB0828111D4BEB001DC2D1 /* TiDOMNamedNodeMapProxy.m */,
				24EB0807111D4654001DC2D1 /* TiDOMNodeProxy.h */,
				24EB0808111D4654001DC2D1 /* TiDOMNodeProxy.m */,
				24EB0841111D500E001DC2D1 /* TiDOMNodeListProxy.h */,
				24EB0842111D500E001DC2D1 /* TiDOMNodeListProxy.m */,
				84D541A11460B2DF005338D1 /* TiDOMNotationProxy.h */,
				84D541A21460B2DF005338D1 /* TiDOMNotationProxy.m */,
				848C259D145F46C200E1B0F1 /* TiDOMPIProxy.h */,
				848C259E145F46C200E1B0F1 /* TiDOMPIProxy.m */,
				24813711115A852800E3A9BA /* TiDOMTextNodeProxy.h */,
				24813712115A852800E3A9BA /* TiDOMTextNodeProxy.m */,
				844E1F7C14883A3700F5424C /* TiDOMValidator.h */,
				844E1F7D14883A3700F5424C /* TiDOMValidator.m */,
			);
			name = DOM;
			sourceTree = "<group>";
		};
		24F29E781220D0DB0099351D /* Locale */ = {
			isa = PBXGroup;
			children = (
				24F29F80122105C70099351D /* LocaleModule.m */,
				24F29F81122105C70099351D /* LocaleModule.h */,
			);
			name = Locale;
			sourceTree = "<group>";
		};
		24FB4ECF115C8120001AAF99 /* iPad */ = {
			isa = PBXGroup;
			children = (
				24FB4ED2115C813F001AAF99 /* Popover */,
				24FB4F40115C8C4E001AAF99 /* TiUIiPadProxy.h */,
				24FB4F41115C8C4E001AAF99 /* TiUIiPadProxy.m */,
			);
			name = iPad;
			sourceTree = "<group>";
		};
		24FB4ED2115C813F001AAF99 /* Popover */ = {
			isa = PBXGroup;
			children = (
				24FB4EED115C81C5001AAF99 /* TiUIiPadPopoverProxy.h */,
				24FB4EEE115C81C5001AAF99 /* TiUIiPadPopoverProxy.m */,
			);
			name = Popover;
			sourceTree = "<group>";
		};
		29B97314FDCFA39411CA2CEA /* CustomTemplate */ = {
			isa = PBXGroup;
			children = (
				24CA8902111160BE0084E2DE /* Classes */,
				24CA8903111160C30084E2DE /* Thirdparty */,
				29B97315FDCFA39411CA2CEA /* Other Sources */,
				29B97317FDCFA39411CA2CEA /* Resources */,
				CEFFA0BB1A8A80810078F310 /* Extensions */,
				29B97323FDCFA39411CA2CEA /* Frameworks */,
				19C28FACFE9D520D11CA2CBB /* Products */,
			);
			name = CustomTemplate;
			sourceTree = "<group>";
		};
		29B97315FDCFA39411CA2CEA /* Other Sources */ = {
			isa = PBXGroup;
			children = (
				32CA4F630368D1EE00C91783 /* Titanium_Prefix.pch */,
				29B97316FDCFA39411CA2CEA /* main.m */,
				241EAA21118AB3BB0081A5BE /* defines.h */,
				24596691118E70D300519F79 /* ApplicationRouting.h */,
				24596692118E70D300519F79 /* ApplicationRouting.m */,
				2478B2A311C447A4005814DF /* ApplicationMods.h */,
				2478B2A411C447A4005814DF /* ApplicationMods.m */,
				2B1F65751431031E006C5D37 /* ApplicationDefaults.h */,
				2B1F65761431031E006C5D37 /* ApplicationDefaults.m */,
			);
			name = "Other Sources";
			sourceTree = "<group>";
		};
		29B97317FDCFA39411CA2CEA /* Resources */ = {
			isa = PBXGroup;
			children = (
				83A749EE1BE7EB1D00757383 /* LaunchScreen.storyboard */,
				838159EC1B7C3EFA002EE811 /* Assets.xcassets */,
				241EAEC5118E2BA90081A5BE /* project.xcconfig */,
				2464F96211AB996C001C035A /* module.xcconfig */,
				83DCEC301B7A687900F282B3 /* Titanium.entitlements */,
				24CA916411116F870084E2DE /* Titanium.plist */,
			);
			name = Resources;
			sourceTree = "<group>";
		};
		29B97323FDCFA39411CA2CEA /* Frameworks */ = {
			isa = PBXGroup;
			children = (
				8465E6BB19F8644D008479E6 /* CoreMedia.framework */,
				84D4CA1319EF0B3D009131F8 /* CoreMotion.framework */,
				B606EF5F190B42FB00663EFC /* libAPSHTTPClient.a */,
				841CCAD01807395C00C8DB76 /* CoreText.framework */,
				D93DAA6716CBFD5600AD64C9 /* EventKit.framework */,
				D93DAA6816CBFD5600AD64C9 /* EventKitUI.framework */,
				24D5C75811E6364F00F097E2 /* libtiverify.a */,
				1DF5F4DF0D08C38300B7A737 /* UIKit.framework */,
				1D30AB110D05D00D00671497 /* Foundation.framework */,
				288765FC0DF74451002DB57D /* CoreGraphics.framework */,
				24CA8C75111167B60084E2DE /* AddressBook.framework */,
				24CA8C77111167B60084E2DE /* AddressBookUI.framework */,
				24CA8C7B111167B60084E2DE /* CFNetwork.framework */,
				24CA8C7D111167B60084E2DE /* CoreLocation.framework */,
				24CA8C7F111167B60084E2DE /* MapKit.framework */,
				24CA8C81111167B60084E2DE /* MessageUI.framework */,
				24CA8C83111167B60084E2DE /* MobileCoreServices.framework */,
				24CA8C85111167B60084E2DE /* OpenGLES.framework */,
				24CA8C87111167B60084E2DE /* QuartzCore.framework */,
				24CA8C89111167B60084E2DE /* SystemConfiguration.framework */,
				24CA8C8D111167B60084E2DE /* libsqlite3.dylib */,
				24CA8C8F111167B60084E2DE /* libz.dylib */,
				24CA8CEC1111689B0084E2DE /* AudioToolbox.framework */,
				24CA8CF3111168AE0084E2DE /* MediaPlayer.framework */,
				24CA8CFA111168C30084E2DE /* AVFoundation.framework */,
				24EB0A57111E1BAE001DC2D1 /* libxml2.dylib */,
				DADE76D313D65C590079FC75 /* libicucore.dylib */,
				84BBA58716570F90006B8C22 /* Security.framework */,
			);
			name = Frameworks;
			sourceTree = "<group>";
		};
		2B0B6E0F15951FC200F3170F /* DocumentViewer */ = {
			isa = PBXGroup;
			children = (
				2B0B6E0A15951F9400F3170F /* TiUIiOSDocumentViewerProxy.h */,
				2B0B6E0B15951F9400F3170F /* TiUIiOSDocumentViewerProxy.m */,
			);
			name = DocumentViewer;
			sourceTree = "<group>";
		};
		2BDEA4F41448FFCB004EC750 /* Tabbedbar */ = {
			isa = PBXGroup;
			children = (
				2BDEA4F11448FFB7004EC750 /* TiUIiOSTabbedBarProxy.h */,
				2BDEA4F21448FFB7004EC750 /* TiUIiOSTabbedBarProxy.m */,
			);
			name = Tabbedbar;
			sourceTree = "<group>";
		};
		312E36BE190B06D9008EAB8D /* APSAnalytics */ = {
			isa = PBXGroup;
			children = (
				312E36BF190B06D9008EAB8D /* APSAnalytics.h */,
				312E36C0190B06D9008EAB8D /* libAPSAnalytics.a */,
			);
			name = APSAnalytics;
			path = ../Classes/APSAnalytics;
			sourceTree = "<group>";
		};
		3A0B56721C0CD7FE00709DA4 /* LivePhotoView */ = {
			isa = PBXGroup;
			children = (
				3A0B56731C0CD81C00709DA4 /* TiUIiOSLivePhoto.h */,
				3A0B56741C0CD81C00709DA4 /* TiUIiOSLivePhoto.m */,
				3A0B56751C0CD81C00709DA4 /* TiUIiOSLivePhotoView.h */,
				3A0B56761C0CD81C00709DA4 /* TiUIiOSLivePhotoView.m */,
				3A0B56771C0CD81C00709DA4 /* TiUIiOSLivePhotoViewProxy.h */,
				3A0B56781C0CD81C00709DA4 /* TiUIiOSLivePhotoViewProxy.m */,
			);
			name = LivePhotoView;
			sourceTree = "<group>";
		};
		3A0E54341BE81111003EE654 /* MenuPopup */ = {
			isa = PBXGroup;
			children = (
				3A0E54351BE811CD003EE654 /* TiUIiOSMenuPopupProxy.h */,
				3A0E54361BE811CD003EE654 /* TiUIiOSMenuPopupProxy.m */,
				3A1E404F1BEAC73D00943233 /* TiUIiOSMenuPopup.h */,
				3A1E40501BEAC73D00943233 /* TiUIiOSMenuPopup.m */,
			);
			name = MenuPopup;
			sourceTree = "<group>";
		};
		3A811CCD1C2C21CA0023468C /* BlurView */ = {
			isa = PBXGroup;
			children = (
				3A811CCE1C2C21E50023468C /* TiUIiOSBlurViewProxy.h */,
				3A811CCF1C2C21E50023468C /* TiUIiOSBlurViewProxy.m */,
				3A811CD11C2C21FE0023468C /* TiUIiOSBlurView.h */,
				3A811CD21C2C21FE0023468C /* TiUIiOSBlurView.m */,
			);
			name = BlurView;
			sourceTree = "<group>";
		};
		3AB9137D1BB61EB00063A4AD /* PreviewActions */ = {
			isa = PBXGroup;
			children = (
				3AB9137E1BB61FDA0063A4AD /* TiUIiOSPreviewActionProxy.h */,
				3AB9137F1BB61FDA0063A4AD /* TiUIiOSPreviewActionProxy.m */,
				3A5AD7241BB9A6E4005B408B /* TiUIiOSPreviewActionGroupProxy.h */,
				3A5AD7251BB9A6E4005B408B /* TiUIiOSPreviewActionGroupProxy.m */,
				3A5AD7271BB9BEA8005B408B /* TiUIiOSPreviewContextProxy.h */,
				3A5AD7281BB9BEA8005B408B /* TiUIiOSPreviewContextProxy.m */,
			);
			name = PreviewActions;
			sourceTree = "<group>";
		};
		502A68CF16EEAA4A00661EF6 /* ListView */ = {
			isa = PBXGroup;
			children = (
				502A68D016EEAA7500661EF6 /* TiUIListItem.h */,
				502A68D116EEAA7500661EF6 /* TiUIListItem.m */,
				502A68D216EEAA7500661EF6 /* TiUIListItemProxy.h */,
				502A68D316EEAA7500661EF6 /* TiUIListItemProxy.m */,
				502A68D416EEAA7500661EF6 /* TiUIListSectionProxy.h */,
				502A68D516EEAA7500661EF6 /* TiUIListSectionProxy.m */,
				502A68D616EEAA7500661EF6 /* TiUIListView.h */,
				502A68D716EEAA7500661EF6 /* TiUIListView.m */,
				502A68D816EEAA7500661EF6 /* TiUIListViewProxy.h */,
				502A68D916EEAA7500661EF6 /* TiUIListViewProxy.m */,
			);
			name = ListView;
			sourceTree = "<group>";
		};
		823AE1DF1B82E85A00E7044C /* WatchSession */ = {
			isa = PBXGroup;
			children = (
				823CC8AA1B7F0E4D00D220C7 /* WatchSessionModule.h */,
				823CC8AB1B7F0E4D00D220C7 /* WatchSessionModule.m */,
			);
			name = WatchSession;
			sourceTree = "<group>";
		};
		844812C21A1D49FB00FBE03A /* TiProfiler */ = {
			isa = PBXGroup;
			children = (
				844812C31A1D49FB00FBE03A /* TiProfiler.h */,
			);
			name = TiProfiler;
			path = ../Classes/TiProfiler;
			sourceTree = "<group>";
		};
		8488C04E1A14079200B01A87 /* JavaScriptCore */ = {
			isa = PBXGroup;
			children = (
				8488C04F1A14079200B01A87 /* Ti.h */,
				8488C0501A14079200B01A87 /* TiBase.h */,
				8488C0511A14079200B01A87 /* TiContext.h */,
				8488C0521A14079200B01A87 /* TiContextRef.h */,
				8488C0531A14079200B01A87 /* TiCore.h */,
				8488C0541A14079200B01A87 /* TiExport.h */,
				8488C0551A14079200B01A87 /* TiManagedValue.h */,
				8488C0561A14079200B01A87 /* TiObjectRef.h */,
				8488C0571A14079200B01A87 /* TiStringRef.h */,
				8488C0581A14079200B01A87 /* TiStringRefCF.h */,
				8488C0591A14079200B01A87 /* TiValue.h */,
				8488C05A1A14079200B01A87 /* TiValueRef.h */,
				8488C05B1A14079200B01A87 /* TiVirtualMachine.h */,
				8488C05C1A14079200B01A87 /* WebKitAvailability.h */,
			);
			name = JavaScriptCore;
			path = ../headers/JavaScriptCore;
			sourceTree = "<group>";
		};
		84A00FED17FB392E00D4BF94 /* Dynamics */ = {
			isa = PBXGroup;
			children = (
				84A00FEE17FB39A100D4BF94 /* TiAnimatorProxy.h */,
				84A00FEF17FB39A100D4BF94 /* TiAnimatorProxy.m */,
				84A00FF317FB675E00D4BF94 /* TiSnapBehavior.h */,
				84A00FF417FB675E00D4BF94 /* TiSnapBehavior.m */,
				84A00FFD17FB833000D4BF94 /* TiPushBehavior.h */,
				84A00FFE17FB833000D4BF94 /* TiPushBehavior.m */,
				84A0100217FC8D3500D4BF94 /* TiGravityBehavior.h */,
				84A0100317FC8D3500D4BF94 /* TiGravityBehavior.m */,
				84A0100717FC9C2B00D4BF94 /* TiAnchorAttachBehavior.h */,
				84A0100817FC9C2B00D4BF94 /* TiAnchorAttachBehavior.m */,
				84A0100C17FCA9A700D4BF94 /* TiViewAttachBehavior.h */,
				84A0100D17FCA9A700D4BF94 /* TiViewAttachBehavior.m */,
				84A0101117FCB46E00D4BF94 /* TiCollisionBehavior.h */,
				84A0101217FCB46E00D4BF94 /* TiCollisionBehavior.m */,
				84A0101617FDC07000D4BF94 /* TiDynamicItemBehavior.h */,
				84A0101717FDC07000D4BF94 /* TiDynamicItemBehavior.m */,
			);
			name = Dynamics;
			sourceTree = "<group>";
		};
		84DEE90F1815CE67000D7B78 /* RefreshControl */ = {
			isa = PBXGroup;
			children = (
				84DEE9151815CF52000D7B78 /* TiUIRefreshControlProxy.h */,
				84DEE9161815CF52000D7B78 /* TiUIRefreshControlProxy.m */,
			);
			name = RefreshControl;
			sourceTree = "<group>";
		};
		84E00A9917B6462900B6DCE2 /* Nav Window */ = {
			isa = PBXGroup;
			children = (
				84E00A9A17B646EE00B6DCE2 /* TiUIiOSNavWindowProxy.h */,
				84E00A9B17B646EE00B6DCE2 /* TiUIiOSNavWindowProxy.m */,
				843FA58217BD4DFF0064E061 /* TiUIiOSNavWindow.h */,
				843FA58317BD4DFF0064E061 /* TiUIiOSNavWindow.m */,
			);
			name = "Nav Window";
			sourceTree = "<group>";
		};
		84EB07FE1A71920300D35815 /* SplitViewWindow */ = {
			isa = PBXGroup;
			children = (
				84EB07FF1A71932D00D35815 /* TiUIiOSSplitWindowProxy.h */,
				84EB08001A71932D00D35815 /* TiUIiOSSplitWindowProxy.m */,
				84EB08041A71948C00D35815 /* TiUIiOSSplitWindow.h */,
				84EB08051A71948C00D35815 /* TiUIiOSSplitWindow.m */,
			);
			name = SplitViewWindow;
			sourceTree = "<group>";
		};
		B43663DA11138AB300782262 /* Scrollable View */ = {
			isa = PBXGroup;
			children = (
				B421C4101113AA9300DBCB42 /* TiUIScrollableViewProxy.h */,
				B421C4111113AA9300DBCB42 /* TiUIScrollableViewProxy.m */,
				B421C4141113AAA900DBCB42 /* TiUIScrollableView.h */,
				B421C4151113AAA900DBCB42 /* TiUIScrollableView.m */,
			);
			name = "Scrollable View";
			sourceTree = "<group>";
		};
		B473FB65126F8E8900E29C73 /* Utility Macros */ = {
			isa = PBXGroup;
			children = (
				B473FB66126F8F7900E29C73 /* TiThreading.h */,
				B473FB67126F8F7900E29C73 /* TiThreading.m */,
				B473FBA2126FB2DF00E29C73 /* TiPublicAPI.h */,
				B473FBA3126FB2DF00E29C73 /* TiPublicAPI.m */,
			);
			name = "Utility Macros";
			sourceTree = "<group>";
		};
		B4D5828E11264F8600A6B66C /* Textarea */ = {
			isa = PBXGroup;
			children = (
				24CA8A36111161FD0084E2DE /* TiUITextAreaProxy.m */,
				24CA8A37111161FD0084E2DE /* TiUITextAreaProxy.h */,
				24CA8A38111161FD0084E2DE /* TiUITextArea.m */,
				24CA8A39111161FD0084E2DE /* TiUITextArea.h */,
			);
			name = Textarea;
			sourceTree = "<group>";
		};
		B4F97B6C111A418700E2F72C /* Scroll View */ = {
			isa = PBXGroup;
			children = (
				B4F97B6D111A41B600E2F72C /* TiUIScrollViewProxy.h */,
				B4F97B6E111A41B600E2F72C /* TiUIScrollViewProxy.m */,
				B4F97B71111A41C800E2F72C /* TiUIScrollView.h */,
				B4F97B72111A41C800E2F72C /* TiUIScrollView.m */,
			);
			name = "Scroll View";
			sourceTree = "<group>";
		};
		B606EF58190B42FB00663EFC /* APSHTTPClient */ = {
			isa = PBXGroup;
			children = (
				B606EF59190B42FB00663EFC /* APSHTTPClient.h */,
				B606EF5A190B42FB00663EFC /* APSHTTPHelper.h */,
				B606EF5C190B42FB00663EFC /* APSHTTPPostForm.h */,
				B606EF5D190B42FB00663EFC /* APSHTTPRequest.h */,
				B606EF5E190B42FB00663EFC /* APSHTTPResponse.h */,
			);
			name = APSHTTPClient;
			path = ../Classes/APSHTTPClient;
			sourceTree = "<group>";
		};
		B637616A1BC5CA400070A695 /* TiLayout */ = {
			isa = PBXGroup;
			children = (
				B637616B1BC5CA4A0070A695 /* TiLayoutDimension.h */,
				B637616C1BC5CA4A0070A695 /* TiLayoutDimension.m */,
				B637616D1BC5CA4A0070A695 /* TiLayoutView.h */,
				B637616E1BC5CA4A0070A695 /* TiLayoutView.m */,
			);
			name = TiLayout;
			sourceTree = "<group>";
		};
		BBDD81351A2C71E5003CDA10 /* AttributedString */ = {
			isa = PBXGroup;
			children = (
				BBDD81321A2C71C9003CDA10 /* TiUIAttributedStringProxy.h */,
				BBDD81331A2C71C9003CDA10 /* TiUIAttributedStringProxy.m */,
			);
			name = AttributedString;
			sourceTree = "<group>";
		};
		CAC225581BB79659008A332B /* ApplicationShortcuts */ = {
			isa = PBXGroup;
			children = (
				CAC225591BB796C1008A332B /* TiUIiOSApplicationShortcutsProxy.h */,
				CAC2255A1BB796C1008A332B /* TiUIiOSApplicationShortcutsProxy.m */,
			);
			name = ApplicationShortcuts;
			sourceTree = "<group>";
		};
		CEFFA0BB1A8A80810078F310 /* Extensions */ = {
			isa = PBXGroup;
			children = (
			);
			name = Extensions;
			sourceTree = "<group>";
		};
		D93DAA4C16CBF8A000AD64C9 /* Calendar */ = {
			isa = PBXGroup;
			children = (
				AD3174C01D015DA9000D5F1A /* TiCalendarAttendee.h */,
				AD3174C11D015DA9000D5F1A /* TiCalendarAttendee.m */,
				D93DAA4E16CBF8CB00AD64C9 /* CalendarModule.h */,
				D93DAA4F16CBF8CB00AD64C9 /* CalendarModule.m */,
				D93DAA5316CBF8E500AD64C9 /* TiCalendarCalendar.h */,
				D93DAA5416CBF8E500AD64C9 /* TiCalendarCalendar.m */,
				D93DAA5816CBF8FB00AD64C9 /* TiCalendarAlert.h */,
				D93DAA5916CBF8FB00AD64C9 /* TiCalendarAlert.m */,
				D93DAA5D16CBF91100AD64C9 /* TiCalendarEvent.h */,
				D93DAA5E16CBF91100AD64C9 /* TiCalendarEvent.m */,
				D93DAA6216CBFC7C00AD64C9 /* TiCalendarReminder.h */,
				D93DAA6316CBFC7C00AD64C9 /* TiCalendarReminder.m */,
				D930111C16DA9D61002E25C2 /* TiCalendarRecurrenceRule.h */,
				D930111D16DA9D62002E25C2 /* TiCalendarRecurrenceRule.m */,
			);
			name = Calendar;
			sourceTree = "<group>";
		};
		DA2556411353D24C005D459C /* Sockets */ = {
			isa = PBXGroup;
			children = (
				DA2B35C0134514FE00056705 /* TiNetworkSocketTCPProxy.h */,
				DA2B35C1134514FE00056705 /* TiNetworkSocketTCPProxy.m */,
			);
			name = Sockets;
			sourceTree = "<group>";
		};
		DAA4B2B1134E758B00AB6011 /* Codec */ = {
			isa = PBXGroup;
			children = (
				DAA4B2B2134E75AC00AB6011 /* CodecModule.h */,
				DAA4B2B3134E75AC00AB6011 /* CodecModule.m */,
			);
			name = Codec;
			sourceTree = "<group>";
		};
		DABF3ED3134D2A6400836137 /* Stream */ = {
			isa = PBXGroup;
			children = (
				DABF3ED5134D2CA100836137 /* StreamModule.h */,
				DABF3ED6134D2CA100836137 /* StreamModule.m */,
			);
			name = Stream;
			sourceTree = "<group>";
		};
		DB0D54921F3B491300E2B771 /* Toolbar */ = {
			isa = PBXGroup;
			children = (
				2BCD59C11429561D00DEC2E8 /* TiUIToolbar.h */,
				2BCD59C21429561D00DEC2E8 /* TiUIToolbar.m */,
				DB0D54931F3B4A3D00E2B771 /* TiUIToolbarProxy.h */,
				DB0D54941F3B4A3D00E2B771 /* TiUIToolbarProxy.m */,
			);
			name = Toolbar;
			sourceTree = "<group>";
		};
		DBCFCB791F8261AB00A4CE61 /* SBJSON */ = {
			isa = PBXGroup;
			children = (
				DBCFCB7A1F8261BF00A4CE61 /* SBJSON.h */,
				DBCFCB7B1F8261BF00A4CE61 /* SBJSON.m */,
			);
			name = SBJSON;
			sourceTree = "<group>";
		};
/* End PBXGroup section */

/* Begin PBXNativeTarget section */
		1D6058900D05DD3D006BFB54 /* Titanium */ = {
			isa = PBXNativeTarget;
			buildConfigurationList = 1D6058960D05DD3E006BFB54 /* Build configuration list for PBXNativeTarget "Titanium" */;
			buildPhases = (
				241EAF36118E30260081A5BE /* Pre-Compile */,
				1D60588E0D05DD3D006BFB54 /* Sources */,
				1D60588F0D05DD3D006BFB54 /* Frameworks */,
				838159D01B7A9632002EE811 /* Resources */,
			);
			buildRules = (
			);
			dependencies = (
			);
			name = Titanium;
			productName = Titanium;
			productReference = 1D6058910D05DD3D006BFB54 /* Titanium.app */;
			productType = "com.apple.product-type.application";
		};
/* End PBXNativeTarget section */

/* Begin PBXProject section */
		29B97313FDCFA39411CA2CEA /* Project object */ = {
			isa = PBXProject;
			attributes = {
				LastUpgradeCheck = 0900;
				TargetAttributes = {
					1D6058900D05DD3D006BFB54 = {
						ProvisioningStyle = Manual;
						SystemCapabilities = {
							com.apple.BackgroundModes = {
								enabled = 0;
							};
							com.apple.InAppPurchase = {
								enabled = 0;
							};
							com.apple.WAC = {
								enabled = 0;
							};
						};
					};
				};
			};
			buildConfigurationList = C01FCF4E08A954540054247B /* Build configuration list for PBXProject "Titanium" */;
			compatibilityVersion = "Xcode 8.0";
			developmentRegion = English;
			hasScannedForEncodings = 1;
			knownRegions = (
				English,
				Japanese,
				French,
				German,
			);
			mainGroup = 29B97314FDCFA39411CA2CEA /* CustomTemplate */;
			productRefGroup = 19C28FACFE9D520D11CA2CBB /* Products */;
			projectDirPath = "";
			projectRoot = "";
			targets = (
				1D6058900D05DD3D006BFB54 /* Titanium */,
			);
		};
/* End PBXProject section */

/* Begin PBXResourcesBuildPhase section */
		838159D01B7A9632002EE811 /* Resources */ = {
			isa = PBXResourcesBuildPhase;
			buildActionMask = 2147483647;
			files = (
				838159E21B7A9632002EE811 /* Assets.xcassets in Resources */,
				83A749EF1BE7EB1D00757383 /* LaunchScreen.storyboard in Resources */,
			);
			runOnlyForDeploymentPostprocessing = 0;
		};
/* End PBXResourcesBuildPhase section */

/* Begin PBXShellScriptBuildPhase section */
		241EAF36118E30260081A5BE /* Pre-Compile */ = {
			isa = PBXShellScriptBuildPhase;
			buildActionMask = 2147483647;
			files = (
			);
			inputPaths = (
			);
			name = "Pre-Compile";
			outputPaths = (
			);
			runOnlyForDeploymentPostprocessing = 0;
			shellPath = /bin/sh;
			shellScript = "cp -Rf \"$PROJECT_DIR/../Resources/.\" \"$TARGET_BUILD_DIR/$PRODUCT_NAME.app\"\n\"$PROJECT_DIR/../../support/dev/localecompiler.py\" \"$PROJECT_DIR/..\" ios simulator \"$TARGET_BUILD_DIR/$PRODUCT_NAME.app\"\nmkdir -p \"$TARGET_BUILD_DIR/$PRODUCT_NAME.app/modules/ui/images\"\ncp -Rf \"$PROJECT_DIR/../Resources/modules/ui/.\" \"$TARGET_BUILD_DIR/$PRODUCT_NAME.app/modules/ui/images\"";
		};
/* End PBXShellScriptBuildPhase section */

/* Begin PBXSourcesBuildPhase section */
		1D60588E0D05DD3D006BFB54 /* Sources */ = {
			isa = PBXSourcesBuildPhase;
			buildActionMask = 2147483647;
			files = (
				AD3174C21D015DA9000D5F1A /* TiCalendarAttendee.m in Sources */,
				243ECCB21126984E00639DF4 /* TiUITableViewAction.m in Sources */,
				243ECCB71126986F00639DF4 /* TiFile.m in Sources */,
				1D60589B0D05DD56006BFB54 /* main.m in Sources */,
				24CA895B111161050084E2DE /* AFItemView.m in Sources */,
				24CA895C111161050084E2DE /* AFOpenFlowView.m in Sources */,
				24CA895D111161050084E2DE /* AFUIImageReflection.m in Sources */,
				84A00FF517FB675E00D4BF94 /* TiSnapBehavior.m in Sources */,
				243ECCBE112698AA00639DF4 /* TiUITextWidgetProxy.m in Sources */,
				243ECCAA1126981C00639DF4 /* TiUITableViewSectionProxy.m in Sources */,
				24CA8968111161050084E2DE /* AudioStreamer.m in Sources */,
				24CA8969111161050084E2DE /* Base64Transcoder.c in Sources */,
				243ECCB91126989700639DF4 /* TiUITextWidget.m in Sources */,
				24CA897D111161050084E2DE /* PlausibleDatabase.m in Sources */,
				24CA897E111161050084E2DE /* PLSqliteDatabase.m in Sources */,
				24CA897F111161050084E2DE /* PLSqlitePreparedStatement.m in Sources */,
				8484E3A717A865F700C24B02 /* TiViewController.m in Sources */,
				24CA8980111161050084E2DE /* PLSqliteResultSet.m in Sources */,
				24CA89B81111615D0084E2DE /* KrollBridge.m in Sources */,
				24CA89B91111615D0084E2DE /* KrollCallback.m in Sources */,
				24CA89BA1111615D0084E2DE /* KrollContext.m in Sources */,
				CA0D39E81B7F709E009D534C /* TiAppiOSSearchableItemProxy.m in Sources */,
				24CA89BB1111615D0084E2DE /* KrollMethod.m in Sources */,
				84A0100917FC9C2B00D4BF94 /* TiAnchorAttachBehavior.m in Sources */,
				24CA89BC1111615D0084E2DE /* KrollMethodDelegate.m in Sources */,
				24CA89BD1111615D0084E2DE /* KrollObject.m in Sources */,
				24CA89BE1111615D0084E2DE /* KrollPropertyDelegate.m in Sources */,
				24CA89BF1111615D0084E2DE /* KrollTimer.m in Sources */,
				B63761701BC5CA4A0070A695 /* TiLayoutView.m in Sources */,
				24CA8B66111161FE0084E2DE /* YahooModule.m in Sources */,
				CAC2255B1BB796C1008A332B /* TiUIiOSApplicationShortcutsProxy.m in Sources */,
				24CA8B67111161FE0084E2DE /* XHRBridge.m in Sources */,
				24CA8B68111161FE0084E2DE /* WebFont.m in Sources */,
				24CA8B6A111161FE0084E2DE /* UIModule.m in Sources */,
				24CA8B6C111161FE0084E2DE /* TiViewProxy.m in Sources */,
				24CA8B70111161FE0084E2DE /* TiUtils.m in Sources */,
				1592CC371C48680F00C3DB83 /* TiUIiOSProgressBarStyleProxy.m in Sources */,
				24CA8B71111161FE0084E2DE /* TiUIWindowProxy.m in Sources */,
				3A275F3E1BA881B300EC4912 /* TiUIActivityIndicatorStyleProxy.m in Sources */,
				24CA8B72111161FE0084E2DE /* TiUIWindow.m in Sources */,
				24CA8B74111161FE0084E2DE /* TiUIWebViewProxy.m in Sources */,
				24CA8B75111161FE0084E2DE /* TiUIViewProxy.m in Sources */,
				3A1E40511BEAC73D00943233 /* TiUIiOSMenuPopup.m in Sources */,
				84A0100417FC8D3500D4BF94 /* TiGravityBehavior.m in Sources */,
				24CA8B76111161FE0084E2DE /* TiUIView.m in Sources */,
				24CA8B79111161FE0084E2DE /* TiUITextFieldProxy.m in Sources */,
				24CA8B7A111161FE0084E2DE /* TiUITextField.m in Sources */,
				15CB44151C4ED54E00D81480 /* TiUIiOSSystemButtonProxy.m in Sources */,
				24CA8B7B111161FE0084E2DE /* TiUITextAreaProxy.m in Sources */,
				24CA8B7C111161FE0084E2DE /* TiUITextArea.m in Sources */,
				3A5AD7261BB9A6E4005B408B /* TiUIiOSPreviewActionGroupProxy.m in Sources */,
				24CA8B7D111161FE0084E2DE /* TiUITabProxy.m in Sources */,
				3A811CD01C2C21E50023468C /* TiUIiOSBlurViewProxy.m in Sources */,
				CA0D39E51B7F55C6009D534C /* TiAppiOSSearchableItemAttributeSetProxy.m in Sources */,
				24CA8B80111161FE0084E2DE /* TiUITableViewProxy.m in Sources */,
				24CA8B84111161FE0084E2DE /* TiUITableView.m in Sources */,
				159C59981C358538009A8860 /* TiUIiOSAnimationStyleProxy.m in Sources */,
				24CA8B85111161FE0084E2DE /* TiUITabGroupProxy.m in Sources */,
				24CA8B86111161FE0084E2DE /* TiUITabGroup.m in Sources */,
				24CA8B8C111161FE0084E2DE /* TiUISwitchProxy.m in Sources */,
				24CA8B8D111161FE0084E2DE /* TiUISwitch.m in Sources */,
				24CA8B8F111161FE0084E2DE /* TiUISliderProxy.m in Sources */,
				24CA8B90111161FE0084E2DE /* TiUISlider.m in Sources */,
				24CA8B91111161FE0084E2DE /* TiUISearchBarProxy.m in Sources */,
				24CA8B92111161FE0084E2DE /* TiUISearchBar.m in Sources */,
				84DEE9171815CF52000D7B78 /* TiUIRefreshControlProxy.m in Sources */,
				159C599B1C383645009A8860 /* TiUIiOSTableViewCellSelectionStyleProxy.m in Sources */,
				24CA8B95111161FE0084E2DE /* TiUIProgressBarProxy.m in Sources */,
				24CA8B96111161FE0084E2DE /* TiUIProgressBar.m in Sources */,
				24CA8B97111161FE0084E2DE /* TiUIOptionDialogProxy.m in Sources */,
				24CA8B98111161FE0084E2DE /* TiUINavBarButton.m in Sources */,
				24CA8B99111161FE0084E2DE /* TiUILabelProxy.m in Sources */,
				24CA8B9A111161FE0084E2DE /* TiUILabel.m in Sources */,
				24CA8B9C111161FE0084E2DE /* TiUIImageViewProxy.m in Sources */,
				15CB44191C4EEFF500D81480 /* TiUIiOSSystemIconProxy.m in Sources */,
				3A0B56791C0CD81C00709DA4 /* TiUIiOSLivePhoto.m in Sources */,
				24CA8B9D111161FE0084E2DE /* TiUIImageView.m in Sources */,
				24CA8BA1111161FE0084E2DE /* TiUIEmailDialogProxy.m in Sources */,
				24CA8BA5111161FE0084E2DE /* TiUICanvasViewProxy.m in Sources */,
				24CA8BA6111161FE0084E2DE /* TiUICanvasView.m in Sources */,
				3ABA85AB1D7204B100BCD3F1 /* TiAppiOSSearchQueryProxy.m in Sources */,
				BBDD81341A2C71C9003CDA10 /* TiUIAttributedStringProxy.m in Sources */,
				24CA8BA7111161FE0084E2DE /* TiUIButtonProxy.m in Sources */,
				24CA8BA8111161FE0084E2DE /* TiUIButtonBarProxy.m in Sources */,
				24CA8BA9111161FE0084E2DE /* TiUIButtonBar.m in Sources */,
				1592CC3A1C496EFB00C3DB83 /* TiUIiOSRowAnimationStyleProxy.m in Sources */,
				24CA8BAA111161FE0084E2DE /* TiUIButton.m in Sources */,
				24CA8BAC111161FE0084E2DE /* TiUIAlertDialogProxy.m in Sources */,
				24CA8BAE111161FE0084E2DE /* TiUIActivityIndicatorProxy.m in Sources */,
				24CA8BAF111161FE0084E2DE /* TiUIActivityIndicator.m in Sources */,
				24CA8BB5111161FE0084E2DE /* TiRect.m in Sources */,
				24CA8BB7111161FE0084E2DE /* TiProxy.m in Sources */,
				24CA8BB8111161FE0084E2DE /* TiPoint.m in Sources */,
				24CA8BBB111161FE0084E2DE /* TiModule.m in Sources */,
				24CA8BBC111161FE0084E2DE /* TiMediaVideoPlayerProxy.m in Sources */,
				24CA8BBD111161FE0084E2DE /* TiMediaSoundProxy.m in Sources */,
				0BFAD90F1CA1B86B00A04BF7 /* TiUIiOSStepperProxy.m in Sources */,
				24CA8BBE111161FE0084E2DE /* TiMediaAudioPlayerProxy.m in Sources */,
				24CA8BC2111161FE0084E2DE /* TiHost.m in Sources */,
				24CA8BC3111161FE0084E2DE /* TiFilesystemFileProxy.m in Sources */,
				24CA8BC7111161FE0084E2DE /* TiDimension.m in Sources */,
				24CA8BC8111161FE0084E2DE /* TiDatabaseResultSetProxy.m in Sources */,
				24CA8BC9111161FE0084E2DE /* TiDatabaseProxy.m in Sources */,
				24CA8BCA111161FE0084E2DE /* TiContactsPerson.m in Sources */,
				24CA8BCB111161FE0084E2DE /* TiComplexValue.m in Sources */,
				3AB9137C1BB60F070063A4AD /* TiPreviewingDelegate.m in Sources */,
				24CA8BCC111161FE0084E2DE /* TiColor.m in Sources */,
				84E00A9C17B646EE00B6DCE2 /* TiUIiOSNavWindowProxy.m in Sources */,
				B606EF35190B109D00663EFC /* TiNetworkHTTPClientProxy.m in Sources */,
				8484E3A117A8279500C24B02 /* TiRootViewController.m in Sources */,
				24CA8BCD111161FE0084E2DE /* TiButtonUtil.m in Sources */,
				3A0B567B1C0CD81C00709DA4 /* TiUIiOSLivePhotoViewProxy.m in Sources */,
				24CA8BCE111161FE0084E2DE /* TiBlob.m in Sources */,
				24CA8BCF111161FE0084E2DE /* TiBase.m in Sources */,
				24CA8BD0111161FE0084E2DE /* TiAppPropertiesProxy.m in Sources */,
				84A0101317FCB46E00D4BF94 /* TiCollisionBehavior.m in Sources */,
				24CA8BD1111161FE0084E2DE /* TiAnimation.m in Sources */,
				24CA8BD2111161FE0084E2DE /* TiAction.m in Sources */,
				24CA8BD4111161FE0084E2DE /* Ti2DMatrix.m in Sources */,
				24CA8BD9111161FE0084E2DE /* TiPlatformDisplayCaps.m in Sources */,
				24CA8BDA111161FE0084E2DE /* PlatformModule.m in Sources */,
				84A00FFF17FB833000D4BF94 /* TiPushBehavior.m in Sources */,
				1592CC2E1C47148D00C3DB83 /* TiUIiOSTableViewScrollPositionProxy.m in Sources */,
				24CA8BDB111161FE0084E2DE /* OperationQueue.m in Sources */,
				24CA8BDC111161FE0084E2DE /* NetworkModule.m in Sources */,
				24CA8BDD111161FE0084E2DE /* Mimetypes.m in Sources */,
				24CA8BDE111161FE0084E2DE /* MediaModule.m in Sources */,
				24CA8BE1111161FE0084E2DE /* LayoutConstraint.m in Sources */,
				24CA8BE2111161FE0084E2DE /* ImageLoader.m in Sources */,
				24CA8BE3111161FE0084E2DE /* GestureModule.m in Sources */,
				24CA8BE5111161FE0084E2DE /* FilesystemModule.m in Sources */,
				24CA8BF9111161FE0084E2DE /* DatabaseModule.m in Sources */,
				24CA8BFA111161FE0084E2DE /* ContactsModule.m in Sources */,
				24CA8BFB111161FE0084E2DE /* TiUITableViewRowProxy.m in Sources */,
				DB0D54951F3B4A3D00E2B771 /* TiUIToolbarProxy.m in Sources */,
				24CA8BFC111161FE0084E2DE /* Bridge.m in Sources */,
				24CA8C08111161FE0084E2DE /* AppModule.m in Sources */,
				24CA8C09111161FE0084E2DE /* APIModule.m in Sources */,
				24CA8C0E111161FE0084E2DE /* AccelerometerModule.m in Sources */,
				DB90749F1D84299500BB0FD5 /* TiUIiOSFeedbackGeneratorProxy.m in Sources */,
				B421C4121113AA9300DBCB42 /* TiUIScrollableViewProxy.m in Sources */,
				B421C4161113AAA900DBCB42 /* TiUIScrollableView.m in Sources */,
				B4F97B6F111A41B600E2F72C /* TiUIScrollViewProxy.m in Sources */,
				B4F97B73111A41C800E2F72C /* TiUIScrollView.m in Sources */,
				24EB02C2111BF827001DC2D1 /* TiUIWebView.m in Sources */,
				B637616F1BC5CA4A0070A695 /* TiLayoutDimension.m in Sources */,
				24EB07D4111D4264001DC2D1 /* TiDOMDocumentProxy.m in Sources */,
				24EB07E0111D43AE001DC2D1 /* GDataXMLNode.m in Sources */,
				24EB0809111D4654001DC2D1 /* TiDOMNodeProxy.m in Sources */,
				24EB080F111D46C0001DC2D1 /* TiDOMElementProxy.m in Sources */,
				24EB0829111D4BEB001DC2D1 /* TiDOMNamedNodeMapProxy.m in Sources */,
				24EB0843111D500E001DC2D1 /* TiDOMNodeListProxy.m in Sources */,
				24EB085D111D51D9001DC2D1 /* TiDOMAttrProxy.m in Sources */,
				84A0101817FDC07000D4BF94 /* TiDynamicItemBehavior.m in Sources */,
				159C59951C346840009A8860 /* TIUIiOSAlertDialogStyleProxy.m in Sources */,
				838267951D9DAD6800F99248 /* TiLogServer.m in Sources */,
				24F5B146111FDFE8005C9199 /* ListenerEntry.m in Sources */,
				24DEDAC7112371A500398D86 /* XMLModule.m in Sources */,
				24FBE58311293D06005C8D48 /* TiMediaAudioRecorderProxy.mm in Sources */,
				24E25CC4112A698C0083D43D /* SCListener.m in Sources */,
				84EB08061A71948C00D35815 /* TiUIiOSSplitWindow.m in Sources */,
				24A1E519112D33AF003DA834 /* TiMediaAudioSession.m in Sources */,
				24A1E875112DF80B003DA834 /* TiUIPickerProxy.m in Sources */,
				24A1E87B112DF83E003DA834 /* TiUIPicker.m in Sources */,
				CEBC15711A95452000CB7B66 /* TiAppiOSUserDefaultsProxy.m in Sources */,
				24A1E8A8112DFACA003DA834 /* TiUIPickerRowProxy.m in Sources */,
				24A1E992112E1363003DA834 /* TiUIPickerColumnProxy.m in Sources */,
				24A1EAF6112F4C02003DA834 /* UIImage+Alpha.m in Sources */,
				24A1EAF7112F4C02003DA834 /* UIImage+Resize.m in Sources */,
				BB26FC8319AB13B9007A35AF /* TiAppiOSNotificationCategoryProxy.m in Sources */,
				15CB440E1C4EBE4000D81480 /* TiUIiOSStatusBarProxy.m in Sources */,
				24A1EAF8112F4C02003DA834 /* UIImage+RoundedCorner.m in Sources */,
				C6BEA5861D8FD0B100485DAC /* TiMediaSystemAlertProxy.m in Sources */,
				245B3C3D11375A6600CE7530 /* UtilsModule.m in Sources */,
				1592CC3D1C4D800B00C3DB83 /* TiUIiOSScrollIndicatorStyleProxy.m in Sources */,
				24C0128C1140D30B00A94CE2 /* TiUIMaskedImageProxy.m in Sources */,
				B6A0A2B1180DF4DA00E3FAA6 /* TiUIiOSTransitionAnimationProxy.m in Sources */,
				24C012921140D31C00A94CE2 /* TiUIMaskedImage.m in Sources */,
				248133A7115761DE00E3A9BA /* TiNetworkBonjourBrowserProxy.m in Sources */,
				248133A8115761DE00E3A9BA /* TiNetworkBonjourServiceProxy.m in Sources */,
				843FA58417BD4DFF0064E061 /* TiUIiOSNavWindow.m in Sources */,
				248133A9115761DE00E3A9BA /* TiNetworkTCPSocketProxy.m in Sources */,
				3AB913801BB61FDA0063A4AD /* TiUIiOSPreviewActionProxy.m in Sources */,
				24813714115A852800E3A9BA /* TiDOMTextNodeProxy.m in Sources */,
				2412F467115C296300454E5B /* TiMediaVideoPlayer.m in Sources */,
				24FB4EF4115C81C5001AAF99 /* TiUIiPadPopoverProxy.m in Sources */,
				24FB4F42115C8C4E001AAF99 /* TiUIiPadProxy.m in Sources */,
				24E50E1A1160666300AF54AF /* LauncherButton.m in Sources */,
				24E50E1B1160666300AF54AF /* LauncherItem.m in Sources */,
				24E50E1C1160666300AF54AF /* LauncherView.m in Sources */,
				24E50E27116066A800AF54AF /* TiUIDashboardViewProxy.m in Sources */,
				24E50E30116066B400AF54AF /* TiUIDashboardView.m in Sources */,
				3A811CD31C2C21FE0023468C /* TiUIiOSBlurView.m in Sources */,
				24E50F911160792D00AF54AF /* TiUIDashboardItemProxy.m in Sources */,
				B4DE7E4E11823E990006DDE1 /* TiGradient.m in Sources */,
				24596694118E70D300519F79 /* ApplicationRouting.m in Sources */,
				24F6204F1199F1F400EEAD3C /* TopTiModule.m in Sources */,
				24F620541199F26500EEAD3C /* TiApp.m in Sources */,
				B606EF4A190B14ED00663EFC /* Reachability.m in Sources */,
				24F6205A1199F27700EEAD3C /* TiErrorController.m in Sources */,
				DA864E3211A2314A00B9CD68 /* TiMediaMusicPlayer.m in Sources */,
				823CC8AC1B7F0E4D00D220C7 /* WatchSessionModule.m in Sources */,
				DAA905CE11A359F10030B119 /* TiMediaItem.m in Sources */,
				B468B4F111B5816F007D1C1E /* TiLayoutQueue.m in Sources */,
				84EB08011A71932D00D35815 /* TiUIiOSSplitWindowProxy.m in Sources */,
				242E967711BAD2F20046A0D0 /* AsyncSocket.m in Sources */,
				242E967811BAD2F20046A0D0 /* AsyncUdpSocket.m in Sources */,
				DA4E12D711C0A55F00A55BAB /* TiContactsGroup.m in Sources */,
				3A5AD7291BB9BEA8005B408B /* TiUIiOSPreviewContextProxy.m in Sources */,
				2478B2A611C447A4005814DF /* ApplicationMods.m in Sources */,
<<<<<<< HEAD
				24D06FE111D0211100F615D8 /* TiUIiOSAdViewProxy.m in Sources */,
				24D06FE811D0219B00F615D8 /* TiUIiOSAdView.m in Sources */,
=======
				3A8D34C01D61D34C00A4B2B6 /* TiUIiPhoneListViewCellSelectionStyleProxy.m in Sources */,
>>>>>>> ba59b6f9
				24D0700611D0253D00F615D8 /* TiUIiOSProxy.m in Sources */,
				2467310811E2549300D39AF7 /* Webcolor.m in Sources */,
				2465592411E5862F0059BBF4 /* TiFilesystemBlobProxy.m in Sources */,
				243AAFB511FCE62600E37D8B /* TiUIDashboardItem.m in Sources */,
				3A0E54371BE811CD003EE654 /* TiUIiOSMenuPopupProxy.m in Sources */,
				24F29E2F12209C920099351D /* TiStylesheet.m in Sources */,
				24F29E711220CE0A0099351D /* TiLocale.m in Sources */,
				24F29F83122105C70099351D /* LocaleModule.m in Sources */,
				D4AB36F5123DE20200DED4A0 /* TiUIClipboardProxy.m in Sources */,
				B473FBA4126FB2DF00E29C73 /* TiPublicAPI.m in Sources */,
				B480501F1278AB010030AA3F /* TiThreading.m in Sources */,
				DA9BE36F127F8F6C000FE9E1 /* UIImageExtras.m in Sources */,
				DA9FF584128A1F3600457759 /* AudioStreamerCUR.m in Sources */,
				24ADC5121299F60C0014DB75 /* TiAppiOSProxy.m in Sources */,
				24ADC5161299F6AA0014DB75 /* TiAppiOSBackgroundServiceProxy.m in Sources */,
				84EB340017A8CAA700723B1E /* TiWindowProxy.m in Sources */,
				24ADC634129A1ED60014DB75 /* TiAppiOSLocalNotificationProxy.m in Sources */,
				1592CC341C484F2F00C3DB83 /* TiUIiOSTableViewStyleProxy.m in Sources */,
				84A0100E17FCA9A700D4BF94 /* TiViewAttachBehavior.m in Sources */,
				84A00FF017FB39A100D4BF94 /* TiAnimatorProxy.m in Sources */,
				DA2B35C2134514FE00056705 /* TiNetworkSocketTCPProxy.m in Sources */,
				DABF3ECF134D210400836137 /* TiBuffer.m in Sources */,
				DABF3ED7134D2CA100836137 /* StreamModule.m in Sources */,
				DABF3EDC134D2E4400836137 /* TiStreamProxy.m in Sources */,
				DBCFCB7C1F8261BF00A4CE61 /* SBJSON.m in Sources */,
				15CB44131C4ED51B00D81480 /* TiUIiOSSystemButtonStyleProxy.m in Sources */,
				3A0B567A1C0CD81C00709DA4 /* TiUIiOSLivePhotoView.m in Sources */,
				DAA4B2B4134E75AC00AB6011 /* CodecModule.m in Sources */,
				DA2556441353D2FC005D459C /* TiNetworkSocketProxy.m in Sources */,
				DAE541E313577BEC00A65123 /* TiDataStream.m in Sources */,
				4D3033A3136239B30034640F /* TiFilesystemFileStreamProxy.m in Sources */,
				ABD472F413BB73BF00502912 /* KrollCoverage.m in Sources */,
				2B94603613F0A2AE000C5BEA /* TiUIiOSCoverFlowView.m in Sources */,
				2B94603713F0A2AE000C5BEA /* TiUIiOSCoverFlowViewProxy.m in Sources */,
				1DCC542F13FF0B0800DF3EE5 /* TIDOMCharacterDataProxy.m in Sources */,
				1D19459613FF3BC400E2B4D0 /* TIDOMDOMImplementationProxy.m in Sources */,
				0BF9338A1CA0948D0091C7EC /* TiUIiOSStepper.m in Sources */,
				83924E881B4C3FA200C3F3E8 /* TiAppiOSUserActivityProxy.m in Sources */,
				1D19459B13FF3BE500E2B4D0 /* TIDOMDocumentTypeProxy.m in Sources */,
				3186097F192BDB4E00093482 /* AnalyticsModule.m in Sources */,
				EF0ADCFA143F9ABF00977386 /* NSData+Additions.m in Sources */,
				EF0ADD1A143FA0CD00977386 /* GeolocationModule.m in Sources */,
				2B1F65771431031E006C5D37 /* ApplicationDefaults.m in Sources */,
				2BCD59C51429561D00DEC2E8 /* TiUIToolbar.m in Sources */,
				848C2594145F37A300E1B0F1 /* TiDOMCDATANodeProxy.m in Sources */,
				848C259A145F3FE200E1B0F1 /* TiDOMCommentProxy.m in Sources */,
				CA0D39EB1B7F74F8009D534C /* TiAppiOSSearchableIndexProxy.m in Sources */,
				848C259F145F46C300E1B0F1 /* TiDOMPIProxy.m in Sources */,
				848C25A4145F501700E1B0F1 /* TiDOMDocFragProxy.m in Sources */,
				84D541A31460B2E0005338D1 /* TiDOMNotationProxy.m in Sources */,
				84D541A81460B3C9005338D1 /* TiDOMEntityProxy.m in Sources */,
				84D541AD1460B3EE005338D1 /* TiDOMEntityRefProxy.m in Sources */,
				B6465C2318D1011C003C51A8 /* TiNetworkCookieProxy.m in Sources */,
				2BDEA4F31448FFB7004EC750 /* TiUIiOSTabbedBarProxy.m in Sources */,
				BB26FC8019AB13B9007A35AF /* TiAppiOSNotificationActionProxy.m in Sources */,
				844E1F7E14883A3700F5424C /* TiDOMValidator.m in Sources */,
				DAA72343156D642400757987 /* TiConsole.m in Sources */,
				2B353A8115901D41008FBD84 /* Ti3DMatrix.m in Sources */,
				2B0B6E0C15951F9400F3170F /* TiUIiOSDocumentViewerProxy.m in Sources */,
				1D1029A815F9769200372EC0 /* TiBindingEvent.m in Sources */,
				1D0061C1160283820016BBEE /* TiBindingRunLoop.m in Sources */,
				1DD9388C1609230900091777 /* TiBindingTiValue.m in Sources */,
				5081CEF815F8100E00C881D8 /* TiExceptionHandler.m in Sources */,
				D93DAA5016CBF8CB00AD64C9 /* CalendarModule.m in Sources */,
				D93DAA5516CBF8E500AD64C9 /* TiCalendarCalendar.m in Sources */,
				D93DAA5A16CBF8FB00AD64C9 /* TiCalendarAlert.m in Sources */,
				D93DAA5F16CBF91100AD64C9 /* TiCalendarEvent.m in Sources */,
				D93DAA6416CBFC7C00AD64C9 /* TiCalendarReminder.m in Sources */,
				D930111E16DA9D63002E25C2 /* TiCalendarRecurrenceRule.m in Sources */,
				502A68DA16EEAA7500661EF6 /* TiUIListItem.m in Sources */,
				502A68DD16EEAA7500661EF6 /* TiUIListItemProxy.m in Sources */,
				502A68E016EEAA7500661EF6 /* TiUIListSectionProxy.m in Sources */,
				502A68E316EEAA7500661EF6 /* TiUIListView.m in Sources */,
				502A68E616EEAA7500661EF6 /* TiUIListViewProxy.m in Sources */,
				502A68EB16F0428500661EF6 /* TiViewTemplate.m in Sources */,
				84C3870217417CB800970D26 /* TiSelectedCellbackgroundView.m in Sources */,
			);
			runOnlyForDeploymentPostprocessing = 0;
		};
/* End PBXSourcesBuildPhase section */

/* Begin XCBuildConfiguration section */
		1D6058940D05DD3E006BFB54 /* Debug */ = {
			isa = XCBuildConfiguration;
			baseConfigurationReference = 241EAEC5118E2BA90081A5BE /* project.xcconfig */;
			buildSettings = {
				ALWAYS_EMBED_SWIFT_STANDARD_LIBRARIES = NO;
				ALWAYS_SEARCH_USER_PATHS = NO;
				ASSETCATALOG_COMPILER_APPICON_NAME = AppIcon;
				ASSETCATALOG_COMPILER_LAUNCHIMAGE_NAME = LaunchImage;
				CLANG_WARN_UNGUARDED_AVAILABILITY = NO;
				"CODE_SIGN_IDENTITY[sdk=iphoneos*]" = "iPhone Developer";
				COPY_PHASE_STRIP = NO;
				DEVELOPMENT_TEAM = "";
				ENABLE_BITCODE = NO;
				GCC_DYNAMIC_NO_PIC = NO;
				GCC_ENABLE_CPP_RTTI = NO;
				GCC_OPTIMIZATION_LEVEL = 0;
				GCC_PRECOMPILE_PREFIX_HEADER = YES;
				GCC_PREFIX_HEADER = Titanium_Prefix.pch;
				GCC_PREPROCESSOR_DEFINITIONS = "";
				GCC_THUMB_SUPPORT = NO;
				INFOPLIST_FILE = Titanium.plist;
				IPHONEOS_DEPLOYMENT_TARGET = 8.0;
				LD_DEPENDENCY_INFO_FILE = "$(OBJECT_FILE_DIR_$(CURRENT_VARIANT))/$(CURRENT_ARCH)/$(PRODUCT_NAME)_dependency_info.dat";
				LIBRARY_SEARCH_PATHS = (
					"$(inherited)",
					"\"$(SRCROOT)/../lib\"",
					"\"$(SRCROOT)/../Classes/APSAnalytics\"",
					"\"$(SRCROOT)/../Classes/APSHTTPClient\"",
				);
				OTHER_CFLAGS = "-DDEBUG";
				PRODUCT_BUNDLE_IDENTIFIER = com.appcelerator.titanium;
				PRODUCT_NAME = Titanium;
				TARGETED_DEVICE_FAMILY = "1,2";
				WARNING_CFLAGS = "-Wno-arc-performSelector-leaks";
			};
			name = Debug;
		};
		1D6058950D05DD3E006BFB54 /* Release */ = {
			isa = XCBuildConfiguration;
			baseConfigurationReference = 241EAEC5118E2BA90081A5BE /* project.xcconfig */;
			buildSettings = {
				ALWAYS_EMBED_SWIFT_STANDARD_LIBRARIES = NO;
				ALWAYS_SEARCH_USER_PATHS = NO;
				ASSETCATALOG_COMPILER_APPICON_NAME = AppIcon;
				ASSETCATALOG_COMPILER_LAUNCHIMAGE_NAME = LaunchImage;
				CLANG_WARN_UNGUARDED_AVAILABILITY = NO;
				"CODE_SIGN_IDENTITY[sdk=iphoneos*]" = "iPhone Developer";
				COPY_PHASE_STRIP = YES;
				DEVELOPMENT_TEAM = "";
				ENABLE_BITCODE = NO;
				GCC_PRECOMPILE_PREFIX_HEADER = YES;
				GCC_PREFIX_HEADER = Titanium_Prefix.pch;
				GCC_PREPROCESSOR_DEFINITIONS = "";
				GCC_THUMB_SUPPORT = NO;
				INFOPLIST_FILE = Titanium.plist;
				IPHONEOS_DEPLOYMENT_TARGET = 8.0;
				LD_DEPENDENCY_INFO_FILE = "$(OBJECT_FILE_DIR_$(CURRENT_VARIANT))/$(CURRENT_ARCH)/$(PRODUCT_NAME)_dependency_info.dat";
				LIBRARY_SEARCH_PATHS = (
					"$(inherited)",
					"\"$(SRCROOT)/../lib\"",
					"\"$(SRCROOT)/../Classes/APSAnalytics\"",
					"\"$(SRCROOT)/../Classes/APSHTTPClient\"",
				);
				PRODUCT_BUNDLE_IDENTIFIER = com.appcelerator.titanium;
				PRODUCT_NAME = Titanium;
				TARGETED_DEVICE_FAMILY = "1,2";
				WARNING_CFLAGS = "-Wno-arc-performSelector-leaks";
			};
			name = Release;
		};
		C01FCF4F08A954540054247B /* Debug */ = {
			isa = XCBuildConfiguration;
			baseConfigurationReference = 241EAEC5118E2BA90081A5BE /* project.xcconfig */;
			buildSettings = {
				ALWAYS_SEARCH_USER_PATHS = YES;
				CLANG_ANALYZER_LOCALIZABILITY_NONLOCALIZED = YES;
				CLANG_CXX_LANGUAGE_STANDARD = "c++0x";
				CLANG_CXX_LIBRARY = "libc++";
				CLANG_ENABLE_MODULES = YES;
				CLANG_WARN_BLOCK_CAPTURE_AUTORELEASING = YES;
				CLANG_WARN_BOOL_CONVERSION = YES;
				CLANG_WARN_COMMA = YES;
				CLANG_WARN_CONSTANT_CONVERSION = YES;
				CLANG_WARN_EMPTY_BODY = YES;
				CLANG_WARN_ENUM_CONVERSION = YES;
				CLANG_WARN_INFINITE_RECURSION = YES;
				CLANG_WARN_INT_CONVERSION = YES;
				CLANG_WARN_NON_LITERAL_NULL_CONVERSION = YES;
				CLANG_WARN_OBJC_LITERAL_CONVERSION = YES;
				CLANG_WARN_RANGE_LOOP_ANALYSIS = YES;
				CLANG_WARN_STRICT_PROTOTYPES = NO;
				CLANG_WARN_SUSPICIOUS_MOVE = YES;
				CLANG_WARN_UNREACHABLE_CODE = YES;
				CLANG_WARN__DUPLICATE_METHOD_MATCH = YES;
				CODE_SIGN_IDENTITY = "iPhone Developer";
				"CODE_SIGN_IDENTITY[sdk=iphoneos*]" = "iPhone Developer";
				DEBUG_INFORMATION_FORMAT = "dwarf-with-dsym";
				ENABLE_STRICT_OBJC_MSGSEND = YES;
				ENABLE_TESTABILITY = YES;
				GCC_C_LANGUAGE_STANDARD = c99;
				GCC_NO_COMMON_BLOCKS = YES;
				GCC_OPTIMIZATION_LEVEL = 0;
				GCC_PREPROCESSOR_DEFINITIONS = "TI_VERSION=$(TI_VERSION)";
				GCC_THUMB_SUPPORT = NO;
				GCC_TREAT_WARNINGS_AS_ERRORS = NO;
				GCC_WARN_64_TO_32_BIT_CONVERSION = YES;
				GCC_WARN_ABOUT_RETURN_TYPE = NO;
				GCC_WARN_MISSING_PARENTHESES = NO;
				GCC_WARN_UNDECLARED_SELECTOR = NO;
				GCC_WARN_UNINITIALIZED_AUTOS = YES;
				GCC_WARN_UNUSED_FUNCTION = YES;
				GCC_WARN_UNUSED_PARAMETER = NO;
				GCC_WARN_UNUSED_VALUE = NO;
				GCC_WARN_UNUSED_VARIABLE = NO;
				HEADER_SEARCH_PATHS = (
					"${\"SDKROOT\"}/usr/include/libxml2",
					../headers,
				);
				IPHONEOS_DEPLOYMENT_TARGET = 8.0;
				ONLY_ACTIVE_ARCH = YES;
				OTHER_CFLAGS = "-DDEBUG";
				OTHER_LDFLAGS = "-ObjC";
				PROVISIONING_PROFILE = "";
				"PROVISIONING_PROFILE[sdk=iphoneos*]" = "";
				SDKROOT = iphoneos;
				TARGETED_DEVICE_FAMILY = "1,2";
			};
			name = Debug;
		};
		C01FCF5008A954540054247B /* Release */ = {
			isa = XCBuildConfiguration;
			baseConfigurationReference = 241EAEC5118E2BA90081A5BE /* project.xcconfig */;
			buildSettings = {
				ALWAYS_SEARCH_USER_PATHS = YES;
				CLANG_ANALYZER_LOCALIZABILITY_NONLOCALIZED = YES;
				CLANG_CXX_LANGUAGE_STANDARD = "c++0x";
				CLANG_CXX_LIBRARY = "libc++";
				CLANG_ENABLE_MODULES = YES;
				CLANG_WARN_BLOCK_CAPTURE_AUTORELEASING = YES;
				CLANG_WARN_BOOL_CONVERSION = YES;
				CLANG_WARN_COMMA = YES;
				CLANG_WARN_CONSTANT_CONVERSION = YES;
				CLANG_WARN_EMPTY_BODY = YES;
				CLANG_WARN_ENUM_CONVERSION = YES;
				CLANG_WARN_INFINITE_RECURSION = YES;
				CLANG_WARN_INT_CONVERSION = YES;
				CLANG_WARN_NON_LITERAL_NULL_CONVERSION = YES;
				CLANG_WARN_OBJC_LITERAL_CONVERSION = YES;
				CLANG_WARN_RANGE_LOOP_ANALYSIS = YES;
				CLANG_WARN_STRICT_PROTOTYPES = NO;
				CLANG_WARN_SUSPICIOUS_MOVE = YES;
				CLANG_WARN_UNREACHABLE_CODE = YES;
				CLANG_WARN__DUPLICATE_METHOD_MATCH = YES;
				CODE_SIGN_IDENTITY = "iPhone Developer";
				"CODE_SIGN_IDENTITY[sdk=iphoneos*]" = "iPhone Developer";
				DEBUG_INFORMATION_FORMAT = "dwarf-with-dsym";
				ENABLE_STRICT_OBJC_MSGSEND = YES;
				GCC_C_LANGUAGE_STANDARD = c99;
				GCC_NO_COMMON_BLOCKS = YES;
				GCC_PREPROCESSOR_DEFINITIONS = "TI_VERSION=$(TI_VERSION)";
				GCC_THUMB_SUPPORT = NO;
				GCC_TREAT_WARNINGS_AS_ERRORS = NO;
				GCC_WARN_64_TO_32_BIT_CONVERSION = YES;
				GCC_WARN_ABOUT_RETURN_TYPE = NO;
				GCC_WARN_MISSING_PARENTHESES = NO;
				GCC_WARN_UNDECLARED_SELECTOR = NO;
				GCC_WARN_UNINITIALIZED_AUTOS = YES;
				GCC_WARN_UNUSED_FUNCTION = YES;
				GCC_WARN_UNUSED_PARAMETER = NO;
				GCC_WARN_UNUSED_VALUE = NO;
				GCC_WARN_UNUSED_VARIABLE = NO;
				HEADER_SEARCH_PATHS = (
					"${\"SDKROOT\"}/usr/include/libxml2",
					../headers,
				);
				IPHONEOS_DEPLOYMENT_TARGET = 8.0;
				OTHER_LDFLAGS = "-ObjC";
				PROVISIONING_PROFILE = "";
				"PROVISIONING_PROFILE[sdk=iphoneos*]" = "";
				SDKROOT = iphoneos;
				TARGETED_DEVICE_FAMILY = "1,2";
				VALIDATE_PRODUCT = YES;
			};
			name = Release;
		};
/* End XCBuildConfiguration section */

/* Begin XCConfigurationList section */
		1D6058960D05DD3E006BFB54 /* Build configuration list for PBXNativeTarget "Titanium" */ = {
			isa = XCConfigurationList;
			buildConfigurations = (
				1D6058940D05DD3E006BFB54 /* Debug */,
				1D6058950D05DD3E006BFB54 /* Release */,
			);
			defaultConfigurationIsVisible = 0;
			defaultConfigurationName = Release;
		};
		C01FCF4E08A954540054247B /* Build configuration list for PBXProject "Titanium" */ = {
			isa = XCConfigurationList;
			buildConfigurations = (
				C01FCF4F08A954540054247B /* Debug */,
				C01FCF5008A954540054247B /* Release */,
			);
			defaultConfigurationIsVisible = 0;
			defaultConfigurationName = Release;
		};
/* End XCConfigurationList section */
	};
	rootObject = 29B97313FDCFA39411CA2CEA /* Project object */;
}<|MERGE_RESOLUTION|>--- conflicted
+++ resolved
@@ -1863,11 +1863,6 @@
 				2B0B6E0F15951FC200F3170F /* DocumentViewer */,
 				2BDEA4F41448FFCB004EC750 /* Tabbedbar */,
 				24CA8C5D111165550084E2DE /* Coverflow */,
-<<<<<<< HEAD
-				24D06FE311D0216100F615D8 /* iAd */,
-=======
-				24CA8C5E1111655E0084E2DE /* iPhone */,
->>>>>>> ba59b6f9
 				24FB4ECF115C8120001AAF99 /* iPad */,
 				24E50E031160661600AF54AF /* Dashboard */,
 				24D0700411D0253D00F615D8 /* TiUIiOSProxy.h */,
@@ -2740,12 +2735,6 @@
 				DA4E12D711C0A55F00A55BAB /* TiContactsGroup.m in Sources */,
 				3A5AD7291BB9BEA8005B408B /* TiUIiOSPreviewContextProxy.m in Sources */,
 				2478B2A611C447A4005814DF /* ApplicationMods.m in Sources */,
-<<<<<<< HEAD
-				24D06FE111D0211100F615D8 /* TiUIiOSAdViewProxy.m in Sources */,
-				24D06FE811D0219B00F615D8 /* TiUIiOSAdView.m in Sources */,
-=======
-				3A8D34C01D61D34C00A4B2B6 /* TiUIiPhoneListViewCellSelectionStyleProxy.m in Sources */,
->>>>>>> ba59b6f9
 				24D0700611D0253D00F615D8 /* TiUIiOSProxy.m in Sources */,
 				2467310811E2549300D39AF7 /* Webcolor.m in Sources */,
 				2465592411E5862F0059BBF4 /* TiFilesystemBlobProxy.m in Sources */,
