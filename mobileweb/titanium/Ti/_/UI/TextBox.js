--- conflicted
+++ resolved
@@ -124,11 +124,7 @@
 
 			textAlign: {
 				set: function(value) {
-<<<<<<< HEAD
-					style.set(this._field, "text-align", value === UI.TEXT_ALIGNMENT_RIGHT || value === "right" ? "right" : value === UI.TEXT_ALIGNMENT_CENTER || value === "center" ? "center" : "left");
-=======
-					setStyle(this._field, "text-align", value === UI.TEXT_ALIGNMENT_RIGHT ? "right" : value === UI.TEXT_ALIGNMENT_CENTER ? "center" : "left");
->>>>>>> 613ea659
+					setStyle(this._field, "text-align", /(center|right)/.test(value) ? value : "left");
 					return value;
 				}
 			},
