/**
 * Appcelerator Titanium Mobile
 * Copyright (c) 2009 by Appcelerator, Inc. All Rights Reserved.
 * Licensed under the terms of the Apache Public License
 * Please see the LICENSE included with this distribution for details.
 */
package org.appcelerator.titanium.module.facebook;

import java.util.HashMap;
import java.util.Map;

import org.appcelerator.titanium.config.TitaniumConfig;
import org.appcelerator.titanium.util.Log;
import org.json.JSONObject;

import android.app.Activity;

<<<<<<< HEAD
import org.appcelerator.titanium.util.Log;
=======
>>>>>>> 1d81a0d2

/**
 * Facebook Feed Dialog
 */
public class FBFeedDialog extends FBDialog
{
    private static final String LOG = FBFeedDialog.class.getSimpleName();
    private static final boolean DBG = TitaniumConfig.LOGD;

    private static final String FB_FEED_URL = "http://www.facebook.com/connect/prompt_feed.php";

    private final String templateId;
    private final String templateData;
    private final String bodyGeneral;
    private final String userMessagePrompt;

    /**
     * @param context
     * @param session
     */
    public FBFeedDialog(Activity context, FBSession session, String templateId, String templateData, String bodyGeneral, String userMessagePrompt)
    {
        super(context, session);
        this.templateId = templateId;
        this.templateData = templateData;
        this.bodyGeneral = bodyGeneral;
        this.userMessagePrompt = userMessagePrompt;
    }

    @Override
    protected void load()
    {
        Map<String, String> params = new HashMap<String, String>(1);
        params.put("display", "touch");

        try
        {
            JSONObject obj = new JSONObject();
            if (templateId!=null)
            {
                obj.put("template_id", Long.valueOf(templateId).longValue());
            }
            if (templateData!=null)
            {
                // it comes in as JSON, we need to make sure it's not a string but a JSON encoded value
                obj.put("template_data", new JSONObject(templateData));
            }
            if (bodyGeneral!=null)
            {
                obj.put("body_general", bodyGeneral);
            }

            Map<String,String> postParams = new HashMap<String,String>(8);
            postParams.put("api_key",session.getApiKey());
            postParams.put("session_key",session.getSessionKey());
            postParams.put("preview","1");
            postParams.put("callback","fbconnect:success");
            postParams.put("cancel","fbconnect:cancel");
            postParams.put("feed_info",obj.toString());
            postParams.put("feed_target_type","self_feed");
            postParams.put("user_message_prompt",userMessagePrompt);

            this.loadURL(FB_FEED_URL, "post", params, postParams);
        }
        catch (Exception e)
        {
            Log.e(LOG,"Error loading URL: "+FB_FEED_URL,e);
        }
    }

}<|MERGE_RESOLUTION|>--- conflicted
+++ resolved
@@ -14,11 +14,6 @@
 import org.json.JSONObject;
 
 import android.app.Activity;
-
-<<<<<<< HEAD
-import org.appcelerator.titanium.util.Log;
-=======
->>>>>>> 1d81a0d2
 
 /**
  * Facebook Feed Dialog
