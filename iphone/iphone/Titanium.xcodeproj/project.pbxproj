// !$*UTF8*$!
{
	archiveVersion = 1;
	classes = {
	};
	objectVersion = 46;
	objects = {

/* Begin PBXBuildFile section */
		1D0061C1160283820016BBEE /* TiBindingRunLoop.m in Sources */ = {isa = PBXBuildFile; fileRef = 1D0061C0160283820016BBEE /* TiBindingRunLoop.m */; };
		1D0061C2160283820016BBEE /* TiBindingRunLoop.m in Sources */ = {isa = PBXBuildFile; fileRef = 1D0061C0160283820016BBEE /* TiBindingRunLoop.m */; };
		1D0061C3160283820016BBEE /* TiBindingRunLoop.m in Sources */ = {isa = PBXBuildFile; fileRef = 1D0061C0160283820016BBEE /* TiBindingRunLoop.m */; };
		1D1029A815F9769200372EC0 /* TiBindingEvent.m in Sources */ = {isa = PBXBuildFile; fileRef = 1D1029A715F9769100372EC0 /* TiBindingEvent.m */; };
		1D1029A915F9769200372EC0 /* TiBindingEvent.m in Sources */ = {isa = PBXBuildFile; fileRef = 1D1029A715F9769100372EC0 /* TiBindingEvent.m */; };
		1D1029AA15F9769200372EC0 /* TiBindingEvent.m in Sources */ = {isa = PBXBuildFile; fileRef = 1D1029A715F9769100372EC0 /* TiBindingEvent.m */; };
		1D19459613FF3BC400E2B4D0 /* TIDOMDOMImplementationProxy.m in Sources */ = {isa = PBXBuildFile; fileRef = 1D19459513FF3BC400E2B4D0 /* TIDOMDOMImplementationProxy.m */; };
		1D19459713FF3BC400E2B4D0 /* TIDOMDOMImplementationProxy.m in Sources */ = {isa = PBXBuildFile; fileRef = 1D19459513FF3BC400E2B4D0 /* TIDOMDOMImplementationProxy.m */; };
		1D19459813FF3BC400E2B4D0 /* TIDOMDOMImplementationProxy.m in Sources */ = {isa = PBXBuildFile; fileRef = 1D19459513FF3BC400E2B4D0 /* TIDOMDOMImplementationProxy.m */; };
		1D19459B13FF3BE500E2B4D0 /* TIDOMDocumentTypeProxy.m in Sources */ = {isa = PBXBuildFile; fileRef = 1D19459A13FF3BE500E2B4D0 /* TIDOMDocumentTypeProxy.m */; };
		1D19459C13FF3BE500E2B4D0 /* TIDOMDocumentTypeProxy.m in Sources */ = {isa = PBXBuildFile; fileRef = 1D19459A13FF3BE500E2B4D0 /* TIDOMDocumentTypeProxy.m */; };
		1D19459D13FF3BE500E2B4D0 /* TIDOMDocumentTypeProxy.m in Sources */ = {isa = PBXBuildFile; fileRef = 1D19459A13FF3BE500E2B4D0 /* TIDOMDocumentTypeProxy.m */; };
		1D60589B0D05DD56006BFB54 /* main.m in Sources */ = {isa = PBXBuildFile; fileRef = 29B97316FDCFA39411CA2CEA /* main.m */; };
		1D60589F0D05DD5A006BFB54 /* Foundation.framework in Frameworks */ = {isa = PBXBuildFile; fileRef = 1D30AB110D05D00D00671497 /* Foundation.framework */; };
		1D8166DF15A79362007F20A0 /* FBFrictionlessRequestSettings.m in Sources */ = {isa = PBXBuildFile; fileRef = 1D8166DE15A79362007F20A0 /* FBFrictionlessRequestSettings.m */; };
		1D8166E015A79362007F20A0 /* FBFrictionlessRequestSettings.m in Sources */ = {isa = PBXBuildFile; fileRef = 1D8166DE15A79362007F20A0 /* FBFrictionlessRequestSettings.m */; };
		1D8166E115A79362007F20A0 /* FBFrictionlessRequestSettings.m in Sources */ = {isa = PBXBuildFile; fileRef = 1D8166DE15A79362007F20A0 /* FBFrictionlessRequestSettings.m */; };
		1DCC542F13FF0B0800DF3EE5 /* TIDOMCharacterDataProxy.m in Sources */ = {isa = PBXBuildFile; fileRef = 1DCC542E13FF0B0800DF3EE5 /* TIDOMCharacterDataProxy.m */; };
		1DCC543013FF0B0800DF3EE5 /* TIDOMCharacterDataProxy.m in Sources */ = {isa = PBXBuildFile; fileRef = 1DCC542E13FF0B0800DF3EE5 /* TIDOMCharacterDataProxy.m */; };
		1DCC543113FF0B0800DF3EE5 /* TIDOMCharacterDataProxy.m in Sources */ = {isa = PBXBuildFile; fileRef = 1DCC542E13FF0B0800DF3EE5 /* TIDOMCharacterDataProxy.m */; };
		1DD9388C1609230900091777 /* TiBindingTiValue.m in Sources */ = {isa = PBXBuildFile; fileRef = 1DD9388B1609230900091777 /* TiBindingTiValue.m */; };
		1DD9388D1609230900091777 /* TiBindingTiValue.m in Sources */ = {isa = PBXBuildFile; fileRef = 1DD9388B1609230900091777 /* TiBindingTiValue.m */; };
		1DD9388E1609230900091777 /* TiBindingTiValue.m in Sources */ = {isa = PBXBuildFile; fileRef = 1DD9388B1609230900091777 /* TiBindingTiValue.m */; };
		1DF5F4E00D08C38300B7A737 /* UIKit.framework in Frameworks */ = {isa = PBXBuildFile; fileRef = 1DF5F4DF0D08C38300B7A737 /* UIKit.framework */; settings = {ATTRIBUTES = (Weak, ); }; };
		2412F467115C296300454E5B /* TiMediaVideoPlayer.m in Sources */ = {isa = PBXBuildFile; fileRef = 2412F465115C296300454E5B /* TiMediaVideoPlayer.m */; };
		242E8E3111BA39FD0046A0D0 /* libTiCore.a in Frameworks */ = {isa = PBXBuildFile; fileRef = 242E8E3011BA39FD0046A0D0 /* libTiCore.a */; };
		242E8E3211BA39FE0046A0D0 /* libTiCore.a in Frameworks */ = {isa = PBXBuildFile; fileRef = 242E8E3011BA39FD0046A0D0 /* libTiCore.a */; };
		242E967711BAD2F20046A0D0 /* AsyncSocket.m in Sources */ = {isa = PBXBuildFile; fileRef = 242E967411BAD2F20046A0D0 /* AsyncSocket.m */; };
		242E967811BAD2F20046A0D0 /* AsyncUdpSocket.m in Sources */ = {isa = PBXBuildFile; fileRef = 242E967611BAD2F20046A0D0 /* AsyncUdpSocket.m */; };
		242E967911BAD2F20046A0D0 /* AsyncSocket.m in Sources */ = {isa = PBXBuildFile; fileRef = 242E967411BAD2F20046A0D0 /* AsyncSocket.m */; };
		242E967A11BAD2F20046A0D0 /* AsyncUdpSocket.m in Sources */ = {isa = PBXBuildFile; fileRef = 242E967611BAD2F20046A0D0 /* AsyncUdpSocket.m */; };
		242EA11611BD956F0046A0D0 /* ExternalAccessory.framework in Frameworks */ = {isa = PBXBuildFile; fileRef = 242EA11511BD956F0046A0D0 /* ExternalAccessory.framework */; };
		243AAFB511FCE62600E37D8B /* TiUIDashboardItem.m in Sources */ = {isa = PBXBuildFile; fileRef = 243AAFB411FCE62600E37D8B /* TiUIDashboardItem.m */; };
		243AAFB611FCE62600E37D8B /* TiUIDashboardItem.m in Sources */ = {isa = PBXBuildFile; fileRef = 243AAFB411FCE62600E37D8B /* TiUIDashboardItem.m */; };
		243ECCAA1126981C00639DF4 /* TiUITableViewSectionProxy.m in Sources */ = {isa = PBXBuildFile; fileRef = 243EC5EA112617F900639DF4 /* TiUITableViewSectionProxy.m */; };
		243ECCAB1126981C00639DF4 /* TiUIiPhoneTableViewStyleProxy.m in Sources */ = {isa = PBXBuildFile; fileRef = 243EC9691126632700639DF4 /* TiUIiPhoneTableViewStyleProxy.m */; };
		243ECCAC1126981C00639DF4 /* TiUIiPhoneTableViewSeparatorStyleProxy.m in Sources */ = {isa = PBXBuildFile; fileRef = 243ECB2411267CC100639DF4 /* TiUIiPhoneTableViewSeparatorStyleProxy.m */; };
		243ECCB21126984E00639DF4 /* TiUITableViewAction.m in Sources */ = {isa = PBXBuildFile; fileRef = 243EC7D6112634AF00639DF4 /* TiUITableViewAction.m */; };
		243ECCB71126986F00639DF4 /* TiFile.m in Sources */ = {isa = PBXBuildFile; fileRef = 24F5AEB3111F9DE9005C9199 /* TiFile.m */; };
		243ECCB81126988200639DF4 /* TiUIiPhoneScrollIndicatorStyleProxy.m in Sources */ = {isa = PBXBuildFile; fileRef = B4F97C57111BAD4700E2F72C /* TiUIiPhoneScrollIndicatorStyleProxy.m */; };
		243ECCB91126989700639DF4 /* TiUITextWidget.m in Sources */ = {isa = PBXBuildFile; fileRef = B4D5829611264FF500A6B66C /* TiUITextWidget.m */; };
		243ECCBE112698AA00639DF4 /* TiUITextWidgetProxy.m in Sources */ = {isa = PBXBuildFile; fileRef = B4D5829011264FD000A6B66C /* TiUITextWidgetProxy.m */; };
		243ED8EF11288B4300639DF4 /* TiUIiPhoneTableViewScrollPositionProxy.m in Sources */ = {isa = PBXBuildFile; fileRef = 243ED8EC11288B4300639DF4 /* TiUIiPhoneTableViewScrollPositionProxy.m */; };
		24596694118E70D300519F79 /* ApplicationRouting.m in Sources */ = {isa = PBXBuildFile; fileRef = 24596692118E70D300519F79 /* ApplicationRouting.m */; };
		24597035118FF66300519F79 /* StoreKit.framework in Frameworks */ = {isa = PBXBuildFile; fileRef = 24597034118FF66300519F79 /* StoreKit.framework */; };
		245972C611921D0D00519F79 /* TiUIiPadSplitWindow.m in Sources */ = {isa = PBXBuildFile; fileRef = 245972C511921D0D00519F79 /* TiUIiPadSplitWindow.m */; };
		245B3C3D11375A6600CE7530 /* UtilsModule.m in Sources */ = {isa = PBXBuildFile; fileRef = 245B3C3911375A6600CE7530 /* UtilsModule.m */; };
		245B45641139B41800CE7530 /* TiUIiPhoneTableViewCellSelectionStyleProxy.m in Sources */ = {isa = PBXBuildFile; fileRef = 245B45601139B41800CE7530 /* TiUIiPhoneTableViewCellSelectionStyleProxy.m */; };
		2465592411E5862F0059BBF4 /* TiFilesystemBlobProxy.m in Sources */ = {isa = PBXBuildFile; fileRef = 2465592311E5862F0059BBF4 /* TiFilesystemBlobProxy.m */; };
		2465592511E5862F0059BBF4 /* TiFilesystemBlobProxy.m in Sources */ = {isa = PBXBuildFile; fileRef = 2465592311E5862F0059BBF4 /* TiFilesystemBlobProxy.m */; };
		2467310711E2549300D39AF7 /* Webcolor.m in Sources */ = {isa = PBXBuildFile; fileRef = 2467310611E2549300D39AF7 /* Webcolor.m */; };
		2467310811E2549300D39AF7 /* Webcolor.m in Sources */ = {isa = PBXBuildFile; fileRef = 2467310611E2549300D39AF7 /* Webcolor.m */; };
		2478B2A511C447A4005814DF /* ApplicationMods.m in Sources */ = {isa = PBXBuildFile; fileRef = 2478B2A411C447A4005814DF /* ApplicationMods.m */; };
		2478B2A611C447A4005814DF /* ApplicationMods.m in Sources */ = {isa = PBXBuildFile; fileRef = 2478B2A411C447A4005814DF /* ApplicationMods.m */; };
		248133A7115761DE00E3A9BA /* TiNetworkBonjourBrowserProxy.m in Sources */ = {isa = PBXBuildFile; fileRef = 248133A2115761DE00E3A9BA /* TiNetworkBonjourBrowserProxy.m */; };
		248133A8115761DE00E3A9BA /* TiNetworkBonjourServiceProxy.m in Sources */ = {isa = PBXBuildFile; fileRef = 248133A4115761DE00E3A9BA /* TiNetworkBonjourServiceProxy.m */; };
		248133A9115761DE00E3A9BA /* TiNetworkTCPSocketProxy.m in Sources */ = {isa = PBXBuildFile; fileRef = 248133A6115761DE00E3A9BA /* TiNetworkTCPSocketProxy.m */; };
		24813714115A852800E3A9BA /* TiDOMTextNodeProxy.m in Sources */ = {isa = PBXBuildFile; fileRef = 24813712115A852800E3A9BA /* TiDOMTextNodeProxy.m */; };
		24A1E519112D33AF003DA834 /* TiMediaAudioSession.m in Sources */ = {isa = PBXBuildFile; fileRef = 24A1E516112D33AF003DA834 /* TiMediaAudioSession.m */; };
		24A1E875112DF80B003DA834 /* TiUIPickerProxy.m in Sources */ = {isa = PBXBuildFile; fileRef = 24A1E874112DF80B003DA834 /* TiUIPickerProxy.m */; };
		24A1E87B112DF83E003DA834 /* TiUIPicker.m in Sources */ = {isa = PBXBuildFile; fileRef = 24A1E87A112DF83E003DA834 /* TiUIPicker.m */; };
		24A1E8A8112DFACA003DA834 /* TiUIPickerRowProxy.m in Sources */ = {isa = PBXBuildFile; fileRef = 24A1E8A7112DFACA003DA834 /* TiUIPickerRowProxy.m */; };
		24A1E992112E1363003DA834 /* TiUIPickerColumnProxy.m in Sources */ = {isa = PBXBuildFile; fileRef = 24A1E991112E1363003DA834 /* TiUIPickerColumnProxy.m */; };
		24A1EAF6112F4C02003DA834 /* UIImage+Alpha.m in Sources */ = {isa = PBXBuildFile; fileRef = 24A1EAF1112F4C02003DA834 /* UIImage+Alpha.m */; };
		24A1EAF7112F4C02003DA834 /* UIImage+Resize.m in Sources */ = {isa = PBXBuildFile; fileRef = 24A1EAF3112F4C02003DA834 /* UIImage+Resize.m */; };
		24A1EAF8112F4C02003DA834 /* UIImage+RoundedCorner.m in Sources */ = {isa = PBXBuildFile; fileRef = 24A1EAF5112F4C02003DA834 /* UIImage+RoundedCorner.m */; };
		24ADC5121299F60C0014DB75 /* TiAppiOSProxy.m in Sources */ = {isa = PBXBuildFile; fileRef = 24ADC5111299F60C0014DB75 /* TiAppiOSProxy.m */; };
		24ADC5131299F60C0014DB75 /* TiAppiOSProxy.m in Sources */ = {isa = PBXBuildFile; fileRef = 24ADC5111299F60C0014DB75 /* TiAppiOSProxy.m */; };
		24ADC5161299F6AA0014DB75 /* TiAppiOSBackgroundServiceProxy.m in Sources */ = {isa = PBXBuildFile; fileRef = 24ADC5151299F6AA0014DB75 /* TiAppiOSBackgroundServiceProxy.m */; };
		24ADC5171299F6AA0014DB75 /* TiAppiOSBackgroundServiceProxy.m in Sources */ = {isa = PBXBuildFile; fileRef = 24ADC5151299F6AA0014DB75 /* TiAppiOSBackgroundServiceProxy.m */; };
		24ADC634129A1ED60014DB75 /* TiAppiOSLocalNotificationProxy.m in Sources */ = {isa = PBXBuildFile; fileRef = 24ADC633129A1ED60014DB75 /* TiAppiOSLocalNotificationProxy.m */; };
		24ADC635129A1ED60014DB75 /* TiAppiOSLocalNotificationProxy.m in Sources */ = {isa = PBXBuildFile; fileRef = 24ADC633129A1ED60014DB75 /* TiAppiOSLocalNotificationProxy.m */; };
		24C0128C1140D30B00A94CE2 /* TiUIMaskedImageProxy.m in Sources */ = {isa = PBXBuildFile; fileRef = 24C012881140D30B00A94CE2 /* TiUIMaskedImageProxy.m */; };
		24C012921140D31C00A94CE2 /* TiUIMaskedImage.m in Sources */ = {isa = PBXBuildFile; fileRef = 24C0128E1140D31C00A94CE2 /* TiUIMaskedImage.m */; };
		24CA895B111161050084E2DE /* AFItemView.m in Sources */ = {isa = PBXBuildFile; fileRef = 24CA890B111161050084E2DE /* AFItemView.m */; };
		24CA895C111161050084E2DE /* AFOpenFlowView.m in Sources */ = {isa = PBXBuildFile; fileRef = 24CA890E111161050084E2DE /* AFOpenFlowView.m */; };
		24CA895D111161050084E2DE /* AFUIImageReflection.m in Sources */ = {isa = PBXBuildFile; fileRef = 24CA8910111161050084E2DE /* AFUIImageReflection.m */; };
		24CA895E111161050084E2DE /* ASIAuthenticationDialog.m in Sources */ = {isa = PBXBuildFile; fileRef = 24CA8913111161050084E2DE /* ASIAuthenticationDialog.m */; };
		24CA895F111161050084E2DE /* ASIFormDataRequest.m in Sources */ = {isa = PBXBuildFile; fileRef = 24CA8915111161050084E2DE /* ASIFormDataRequest.m */; };
		24CA8960111161050084E2DE /* ASIHTTPRequest.m in Sources */ = {isa = PBXBuildFile; fileRef = 24CA8917111161050084E2DE /* ASIHTTPRequest.m */; };
		24CA8961111161050084E2DE /* ASIInputStream.m in Sources */ = {isa = PBXBuildFile; fileRef = 24CA891A111161050084E2DE /* ASIInputStream.m */; };
		24CA8962111161050084E2DE /* ASINetworkQueue.m in Sources */ = {isa = PBXBuildFile; fileRef = 24CA891C111161050084E2DE /* ASINetworkQueue.m */; };
		24CA8967111161050084E2DE /* Reachability.m in Sources */ = {isa = PBXBuildFile; fileRef = 24CA8926111161050084E2DE /* Reachability.m */; };
		24CA8968111161050084E2DE /* AudioStreamer.m in Sources */ = {isa = PBXBuildFile; fileRef = 24CA8929111161050084E2DE /* AudioStreamer.m */; };
		24CA8969111161050084E2DE /* Base64Transcoder.c in Sources */ = {isa = PBXBuildFile; fileRef = 24CA892A111161050084E2DE /* Base64Transcoder.c */; };
		24CA897D111161050084E2DE /* PlausibleDatabase.m in Sources */ = {isa = PBXBuildFile; fileRef = 24CA894F111161050084E2DE /* PlausibleDatabase.m */; };
		24CA897E111161050084E2DE /* PLSqliteDatabase.m in Sources */ = {isa = PBXBuildFile; fileRef = 24CA8954111161050084E2DE /* PLSqliteDatabase.m */; };
		24CA897F111161050084E2DE /* PLSqlitePreparedStatement.m in Sources */ = {isa = PBXBuildFile; fileRef = 24CA8956111161050084E2DE /* PLSqlitePreparedStatement.m */; };
		24CA8980111161050084E2DE /* PLSqliteResultSet.m in Sources */ = {isa = PBXBuildFile; fileRef = 24CA8958111161050084E2DE /* PLSqliteResultSet.m */; };
		24CA8981111161050084E2DE /* SBJSON.m in Sources */ = {isa = PBXBuildFile; fileRef = 24CA895A111161050084E2DE /* SBJSON.m */; };
		24CA89B81111615D0084E2DE /* KrollBridge.m in Sources */ = {isa = PBXBuildFile; fileRef = 24CA89A91111615D0084E2DE /* KrollBridge.m */; };
		24CA89B91111615D0084E2DE /* KrollCallback.m in Sources */ = {isa = PBXBuildFile; fileRef = 24CA89AB1111615D0084E2DE /* KrollCallback.m */; };
		24CA89BA1111615D0084E2DE /* KrollContext.m in Sources */ = {isa = PBXBuildFile; fileRef = 24CA89AD1111615D0084E2DE /* KrollContext.m */; };
		24CA89BB1111615D0084E2DE /* KrollMethod.m in Sources */ = {isa = PBXBuildFile; fileRef = 24CA89AF1111615D0084E2DE /* KrollMethod.m */; };
		24CA89BC1111615D0084E2DE /* KrollMethodDelegate.m in Sources */ = {isa = PBXBuildFile; fileRef = 24CA89B11111615D0084E2DE /* KrollMethodDelegate.m */; };
		24CA89BD1111615D0084E2DE /* KrollObject.m in Sources */ = {isa = PBXBuildFile; fileRef = 24CA89B31111615D0084E2DE /* KrollObject.m */; };
		24CA89BE1111615D0084E2DE /* KrollPropertyDelegate.m in Sources */ = {isa = PBXBuildFile; fileRef = 24CA89B51111615D0084E2DE /* KrollPropertyDelegate.m */; };
		24CA89BF1111615D0084E2DE /* KrollTimer.m in Sources */ = {isa = PBXBuildFile; fileRef = 24CA89B71111615D0084E2DE /* KrollTimer.m */; };
		24CA8B66111161FE0084E2DE /* YahooModule.m in Sources */ = {isa = PBXBuildFile; fileRef = 24CA8A0C111161FD0084E2DE /* YahooModule.m */; };
		24CA8B67111161FE0084E2DE /* XHRBridge.m in Sources */ = {isa = PBXBuildFile; fileRef = 24CA8A0E111161FD0084E2DE /* XHRBridge.m */; };
		24CA8B68111161FE0084E2DE /* WebFont.m in Sources */ = {isa = PBXBuildFile; fileRef = 24CA8A10111161FD0084E2DE /* WebFont.m */; };
		24CA8B6A111161FE0084E2DE /* UIModule.m in Sources */ = {isa = PBXBuildFile; fileRef = 24CA8A14111161FD0084E2DE /* UIModule.m */; };
		24CA8B6B111161FE0084E2DE /* TiWindowProxy.m in Sources */ = {isa = PBXBuildFile; fileRef = 24CA8A16111161FD0084E2DE /* TiWindowProxy.m */; };
		24CA8B6C111161FE0084E2DE /* TiViewProxy.m in Sources */ = {isa = PBXBuildFile; fileRef = 24CA8A18111161FD0084E2DE /* TiViewProxy.m */; };
		24CA8B6D111161FE0084E2DE /* TiViewController.m in Sources */ = {isa = PBXBuildFile; fileRef = 24CA8A1A111161FD0084E2DE /* TiViewController.m */; };
		24CA8B70111161FE0084E2DE /* TiUtils.m in Sources */ = {isa = PBXBuildFile; fileRef = 24CA8A20111161FD0084E2DE /* TiUtils.m */; };
		24CA8B71111161FE0084E2DE /* TiUIWindowProxy.m in Sources */ = {isa = PBXBuildFile; fileRef = 24CA8A22111161FD0084E2DE /* TiUIWindowProxy.m */; };
		24CA8B72111161FE0084E2DE /* TiUIWindow.m in Sources */ = {isa = PBXBuildFile; fileRef = 24CA8A24111161FD0084E2DE /* TiUIWindow.m */; };
		24CA8B74111161FE0084E2DE /* TiUIWebViewProxy.m in Sources */ = {isa = PBXBuildFile; fileRef = 24CA8A28111161FD0084E2DE /* TiUIWebViewProxy.m */; };
		24CA8B75111161FE0084E2DE /* TiUIViewProxy.m in Sources */ = {isa = PBXBuildFile; fileRef = 24CA8A2A111161FD0084E2DE /* TiUIViewProxy.m */; };
		24CA8B76111161FE0084E2DE /* TiUIView.m in Sources */ = {isa = PBXBuildFile; fileRef = 24CA8A2C111161FD0084E2DE /* TiUIView.m */; };
		24CA8B79111161FE0084E2DE /* TiUITextFieldProxy.m in Sources */ = {isa = PBXBuildFile; fileRef = 24CA8A32111161FD0084E2DE /* TiUITextFieldProxy.m */; };
		24CA8B7A111161FE0084E2DE /* TiUITextField.m in Sources */ = {isa = PBXBuildFile; fileRef = 24CA8A34111161FD0084E2DE /* TiUITextField.m */; };
		24CA8B7B111161FE0084E2DE /* TiUITextAreaProxy.m in Sources */ = {isa = PBXBuildFile; fileRef = 24CA8A36111161FD0084E2DE /* TiUITextAreaProxy.m */; };
		24CA8B7C111161FE0084E2DE /* TiUITextArea.m in Sources */ = {isa = PBXBuildFile; fileRef = 24CA8A38111161FD0084E2DE /* TiUITextArea.m */; };
		24CA8B7D111161FE0084E2DE /* TiUITabProxy.m in Sources */ = {isa = PBXBuildFile; fileRef = 24CA8A3A111161FD0084E2DE /* TiUITabProxy.m */; };
		24CA8B80111161FE0084E2DE /* TiUITableViewProxy.m in Sources */ = {isa = PBXBuildFile; fileRef = 24CA8A40111161FD0084E2DE /* TiUITableViewProxy.m */; };
		24CA8B84111161FE0084E2DE /* TiUITableView.m in Sources */ = {isa = PBXBuildFile; fileRef = 24CA8A48111161FD0084E2DE /* TiUITableView.m */; };
		24CA8B85111161FE0084E2DE /* TiUITabGroupProxy.m in Sources */ = {isa = PBXBuildFile; fileRef = 24CA8A4A111161FD0084E2DE /* TiUITabGroupProxy.m */; };
		24CA8B86111161FE0084E2DE /* TiUITabGroup.m in Sources */ = {isa = PBXBuildFile; fileRef = 24CA8A4C111161FD0084E2DE /* TiUITabGroup.m */; };
		24CA8B87111161FE0084E2DE /* TiUITabController.m in Sources */ = {isa = PBXBuildFile; fileRef = 24CA8A4E111161FD0084E2DE /* TiUITabController.m */; };
		24CA8B89111161FE0084E2DE /* TiUIiPhoneSystemIconProxy.m in Sources */ = {isa = PBXBuildFile; fileRef = 24CA8A52111161FD0084E2DE /* TiUIiPhoneSystemIconProxy.m */; };
		24CA8B8A111161FE0084E2DE /* TiUIiPhoneSystemButtonStyleProxy.m in Sources */ = {isa = PBXBuildFile; fileRef = 24CA8A54111161FD0084E2DE /* TiUIiPhoneSystemButtonStyleProxy.m */; };
		24CA8B8B111161FE0084E2DE /* TiUIiPhoneSystemButtonProxy.m in Sources */ = {isa = PBXBuildFile; fileRef = 24CA8A56111161FD0084E2DE /* TiUIiPhoneSystemButtonProxy.m */; };
		24CA8B8C111161FE0084E2DE /* TiUISwitchProxy.m in Sources */ = {isa = PBXBuildFile; fileRef = 24CA8A58111161FD0084E2DE /* TiUISwitchProxy.m */; };
		24CA8B8D111161FE0084E2DE /* TiUISwitch.m in Sources */ = {isa = PBXBuildFile; fileRef = 24CA8A5A111161FD0084E2DE /* TiUISwitch.m */; };
		24CA8B8E111161FE0084E2DE /* TiUIiPhoneStatusBarProxy.m in Sources */ = {isa = PBXBuildFile; fileRef = 24CA8A5C111161FD0084E2DE /* TiUIiPhoneStatusBarProxy.m */; };
		24CA8B8F111161FE0084E2DE /* TiUISliderProxy.m in Sources */ = {isa = PBXBuildFile; fileRef = 24CA8A5E111161FD0084E2DE /* TiUISliderProxy.m */; };
		24CA8B90111161FE0084E2DE /* TiUISlider.m in Sources */ = {isa = PBXBuildFile; fileRef = 24CA8A60111161FD0084E2DE /* TiUISlider.m */; };
		24CA8B91111161FE0084E2DE /* TiUISearchBarProxy.m in Sources */ = {isa = PBXBuildFile; fileRef = 24CA8A62111161FD0084E2DE /* TiUISearchBarProxy.m */; };
		24CA8B92111161FE0084E2DE /* TiUISearchBar.m in Sources */ = {isa = PBXBuildFile; fileRef = 24CA8A64111161FD0084E2DE /* TiUISearchBar.m */; };
		24CA8B93111161FE0084E2DE /* TiUIiPhoneRowAnimationStyleProxy.m in Sources */ = {isa = PBXBuildFile; fileRef = 24CA8A66111161FD0084E2DE /* TiUIiPhoneRowAnimationStyleProxy.m */; };
		24CA8B94111161FE0084E2DE /* TiUIiPhoneProgressBarStyleProxy.m in Sources */ = {isa = PBXBuildFile; fileRef = 24CA8A68111161FD0084E2DE /* TiUIiPhoneProgressBarStyleProxy.m */; };
		24CA8B95111161FE0084E2DE /* TiUIProgressBarProxy.m in Sources */ = {isa = PBXBuildFile; fileRef = 24CA8A6A111161FD0084E2DE /* TiUIProgressBarProxy.m */; };
		24CA8B96111161FE0084E2DE /* TiUIProgressBar.m in Sources */ = {isa = PBXBuildFile; fileRef = 24CA8A6C111161FD0084E2DE /* TiUIProgressBar.m */; };
		24CA8B97111161FE0084E2DE /* TiUIOptionDialogProxy.m in Sources */ = {isa = PBXBuildFile; fileRef = 24CA8A6E111161FD0084E2DE /* TiUIOptionDialogProxy.m */; };
		24CA8B98111161FE0084E2DE /* TiUINavBarButton.m in Sources */ = {isa = PBXBuildFile; fileRef = 24CA8A70111161FD0084E2DE /* TiUINavBarButton.m */; };
		24CA8B99111161FE0084E2DE /* TiUILabelProxy.m in Sources */ = {isa = PBXBuildFile; fileRef = 24CA8A72111161FD0084E2DE /* TiUILabelProxy.m */; };
		24CA8B9A111161FE0084E2DE /* TiUILabel.m in Sources */ = {isa = PBXBuildFile; fileRef = 24CA8A74111161FD0084E2DE /* TiUILabel.m */; };
		24CA8B9B111161FE0084E2DE /* TiUIiPhoneProxy.m in Sources */ = {isa = PBXBuildFile; fileRef = 24CA8A76111161FD0084E2DE /* TiUIiPhoneProxy.m */; };
		24CA8B9C111161FE0084E2DE /* TiUIImageViewProxy.m in Sources */ = {isa = PBXBuildFile; fileRef = 24CA8A78111161FD0084E2DE /* TiUIImageViewProxy.m */; };
		24CA8B9D111161FE0084E2DE /* TiUIImageView.m in Sources */ = {isa = PBXBuildFile; fileRef = 24CA8A7A111161FD0084E2DE /* TiUIImageView.m */; };
		24CA8BA1111161FE0084E2DE /* TiUIEmailDialogProxy.m in Sources */ = {isa = PBXBuildFile; fileRef = 24CA8A82111161FD0084E2DE /* TiUIEmailDialogProxy.m */; };
		24CA8BA5111161FE0084E2DE /* TiUICanvasViewProxy.m in Sources */ = {isa = PBXBuildFile; fileRef = 24CA8A8A111161FD0084E2DE /* TiUICanvasViewProxy.m */; };
		24CA8BA6111161FE0084E2DE /* TiUICanvasView.m in Sources */ = {isa = PBXBuildFile; fileRef = 24CA8A8C111161FD0084E2DE /* TiUICanvasView.m */; };
		24CA8BA7111161FE0084E2DE /* TiUIButtonProxy.m in Sources */ = {isa = PBXBuildFile; fileRef = 24CA8A8E111161FD0084E2DE /* TiUIButtonProxy.m */; };
		24CA8BA8111161FE0084E2DE /* TiUIButtonBarProxy.m in Sources */ = {isa = PBXBuildFile; fileRef = 24CA8A90111161FD0084E2DE /* TiUIButtonBarProxy.m */; };
		24CA8BA9111161FE0084E2DE /* TiUIButtonBar.m in Sources */ = {isa = PBXBuildFile; fileRef = 24CA8A92111161FD0084E2DE /* TiUIButtonBar.m */; };
		24CA8BAA111161FE0084E2DE /* TiUIButton.m in Sources */ = {isa = PBXBuildFile; fileRef = 24CA8A94111161FD0084E2DE /* TiUIButton.m */; };
		24CA8BAB111161FE0084E2DE /* TiUIiPhoneAnimationStyleProxy.m in Sources */ = {isa = PBXBuildFile; fileRef = 24CA8A96111161FD0084E2DE /* TiUIiPhoneAnimationStyleProxy.m */; };
		24CA8BAC111161FE0084E2DE /* TiUIAlertDialogProxy.m in Sources */ = {isa = PBXBuildFile; fileRef = 24CA8A98111161FD0084E2DE /* TiUIAlertDialogProxy.m */; };
		24CA8BAD111161FE0084E2DE /* TiUIiPhoneActivityIndicatorStyleProxy.m in Sources */ = {isa = PBXBuildFile; fileRef = 24CA8A9A111161FD0084E2DE /* TiUIiPhoneActivityIndicatorStyleProxy.m */; };
		24CA8BAE111161FE0084E2DE /* TiUIActivityIndicatorProxy.m in Sources */ = {isa = PBXBuildFile; fileRef = 24CA8A9C111161FD0084E2DE /* TiUIActivityIndicatorProxy.m */; };
		24CA8BAF111161FE0084E2DE /* TiUIActivityIndicator.m in Sources */ = {isa = PBXBuildFile; fileRef = 24CA8A9E111161FD0084E2DE /* TiUIActivityIndicator.m */; };
		24CA8BB5111161FE0084E2DE /* TiRect.m in Sources */ = {isa = PBXBuildFile; fileRef = 24CA8AAC111161FD0084E2DE /* TiRect.m */; };
		24CA8BB7111161FE0084E2DE /* TiProxy.m in Sources */ = {isa = PBXBuildFile; fileRef = 24CA8AB0111161FD0084E2DE /* TiProxy.m */; };
		24CA8BB8111161FE0084E2DE /* TiPoint.m in Sources */ = {isa = PBXBuildFile; fileRef = 24CA8AB2111161FD0084E2DE /* TiPoint.m */; };
		24CA8BB9111161FE0084E2DE /* TiNetworkHTTPClientResultProxy.m in Sources */ = {isa = PBXBuildFile; fileRef = 24CA8AB4111161FD0084E2DE /* TiNetworkHTTPClientResultProxy.m */; };
		24CA8BBA111161FE0084E2DE /* TiNetworkHTTPClientProxy.m in Sources */ = {isa = PBXBuildFile; fileRef = 24CA8AB6111161FD0084E2DE /* TiNetworkHTTPClientProxy.m */; };
		24CA8BBB111161FE0084E2DE /* TiModule.m in Sources */ = {isa = PBXBuildFile; fileRef = 24CA8AB8111161FD0084E2DE /* TiModule.m */; };
		24CA8BBC111161FE0084E2DE /* TiMediaVideoPlayerProxy.m in Sources */ = {isa = PBXBuildFile; fileRef = 24CA8ABA111161FD0084E2DE /* TiMediaVideoPlayerProxy.m */; };
		24CA8BBD111161FE0084E2DE /* TiMediaSoundProxy.m in Sources */ = {isa = PBXBuildFile; fileRef = 24CA8ABC111161FD0084E2DE /* TiMediaSoundProxy.m */; };
		24CA8BBE111161FE0084E2DE /* TiMediaAudioPlayerProxy.m in Sources */ = {isa = PBXBuildFile; fileRef = 24CA8ABE111161FD0084E2DE /* TiMediaAudioPlayerProxy.m */; };
		24CA8BBF111161FE0084E2DE /* TiMapViewProxy.m in Sources */ = {isa = PBXBuildFile; fileRef = 24CA8AC0111161FD0084E2DE /* TiMapViewProxy.m */; };
		24CA8BC0111161FE0084E2DE /* TiMapView.m in Sources */ = {isa = PBXBuildFile; fileRef = 24CA8AC2111161FD0084E2DE /* TiMapView.m */; };
		24CA8BC1111161FE0084E2DE /* TiMapAnnotationProxy.m in Sources */ = {isa = PBXBuildFile; fileRef = 24CA8AC4111161FD0084E2DE /* TiMapAnnotationProxy.m */; };
		24CA8BC2111161FE0084E2DE /* TiHost.m in Sources */ = {isa = PBXBuildFile; fileRef = 24CA8AC6111161FD0084E2DE /* TiHost.m */; };
		24CA8BC3111161FE0084E2DE /* TiFilesystemFileProxy.m in Sources */ = {isa = PBXBuildFile; fileRef = 24CA8AC8111161FD0084E2DE /* TiFilesystemFileProxy.m */; };
		24CA8BC7111161FE0084E2DE /* TiDimension.m in Sources */ = {isa = PBXBuildFile; fileRef = 24CA8AD1111161FD0084E2DE /* TiDimension.m */; };
		24CA8BC8111161FE0084E2DE /* TiDatabaseResultSetProxy.m in Sources */ = {isa = PBXBuildFile; fileRef = 24CA8AD3111161FD0084E2DE /* TiDatabaseResultSetProxy.m */; };
		24CA8BC9111161FE0084E2DE /* TiDatabaseProxy.m in Sources */ = {isa = PBXBuildFile; fileRef = 24CA8AD5111161FD0084E2DE /* TiDatabaseProxy.m */; };
		24CA8BCA111161FE0084E2DE /* TiContactsPerson.m in Sources */ = {isa = PBXBuildFile; fileRef = 24CA8AD8111161FD0084E2DE /* TiContactsPerson.m */; };
		24CA8BCB111161FE0084E2DE /* TiComplexValue.m in Sources */ = {isa = PBXBuildFile; fileRef = 24CA8ADA111161FE0084E2DE /* TiComplexValue.m */; };
		24CA8BCC111161FE0084E2DE /* TiColor.m in Sources */ = {isa = PBXBuildFile; fileRef = 24CA8ADC111161FE0084E2DE /* TiColor.m */; };
		24CA8BCD111161FE0084E2DE /* TiButtonUtil.m in Sources */ = {isa = PBXBuildFile; fileRef = 24CA8ADE111161FE0084E2DE /* TiButtonUtil.m */; };
		24CA8BCE111161FE0084E2DE /* TiBlob.m in Sources */ = {isa = PBXBuildFile; fileRef = 24CA8AE0111161FE0084E2DE /* TiBlob.m */; };
		24CA8BCF111161FE0084E2DE /* TiBase.m in Sources */ = {isa = PBXBuildFile; fileRef = 24CA8AE2111161FE0084E2DE /* TiBase.m */; };
		24CA8BD0111161FE0084E2DE /* TiAppPropertiesProxy.m in Sources */ = {isa = PBXBuildFile; fileRef = 24CA8AE4111161FE0084E2DE /* TiAppPropertiesProxy.m */; };
		24CA8BD1111161FE0084E2DE /* TiAnimation.m in Sources */ = {isa = PBXBuildFile; fileRef = 24CA8AE6111161FE0084E2DE /* TiAnimation.m */; };
		24CA8BD2111161FE0084E2DE /* TiAction.m in Sources */ = {isa = PBXBuildFile; fileRef = 24CA8AE8111161FE0084E2DE /* TiAction.m */; };
		24CA8BD4111161FE0084E2DE /* Ti2DMatrix.m in Sources */ = {isa = PBXBuildFile; fileRef = 24CA8AEC111161FE0084E2DE /* Ti2DMatrix.m */; };
		24CA8BD9111161FE0084E2DE /* TiPlatformDisplayCaps.m in Sources */ = {isa = PBXBuildFile; fileRef = 24CA8AFA111161FE0084E2DE /* TiPlatformDisplayCaps.m */; };
		24CA8BDA111161FE0084E2DE /* PlatformModule.m in Sources */ = {isa = PBXBuildFile; fileRef = 24CA8AFC111161FE0084E2DE /* PlatformModule.m */; };
		24CA8BDB111161FE0084E2DE /* OperationQueue.m in Sources */ = {isa = PBXBuildFile; fileRef = 24CA8AFE111161FE0084E2DE /* OperationQueue.m */; };
		24CA8BDC111161FE0084E2DE /* NetworkModule.m in Sources */ = {isa = PBXBuildFile; fileRef = 24CA8B00111161FE0084E2DE /* NetworkModule.m */; };
		24CA8BDD111161FE0084E2DE /* Mimetypes.m in Sources */ = {isa = PBXBuildFile; fileRef = 24CA8B02111161FE0084E2DE /* Mimetypes.m */; };
		24CA8BDE111161FE0084E2DE /* MediaModule.m in Sources */ = {isa = PBXBuildFile; fileRef = 24CA8B04111161FE0084E2DE /* MediaModule.m */; };
		24CA8BDF111161FE0084E2DE /* MapModule.m in Sources */ = {isa = PBXBuildFile; fileRef = 24CA8B06111161FE0084E2DE /* MapModule.m */; };
		24CA8BE1111161FE0084E2DE /* LayoutConstraint.m in Sources */ = {isa = PBXBuildFile; fileRef = 24CA8B0A111161FE0084E2DE /* LayoutConstraint.m */; };
		24CA8BE2111161FE0084E2DE /* ImageLoader.m in Sources */ = {isa = PBXBuildFile; fileRef = 24CA8B0C111161FE0084E2DE /* ImageLoader.m */; };
		24CA8BE3111161FE0084E2DE /* GestureModule.m in Sources */ = {isa = PBXBuildFile; fileRef = 24CA8B0E111161FE0084E2DE /* GestureModule.m */; };
		24CA8BE5111161FE0084E2DE /* FilesystemModule.m in Sources */ = {isa = PBXBuildFile; fileRef = 24CA8B12111161FE0084E2DE /* FilesystemModule.m */; };
		24CA8BF9111161FE0084E2DE /* DatabaseModule.m in Sources */ = {isa = PBXBuildFile; fileRef = 24CA8B35111161FE0084E2DE /* DatabaseModule.m */; };
		24CA8BFA111161FE0084E2DE /* ContactsModule.m in Sources */ = {isa = PBXBuildFile; fileRef = 24CA8B37111161FE0084E2DE /* ContactsModule.m */; };
		24CA8BFB111161FE0084E2DE /* TiUITableViewRowProxy.m in Sources */ = {isa = PBXBuildFile; fileRef = 24CA8B39111161FE0084E2DE /* TiUITableViewRowProxy.m */; };
		24CA8BFC111161FE0084E2DE /* Bridge.m in Sources */ = {isa = PBXBuildFile; fileRef = 24CA8B3B111161FE0084E2DE /* Bridge.m */; };
		24CA8C08111161FE0084E2DE /* AppModule.m in Sources */ = {isa = PBXBuildFile; fileRef = 24CA8B56111161FE0084E2DE /* AppModule.m */; };
		24CA8C09111161FE0084E2DE /* APIModule.m in Sources */ = {isa = PBXBuildFile; fileRef = 24CA8B58111161FE0084E2DE /* APIModule.m */; };
		24CA8C0E111161FE0084E2DE /* AccelerometerModule.m in Sources */ = {isa = PBXBuildFile; fileRef = 24CA8B64111161FE0084E2DE /* AccelerometerModule.m */; };
		24CA8C76111167B60084E2DE /* AddressBook.framework in Frameworks */ = {isa = PBXBuildFile; fileRef = 24CA8C75111167B60084E2DE /* AddressBook.framework */; };
		24CA8C78111167B60084E2DE /* AddressBookUI.framework in Frameworks */ = {isa = PBXBuildFile; fileRef = 24CA8C77111167B60084E2DE /* AddressBookUI.framework */; };
		24CA8C7C111167B60084E2DE /* CFNetwork.framework in Frameworks */ = {isa = PBXBuildFile; fileRef = 24CA8C7B111167B60084E2DE /* CFNetwork.framework */; };
		24CA8C7E111167B60084E2DE /* CoreLocation.framework in Frameworks */ = {isa = PBXBuildFile; fileRef = 24CA8C7D111167B60084E2DE /* CoreLocation.framework */; };
		24CA8C80111167B60084E2DE /* MapKit.framework in Frameworks */ = {isa = PBXBuildFile; fileRef = 24CA8C7F111167B60084E2DE /* MapKit.framework */; };
		24CA8C82111167B60084E2DE /* MessageUI.framework in Frameworks */ = {isa = PBXBuildFile; fileRef = 24CA8C81111167B60084E2DE /* MessageUI.framework */; };
		24CA8C84111167B60084E2DE /* MobileCoreServices.framework in Frameworks */ = {isa = PBXBuildFile; fileRef = 24CA8C83111167B60084E2DE /* MobileCoreServices.framework */; };
		24CA8C86111167B60084E2DE /* OpenGLES.framework in Frameworks */ = {isa = PBXBuildFile; fileRef = 24CA8C85111167B60084E2DE /* OpenGLES.framework */; };
		24CA8C88111167B60084E2DE /* QuartzCore.framework in Frameworks */ = {isa = PBXBuildFile; fileRef = 24CA8C87111167B60084E2DE /* QuartzCore.framework */; };
		24CA8C8A111167B60084E2DE /* SystemConfiguration.framework in Frameworks */ = {isa = PBXBuildFile; fileRef = 24CA8C89111167B60084E2DE /* SystemConfiguration.framework */; };
		24CA8C8E111167B60084E2DE /* libsqlite3.dylib in Frameworks */ = {isa = PBXBuildFile; fileRef = 24CA8C8D111167B60084E2DE /* libsqlite3.dylib */; };
		24CA8C90111167B60084E2DE /* libz.dylib in Frameworks */ = {isa = PBXBuildFile; fileRef = 24CA8C8F111167B60084E2DE /* libz.dylib */; };
		24CA8CED1111689B0084E2DE /* AudioToolbox.framework in Frameworks */ = {isa = PBXBuildFile; fileRef = 24CA8CEC1111689B0084E2DE /* AudioToolbox.framework */; };
		24CA8CF4111168AE0084E2DE /* MediaPlayer.framework in Frameworks */ = {isa = PBXBuildFile; fileRef = 24CA8CF3111168AE0084E2DE /* MediaPlayer.framework */; settings = {ATTRIBUTES = (Weak, ); }; };
		24CA8CFB111168C30084E2DE /* AVFoundation.framework in Frameworks */ = {isa = PBXBuildFile; fileRef = 24CA8CFA111168C30084E2DE /* AVFoundation.framework */; };
		24CA9183111170820084E2DE /* Default.png in Resources */ = {isa = PBXBuildFile; fileRef = 24CA9182111170820084E2DE /* Default.png */; };
		24D06FE111D0211100F615D8 /* TiUIiOSAdViewProxy.m in Sources */ = {isa = PBXBuildFile; fileRef = 24D06FE011D0211100F615D8 /* TiUIiOSAdViewProxy.m */; };
		24D06FE211D0211200F615D8 /* TiUIiOSAdViewProxy.m in Sources */ = {isa = PBXBuildFile; fileRef = 24D06FE011D0211100F615D8 /* TiUIiOSAdViewProxy.m */; };
		24D06FE811D0219B00F615D8 /* TiUIiOSAdView.m in Sources */ = {isa = PBXBuildFile; fileRef = 24D06FE711D0219B00F615D8 /* TiUIiOSAdView.m */; };
		24D06FE911D0219B00F615D8 /* TiUIiOSAdView.m in Sources */ = {isa = PBXBuildFile; fileRef = 24D06FE711D0219B00F615D8 /* TiUIiOSAdView.m */; };
		24D0700611D0253D00F615D8 /* TiUIiOSProxy.m in Sources */ = {isa = PBXBuildFile; fileRef = 24D0700511D0253D00F615D8 /* TiUIiOSProxy.m */; };
		24D0700711D0253D00F615D8 /* TiUIiOSProxy.m in Sources */ = {isa = PBXBuildFile; fileRef = 24D0700511D0253D00F615D8 /* TiUIiOSProxy.m */; };
		24D5C75911E6364F00F097E2 /* libtiverify.a in Frameworks */ = {isa = PBXBuildFile; fileRef = 24D5C75811E6364F00F097E2 /* libtiverify.a */; };
		24D5C75A11E6364F00F097E2 /* libtiverify.a in Frameworks */ = {isa = PBXBuildFile; fileRef = 24D5C75811E6364F00F097E2 /* libtiverify.a */; };
		24D8E3B7119B9D8A00F8CAA6 /* Default.png in Resources */ = {isa = PBXBuildFile; fileRef = 24CA9182111170820084E2DE /* Default.png */; };
		24D8E3BB119B9D8A00F8CAA6 /* TiUITableViewAction.m in Sources */ = {isa = PBXBuildFile; fileRef = 243EC7D6112634AF00639DF4 /* TiUITableViewAction.m */; };
		24D8E3BC119B9D8A00F8CAA6 /* TiFile.m in Sources */ = {isa = PBXBuildFile; fileRef = 24F5AEB3111F9DE9005C9199 /* TiFile.m */; };
		24D8E3BD119B9D8A00F8CAA6 /* TiMapPinAnnotationView.m in Sources */ = {isa = PBXBuildFile; fileRef = 24EB0BA9111F7959001DC2D1 /* TiMapPinAnnotationView.m */; };
		24D8E3BE119B9D8A00F8CAA6 /* main.m in Sources */ = {isa = PBXBuildFile; fileRef = 29B97316FDCFA39411CA2CEA /* main.m */; };
		24D8E3BF119B9D8A00F8CAA6 /* AFItemView.m in Sources */ = {isa = PBXBuildFile; fileRef = 24CA890B111161050084E2DE /* AFItemView.m */; };
		24D8E3C0119B9D8A00F8CAA6 /* AFOpenFlowView.m in Sources */ = {isa = PBXBuildFile; fileRef = 24CA890E111161050084E2DE /* AFOpenFlowView.m */; };
		24D8E3C1119B9D8A00F8CAA6 /* AFUIImageReflection.m in Sources */ = {isa = PBXBuildFile; fileRef = 24CA8910111161050084E2DE /* AFUIImageReflection.m */; };
		24D8E3C2119B9D8A00F8CAA6 /* ASIAuthenticationDialog.m in Sources */ = {isa = PBXBuildFile; fileRef = 24CA8913111161050084E2DE /* ASIAuthenticationDialog.m */; };
		24D8E3C3119B9D8A00F8CAA6 /* ASIFormDataRequest.m in Sources */ = {isa = PBXBuildFile; fileRef = 24CA8915111161050084E2DE /* ASIFormDataRequest.m */; };
		24D8E3C4119B9D8A00F8CAA6 /* ASIHTTPRequest.m in Sources */ = {isa = PBXBuildFile; fileRef = 24CA8917111161050084E2DE /* ASIHTTPRequest.m */; };
		24D8E3C5119B9D8A00F8CAA6 /* TiUIiPhoneScrollIndicatorStyleProxy.m in Sources */ = {isa = PBXBuildFile; fileRef = B4F97C57111BAD4700E2F72C /* TiUIiPhoneScrollIndicatorStyleProxy.m */; };
		24D8E3C6119B9D8A00F8CAA6 /* ASIInputStream.m in Sources */ = {isa = PBXBuildFile; fileRef = 24CA891A111161050084E2DE /* ASIInputStream.m */; };
		24D8E3C7119B9D8A00F8CAA6 /* ASINetworkQueue.m in Sources */ = {isa = PBXBuildFile; fileRef = 24CA891C111161050084E2DE /* ASINetworkQueue.m */; };
		24D8E3C8119B9D8A00F8CAA6 /* TiUITextWidgetProxy.m in Sources */ = {isa = PBXBuildFile; fileRef = B4D5829011264FD000A6B66C /* TiUITextWidgetProxy.m */; };
		24D8E3CA119B9D8A00F8CAA6 /* TiUITableViewSectionProxy.m in Sources */ = {isa = PBXBuildFile; fileRef = 243EC5EA112617F900639DF4 /* TiUITableViewSectionProxy.m */; };
		24D8E3CB119B9D8A00F8CAA6 /* TiUIiPhoneTableViewStyleProxy.m in Sources */ = {isa = PBXBuildFile; fileRef = 243EC9691126632700639DF4 /* TiUIiPhoneTableViewStyleProxy.m */; };
		24D8E3CC119B9D8A00F8CAA6 /* TiUIiPhoneTableViewSeparatorStyleProxy.m in Sources */ = {isa = PBXBuildFile; fileRef = 243ECB2411267CC100639DF4 /* TiUIiPhoneTableViewSeparatorStyleProxy.m */; };
		24D8E3CD119B9D8A00F8CAA6 /* Reachability.m in Sources */ = {isa = PBXBuildFile; fileRef = 24CA8926111161050084E2DE /* Reachability.m */; };
		24D8E3CE119B9D8A00F8CAA6 /* AudioStreamer.m in Sources */ = {isa = PBXBuildFile; fileRef = 24CA8929111161050084E2DE /* AudioStreamer.m */; };
		24D8E3CF119B9D8A00F8CAA6 /* Base64Transcoder.c in Sources */ = {isa = PBXBuildFile; fileRef = 24CA892A111161050084E2DE /* Base64Transcoder.c */; };
		24D8E3D0119B9D8A00F8CAA6 /* TiUITextWidget.m in Sources */ = {isa = PBXBuildFile; fileRef = B4D5829611264FF500A6B66C /* TiUITextWidget.m */; };
		24D8E3DB119B9D8A00F8CAA6 /* PlausibleDatabase.m in Sources */ = {isa = PBXBuildFile; fileRef = 24CA894F111161050084E2DE /* PlausibleDatabase.m */; };
		24D8E3DC119B9D8A00F8CAA6 /* PLSqliteDatabase.m in Sources */ = {isa = PBXBuildFile; fileRef = 24CA8954111161050084E2DE /* PLSqliteDatabase.m */; };
		24D8E3DD119B9D8A00F8CAA6 /* PLSqlitePreparedStatement.m in Sources */ = {isa = PBXBuildFile; fileRef = 24CA8956111161050084E2DE /* PLSqlitePreparedStatement.m */; };
		24D8E3DE119B9D8A00F8CAA6 /* PLSqliteResultSet.m in Sources */ = {isa = PBXBuildFile; fileRef = 24CA8958111161050084E2DE /* PLSqliteResultSet.m */; };
		24D8E3DF119B9D8A00F8CAA6 /* SBJSON.m in Sources */ = {isa = PBXBuildFile; fileRef = 24CA895A111161050084E2DE /* SBJSON.m */; };
		24D8E3E0119B9D8A00F8CAA6 /* KrollBridge.m in Sources */ = {isa = PBXBuildFile; fileRef = 24CA89A91111615D0084E2DE /* KrollBridge.m */; };
		24D8E3E1119B9D8A00F8CAA6 /* KrollCallback.m in Sources */ = {isa = PBXBuildFile; fileRef = 24CA89AB1111615D0084E2DE /* KrollCallback.m */; };
		24D8E3E2119B9D8A00F8CAA6 /* KrollContext.m in Sources */ = {isa = PBXBuildFile; fileRef = 24CA89AD1111615D0084E2DE /* KrollContext.m */; };
		24D8E3E3119B9D8A00F8CAA6 /* KrollMethod.m in Sources */ = {isa = PBXBuildFile; fileRef = 24CA89AF1111615D0084E2DE /* KrollMethod.m */; };
		24D8E3E4119B9D8A00F8CAA6 /* KrollMethodDelegate.m in Sources */ = {isa = PBXBuildFile; fileRef = 24CA89B11111615D0084E2DE /* KrollMethodDelegate.m */; };
		24D8E3E5119B9D8A00F8CAA6 /* KrollObject.m in Sources */ = {isa = PBXBuildFile; fileRef = 24CA89B31111615D0084E2DE /* KrollObject.m */; };
		24D8E3E6119B9D8A00F8CAA6 /* KrollPropertyDelegate.m in Sources */ = {isa = PBXBuildFile; fileRef = 24CA89B51111615D0084E2DE /* KrollPropertyDelegate.m */; };
		24D8E3E7119B9D8A00F8CAA6 /* KrollTimer.m in Sources */ = {isa = PBXBuildFile; fileRef = 24CA89B71111615D0084E2DE /* KrollTimer.m */; };
		24D8E3E8119B9D8A00F8CAA6 /* YahooModule.m in Sources */ = {isa = PBXBuildFile; fileRef = 24CA8A0C111161FD0084E2DE /* YahooModule.m */; };
		24D8E3E9119B9D8A00F8CAA6 /* XHRBridge.m in Sources */ = {isa = PBXBuildFile; fileRef = 24CA8A0E111161FD0084E2DE /* XHRBridge.m */; };
		24D8E3EA119B9D8A00F8CAA6 /* WebFont.m in Sources */ = {isa = PBXBuildFile; fileRef = 24CA8A10111161FD0084E2DE /* WebFont.m */; };
		24D8E3EC119B9D8A00F8CAA6 /* UIModule.m in Sources */ = {isa = PBXBuildFile; fileRef = 24CA8A14111161FD0084E2DE /* UIModule.m */; };
		24D8E3ED119B9D8A00F8CAA6 /* TiWindowProxy.m in Sources */ = {isa = PBXBuildFile; fileRef = 24CA8A16111161FD0084E2DE /* TiWindowProxy.m */; };
		24D8E3EE119B9D8A00F8CAA6 /* TiViewProxy.m in Sources */ = {isa = PBXBuildFile; fileRef = 24CA8A18111161FD0084E2DE /* TiViewProxy.m */; };
		24D8E3EF119B9D8A00F8CAA6 /* TiViewController.m in Sources */ = {isa = PBXBuildFile; fileRef = 24CA8A1A111161FD0084E2DE /* TiViewController.m */; };
		24D8E3F0119B9D8A00F8CAA6 /* TiUtils.m in Sources */ = {isa = PBXBuildFile; fileRef = 24CA8A20111161FD0084E2DE /* TiUtils.m */; };
		24D8E3F1119B9D8A00F8CAA6 /* TiUIWindowProxy.m in Sources */ = {isa = PBXBuildFile; fileRef = 24CA8A22111161FD0084E2DE /* TiUIWindowProxy.m */; };
		24D8E3F2119B9D8A00F8CAA6 /* TiUIWindow.m in Sources */ = {isa = PBXBuildFile; fileRef = 24CA8A24111161FD0084E2DE /* TiUIWindow.m */; };
		24D8E3F3119B9D8A00F8CAA6 /* TiUIWebViewProxy.m in Sources */ = {isa = PBXBuildFile; fileRef = 24CA8A28111161FD0084E2DE /* TiUIWebViewProxy.m */; };
		24D8E3F4119B9D8A00F8CAA6 /* TiUIViewProxy.m in Sources */ = {isa = PBXBuildFile; fileRef = 24CA8A2A111161FD0084E2DE /* TiUIViewProxy.m */; };
		24D8E3F5119B9D8A00F8CAA6 /* TiUIView.m in Sources */ = {isa = PBXBuildFile; fileRef = 24CA8A2C111161FD0084E2DE /* TiUIView.m */; };
		24D8E3F8119B9D8A00F8CAA6 /* TiUITextFieldProxy.m in Sources */ = {isa = PBXBuildFile; fileRef = 24CA8A32111161FD0084E2DE /* TiUITextFieldProxy.m */; };
		24D8E3F9119B9D8A00F8CAA6 /* TiUITextField.m in Sources */ = {isa = PBXBuildFile; fileRef = 24CA8A34111161FD0084E2DE /* TiUITextField.m */; };
		24D8E3FA119B9D8A00F8CAA6 /* TiUITextAreaProxy.m in Sources */ = {isa = PBXBuildFile; fileRef = 24CA8A36111161FD0084E2DE /* TiUITextAreaProxy.m */; };
		24D8E3FB119B9D8A00F8CAA6 /* TiUITextArea.m in Sources */ = {isa = PBXBuildFile; fileRef = 24CA8A38111161FD0084E2DE /* TiUITextArea.m */; };
		24D8E3FC119B9D8A00F8CAA6 /* TiUITabProxy.m in Sources */ = {isa = PBXBuildFile; fileRef = 24CA8A3A111161FD0084E2DE /* TiUITabProxy.m */; };
		24D8E3FD119B9D8A00F8CAA6 /* TiUITableViewProxy.m in Sources */ = {isa = PBXBuildFile; fileRef = 24CA8A40111161FD0084E2DE /* TiUITableViewProxy.m */; };
		24D8E3FE119B9D8A00F8CAA6 /* TiUITableView.m in Sources */ = {isa = PBXBuildFile; fileRef = 24CA8A48111161FD0084E2DE /* TiUITableView.m */; };
		24D8E3FF119B9D8A00F8CAA6 /* TiUITabGroupProxy.m in Sources */ = {isa = PBXBuildFile; fileRef = 24CA8A4A111161FD0084E2DE /* TiUITabGroupProxy.m */; };
		24D8E400119B9D8A00F8CAA6 /* TiUITabGroup.m in Sources */ = {isa = PBXBuildFile; fileRef = 24CA8A4C111161FD0084E2DE /* TiUITabGroup.m */; };
		24D8E401119B9D8A00F8CAA6 /* TiUITabController.m in Sources */ = {isa = PBXBuildFile; fileRef = 24CA8A4E111161FD0084E2DE /* TiUITabController.m */; };
		24D8E403119B9D8A00F8CAA6 /* TiUIiPhoneSystemIconProxy.m in Sources */ = {isa = PBXBuildFile; fileRef = 24CA8A52111161FD0084E2DE /* TiUIiPhoneSystemIconProxy.m */; };
		24D8E404119B9D8A00F8CAA6 /* TiUIiPhoneSystemButtonStyleProxy.m in Sources */ = {isa = PBXBuildFile; fileRef = 24CA8A54111161FD0084E2DE /* TiUIiPhoneSystemButtonStyleProxy.m */; };
		24D8E405119B9D8A00F8CAA6 /* TiUIiPhoneSystemButtonProxy.m in Sources */ = {isa = PBXBuildFile; fileRef = 24CA8A56111161FD0084E2DE /* TiUIiPhoneSystemButtonProxy.m */; };
		24D8E406119B9D8A00F8CAA6 /* TiUISwitchProxy.m in Sources */ = {isa = PBXBuildFile; fileRef = 24CA8A58111161FD0084E2DE /* TiUISwitchProxy.m */; };
		24D8E407119B9D8A00F8CAA6 /* TiUISwitch.m in Sources */ = {isa = PBXBuildFile; fileRef = 24CA8A5A111161FD0084E2DE /* TiUISwitch.m */; };
		24D8E408119B9D8A00F8CAA6 /* TiUIiPhoneStatusBarProxy.m in Sources */ = {isa = PBXBuildFile; fileRef = 24CA8A5C111161FD0084E2DE /* TiUIiPhoneStatusBarProxy.m */; };
		24D8E409119B9D8A00F8CAA6 /* TiUISliderProxy.m in Sources */ = {isa = PBXBuildFile; fileRef = 24CA8A5E111161FD0084E2DE /* TiUISliderProxy.m */; };
		24D8E40A119B9D8A00F8CAA6 /* TiUISlider.m in Sources */ = {isa = PBXBuildFile; fileRef = 24CA8A60111161FD0084E2DE /* TiUISlider.m */; };
		24D8E40B119B9D8A00F8CAA6 /* TiUISearchBarProxy.m in Sources */ = {isa = PBXBuildFile; fileRef = 24CA8A62111161FD0084E2DE /* TiUISearchBarProxy.m */; };
		24D8E40C119B9D8A00F8CAA6 /* TiUISearchBar.m in Sources */ = {isa = PBXBuildFile; fileRef = 24CA8A64111161FD0084E2DE /* TiUISearchBar.m */; };
		24D8E40D119B9D8A00F8CAA6 /* TiUIiPhoneRowAnimationStyleProxy.m in Sources */ = {isa = PBXBuildFile; fileRef = 24CA8A66111161FD0084E2DE /* TiUIiPhoneRowAnimationStyleProxy.m */; };
		24D8E40E119B9D8A00F8CAA6 /* TiUIiPhoneProgressBarStyleProxy.m in Sources */ = {isa = PBXBuildFile; fileRef = 24CA8A68111161FD0084E2DE /* TiUIiPhoneProgressBarStyleProxy.m */; };
		24D8E40F119B9D8A00F8CAA6 /* TiUIProgressBarProxy.m in Sources */ = {isa = PBXBuildFile; fileRef = 24CA8A6A111161FD0084E2DE /* TiUIProgressBarProxy.m */; };
		24D8E410119B9D8A00F8CAA6 /* TiUIProgressBar.m in Sources */ = {isa = PBXBuildFile; fileRef = 24CA8A6C111161FD0084E2DE /* TiUIProgressBar.m */; };
		24D8E411119B9D8A00F8CAA6 /* TiUIOptionDialogProxy.m in Sources */ = {isa = PBXBuildFile; fileRef = 24CA8A6E111161FD0084E2DE /* TiUIOptionDialogProxy.m */; };
		24D8E412119B9D8A00F8CAA6 /* TiUINavBarButton.m in Sources */ = {isa = PBXBuildFile; fileRef = 24CA8A70111161FD0084E2DE /* TiUINavBarButton.m */; };
		24D8E413119B9D8A00F8CAA6 /* TiUILabelProxy.m in Sources */ = {isa = PBXBuildFile; fileRef = 24CA8A72111161FD0084E2DE /* TiUILabelProxy.m */; };
		24D8E414119B9D8A00F8CAA6 /* TiUILabel.m in Sources */ = {isa = PBXBuildFile; fileRef = 24CA8A74111161FD0084E2DE /* TiUILabel.m */; };
		24D8E415119B9D8A00F8CAA6 /* TiUIiPhoneProxy.m in Sources */ = {isa = PBXBuildFile; fileRef = 24CA8A76111161FD0084E2DE /* TiUIiPhoneProxy.m */; };
		24D8E416119B9D8A00F8CAA6 /* TiUIImageViewProxy.m in Sources */ = {isa = PBXBuildFile; fileRef = 24CA8A78111161FD0084E2DE /* TiUIImageViewProxy.m */; };
		24D8E417119B9D8A00F8CAA6 /* TiUIImageView.m in Sources */ = {isa = PBXBuildFile; fileRef = 24CA8A7A111161FD0084E2DE /* TiUIImageView.m */; };
		24D8E418119B9D8A00F8CAA6 /* TiUIEmailDialogProxy.m in Sources */ = {isa = PBXBuildFile; fileRef = 24CA8A82111161FD0084E2DE /* TiUIEmailDialogProxy.m */; };
		24D8E41B119B9D8A00F8CAA6 /* TiUICanvasViewProxy.m in Sources */ = {isa = PBXBuildFile; fileRef = 24CA8A8A111161FD0084E2DE /* TiUICanvasViewProxy.m */; };
		24D8E41C119B9D8A00F8CAA6 /* TiUICanvasView.m in Sources */ = {isa = PBXBuildFile; fileRef = 24CA8A8C111161FD0084E2DE /* TiUICanvasView.m */; };
		24D8E41D119B9D8A00F8CAA6 /* TiUIButtonProxy.m in Sources */ = {isa = PBXBuildFile; fileRef = 24CA8A8E111161FD0084E2DE /* TiUIButtonProxy.m */; };
		24D8E41E119B9D8A00F8CAA6 /* TiUIButtonBarProxy.m in Sources */ = {isa = PBXBuildFile; fileRef = 24CA8A90111161FD0084E2DE /* TiUIButtonBarProxy.m */; };
		24D8E41F119B9D8A00F8CAA6 /* TiUIButtonBar.m in Sources */ = {isa = PBXBuildFile; fileRef = 24CA8A92111161FD0084E2DE /* TiUIButtonBar.m */; };
		24D8E420119B9D8A00F8CAA6 /* TiUIButton.m in Sources */ = {isa = PBXBuildFile; fileRef = 24CA8A94111161FD0084E2DE /* TiUIButton.m */; };
		24D8E421119B9D8A00F8CAA6 /* TiUIiPhoneAnimationStyleProxy.m in Sources */ = {isa = PBXBuildFile; fileRef = 24CA8A96111161FD0084E2DE /* TiUIiPhoneAnimationStyleProxy.m */; };
		24D8E422119B9D8A00F8CAA6 /* TiUIAlertDialogProxy.m in Sources */ = {isa = PBXBuildFile; fileRef = 24CA8A98111161FD0084E2DE /* TiUIAlertDialogProxy.m */; };
		24D8E423119B9D8A00F8CAA6 /* TiUIiPhoneActivityIndicatorStyleProxy.m in Sources */ = {isa = PBXBuildFile; fileRef = 24CA8A9A111161FD0084E2DE /* TiUIiPhoneActivityIndicatorStyleProxy.m */; };
		24D8E424119B9D8A00F8CAA6 /* TiUIActivityIndicatorProxy.m in Sources */ = {isa = PBXBuildFile; fileRef = 24CA8A9C111161FD0084E2DE /* TiUIActivityIndicatorProxy.m */; };
		24D8E425119B9D8A00F8CAA6 /* TiUIActivityIndicator.m in Sources */ = {isa = PBXBuildFile; fileRef = 24CA8A9E111161FD0084E2DE /* TiUIActivityIndicator.m */; };
		24D8E426119B9D8A00F8CAA6 /* TiRect.m in Sources */ = {isa = PBXBuildFile; fileRef = 24CA8AAC111161FD0084E2DE /* TiRect.m */; };
		24D8E428119B9D8A00F8CAA6 /* TiProxy.m in Sources */ = {isa = PBXBuildFile; fileRef = 24CA8AB0111161FD0084E2DE /* TiProxy.m */; };
		24D8E429119B9D8A00F8CAA6 /* TiPoint.m in Sources */ = {isa = PBXBuildFile; fileRef = 24CA8AB2111161FD0084E2DE /* TiPoint.m */; };
		24D8E42A119B9D8A00F8CAA6 /* TiNetworkHTTPClientResultProxy.m in Sources */ = {isa = PBXBuildFile; fileRef = 24CA8AB4111161FD0084E2DE /* TiNetworkHTTPClientResultProxy.m */; };
		24D8E42B119B9D8A00F8CAA6 /* TiNetworkHTTPClientProxy.m in Sources */ = {isa = PBXBuildFile; fileRef = 24CA8AB6111161FD0084E2DE /* TiNetworkHTTPClientProxy.m */; };
		24D8E42C119B9D8A00F8CAA6 /* TiModule.m in Sources */ = {isa = PBXBuildFile; fileRef = 24CA8AB8111161FD0084E2DE /* TiModule.m */; };
		24D8E42D119B9D8A00F8CAA6 /* TiMediaVideoPlayerProxy.m in Sources */ = {isa = PBXBuildFile; fileRef = 24CA8ABA111161FD0084E2DE /* TiMediaVideoPlayerProxy.m */; };
		24D8E42E119B9D8A00F8CAA6 /* TiMediaSoundProxy.m in Sources */ = {isa = PBXBuildFile; fileRef = 24CA8ABC111161FD0084E2DE /* TiMediaSoundProxy.m */; };
		24D8E42F119B9D8A00F8CAA6 /* TiMediaAudioPlayerProxy.m in Sources */ = {isa = PBXBuildFile; fileRef = 24CA8ABE111161FD0084E2DE /* TiMediaAudioPlayerProxy.m */; };
		24D8E430119B9D8A00F8CAA6 /* TiMapViewProxy.m in Sources */ = {isa = PBXBuildFile; fileRef = 24CA8AC0111161FD0084E2DE /* TiMapViewProxy.m */; };
		24D8E431119B9D8A00F8CAA6 /* TiMapView.m in Sources */ = {isa = PBXBuildFile; fileRef = 24CA8AC2111161FD0084E2DE /* TiMapView.m */; };
		24D8E432119B9D8A00F8CAA6 /* TiMapAnnotationProxy.m in Sources */ = {isa = PBXBuildFile; fileRef = 24CA8AC4111161FD0084E2DE /* TiMapAnnotationProxy.m */; };
		24D8E433119B9D8A00F8CAA6 /* TiHost.m in Sources */ = {isa = PBXBuildFile; fileRef = 24CA8AC6111161FD0084E2DE /* TiHost.m */; };
		24D8E434119B9D8A00F8CAA6 /* TiFilesystemFileProxy.m in Sources */ = {isa = PBXBuildFile; fileRef = 24CA8AC8111161FD0084E2DE /* TiFilesystemFileProxy.m */; };
		24D8E437119B9D8A00F8CAA6 /* TiDimension.m in Sources */ = {isa = PBXBuildFile; fileRef = 24CA8AD1111161FD0084E2DE /* TiDimension.m */; };
		24D8E438119B9D8A00F8CAA6 /* TiDatabaseResultSetProxy.m in Sources */ = {isa = PBXBuildFile; fileRef = 24CA8AD3111161FD0084E2DE /* TiDatabaseResultSetProxy.m */; };
		24D8E439119B9D8A00F8CAA6 /* TiDatabaseProxy.m in Sources */ = {isa = PBXBuildFile; fileRef = 24CA8AD5111161FD0084E2DE /* TiDatabaseProxy.m */; };
		24D8E43A119B9D8A00F8CAA6 /* TiContactsPerson.m in Sources */ = {isa = PBXBuildFile; fileRef = 24CA8AD8111161FD0084E2DE /* TiContactsPerson.m */; };
		24D8E43B119B9D8A00F8CAA6 /* TiComplexValue.m in Sources */ = {isa = PBXBuildFile; fileRef = 24CA8ADA111161FE0084E2DE /* TiComplexValue.m */; };
		24D8E43C119B9D8A00F8CAA6 /* TiColor.m in Sources */ = {isa = PBXBuildFile; fileRef = 24CA8ADC111161FE0084E2DE /* TiColor.m */; };
		24D8E43D119B9D8A00F8CAA6 /* TiButtonUtil.m in Sources */ = {isa = PBXBuildFile; fileRef = 24CA8ADE111161FE0084E2DE /* TiButtonUtil.m */; };
		24D8E43E119B9D8A00F8CAA6 /* TiBlob.m in Sources */ = {isa = PBXBuildFile; fileRef = 24CA8AE0111161FE0084E2DE /* TiBlob.m */; };
		24D8E43F119B9D8A00F8CAA6 /* TiBase.m in Sources */ = {isa = PBXBuildFile; fileRef = 24CA8AE2111161FE0084E2DE /* TiBase.m */; };
		24D8E440119B9D8A00F8CAA6 /* TiAppPropertiesProxy.m in Sources */ = {isa = PBXBuildFile; fileRef = 24CA8AE4111161FE0084E2DE /* TiAppPropertiesProxy.m */; };
		24D8E441119B9D8A00F8CAA6 /* TiAnimation.m in Sources */ = {isa = PBXBuildFile; fileRef = 24CA8AE6111161FE0084E2DE /* TiAnimation.m */; };
		24D8E442119B9D8A00F8CAA6 /* TiAction.m in Sources */ = {isa = PBXBuildFile; fileRef = 24CA8AE8111161FE0084E2DE /* TiAction.m */; };
		24D8E444119B9D8A00F8CAA6 /* Ti2DMatrix.m in Sources */ = {isa = PBXBuildFile; fileRef = 24CA8AEC111161FE0084E2DE /* Ti2DMatrix.m */; };
		24D8E445119B9D8A00F8CAA6 /* TiPlatformDisplayCaps.m in Sources */ = {isa = PBXBuildFile; fileRef = 24CA8AFA111161FE0084E2DE /* TiPlatformDisplayCaps.m */; };
		24D8E446119B9D8A00F8CAA6 /* PlatformModule.m in Sources */ = {isa = PBXBuildFile; fileRef = 24CA8AFC111161FE0084E2DE /* PlatformModule.m */; };
		24D8E447119B9D8A00F8CAA6 /* OperationQueue.m in Sources */ = {isa = PBXBuildFile; fileRef = 24CA8AFE111161FE0084E2DE /* OperationQueue.m */; };
		24D8E448119B9D8A00F8CAA6 /* NetworkModule.m in Sources */ = {isa = PBXBuildFile; fileRef = 24CA8B00111161FE0084E2DE /* NetworkModule.m */; };
		24D8E449119B9D8A00F8CAA6 /* Mimetypes.m in Sources */ = {isa = PBXBuildFile; fileRef = 24CA8B02111161FE0084E2DE /* Mimetypes.m */; };
		24D8E44A119B9D8A00F8CAA6 /* MediaModule.m in Sources */ = {isa = PBXBuildFile; fileRef = 24CA8B04111161FE0084E2DE /* MediaModule.m */; };
		24D8E44B119B9D8A00F8CAA6 /* MapModule.m in Sources */ = {isa = PBXBuildFile; fileRef = 24CA8B06111161FE0084E2DE /* MapModule.m */; };
		24D8E44C119B9D8A00F8CAA6 /* LayoutConstraint.m in Sources */ = {isa = PBXBuildFile; fileRef = 24CA8B0A111161FE0084E2DE /* LayoutConstraint.m */; };
		24D8E44D119B9D8A00F8CAA6 /* ImageLoader.m in Sources */ = {isa = PBXBuildFile; fileRef = 24CA8B0C111161FE0084E2DE /* ImageLoader.m */; };
		24D8E44E119B9D8A00F8CAA6 /* GestureModule.m in Sources */ = {isa = PBXBuildFile; fileRef = 24CA8B0E111161FE0084E2DE /* GestureModule.m */; };
		24D8E450119B9D8A00F8CAA6 /* FilesystemModule.m in Sources */ = {isa = PBXBuildFile; fileRef = 24CA8B12111161FE0084E2DE /* FilesystemModule.m */; };
		24D8E452119B9D8A00F8CAA6 /* DatabaseModule.m in Sources */ = {isa = PBXBuildFile; fileRef = 24CA8B35111161FE0084E2DE /* DatabaseModule.m */; };
		24D8E453119B9D8A00F8CAA6 /* ContactsModule.m in Sources */ = {isa = PBXBuildFile; fileRef = 24CA8B37111161FE0084E2DE /* ContactsModule.m */; };
		24D8E454119B9D8A00F8CAA6 /* TiUITableViewRowProxy.m in Sources */ = {isa = PBXBuildFile; fileRef = 24CA8B39111161FE0084E2DE /* TiUITableViewRowProxy.m */; };
		24D8E455119B9D8A00F8CAA6 /* Bridge.m in Sources */ = {isa = PBXBuildFile; fileRef = 24CA8B3B111161FE0084E2DE /* Bridge.m */; };
		24D8E456119B9D8A00F8CAA6 /* AppModule.m in Sources */ = {isa = PBXBuildFile; fileRef = 24CA8B56111161FE0084E2DE /* AppModule.m */; };
		24D8E457119B9D8A00F8CAA6 /* APIModule.m in Sources */ = {isa = PBXBuildFile; fileRef = 24CA8B58111161FE0084E2DE /* APIModule.m */; };
		24D8E459119B9D8A00F8CAA6 /* AccelerometerModule.m in Sources */ = {isa = PBXBuildFile; fileRef = 24CA8B64111161FE0084E2DE /* AccelerometerModule.m */; };
		24D8E45A119B9D8A00F8CAA6 /* TiUIScrollableViewProxy.m in Sources */ = {isa = PBXBuildFile; fileRef = B421C4111113AA9300DBCB42 /* TiUIScrollableViewProxy.m */; };
		24D8E45B119B9D8A00F8CAA6 /* TiUIScrollableView.m in Sources */ = {isa = PBXBuildFile; fileRef = B421C4151113AAA900DBCB42 /* TiUIScrollableView.m */; };
		24D8E45C119B9D8A00F8CAA6 /* TiUIScrollViewProxy.m in Sources */ = {isa = PBXBuildFile; fileRef = B4F97B6E111A41B600E2F72C /* TiUIScrollViewProxy.m */; };
		24D8E45D119B9D8A00F8CAA6 /* TiUIScrollView.m in Sources */ = {isa = PBXBuildFile; fileRef = B4F97B72111A41C800E2F72C /* TiUIScrollView.m */; };
		24D8E45E119B9D8A00F8CAA6 /* TiUIWebView.m in Sources */ = {isa = PBXBuildFile; fileRef = 24EB02C0111BF827001DC2D1 /* TiUIWebView.m */; };
		24D8E45F119B9D8A00F8CAA6 /* TiDOMDocumentProxy.m in Sources */ = {isa = PBXBuildFile; fileRef = 24EB07D3111D4264001DC2D1 /* TiDOMDocumentProxy.m */; };
		24D8E460119B9D8A00F8CAA6 /* GDataXMLNode.m in Sources */ = {isa = PBXBuildFile; fileRef = 24EB07DF111D43AE001DC2D1 /* GDataXMLNode.m */; };
		24D8E461119B9D8A00F8CAA6 /* TiDOMNodeProxy.m in Sources */ = {isa = PBXBuildFile; fileRef = 24EB0808111D4654001DC2D1 /* TiDOMNodeProxy.m */; };
		24D8E462119B9D8A00F8CAA6 /* TiDOMElementProxy.m in Sources */ = {isa = PBXBuildFile; fileRef = 24EB080E111D46C0001DC2D1 /* TiDOMElementProxy.m */; };
		24D8E463119B9D8A00F8CAA6 /* TiDOMNamedNodeMapProxy.m in Sources */ = {isa = PBXBuildFile; fileRef = 24EB0828111D4BEB001DC2D1 /* TiDOMNamedNodeMapProxy.m */; };
		24D8E464119B9D8A00F8CAA6 /* TiDOMNodeListProxy.m in Sources */ = {isa = PBXBuildFile; fileRef = 24EB0842111D500E001DC2D1 /* TiDOMNodeListProxy.m */; };
		24D8E465119B9D8A00F8CAA6 /* TiDOMAttrProxy.m in Sources */ = {isa = PBXBuildFile; fileRef = 24EB085C111D51D9001DC2D1 /* TiDOMAttrProxy.m */; };
		24D8E467119B9D8A00F8CAA6 /* ListenerEntry.m in Sources */ = {isa = PBXBuildFile; fileRef = 24F5B145111FDFE8005C9199 /* ListenerEntry.m */; };
		24D8E468119B9D8A00F8CAA6 /* XMLModule.m in Sources */ = {isa = PBXBuildFile; fileRef = 24DEDAC4112371A500398D86 /* XMLModule.m */; };
		24D8E469119B9D8A00F8CAA6 /* TiUIiPhoneTableViewScrollPositionProxy.m in Sources */ = {isa = PBXBuildFile; fileRef = 243ED8EC11288B4300639DF4 /* TiUIiPhoneTableViewScrollPositionProxy.m */; };
		24D8E46A119B9D8A00F8CAA6 /* TiMediaAudioRecorderProxy.mm in Sources */ = {isa = PBXBuildFile; fileRef = 24FBE58211293D06005C8D48 /* TiMediaAudioRecorderProxy.mm */; };
		24D8E46B119B9D8A00F8CAA6 /* CADebugMacros.cpp in Sources */ = {isa = PBXBuildFile; fileRef = 24FBE5A711293DD1005C8D48 /* CADebugMacros.cpp */; };
		24D8E46C119B9D8A00F8CAA6 /* CAStreamBasicDescription.cpp in Sources */ = {isa = PBXBuildFile; fileRef = 24FBE5AA11293DD1005C8D48 /* CAStreamBasicDescription.cpp */; };
		24D8E46D119B9D8A00F8CAA6 /* CAXException.cpp in Sources */ = {isa = PBXBuildFile; fileRef = 24FBE5AC11293DD1005C8D48 /* CAXException.cpp */; };
		24D8E46E119B9D8A00F8CAA6 /* AQRecorder.mm in Sources */ = {isa = PBXBuildFile; fileRef = 24E25CC0112A698C0083D43D /* AQRecorder.mm */; };
		24D8E46F119B9D8A00F8CAA6 /* SCListener.m in Sources */ = {isa = PBXBuildFile; fileRef = 24E25CC2112A698C0083D43D /* SCListener.m */; };
		24D8E470119B9D8A00F8CAA6 /* TiMediaAudioSession.m in Sources */ = {isa = PBXBuildFile; fileRef = 24A1E516112D33AF003DA834 /* TiMediaAudioSession.m */; };
		24D8E471119B9D8A00F8CAA6 /* TiUIPickerProxy.m in Sources */ = {isa = PBXBuildFile; fileRef = 24A1E874112DF80B003DA834 /* TiUIPickerProxy.m */; };
		24D8E472119B9D8A00F8CAA6 /* TiUIPicker.m in Sources */ = {isa = PBXBuildFile; fileRef = 24A1E87A112DF83E003DA834 /* TiUIPicker.m */; };
		24D8E473119B9D8A00F8CAA6 /* TiUIPickerRowProxy.m in Sources */ = {isa = PBXBuildFile; fileRef = 24A1E8A7112DFACA003DA834 /* TiUIPickerRowProxy.m */; };
		24D8E474119B9D8A00F8CAA6 /* TiUIPickerColumnProxy.m in Sources */ = {isa = PBXBuildFile; fileRef = 24A1E991112E1363003DA834 /* TiUIPickerColumnProxy.m */; };
		24D8E475119B9D8A00F8CAA6 /* UIImage+Alpha.m in Sources */ = {isa = PBXBuildFile; fileRef = 24A1EAF1112F4C02003DA834 /* UIImage+Alpha.m */; };
		24D8E476119B9D8A00F8CAA6 /* UIImage+Resize.m in Sources */ = {isa = PBXBuildFile; fileRef = 24A1EAF3112F4C02003DA834 /* UIImage+Resize.m */; };
		24D8E477119B9D8A00F8CAA6 /* UIImage+RoundedCorner.m in Sources */ = {isa = PBXBuildFile; fileRef = 24A1EAF5112F4C02003DA834 /* UIImage+RoundedCorner.m */; };
		24D8E478119B9D8A00F8CAA6 /* UtilsModule.m in Sources */ = {isa = PBXBuildFile; fileRef = 245B3C3911375A6600CE7530 /* UtilsModule.m */; };
		24D8E479119B9D8A00F8CAA6 /* TiUIiPhoneTableViewCellSelectionStyleProxy.m in Sources */ = {isa = PBXBuildFile; fileRef = 245B45601139B41800CE7530 /* TiUIiPhoneTableViewCellSelectionStyleProxy.m */; };
		24D8E47A119B9D8A00F8CAA6 /* TiUIMaskedImageProxy.m in Sources */ = {isa = PBXBuildFile; fileRef = 24C012881140D30B00A94CE2 /* TiUIMaskedImageProxy.m */; };
		24D8E47B119B9D8A00F8CAA6 /* TiUIMaskedImage.m in Sources */ = {isa = PBXBuildFile; fileRef = 24C0128E1140D31C00A94CE2 /* TiUIMaskedImage.m */; };
		24D8E47C119B9D8A00F8CAA6 /* TiNetworkBonjourBrowserProxy.m in Sources */ = {isa = PBXBuildFile; fileRef = 248133A2115761DE00E3A9BA /* TiNetworkBonjourBrowserProxy.m */; };
		24D8E47D119B9D8A00F8CAA6 /* TiNetworkBonjourServiceProxy.m in Sources */ = {isa = PBXBuildFile; fileRef = 248133A4115761DE00E3A9BA /* TiNetworkBonjourServiceProxy.m */; };
		24D8E47E119B9D8A00F8CAA6 /* TiNetworkTCPSocketProxy.m in Sources */ = {isa = PBXBuildFile; fileRef = 248133A6115761DE00E3A9BA /* TiNetworkTCPSocketProxy.m */; };
		24D8E47F119B9D8A00F8CAA6 /* TiDOMTextNodeProxy.m in Sources */ = {isa = PBXBuildFile; fileRef = 24813712115A852800E3A9BA /* TiDOMTextNodeProxy.m */; };
		24D8E480119B9D8A00F8CAA6 /* TiMediaVideoPlayer.m in Sources */ = {isa = PBXBuildFile; fileRef = 2412F465115C296300454E5B /* TiMediaVideoPlayer.m */; };
		24D8E481119B9D8A00F8CAA6 /* TiUIiPadSplitWindowProxy.m in Sources */ = {isa = PBXBuildFile; fileRef = 24FB4EDC115C81A7001AAF99 /* TiUIiPadSplitWindowProxy.m */; };
		24D8E482119B9D8A00F8CAA6 /* TiUIiPadPopoverProxy.m in Sources */ = {isa = PBXBuildFile; fileRef = 24FB4EEE115C81C5001AAF99 /* TiUIiPadPopoverProxy.m */; };
		24D8E483119B9D8A00F8CAA6 /* TiUIiPadPopover.m in Sources */ = {isa = PBXBuildFile; fileRef = 24FB4EF7115C81DD001AAF99 /* TiUIiPadPopover.m */; };
		24D8E484119B9D8A00F8CAA6 /* TiUIiPadProxy.m in Sources */ = {isa = PBXBuildFile; fileRef = 24FB4F41115C8C4E001AAF99 /* TiUIiPadProxy.m */; };
		24D8E485119B9D8A00F8CAA6 /* TiUIiPhoneNavigationGroupProxy.m in Sources */ = {isa = PBXBuildFile; fileRef = 24FB5DD511600456001AAF99 /* TiUIiPhoneNavigationGroupProxy.m */; };
		24D8E486119B9D8A00F8CAA6 /* TiUIiPhoneNavigationGroup.m in Sources */ = {isa = PBXBuildFile; fileRef = 24FB5DDE11600480001AAF99 /* TiUIiPhoneNavigationGroup.m */; };
		24D8E487119B9D8A00F8CAA6 /* TiUIiPadSplitWindowButtonProxy.m in Sources */ = {isa = PBXBuildFile; fileRef = 24E50CF31160569B00AF54AF /* TiUIiPadSplitWindowButtonProxy.m */; };
		24D8E488119B9D8A00F8CAA6 /* LauncherButton.m in Sources */ = {isa = PBXBuildFile; fileRef = 24E50E061160666300AF54AF /* LauncherButton.m */; };
		24D8E489119B9D8A00F8CAA6 /* LauncherItem.m in Sources */ = {isa = PBXBuildFile; fileRef = 24E50E081160666300AF54AF /* LauncherItem.m */; };
		24D8E48A119B9D8A00F8CAA6 /* LauncherView.m in Sources */ = {isa = PBXBuildFile; fileRef = 24E50E0A1160666300AF54AF /* LauncherView.m */; };
		24D8E48B119B9D8A00F8CAA6 /* TiUIDashboardViewProxy.m in Sources */ = {isa = PBXBuildFile; fileRef = 24E50E21116066A800AF54AF /* TiUIDashboardViewProxy.m */; };
		24D8E48C119B9D8A00F8CAA6 /* TiUIDashboardView.m in Sources */ = {isa = PBXBuildFile; fileRef = 24E50E2A116066B400AF54AF /* TiUIDashboardView.m */; };
		24D8E48D119B9D8A00F8CAA6 /* TiUIDashboardItemProxy.m in Sources */ = {isa = PBXBuildFile; fileRef = 24E50F8B1160792D00AF54AF /* TiUIDashboardItemProxy.m */; };
		24D8E490119B9D8A00F8CAA6 /* TiGradient.m in Sources */ = {isa = PBXBuildFile; fileRef = B4DE7E4D11823E990006DDE1 /* TiGradient.m */; };
		24D8E491119B9D8A00F8CAA6 /* ApplicationRouting.m in Sources */ = {isa = PBXBuildFile; fileRef = 24596692118E70D300519F79 /* ApplicationRouting.m */; };
		24D8E492119B9D8A00F8CAA6 /* TiUIiPadSplitWindow.m in Sources */ = {isa = PBXBuildFile; fileRef = 245972C511921D0D00519F79 /* TiUIiPadSplitWindow.m */; };
		24D8E493119B9D8A00F8CAA6 /* TopTiModule.m in Sources */ = {isa = PBXBuildFile; fileRef = 24F6204E1199F1F400EEAD3C /* TopTiModule.m */; };
		24D8E494119B9D8A00F8CAA6 /* TiApp.m in Sources */ = {isa = PBXBuildFile; fileRef = 24F620531199F26500EEAD3C /* TiApp.m */; };
		24D8E495119B9D8A00F8CAA6 /* TiErrorController.m in Sources */ = {isa = PBXBuildFile; fileRef = 24F620571199F27700EEAD3C /* TiErrorController.m */; };
		24D8E496119B9D8A00F8CAA6 /* TiRootViewController.m in Sources */ = {isa = PBXBuildFile; fileRef = 24F620591199F27700EEAD3C /* TiRootViewController.m */; };
		24D8E498119B9D8A00F8CAA6 /* Foundation.framework in Frameworks */ = {isa = PBXBuildFile; fileRef = 1D30AB110D05D00D00671497 /* Foundation.framework */; };
		24D8E499119B9D8A00F8CAA6 /* UIKit.framework in Frameworks */ = {isa = PBXBuildFile; fileRef = 1DF5F4DF0D08C38300B7A737 /* UIKit.framework */; settings = {ATTRIBUTES = (Weak, ); }; };
		24D8E49A119B9D8A00F8CAA6 /* CoreGraphics.framework in Frameworks */ = {isa = PBXBuildFile; fileRef = 288765FC0DF74451002DB57D /* CoreGraphics.framework */; };
		24D8E49C119B9D8A00F8CAA6 /* AddressBook.framework in Frameworks */ = {isa = PBXBuildFile; fileRef = 24CA8C75111167B60084E2DE /* AddressBook.framework */; };
		24D8E49D119B9D8A00F8CAA6 /* AddressBookUI.framework in Frameworks */ = {isa = PBXBuildFile; fileRef = 24CA8C77111167B60084E2DE /* AddressBookUI.framework */; };
		24D8E49E119B9D8A00F8CAA6 /* CFNetwork.framework in Frameworks */ = {isa = PBXBuildFile; fileRef = 24CA8C7B111167B60084E2DE /* CFNetwork.framework */; };
		24D8E49F119B9D8A00F8CAA6 /* CoreLocation.framework in Frameworks */ = {isa = PBXBuildFile; fileRef = 24CA8C7D111167B60084E2DE /* CoreLocation.framework */; };
		24D8E4A0119B9D8A00F8CAA6 /* MapKit.framework in Frameworks */ = {isa = PBXBuildFile; fileRef = 24CA8C7F111167B60084E2DE /* MapKit.framework */; };
		24D8E4A1119B9D8A00F8CAA6 /* MessageUI.framework in Frameworks */ = {isa = PBXBuildFile; fileRef = 24CA8C81111167B60084E2DE /* MessageUI.framework */; };
		24D8E4A2119B9D8A00F8CAA6 /* MobileCoreServices.framework in Frameworks */ = {isa = PBXBuildFile; fileRef = 24CA8C83111167B60084E2DE /* MobileCoreServices.framework */; };
		24D8E4A3119B9D8A00F8CAA6 /* OpenGLES.framework in Frameworks */ = {isa = PBXBuildFile; fileRef = 24CA8C85111167B60084E2DE /* OpenGLES.framework */; };
		24D8E4A4119B9D8A00F8CAA6 /* QuartzCore.framework in Frameworks */ = {isa = PBXBuildFile; fileRef = 24CA8C87111167B60084E2DE /* QuartzCore.framework */; };
		24D8E4A5119B9D8A00F8CAA6 /* SystemConfiguration.framework in Frameworks */ = {isa = PBXBuildFile; fileRef = 24CA8C89111167B60084E2DE /* SystemConfiguration.framework */; };
		24D8E4A6119B9D8A00F8CAA6 /* libsqlite3.dylib in Frameworks */ = {isa = PBXBuildFile; fileRef = 24CA8C8D111167B60084E2DE /* libsqlite3.dylib */; };
		24D8E4A7119B9D8A00F8CAA6 /* libz.dylib in Frameworks */ = {isa = PBXBuildFile; fileRef = 24CA8C8F111167B60084E2DE /* libz.dylib */; };
		24D8E4A8119B9D8A00F8CAA6 /* AudioToolbox.framework in Frameworks */ = {isa = PBXBuildFile; fileRef = 24CA8CEC1111689B0084E2DE /* AudioToolbox.framework */; };
		24D8E4A9119B9D8A00F8CAA6 /* MediaPlayer.framework in Frameworks */ = {isa = PBXBuildFile; fileRef = 24CA8CF3111168AE0084E2DE /* MediaPlayer.framework */; settings = {ATTRIBUTES = (Weak, ); }; };
		24D8E4AA119B9D8A00F8CAA6 /* AVFoundation.framework in Frameworks */ = {isa = PBXBuildFile; fileRef = 24CA8CFA111168C30084E2DE /* AVFoundation.framework */; };
		24D8E4AB119B9D8A00F8CAA6 /* libxml2.dylib in Frameworks */ = {isa = PBXBuildFile; fileRef = 24EB0A57111E1BAE001DC2D1 /* libxml2.dylib */; };
		24D8E4AC119B9D8A00F8CAA6 /* StoreKit.framework in Frameworks */ = {isa = PBXBuildFile; fileRef = 24597034118FF66300519F79 /* StoreKit.framework */; };
		24DEDAC7112371A500398D86 /* XMLModule.m in Sources */ = {isa = PBXBuildFile; fileRef = 24DEDAC4112371A500398D86 /* XMLModule.m */; };
		24E25CC3112A698C0083D43D /* AQRecorder.mm in Sources */ = {isa = PBXBuildFile; fileRef = 24E25CC0112A698C0083D43D /* AQRecorder.mm */; };
		24E25CC4112A698C0083D43D /* SCListener.m in Sources */ = {isa = PBXBuildFile; fileRef = 24E25CC2112A698C0083D43D /* SCListener.m */; };
		24E50CF91160569B00AF54AF /* TiUIiPadSplitWindowButtonProxy.m in Sources */ = {isa = PBXBuildFile; fileRef = 24E50CF31160569B00AF54AF /* TiUIiPadSplitWindowButtonProxy.m */; };
		24E50E1A1160666300AF54AF /* LauncherButton.m in Sources */ = {isa = PBXBuildFile; fileRef = 24E50E061160666300AF54AF /* LauncherButton.m */; };
		24E50E1B1160666300AF54AF /* LauncherItem.m in Sources */ = {isa = PBXBuildFile; fileRef = 24E50E081160666300AF54AF /* LauncherItem.m */; };
		24E50E1C1160666300AF54AF /* LauncherView.m in Sources */ = {isa = PBXBuildFile; fileRef = 24E50E0A1160666300AF54AF /* LauncherView.m */; };
		24E50E27116066A800AF54AF /* TiUIDashboardViewProxy.m in Sources */ = {isa = PBXBuildFile; fileRef = 24E50E21116066A800AF54AF /* TiUIDashboardViewProxy.m */; };
		24E50E30116066B400AF54AF /* TiUIDashboardView.m in Sources */ = {isa = PBXBuildFile; fileRef = 24E50E2A116066B400AF54AF /* TiUIDashboardView.m */; };
		24E50F911160792D00AF54AF /* TiUIDashboardItemProxy.m in Sources */ = {isa = PBXBuildFile; fileRef = 24E50F8B1160792D00AF54AF /* TiUIDashboardItemProxy.m */; };
		24EB02C2111BF827001DC2D1 /* TiUIWebView.m in Sources */ = {isa = PBXBuildFile; fileRef = 24EB02C0111BF827001DC2D1 /* TiUIWebView.m */; };
		24EB07D4111D4264001DC2D1 /* TiDOMDocumentProxy.m in Sources */ = {isa = PBXBuildFile; fileRef = 24EB07D3111D4264001DC2D1 /* TiDOMDocumentProxy.m */; };
		24EB07E0111D43AE001DC2D1 /* GDataXMLNode.m in Sources */ = {isa = PBXBuildFile; fileRef = 24EB07DF111D43AE001DC2D1 /* GDataXMLNode.m */; };
		24EB0809111D4654001DC2D1 /* TiDOMNodeProxy.m in Sources */ = {isa = PBXBuildFile; fileRef = 24EB0808111D4654001DC2D1 /* TiDOMNodeProxy.m */; };
		24EB080F111D46C0001DC2D1 /* TiDOMElementProxy.m in Sources */ = {isa = PBXBuildFile; fileRef = 24EB080E111D46C0001DC2D1 /* TiDOMElementProxy.m */; };
		24EB0829111D4BEB001DC2D1 /* TiDOMNamedNodeMapProxy.m in Sources */ = {isa = PBXBuildFile; fileRef = 24EB0828111D4BEB001DC2D1 /* TiDOMNamedNodeMapProxy.m */; };
		24EB0843111D500E001DC2D1 /* TiDOMNodeListProxy.m in Sources */ = {isa = PBXBuildFile; fileRef = 24EB0842111D500E001DC2D1 /* TiDOMNodeListProxy.m */; };
		24EB085D111D51D9001DC2D1 /* TiDOMAttrProxy.m in Sources */ = {isa = PBXBuildFile; fileRef = 24EB085C111D51D9001DC2D1 /* TiDOMAttrProxy.m */; };
		24EB0A58111E1BAE001DC2D1 /* libxml2.dylib in Frameworks */ = {isa = PBXBuildFile; fileRef = 24EB0A57111E1BAE001DC2D1 /* libxml2.dylib */; };
		24F1584611D72A23000DD736 /* TiMapImageAnnotationView.m in Sources */ = {isa = PBXBuildFile; fileRef = 24F1584511D72A23000DD736 /* TiMapImageAnnotationView.m */; };
		24F1584711D72A23000DD736 /* TiMapImageAnnotationView.m in Sources */ = {isa = PBXBuildFile; fileRef = 24F1584511D72A23000DD736 /* TiMapImageAnnotationView.m */; };
		24F29E2E12209C920099351D /* TiStylesheet.m in Sources */ = {isa = PBXBuildFile; fileRef = 24F29E2D12209C920099351D /* TiStylesheet.m */; };
		24F29E2F12209C920099351D /* TiStylesheet.m in Sources */ = {isa = PBXBuildFile; fileRef = 24F29E2D12209C920099351D /* TiStylesheet.m */; };
		24F29E3712209E6F0099351D /* stylesheet.plist in Resources */ = {isa = PBXBuildFile; fileRef = 24F29E3612209E6F0099351D /* stylesheet.plist */; };
		24F29E3812209E6F0099351D /* stylesheet.plist in Resources */ = {isa = PBXBuildFile; fileRef = 24F29E3612209E6F0099351D /* stylesheet.plist */; };
		24F29E701220CE0A0099351D /* TiLocale.m in Sources */ = {isa = PBXBuildFile; fileRef = 24F29E6F1220CE0A0099351D /* TiLocale.m */; };
		24F29E711220CE0A0099351D /* TiLocale.m in Sources */ = {isa = PBXBuildFile; fileRef = 24F29E6F1220CE0A0099351D /* TiLocale.m */; };
		24F29F82122105C70099351D /* LocaleModule.m in Sources */ = {isa = PBXBuildFile; fileRef = 24F29F80122105C70099351D /* LocaleModule.m */; };
		24F29F83122105C70099351D /* LocaleModule.m in Sources */ = {isa = PBXBuildFile; fileRef = 24F29F80122105C70099351D /* LocaleModule.m */; };
		24F5ACF9111F7B8A005C9199 /* TiMapPinAnnotationView.m in Sources */ = {isa = PBXBuildFile; fileRef = 24EB0BA9111F7959001DC2D1 /* TiMapPinAnnotationView.m */; };
		24F5B146111FDFE8005C9199 /* ListenerEntry.m in Sources */ = {isa = PBXBuildFile; fileRef = 24F5B145111FDFE8005C9199 /* ListenerEntry.m */; };
		24F6204F1199F1F400EEAD3C /* TopTiModule.m in Sources */ = {isa = PBXBuildFile; fileRef = 24F6204E1199F1F400EEAD3C /* TopTiModule.m */; };
		24F620541199F26500EEAD3C /* TiApp.m in Sources */ = {isa = PBXBuildFile; fileRef = 24F620531199F26500EEAD3C /* TiApp.m */; };
		24F6205A1199F27700EEAD3C /* TiErrorController.m in Sources */ = {isa = PBXBuildFile; fileRef = 24F620571199F27700EEAD3C /* TiErrorController.m */; };
		24F6205B1199F27700EEAD3C /* TiRootViewController.m in Sources */ = {isa = PBXBuildFile; fileRef = 24F620591199F27700EEAD3C /* TiRootViewController.m */; };
		24FB4EE3115C81A7001AAF99 /* TiUIiPadSplitWindowProxy.m in Sources */ = {isa = PBXBuildFile; fileRef = 24FB4EDC115C81A7001AAF99 /* TiUIiPadSplitWindowProxy.m */; };
		24FB4EF4115C81C5001AAF99 /* TiUIiPadPopoverProxy.m in Sources */ = {isa = PBXBuildFile; fileRef = 24FB4EEE115C81C5001AAF99 /* TiUIiPadPopoverProxy.m */; };
		24FB4EFC115C81DD001AAF99 /* TiUIiPadPopover.m in Sources */ = {isa = PBXBuildFile; fileRef = 24FB4EF7115C81DD001AAF99 /* TiUIiPadPopover.m */; };
		24FB4F42115C8C4E001AAF99 /* TiUIiPadProxy.m in Sources */ = {isa = PBXBuildFile; fileRef = 24FB4F41115C8C4E001AAF99 /* TiUIiPadProxy.m */; };
		24FB5DD611600456001AAF99 /* TiUIiPhoneNavigationGroupProxy.m in Sources */ = {isa = PBXBuildFile; fileRef = 24FB5DD511600456001AAF99 /* TiUIiPhoneNavigationGroupProxy.m */; };
		24FB5DE511600480001AAF99 /* TiUIiPhoneNavigationGroup.m in Sources */ = {isa = PBXBuildFile; fileRef = 24FB5DDE11600480001AAF99 /* TiUIiPhoneNavigationGroup.m */; };
		24FBE58311293D06005C8D48 /* TiMediaAudioRecorderProxy.mm in Sources */ = {isa = PBXBuildFile; fileRef = 24FBE58211293D06005C8D48 /* TiMediaAudioRecorderProxy.mm */; };
		24FBE5AE11293DD1005C8D48 /* CADebugMacros.cpp in Sources */ = {isa = PBXBuildFile; fileRef = 24FBE5A711293DD1005C8D48 /* CADebugMacros.cpp */; };
		24FBE5AF11293DD1005C8D48 /* CAStreamBasicDescription.cpp in Sources */ = {isa = PBXBuildFile; fileRef = 24FBE5AA11293DD1005C8D48 /* CAStreamBasicDescription.cpp */; };
		24FBE5B011293DD1005C8D48 /* CAXException.cpp in Sources */ = {isa = PBXBuildFile; fileRef = 24FBE5AC11293DD1005C8D48 /* CAXException.cpp */; };
		288765FD0DF74451002DB57D /* CoreGraphics.framework in Frameworks */ = {isa = PBXBuildFile; fileRef = 288765FC0DF74451002DB57D /* CoreGraphics.framework */; };
		2B0B6E0C15951F9400F3170F /* TiUIiOSDocumentViewerProxy.m in Sources */ = {isa = PBXBuildFile; fileRef = 2B0B6E0B15951F9400F3170F /* TiUIiOSDocumentViewerProxy.m */; };
		2B0B6E0D15951F9400F3170F /* TiUIiOSDocumentViewerProxy.m in Sources */ = {isa = PBXBuildFile; fileRef = 2B0B6E0B15951F9400F3170F /* TiUIiOSDocumentViewerProxy.m */; };
		2B0B6E0E15951F9400F3170F /* TiUIiOSDocumentViewerProxy.m in Sources */ = {isa = PBXBuildFile; fileRef = 2B0B6E0B15951F9400F3170F /* TiUIiOSDocumentViewerProxy.m */; };
		2B1F65771431031E006C5D37 /* ApplicationDefaults.m in Sources */ = {isa = PBXBuildFile; fileRef = 2B1F65761431031E006C5D37 /* ApplicationDefaults.m */; };
		2B1F65781431031E006C5D37 /* ApplicationDefaults.m in Sources */ = {isa = PBXBuildFile; fileRef = 2B1F65761431031E006C5D37 /* ApplicationDefaults.m */; };
		2B1F65791431031E006C5D37 /* ApplicationDefaults.m in Sources */ = {isa = PBXBuildFile; fileRef = 2B1F65761431031E006C5D37 /* ApplicationDefaults.m */; };
		2B353A8115901D41008FBD84 /* Ti3DMatrix.m in Sources */ = {isa = PBXBuildFile; fileRef = 2B353A8015901D41008FBD84 /* Ti3DMatrix.m */; };
		2B353A8215901D41008FBD84 /* Ti3DMatrix.m in Sources */ = {isa = PBXBuildFile; fileRef = 2B353A8015901D41008FBD84 /* Ti3DMatrix.m */; };
		2B353A8315901D41008FBD84 /* Ti3DMatrix.m in Sources */ = {isa = PBXBuildFile; fileRef = 2B353A8015901D41008FBD84 /* Ti3DMatrix.m */; };
		2B94603613F0A2AE000C5BEA /* TiUIiOSCoverFlowView.m in Sources */ = {isa = PBXBuildFile; fileRef = 2B94603313F0A2AE000C5BEA /* TiUIiOSCoverFlowView.m */; };
		2B94603713F0A2AE000C5BEA /* TiUIiOSCoverFlowViewProxy.m in Sources */ = {isa = PBXBuildFile; fileRef = 2B94603513F0A2AE000C5BEA /* TiUIiOSCoverFlowViewProxy.m */; };
		2B94603813F0A2AE000C5BEA /* TiUIiOSCoverFlowView.m in Sources */ = {isa = PBXBuildFile; fileRef = 2B94603313F0A2AE000C5BEA /* TiUIiOSCoverFlowView.m */; };
		2B94603913F0A2AE000C5BEA /* TiUIiOSCoverFlowViewProxy.m in Sources */ = {isa = PBXBuildFile; fileRef = 2B94603513F0A2AE000C5BEA /* TiUIiOSCoverFlowViewProxy.m */; };
		2B94603A13F0A2AE000C5BEA /* TiUIiOSCoverFlowView.m in Sources */ = {isa = PBXBuildFile; fileRef = 2B94603313F0A2AE000C5BEA /* TiUIiOSCoverFlowView.m */; };
		2B94603B13F0A2AE000C5BEA /* TiUIiOSCoverFlowViewProxy.m in Sources */ = {isa = PBXBuildFile; fileRef = 2B94603513F0A2AE000C5BEA /* TiUIiOSCoverFlowViewProxy.m */; };
		2BCD59C51429561D00DEC2E8 /* TiUIiOSToolbar.m in Sources */ = {isa = PBXBuildFile; fileRef = 2BCD59C21429561D00DEC2E8 /* TiUIiOSToolbar.m */; };
		2BCD59C61429561D00DEC2E8 /* TiUIiOSToolbarProxy.m in Sources */ = {isa = PBXBuildFile; fileRef = 2BCD59C41429561D00DEC2E8 /* TiUIiOSToolbarProxy.m */; };
		2BDEA4F31448FFB7004EC750 /* TiUIiOSTabbedBarProxy.m in Sources */ = {isa = PBXBuildFile; fileRef = 2BDEA4F21448FFB7004EC750 /* TiUIiOSTabbedBarProxy.m */; };
		2BDEA4F514490546004EC750 /* TiUIiOSTabbedBarProxy.m in Sources */ = {isa = PBXBuildFile; fileRef = 2BDEA4F21448FFB7004EC750 /* TiUIiOSTabbedBarProxy.m */; };
		2BDEA4F614490547004EC750 /* TiUIiOSTabbedBarProxy.m in Sources */ = {isa = PBXBuildFile; fileRef = 2BDEA4F21448FFB7004EC750 /* TiUIiOSTabbedBarProxy.m */; };
		4688700715E39A9D008FA326 /* TiUIiPhoneAlertDialogStyleProxy.m in Sources */ = {isa = PBXBuildFile; fileRef = 4688700615E39A9D008FA326 /* TiUIiPhoneAlertDialogStyleProxy.m */; };
		4688700815E39A9D008FA326 /* TiUIiPhoneAlertDialogStyleProxy.m in Sources */ = {isa = PBXBuildFile; fileRef = 4688700615E39A9D008FA326 /* TiUIiPhoneAlertDialogStyleProxy.m */; };
		4688700915E39A9D008FA326 /* TiUIiPhoneAlertDialogStyleProxy.m in Sources */ = {isa = PBXBuildFile; fileRef = 4688700615E39A9D008FA326 /* TiUIiPhoneAlertDialogStyleProxy.m */; };
		4D3033A3136239B30034640F /* TiFilesystemFileStreamProxy.m in Sources */ = {isa = PBXBuildFile; fileRef = 4D3033A2136239B30034640F /* TiFilesystemFileStreamProxy.m */; };
		5081CEF815F8100E00C881D8 /* TiExceptionHandler.m in Sources */ = {isa = PBXBuildFile; fileRef = 5081CEF715F8100E00C881D8 /* TiExceptionHandler.m */; };
		5081CEF915F8100E00C881D8 /* TiExceptionHandler.m in Sources */ = {isa = PBXBuildFile; fileRef = 5081CEF715F8100E00C881D8 /* TiExceptionHandler.m */; };
		5081CEFA15F8100E00C881D8 /* TiExceptionHandler.m in Sources */ = {isa = PBXBuildFile; fileRef = 5081CEF715F8100E00C881D8 /* TiExceptionHandler.m */; };
		844E1F7E14883A3700F5424C /* TiDOMValidator.m in Sources */ = {isa = PBXBuildFile; fileRef = 844E1F7D14883A3700F5424C /* TiDOMValidator.m */; };
		844E1F7F14883A3700F5424C /* TiDOMValidator.m in Sources */ = {isa = PBXBuildFile; fileRef = 844E1F7D14883A3700F5424C /* TiDOMValidator.m */; };
		844E1F8014883A3700F5424C /* TiDOMValidator.m in Sources */ = {isa = PBXBuildFile; fileRef = 844E1F7D14883A3700F5424C /* TiDOMValidator.m */; };
		848C2594145F37A300E1B0F1 /* TiDOMCDATANodeProxy.m in Sources */ = {isa = PBXBuildFile; fileRef = 848C2593145F37A300E1B0F1 /* TiDOMCDATANodeProxy.m */; };
		848C2595145F37A300E1B0F1 /* TiDOMCDATANodeProxy.m in Sources */ = {isa = PBXBuildFile; fileRef = 848C2593145F37A300E1B0F1 /* TiDOMCDATANodeProxy.m */; };
		848C2596145F37A300E1B0F1 /* TiDOMCDATANodeProxy.m in Sources */ = {isa = PBXBuildFile; fileRef = 848C2593145F37A300E1B0F1 /* TiDOMCDATANodeProxy.m */; };
		848C259A145F3FE200E1B0F1 /* TiDOMCommentProxy.m in Sources */ = {isa = PBXBuildFile; fileRef = 848C2599145F3FE100E1B0F1 /* TiDOMCommentProxy.m */; };
		848C259B145F3FE200E1B0F1 /* TiDOMCommentProxy.m in Sources */ = {isa = PBXBuildFile; fileRef = 848C2599145F3FE100E1B0F1 /* TiDOMCommentProxy.m */; };
		848C259C145F3FE200E1B0F1 /* TiDOMCommentProxy.m in Sources */ = {isa = PBXBuildFile; fileRef = 848C2599145F3FE100E1B0F1 /* TiDOMCommentProxy.m */; };
		848C259F145F46C300E1B0F1 /* TiDOMPIProxy.m in Sources */ = {isa = PBXBuildFile; fileRef = 848C259E145F46C200E1B0F1 /* TiDOMPIProxy.m */; };
		848C25A0145F46C300E1B0F1 /* TiDOMPIProxy.m in Sources */ = {isa = PBXBuildFile; fileRef = 848C259E145F46C200E1B0F1 /* TiDOMPIProxy.m */; };
		848C25A1145F46C300E1B0F1 /* TiDOMPIProxy.m in Sources */ = {isa = PBXBuildFile; fileRef = 848C259E145F46C200E1B0F1 /* TiDOMPIProxy.m */; };
		848C25A4145F501700E1B0F1 /* TiDOMDocFragProxy.m in Sources */ = {isa = PBXBuildFile; fileRef = 848C25A3145F501600E1B0F1 /* TiDOMDocFragProxy.m */; };
		848C25A5145F501700E1B0F1 /* TiDOMDocFragProxy.m in Sources */ = {isa = PBXBuildFile; fileRef = 848C25A3145F501600E1B0F1 /* TiDOMDocFragProxy.m */; };
		848C25A6145F501700E1B0F1 /* TiDOMDocFragProxy.m in Sources */ = {isa = PBXBuildFile; fileRef = 848C25A3145F501600E1B0F1 /* TiDOMDocFragProxy.m */; };
		84D541A31460B2E0005338D1 /* TiDOMNotationProxy.m in Sources */ = {isa = PBXBuildFile; fileRef = 84D541A21460B2DF005338D1 /* TiDOMNotationProxy.m */; };
		84D541A41460B2E0005338D1 /* TiDOMNotationProxy.m in Sources */ = {isa = PBXBuildFile; fileRef = 84D541A21460B2DF005338D1 /* TiDOMNotationProxy.m */; };
		84D541A51460B2E0005338D1 /* TiDOMNotationProxy.m in Sources */ = {isa = PBXBuildFile; fileRef = 84D541A21460B2DF005338D1 /* TiDOMNotationProxy.m */; };
		84D541A81460B3C9005338D1 /* TiDOMEntityProxy.m in Sources */ = {isa = PBXBuildFile; fileRef = 84D541A71460B3C8005338D1 /* TiDOMEntityProxy.m */; };
		84D541A91460B3C9005338D1 /* TiDOMEntityProxy.m in Sources */ = {isa = PBXBuildFile; fileRef = 84D541A71460B3C8005338D1 /* TiDOMEntityProxy.m */; };
		84D541AA1460B3C9005338D1 /* TiDOMEntityProxy.m in Sources */ = {isa = PBXBuildFile; fileRef = 84D541A71460B3C8005338D1 /* TiDOMEntityProxy.m */; };
		84D541AD1460B3EE005338D1 /* TiDOMEntityRefProxy.m in Sources */ = {isa = PBXBuildFile; fileRef = 84D541AC1460B3ED005338D1 /* TiDOMEntityRefProxy.m */; };
		84D541AE1460B3EE005338D1 /* TiDOMEntityRefProxy.m in Sources */ = {isa = PBXBuildFile; fileRef = 84D541AC1460B3ED005338D1 /* TiDOMEntityRefProxy.m */; };
		84D541AF1460B3EE005338D1 /* TiDOMEntityRefProxy.m in Sources */ = {isa = PBXBuildFile; fileRef = 84D541AC1460B3ED005338D1 /* TiDOMEntityRefProxy.m */; };
		ABD472F413BB73BF00502912 /* KrollCoverage.m in Sources */ = {isa = PBXBuildFile; fileRef = ABD472F313BB73BF00502912 /* KrollCoverage.m */; };
		ABD472F513BB73BF00502912 /* KrollCoverage.m in Sources */ = {isa = PBXBuildFile; fileRef = ABD472F313BB73BF00502912 /* KrollCoverage.m */; };
		ABD472F613BB73BF00502912 /* KrollCoverage.m in Sources */ = {isa = PBXBuildFile; fileRef = ABD472F313BB73BF00502912 /* KrollCoverage.m */; };
		B415067A136745E20084074A /* TiFilesystemFileStreamProxy.m in Sources */ = {isa = PBXBuildFile; fileRef = 4D3033A2136239B30034640F /* TiFilesystemFileStreamProxy.m */; };
		B415067D136745FE0084074A /* TiFilesystemFileStreamProxy.m in Sources */ = {isa = PBXBuildFile; fileRef = 4D3033A2136239B30034640F /* TiFilesystemFileStreamProxy.m */; };
		B421C4121113AA9300DBCB42 /* TiUIScrollableViewProxy.m in Sources */ = {isa = PBXBuildFile; fileRef = B421C4111113AA9300DBCB42 /* TiUIScrollableViewProxy.m */; };
		B421C4161113AAA900DBCB42 /* TiUIScrollableView.m in Sources */ = {isa = PBXBuildFile; fileRef = B421C4151113AAA900DBCB42 /* TiUIScrollableView.m */; };
		B440EF7E1209DC400045FEAE /* MGSplitCornersView.m in Sources */ = {isa = PBXBuildFile; fileRef = B440EF791209DC400045FEAE /* MGSplitCornersView.m */; };
		B440EF7F1209DC400045FEAE /* MGSplitDividerView.m in Sources */ = {isa = PBXBuildFile; fileRef = B440EF7B1209DC400045FEAE /* MGSplitDividerView.m */; };
		B440EF801209DC400045FEAE /* MGSplitViewController.m in Sources */ = {isa = PBXBuildFile; fileRef = B440EF7D1209DC400045FEAE /* MGSplitViewController.m */; };
		B440EF811209DC400045FEAE /* MGSplitCornersView.m in Sources */ = {isa = PBXBuildFile; fileRef = B440EF791209DC400045FEAE /* MGSplitCornersView.m */; };
		B440EF821209DC400045FEAE /* MGSplitDividerView.m in Sources */ = {isa = PBXBuildFile; fileRef = B440EF7B1209DC400045FEAE /* MGSplitDividerView.m */; };
		B440EF831209DC400045FEAE /* MGSplitViewController.m in Sources */ = {isa = PBXBuildFile; fileRef = B440EF7D1209DC400045FEAE /* MGSplitViewController.m */; };
		B468B4F111B5816F007D1C1E /* TiLayoutQueue.m in Sources */ = {isa = PBXBuildFile; fileRef = B468B4F011B5816F007D1C1E /* TiLayoutQueue.m */; };
		B468B4F211B5816F007D1C1E /* TiLayoutQueue.m in Sources */ = {isa = PBXBuildFile; fileRef = B468B4F011B5816F007D1C1E /* TiLayoutQueue.m */; };
		B473FBA4126FB2DF00E29C73 /* TiPublicAPI.m in Sources */ = {isa = PBXBuildFile; fileRef = B473FBA3126FB2DF00E29C73 /* TiPublicAPI.m */; };
		B473FBA5126FB2DF00E29C73 /* TiPublicAPI.m in Sources */ = {isa = PBXBuildFile; fileRef = B473FBA3126FB2DF00E29C73 /* TiPublicAPI.m */; };
		B480501F1278AB010030AA3F /* TiThreading.m in Sources */ = {isa = PBXBuildFile; fileRef = B473FB67126F8F7900E29C73 /* TiThreading.m */; };
		B48050201278AB170030AA3F /* TiThreading.m in Sources */ = {isa = PBXBuildFile; fileRef = B473FB67126F8F7900E29C73 /* TiThreading.m */; };
		B4DE7E4E11823E990006DDE1 /* TiGradient.m in Sources */ = {isa = PBXBuildFile; fileRef = B4DE7E4D11823E990006DDE1 /* TiGradient.m */; };
		B4E9A913128E24FB006A111B /* UIImageExtras.m in Sources */ = {isa = PBXBuildFile; fileRef = DA9BE36E127F8F6C000FE9E1 /* UIImageExtras.m */; };
		B4F97B6F111A41B600E2F72C /* TiUIScrollViewProxy.m in Sources */ = {isa = PBXBuildFile; fileRef = B4F97B6E111A41B600E2F72C /* TiUIScrollViewProxy.m */; };
		B4F97B73111A41C800E2F72C /* TiUIScrollView.m in Sources */ = {isa = PBXBuildFile; fileRef = B4F97B72111A41C800E2F72C /* TiUIScrollView.m */; };
		D4AB36F5123DE20200DED4A0 /* TiUIClipboardProxy.m in Sources */ = {isa = PBXBuildFile; fileRef = D4AB36F4123DE20200DED4A0 /* TiUIClipboardProxy.m */; };
		D4AB36F6123DE20200DED4A0 /* TiUIClipboardProxy.m in Sources */ = {isa = PBXBuildFile; fileRef = D4AB36F4123DE20200DED4A0 /* TiUIClipboardProxy.m */; };
		DA2556441353D2FC005D459C /* TiNetworkSocketProxy.m in Sources */ = {isa = PBXBuildFile; fileRef = DA2556431353D2FC005D459C /* TiNetworkSocketProxy.m */; };
		DA2556451353D2FC005D459C /* TiNetworkSocketProxy.m in Sources */ = {isa = PBXBuildFile; fileRef = DA2556431353D2FC005D459C /* TiNetworkSocketProxy.m */; };
		DA2556461353D2FC005D459C /* TiNetworkSocketProxy.m in Sources */ = {isa = PBXBuildFile; fileRef = DA2556431353D2FC005D459C /* TiNetworkSocketProxy.m */; };
		DA2B35C2134514FE00056705 /* TiNetworkSocketTCPProxy.m in Sources */ = {isa = PBXBuildFile; fileRef = DA2B35C1134514FE00056705 /* TiNetworkSocketTCPProxy.m */; };
		DA2B35C3134514FE00056705 /* TiNetworkSocketTCPProxy.m in Sources */ = {isa = PBXBuildFile; fileRef = DA2B35C1134514FE00056705 /* TiNetworkSocketTCPProxy.m */; };
		DA2B35C4134514FE00056705 /* TiNetworkSocketTCPProxy.m in Sources */ = {isa = PBXBuildFile; fileRef = DA2B35C1134514FE00056705 /* TiNetworkSocketTCPProxy.m */; };
		DA3B2FA8143EDEE3000DC803 /* TiUIiOSToolbar.m in Sources */ = {isa = PBXBuildFile; fileRef = 2BCD59C21429561D00DEC2E8 /* TiUIiOSToolbar.m */; };
		DA3B2FAA143EDEE3000DC803 /* TiUIiOSToolbarProxy.m in Sources */ = {isa = PBXBuildFile; fileRef = 2BCD59C41429561D00DEC2E8 /* TiUIiOSToolbarProxy.m */; };
		DA3B2FAF143EDF3B000DC803 /* TiUIiOSToolbar.m in Sources */ = {isa = PBXBuildFile; fileRef = 2BCD59C21429561D00DEC2E8 /* TiUIiOSToolbar.m */; };
		DA3B2FB1143EDF3B000DC803 /* TiUIiOSToolbarProxy.m in Sources */ = {isa = PBXBuildFile; fileRef = 2BCD59C41429561D00DEC2E8 /* TiUIiOSToolbarProxy.m */; };
		DA4E12D711C0A55F00A55BAB /* TiContactsGroup.m in Sources */ = {isa = PBXBuildFile; fileRef = DA4E12D611C0A55F00A55BAB /* TiContactsGroup.m */; };
		DA864E3211A2314A00B9CD68 /* TiMediaMusicPlayer.m in Sources */ = {isa = PBXBuildFile; fileRef = DA864E3111A2314A00B9CD68 /* TiMediaMusicPlayer.m */; };
		DA9BE36F127F8F6C000FE9E1 /* UIImageExtras.m in Sources */ = {isa = PBXBuildFile; fileRef = DA9BE36E127F8F6C000FE9E1 /* UIImageExtras.m */; };
		DA9FF584128A1F3600457759 /* AudioStreamerCUR.m in Sources */ = {isa = PBXBuildFile; fileRef = DA9FF582128A1F3600457759 /* AudioStreamerCUR.m */; };
		DAA17BE411C15A0000957ED1 /* TiContactsGroup.m in Sources */ = {isa = PBXBuildFile; fileRef = DA4E12D611C0A55F00A55BAB /* TiContactsGroup.m */; };
		DAA4B2AE134E3DBD00AB6011 /* libti_ios_debugger.a in Frameworks */ = {isa = PBXBuildFile; fileRef = DAA4B2AD134E3DBD00AB6011 /* libti_ios_debugger.a */; };
		DAA4B2AF134E3DBD00AB6011 /* libti_ios_debugger.a in Frameworks */ = {isa = PBXBuildFile; fileRef = DAA4B2AD134E3DBD00AB6011 /* libti_ios_debugger.a */; };
		DAA4B2B0134E3DBD00AB6011 /* libti_ios_debugger.a in Frameworks */ = {isa = PBXBuildFile; fileRef = DAA4B2AD134E3DBD00AB6011 /* libti_ios_debugger.a */; };
		DAA4B2B4134E75AC00AB6011 /* CodecModule.m in Sources */ = {isa = PBXBuildFile; fileRef = DAA4B2B3134E75AC00AB6011 /* CodecModule.m */; };
		DAA4B2B5134E75AC00AB6011 /* CodecModule.m in Sources */ = {isa = PBXBuildFile; fileRef = DAA4B2B3134E75AC00AB6011 /* CodecModule.m */; };
		DAA4B2B6134E75AC00AB6011 /* CodecModule.m in Sources */ = {isa = PBXBuildFile; fileRef = DAA4B2B3134E75AC00AB6011 /* CodecModule.m */; };
		DAA72343156D642400757987 /* TiConsole.m in Sources */ = {isa = PBXBuildFile; fileRef = DAA72342156D642400757987 /* TiConsole.m */; };
		DAA72344156D642400757987 /* TiConsole.m in Sources */ = {isa = PBXBuildFile; fileRef = DAA72342156D642400757987 /* TiConsole.m */; };
		DAA72345156D642400757987 /* TiConsole.m in Sources */ = {isa = PBXBuildFile; fileRef = DAA72342156D642400757987 /* TiConsole.m */; };
		DAA905CE11A359F10030B119 /* TiMediaItem.m in Sources */ = {isa = PBXBuildFile; fileRef = DAA905CD11A359F10030B119 /* TiMediaItem.m */; };
		DAA905CF11A35A010030B119 /* TiMediaMusicPlayer.m in Sources */ = {isa = PBXBuildFile; fileRef = DA864E3111A2314A00B9CD68 /* TiMediaMusicPlayer.m */; };
		DAA905D011A35A010030B119 /* TiMediaItem.m in Sources */ = {isa = PBXBuildFile; fileRef = DAA905CD11A359F10030B119 /* TiMediaItem.m */; };
		DABA103912E67300007DD791 /* NSObject+SBJSON.m in Sources */ = {isa = PBXBuildFile; fileRef = DABA102E12E67300007DD791 /* NSObject+SBJSON.m */; };
		DABA103A12E67300007DD791 /* NSString+SBJSON.m in Sources */ = {isa = PBXBuildFile; fileRef = DABA103012E67300007DD791 /* NSString+SBJSON.m */; };
		DABA103B12E67300007DD791 /* SBJSON.m in Sources */ = {isa = PBXBuildFile; fileRef = DABA103212E67300007DD791 /* SBJSON.m */; };
		DABA103C12E67300007DD791 /* SBJsonBase.m in Sources */ = {isa = PBXBuildFile; fileRef = DABA103412E67300007DD791 /* SBJsonBase.m */; };
		DABA103D12E67300007DD791 /* SBJsonParser.m in Sources */ = {isa = PBXBuildFile; fileRef = DABA103612E67300007DD791 /* SBJsonParser.m */; };
		DABA103E12E67300007DD791 /* SBJsonWriter.m in Sources */ = {isa = PBXBuildFile; fileRef = DABA103812E67300007DD791 /* SBJsonWriter.m */; };
		DABA103F12E67300007DD791 /* NSObject+SBJSON.m in Sources */ = {isa = PBXBuildFile; fileRef = DABA102E12E67300007DD791 /* NSObject+SBJSON.m */; };
		DABA104012E67300007DD791 /* NSString+SBJSON.m in Sources */ = {isa = PBXBuildFile; fileRef = DABA103012E67300007DD791 /* NSString+SBJSON.m */; };
		DABA104112E67300007DD791 /* SBJSON.m in Sources */ = {isa = PBXBuildFile; fileRef = DABA103212E67300007DD791 /* SBJSON.m */; };
		DABA104212E67300007DD791 /* SBJsonBase.m in Sources */ = {isa = PBXBuildFile; fileRef = DABA103412E67300007DD791 /* SBJsonBase.m */; };
		DABA104312E67300007DD791 /* SBJsonParser.m in Sources */ = {isa = PBXBuildFile; fileRef = DABA103612E67300007DD791 /* SBJsonParser.m */; };
		DABA104412E67300007DD791 /* SBJsonWriter.m in Sources */ = {isa = PBXBuildFile; fileRef = DABA103812E67300007DD791 /* SBJsonWriter.m */; };
		DABA107D12E6762D007DD791 /* FacebookModule.m in Sources */ = {isa = PBXBuildFile; fileRef = DABA107C12E6762D007DD791 /* FacebookModule.m */; };
		DABA107E12E6762D007DD791 /* FacebookModule.m in Sources */ = {isa = PBXBuildFile; fileRef = DABA107C12E6762D007DD791 /* FacebookModule.m */; };
		DABA108712E67674007DD791 /* TiFacebookDialogRequest.m in Sources */ = {isa = PBXBuildFile; fileRef = DABA108012E67674007DD791 /* TiFacebookDialogRequest.m */; };
		DABA108812E67674007DD791 /* TiFacebookLoginButton.m in Sources */ = {isa = PBXBuildFile; fileRef = DABA108212E67674007DD791 /* TiFacebookLoginButton.m */; };
		DABA108912E67674007DD791 /* TiFacebookLoginButtonProxy.m in Sources */ = {isa = PBXBuildFile; fileRef = DABA108412E67674007DD791 /* TiFacebookLoginButtonProxy.m */; };
		DABA108A12E67674007DD791 /* TiFacebookRequest.m in Sources */ = {isa = PBXBuildFile; fileRef = DABA108612E67674007DD791 /* TiFacebookRequest.m */; };
		DABA108B12E67674007DD791 /* TiFacebookDialogRequest.m in Sources */ = {isa = PBXBuildFile; fileRef = DABA108012E67674007DD791 /* TiFacebookDialogRequest.m */; };
		DABA108C12E67674007DD791 /* TiFacebookLoginButton.m in Sources */ = {isa = PBXBuildFile; fileRef = DABA108212E67674007DD791 /* TiFacebookLoginButton.m */; };
		DABA108D12E67674007DD791 /* TiFacebookLoginButtonProxy.m in Sources */ = {isa = PBXBuildFile; fileRef = DABA108412E67674007DD791 /* TiFacebookLoginButtonProxy.m */; };
		DABA108E12E67674007DD791 /* TiFacebookRequest.m in Sources */ = {isa = PBXBuildFile; fileRef = DABA108612E67674007DD791 /* TiFacebookRequest.m */; };
		DABA10C112E676A1007DD791 /* Facebook.m in Sources */ = {isa = PBXBuildFile; fileRef = DABA10B712E676A1007DD791 /* Facebook.m */; };
		DABA10C212E676A1007DD791 /* FBDialog.m in Sources */ = {isa = PBXBuildFile; fileRef = DABA10BA12E676A1007DD791 /* FBDialog.m */; };
		DABA10C312E676A1007DD791 /* FBLoginButton.m in Sources */ = {isa = PBXBuildFile; fileRef = DABA10BC12E676A1007DD791 /* FBLoginButton.m */; };
		DABA10C412E676A1007DD791 /* FBLoginDialog.m in Sources */ = {isa = PBXBuildFile; fileRef = DABA10BE12E676A1007DD791 /* FBLoginDialog.m */; };
		DABA10C512E676A1007DD791 /* FBRequest.m in Sources */ = {isa = PBXBuildFile; fileRef = DABA10C012E676A1007DD791 /* FBRequest.m */; };
		DABA10C612E676A1007DD791 /* Facebook.m in Sources */ = {isa = PBXBuildFile; fileRef = DABA10B712E676A1007DD791 /* Facebook.m */; };
		DABA10C712E676A1007DD791 /* FBDialog.m in Sources */ = {isa = PBXBuildFile; fileRef = DABA10BA12E676A1007DD791 /* FBDialog.m */; };
		DABA10C812E676A1007DD791 /* FBLoginButton.m in Sources */ = {isa = PBXBuildFile; fileRef = DABA10BC12E676A1007DD791 /* FBLoginButton.m */; };
		DABA10C912E676A1007DD791 /* FBLoginDialog.m in Sources */ = {isa = PBXBuildFile; fileRef = DABA10BE12E676A1007DD791 /* FBLoginDialog.m */; };
		DABA10CA12E676A1007DD791 /* FBRequest.m in Sources */ = {isa = PBXBuildFile; fileRef = DABA10C012E676A1007DD791 /* FBRequest.m */; };
		DABB369C12E8CB280026A6EA /* Default.png in Resources */ = {isa = PBXBuildFile; fileRef = 24CA9182111170820084E2DE /* Default.png */; };
		DABB369E12E8CB280026A6EA /* stylesheet.plist in Resources */ = {isa = PBXBuildFile; fileRef = 24F29E3612209E6F0099351D /* stylesheet.plist */; };
		DABB36A112E8CB280026A6EA /* TiUITableViewAction.m in Sources */ = {isa = PBXBuildFile; fileRef = 243EC7D6112634AF00639DF4 /* TiUITableViewAction.m */; };
		DABB36A212E8CB280026A6EA /* TiFile.m in Sources */ = {isa = PBXBuildFile; fileRef = 24F5AEB3111F9DE9005C9199 /* TiFile.m */; };
		DABB36A312E8CB280026A6EA /* TiMapPinAnnotationView.m in Sources */ = {isa = PBXBuildFile; fileRef = 24EB0BA9111F7959001DC2D1 /* TiMapPinAnnotationView.m */; };
		DABB36A412E8CB280026A6EA /* main.m in Sources */ = {isa = PBXBuildFile; fileRef = 29B97316FDCFA39411CA2CEA /* main.m */; };
		DABB36A512E8CB280026A6EA /* AFItemView.m in Sources */ = {isa = PBXBuildFile; fileRef = 24CA890B111161050084E2DE /* AFItemView.m */; };
		DABB36A612E8CB280026A6EA /* AFOpenFlowView.m in Sources */ = {isa = PBXBuildFile; fileRef = 24CA890E111161050084E2DE /* AFOpenFlowView.m */; };
		DABB36A712E8CB280026A6EA /* AFUIImageReflection.m in Sources */ = {isa = PBXBuildFile; fileRef = 24CA8910111161050084E2DE /* AFUIImageReflection.m */; };
		DABB36A812E8CB280026A6EA /* ASIAuthenticationDialog.m in Sources */ = {isa = PBXBuildFile; fileRef = 24CA8913111161050084E2DE /* ASIAuthenticationDialog.m */; };
		DABB36A912E8CB280026A6EA /* ASIFormDataRequest.m in Sources */ = {isa = PBXBuildFile; fileRef = 24CA8915111161050084E2DE /* ASIFormDataRequest.m */; };
		DABB36AA12E8CB280026A6EA /* ASIHTTPRequest.m in Sources */ = {isa = PBXBuildFile; fileRef = 24CA8917111161050084E2DE /* ASIHTTPRequest.m */; };
		DABB36AB12E8CB280026A6EA /* TiUIiPhoneScrollIndicatorStyleProxy.m in Sources */ = {isa = PBXBuildFile; fileRef = B4F97C57111BAD4700E2F72C /* TiUIiPhoneScrollIndicatorStyleProxy.m */; };
		DABB36AC12E8CB280026A6EA /* ASIInputStream.m in Sources */ = {isa = PBXBuildFile; fileRef = 24CA891A111161050084E2DE /* ASIInputStream.m */; };
		DABB36AD12E8CB280026A6EA /* ASINetworkQueue.m in Sources */ = {isa = PBXBuildFile; fileRef = 24CA891C111161050084E2DE /* ASINetworkQueue.m */; };
		DABB36AE12E8CB280026A6EA /* TiUITextWidgetProxy.m in Sources */ = {isa = PBXBuildFile; fileRef = B4D5829011264FD000A6B66C /* TiUITextWidgetProxy.m */; };
		DABB36B012E8CB280026A6EA /* TiUITableViewSectionProxy.m in Sources */ = {isa = PBXBuildFile; fileRef = 243EC5EA112617F900639DF4 /* TiUITableViewSectionProxy.m */; };
		DABB36B112E8CB280026A6EA /* TiUIiPhoneTableViewStyleProxy.m in Sources */ = {isa = PBXBuildFile; fileRef = 243EC9691126632700639DF4 /* TiUIiPhoneTableViewStyleProxy.m */; };
		DABB36B212E8CB280026A6EA /* TiUIiPhoneTableViewSeparatorStyleProxy.m in Sources */ = {isa = PBXBuildFile; fileRef = 243ECB2411267CC100639DF4 /* TiUIiPhoneTableViewSeparatorStyleProxy.m */; };
		DABB36B312E8CB280026A6EA /* Reachability.m in Sources */ = {isa = PBXBuildFile; fileRef = 24CA8926111161050084E2DE /* Reachability.m */; };
		DABB36B412E8CB280026A6EA /* AudioStreamer.m in Sources */ = {isa = PBXBuildFile; fileRef = 24CA8929111161050084E2DE /* AudioStreamer.m */; };
		DABB36B512E8CB280026A6EA /* Base64Transcoder.c in Sources */ = {isa = PBXBuildFile; fileRef = 24CA892A111161050084E2DE /* Base64Transcoder.c */; };
		DABB36B612E8CB280026A6EA /* TiUITextWidget.m in Sources */ = {isa = PBXBuildFile; fileRef = B4D5829611264FF500A6B66C /* TiUITextWidget.m */; };
		DABB36B712E8CB280026A6EA /* PlausibleDatabase.m in Sources */ = {isa = PBXBuildFile; fileRef = 24CA894F111161050084E2DE /* PlausibleDatabase.m */; };
		DABB36B812E8CB280026A6EA /* PLSqliteDatabase.m in Sources */ = {isa = PBXBuildFile; fileRef = 24CA8954111161050084E2DE /* PLSqliteDatabase.m */; };
		DABB36B912E8CB280026A6EA /* PLSqlitePreparedStatement.m in Sources */ = {isa = PBXBuildFile; fileRef = 24CA8956111161050084E2DE /* PLSqlitePreparedStatement.m */; };
		DABB36BA12E8CB280026A6EA /* PLSqliteResultSet.m in Sources */ = {isa = PBXBuildFile; fileRef = 24CA8958111161050084E2DE /* PLSqliteResultSet.m */; };
		DABB36BB12E8CB280026A6EA /* SBJSON.m in Sources */ = {isa = PBXBuildFile; fileRef = 24CA895A111161050084E2DE /* SBJSON.m */; };
		DABB36BC12E8CB280026A6EA /* KrollBridge.m in Sources */ = {isa = PBXBuildFile; fileRef = 24CA89A91111615D0084E2DE /* KrollBridge.m */; };
		DABB36BD12E8CB280026A6EA /* KrollCallback.m in Sources */ = {isa = PBXBuildFile; fileRef = 24CA89AB1111615D0084E2DE /* KrollCallback.m */; };
		DABB36BE12E8CB280026A6EA /* KrollContext.m in Sources */ = {isa = PBXBuildFile; fileRef = 24CA89AD1111615D0084E2DE /* KrollContext.m */; };
		DABB36BF12E8CB280026A6EA /* KrollMethod.m in Sources */ = {isa = PBXBuildFile; fileRef = 24CA89AF1111615D0084E2DE /* KrollMethod.m */; };
		DABB36C012E8CB280026A6EA /* KrollMethodDelegate.m in Sources */ = {isa = PBXBuildFile; fileRef = 24CA89B11111615D0084E2DE /* KrollMethodDelegate.m */; };
		DABB36C112E8CB280026A6EA /* KrollObject.m in Sources */ = {isa = PBXBuildFile; fileRef = 24CA89B31111615D0084E2DE /* KrollObject.m */; };
		DABB36C212E8CB280026A6EA /* KrollPropertyDelegate.m in Sources */ = {isa = PBXBuildFile; fileRef = 24CA89B51111615D0084E2DE /* KrollPropertyDelegate.m */; };
		DABB36C312E8CB280026A6EA /* KrollTimer.m in Sources */ = {isa = PBXBuildFile; fileRef = 24CA89B71111615D0084E2DE /* KrollTimer.m */; };
		DABB36C412E8CB280026A6EA /* YahooModule.m in Sources */ = {isa = PBXBuildFile; fileRef = 24CA8A0C111161FD0084E2DE /* YahooModule.m */; };
		DABB36C512E8CB280026A6EA /* XHRBridge.m in Sources */ = {isa = PBXBuildFile; fileRef = 24CA8A0E111161FD0084E2DE /* XHRBridge.m */; };
		DABB36C612E8CB280026A6EA /* WebFont.m in Sources */ = {isa = PBXBuildFile; fileRef = 24CA8A10111161FD0084E2DE /* WebFont.m */; };
		DABB36C712E8CB280026A6EA /* UIModule.m in Sources */ = {isa = PBXBuildFile; fileRef = 24CA8A14111161FD0084E2DE /* UIModule.m */; };
		DABB36C812E8CB280026A6EA /* TiWindowProxy.m in Sources */ = {isa = PBXBuildFile; fileRef = 24CA8A16111161FD0084E2DE /* TiWindowProxy.m */; };
		DABB36C912E8CB280026A6EA /* TiViewProxy.m in Sources */ = {isa = PBXBuildFile; fileRef = 24CA8A18111161FD0084E2DE /* TiViewProxy.m */; };
		DABB36CA12E8CB280026A6EA /* TiViewController.m in Sources */ = {isa = PBXBuildFile; fileRef = 24CA8A1A111161FD0084E2DE /* TiViewController.m */; };
		DABB36CB12E8CB280026A6EA /* TiUtils.m in Sources */ = {isa = PBXBuildFile; fileRef = 24CA8A20111161FD0084E2DE /* TiUtils.m */; };
		DABB36CC12E8CB280026A6EA /* TiUIWindowProxy.m in Sources */ = {isa = PBXBuildFile; fileRef = 24CA8A22111161FD0084E2DE /* TiUIWindowProxy.m */; };
		DABB36CD12E8CB280026A6EA /* TiUIWindow.m in Sources */ = {isa = PBXBuildFile; fileRef = 24CA8A24111161FD0084E2DE /* TiUIWindow.m */; };
		DABB36CE12E8CB280026A6EA /* TiUIWebViewProxy.m in Sources */ = {isa = PBXBuildFile; fileRef = 24CA8A28111161FD0084E2DE /* TiUIWebViewProxy.m */; };
		DABB36CF12E8CB280026A6EA /* TiUIViewProxy.m in Sources */ = {isa = PBXBuildFile; fileRef = 24CA8A2A111161FD0084E2DE /* TiUIViewProxy.m */; };
		DABB36D012E8CB280026A6EA /* TiUIView.m in Sources */ = {isa = PBXBuildFile; fileRef = 24CA8A2C111161FD0084E2DE /* TiUIView.m */; };
		DABB36D312E8CB280026A6EA /* TiUITextFieldProxy.m in Sources */ = {isa = PBXBuildFile; fileRef = 24CA8A32111161FD0084E2DE /* TiUITextFieldProxy.m */; };
		DABB36D412E8CB280026A6EA /* TiUITextField.m in Sources */ = {isa = PBXBuildFile; fileRef = 24CA8A34111161FD0084E2DE /* TiUITextField.m */; };
		DABB36D512E8CB280026A6EA /* TiUITextAreaProxy.m in Sources */ = {isa = PBXBuildFile; fileRef = 24CA8A36111161FD0084E2DE /* TiUITextAreaProxy.m */; };
		DABB36D612E8CB280026A6EA /* TiUITextArea.m in Sources */ = {isa = PBXBuildFile; fileRef = 24CA8A38111161FD0084E2DE /* TiUITextArea.m */; };
		DABB36D712E8CB280026A6EA /* TiUITabProxy.m in Sources */ = {isa = PBXBuildFile; fileRef = 24CA8A3A111161FD0084E2DE /* TiUITabProxy.m */; };
		DABB36D812E8CB280026A6EA /* TiUITableViewProxy.m in Sources */ = {isa = PBXBuildFile; fileRef = 24CA8A40111161FD0084E2DE /* TiUITableViewProxy.m */; };
		DABB36D912E8CB280026A6EA /* TiUITableView.m in Sources */ = {isa = PBXBuildFile; fileRef = 24CA8A48111161FD0084E2DE /* TiUITableView.m */; };
		DABB36DA12E8CB280026A6EA /* TiUITabGroupProxy.m in Sources */ = {isa = PBXBuildFile; fileRef = 24CA8A4A111161FD0084E2DE /* TiUITabGroupProxy.m */; };
		DABB36DB12E8CB280026A6EA /* TiUITabGroup.m in Sources */ = {isa = PBXBuildFile; fileRef = 24CA8A4C111161FD0084E2DE /* TiUITabGroup.m */; };
		DABB36DC12E8CB280026A6EA /* TiUITabController.m in Sources */ = {isa = PBXBuildFile; fileRef = 24CA8A4E111161FD0084E2DE /* TiUITabController.m */; };
		DABB36DE12E8CB280026A6EA /* TiUIiPhoneSystemIconProxy.m in Sources */ = {isa = PBXBuildFile; fileRef = 24CA8A52111161FD0084E2DE /* TiUIiPhoneSystemIconProxy.m */; };
		DABB36DF12E8CB280026A6EA /* TiUIiPhoneSystemButtonStyleProxy.m in Sources */ = {isa = PBXBuildFile; fileRef = 24CA8A54111161FD0084E2DE /* TiUIiPhoneSystemButtonStyleProxy.m */; };
		DABB36E012E8CB280026A6EA /* TiUIiPhoneSystemButtonProxy.m in Sources */ = {isa = PBXBuildFile; fileRef = 24CA8A56111161FD0084E2DE /* TiUIiPhoneSystemButtonProxy.m */; };
		DABB36E112E8CB280026A6EA /* TiUISwitchProxy.m in Sources */ = {isa = PBXBuildFile; fileRef = 24CA8A58111161FD0084E2DE /* TiUISwitchProxy.m */; };
		DABB36E212E8CB280026A6EA /* TiUISwitch.m in Sources */ = {isa = PBXBuildFile; fileRef = 24CA8A5A111161FD0084E2DE /* TiUISwitch.m */; };
		DABB36E312E8CB280026A6EA /* TiUIiPhoneStatusBarProxy.m in Sources */ = {isa = PBXBuildFile; fileRef = 24CA8A5C111161FD0084E2DE /* TiUIiPhoneStatusBarProxy.m */; };
		DABB36E412E8CB280026A6EA /* TiUISliderProxy.m in Sources */ = {isa = PBXBuildFile; fileRef = 24CA8A5E111161FD0084E2DE /* TiUISliderProxy.m */; };
		DABB36E512E8CB280026A6EA /* TiUISlider.m in Sources */ = {isa = PBXBuildFile; fileRef = 24CA8A60111161FD0084E2DE /* TiUISlider.m */; };
		DABB36E612E8CB280026A6EA /* TiUISearchBarProxy.m in Sources */ = {isa = PBXBuildFile; fileRef = 24CA8A62111161FD0084E2DE /* TiUISearchBarProxy.m */; };
		DABB36E712E8CB280026A6EA /* TiUISearchBar.m in Sources */ = {isa = PBXBuildFile; fileRef = 24CA8A64111161FD0084E2DE /* TiUISearchBar.m */; };
		DABB36E812E8CB280026A6EA /* TiUIiPhoneRowAnimationStyleProxy.m in Sources */ = {isa = PBXBuildFile; fileRef = 24CA8A66111161FD0084E2DE /* TiUIiPhoneRowAnimationStyleProxy.m */; };
		DABB36E912E8CB280026A6EA /* TiUIiPhoneProgressBarStyleProxy.m in Sources */ = {isa = PBXBuildFile; fileRef = 24CA8A68111161FD0084E2DE /* TiUIiPhoneProgressBarStyleProxy.m */; };
		DABB36EA12E8CB280026A6EA /* TiUIProgressBarProxy.m in Sources */ = {isa = PBXBuildFile; fileRef = 24CA8A6A111161FD0084E2DE /* TiUIProgressBarProxy.m */; };
		DABB36EB12E8CB280026A6EA /* TiUIProgressBar.m in Sources */ = {isa = PBXBuildFile; fileRef = 24CA8A6C111161FD0084E2DE /* TiUIProgressBar.m */; };
		DABB36EC12E8CB280026A6EA /* TiUIOptionDialogProxy.m in Sources */ = {isa = PBXBuildFile; fileRef = 24CA8A6E111161FD0084E2DE /* TiUIOptionDialogProxy.m */; };
		DABB36ED12E8CB280026A6EA /* TiUINavBarButton.m in Sources */ = {isa = PBXBuildFile; fileRef = 24CA8A70111161FD0084E2DE /* TiUINavBarButton.m */; };
		DABB36EE12E8CB280026A6EA /* TiUILabelProxy.m in Sources */ = {isa = PBXBuildFile; fileRef = 24CA8A72111161FD0084E2DE /* TiUILabelProxy.m */; };
		DABB36EF12E8CB280026A6EA /* TiUILabel.m in Sources */ = {isa = PBXBuildFile; fileRef = 24CA8A74111161FD0084E2DE /* TiUILabel.m */; };
		DABB36F012E8CB280026A6EA /* TiUIiPhoneProxy.m in Sources */ = {isa = PBXBuildFile; fileRef = 24CA8A76111161FD0084E2DE /* TiUIiPhoneProxy.m */; };
		DABB36F112E8CB280026A6EA /* TiUIImageViewProxy.m in Sources */ = {isa = PBXBuildFile; fileRef = 24CA8A78111161FD0084E2DE /* TiUIImageViewProxy.m */; };
		DABB36F212E8CB280026A6EA /* TiUIImageView.m in Sources */ = {isa = PBXBuildFile; fileRef = 24CA8A7A111161FD0084E2DE /* TiUIImageView.m */; };
		DABB36F312E8CB280026A6EA /* TiUIEmailDialogProxy.m in Sources */ = {isa = PBXBuildFile; fileRef = 24CA8A82111161FD0084E2DE /* TiUIEmailDialogProxy.m */; };
		DABB36F612E8CB280026A6EA /* TiUICanvasViewProxy.m in Sources */ = {isa = PBXBuildFile; fileRef = 24CA8A8A111161FD0084E2DE /* TiUICanvasViewProxy.m */; };
		DABB36F712E8CB280026A6EA /* TiUICanvasView.m in Sources */ = {isa = PBXBuildFile; fileRef = 24CA8A8C111161FD0084E2DE /* TiUICanvasView.m */; };
		DABB36F812E8CB280026A6EA /* TiUIButtonProxy.m in Sources */ = {isa = PBXBuildFile; fileRef = 24CA8A8E111161FD0084E2DE /* TiUIButtonProxy.m */; };
		DABB36F912E8CB280026A6EA /* TiUIButtonBarProxy.m in Sources */ = {isa = PBXBuildFile; fileRef = 24CA8A90111161FD0084E2DE /* TiUIButtonBarProxy.m */; };
		DABB36FA12E8CB280026A6EA /* TiUIButtonBar.m in Sources */ = {isa = PBXBuildFile; fileRef = 24CA8A92111161FD0084E2DE /* TiUIButtonBar.m */; };
		DABB36FB12E8CB280026A6EA /* TiUIButton.m in Sources */ = {isa = PBXBuildFile; fileRef = 24CA8A94111161FD0084E2DE /* TiUIButton.m */; };
		DABB36FC12E8CB280026A6EA /* TiUIiPhoneAnimationStyleProxy.m in Sources */ = {isa = PBXBuildFile; fileRef = 24CA8A96111161FD0084E2DE /* TiUIiPhoneAnimationStyleProxy.m */; };
		DABB36FD12E8CB280026A6EA /* TiUIAlertDialogProxy.m in Sources */ = {isa = PBXBuildFile; fileRef = 24CA8A98111161FD0084E2DE /* TiUIAlertDialogProxy.m */; };
		DABB36FE12E8CB280026A6EA /* TiUIiPhoneActivityIndicatorStyleProxy.m in Sources */ = {isa = PBXBuildFile; fileRef = 24CA8A9A111161FD0084E2DE /* TiUIiPhoneActivityIndicatorStyleProxy.m */; };
		DABB36FF12E8CB280026A6EA /* TiUIActivityIndicatorProxy.m in Sources */ = {isa = PBXBuildFile; fileRef = 24CA8A9C111161FD0084E2DE /* TiUIActivityIndicatorProxy.m */; };
		DABB370012E8CB280026A6EA /* TiUIActivityIndicator.m in Sources */ = {isa = PBXBuildFile; fileRef = 24CA8A9E111161FD0084E2DE /* TiUIActivityIndicator.m */; };
		DABB370112E8CB280026A6EA /* TiRect.m in Sources */ = {isa = PBXBuildFile; fileRef = 24CA8AAC111161FD0084E2DE /* TiRect.m */; };
		DABB370312E8CB280026A6EA /* TiProxy.m in Sources */ = {isa = PBXBuildFile; fileRef = 24CA8AB0111161FD0084E2DE /* TiProxy.m */; };
		DABB370412E8CB280026A6EA /* TiPoint.m in Sources */ = {isa = PBXBuildFile; fileRef = 24CA8AB2111161FD0084E2DE /* TiPoint.m */; };
		DABB370512E8CB280026A6EA /* TiNetworkHTTPClientResultProxy.m in Sources */ = {isa = PBXBuildFile; fileRef = 24CA8AB4111161FD0084E2DE /* TiNetworkHTTPClientResultProxy.m */; };
		DABB370612E8CB280026A6EA /* TiNetworkHTTPClientProxy.m in Sources */ = {isa = PBXBuildFile; fileRef = 24CA8AB6111161FD0084E2DE /* TiNetworkHTTPClientProxy.m */; };
		DABB370712E8CB280026A6EA /* TiModule.m in Sources */ = {isa = PBXBuildFile; fileRef = 24CA8AB8111161FD0084E2DE /* TiModule.m */; };
		DABB370812E8CB280026A6EA /* TiMediaVideoPlayerProxy.m in Sources */ = {isa = PBXBuildFile; fileRef = 24CA8ABA111161FD0084E2DE /* TiMediaVideoPlayerProxy.m */; };
		DABB370912E8CB280026A6EA /* TiMediaSoundProxy.m in Sources */ = {isa = PBXBuildFile; fileRef = 24CA8ABC111161FD0084E2DE /* TiMediaSoundProxy.m */; };
		DABB370A12E8CB280026A6EA /* TiMediaAudioPlayerProxy.m in Sources */ = {isa = PBXBuildFile; fileRef = 24CA8ABE111161FD0084E2DE /* TiMediaAudioPlayerProxy.m */; };
		DABB370B12E8CB280026A6EA /* TiMapViewProxy.m in Sources */ = {isa = PBXBuildFile; fileRef = 24CA8AC0111161FD0084E2DE /* TiMapViewProxy.m */; };
		DABB370C12E8CB280026A6EA /* TiMapView.m in Sources */ = {isa = PBXBuildFile; fileRef = 24CA8AC2111161FD0084E2DE /* TiMapView.m */; };
		DABB370D12E8CB280026A6EA /* TiMapAnnotationProxy.m in Sources */ = {isa = PBXBuildFile; fileRef = 24CA8AC4111161FD0084E2DE /* TiMapAnnotationProxy.m */; };
		DABB370E12E8CB280026A6EA /* TiHost.m in Sources */ = {isa = PBXBuildFile; fileRef = 24CA8AC6111161FD0084E2DE /* TiHost.m */; };
		DABB370F12E8CB280026A6EA /* TiFilesystemFileProxy.m in Sources */ = {isa = PBXBuildFile; fileRef = 24CA8AC8111161FD0084E2DE /* TiFilesystemFileProxy.m */; };
		DABB371012E8CB280026A6EA /* TiDimension.m in Sources */ = {isa = PBXBuildFile; fileRef = 24CA8AD1111161FD0084E2DE /* TiDimension.m */; };
		DABB371112E8CB280026A6EA /* TiDatabaseResultSetProxy.m in Sources */ = {isa = PBXBuildFile; fileRef = 24CA8AD3111161FD0084E2DE /* TiDatabaseResultSetProxy.m */; };
		DABB371212E8CB280026A6EA /* TiDatabaseProxy.m in Sources */ = {isa = PBXBuildFile; fileRef = 24CA8AD5111161FD0084E2DE /* TiDatabaseProxy.m */; };
		DABB371312E8CB280026A6EA /* TiContactsPerson.m in Sources */ = {isa = PBXBuildFile; fileRef = 24CA8AD8111161FD0084E2DE /* TiContactsPerson.m */; };
		DABB371412E8CB280026A6EA /* TiComplexValue.m in Sources */ = {isa = PBXBuildFile; fileRef = 24CA8ADA111161FE0084E2DE /* TiComplexValue.m */; };
		DABB371512E8CB280026A6EA /* TiColor.m in Sources */ = {isa = PBXBuildFile; fileRef = 24CA8ADC111161FE0084E2DE /* TiColor.m */; };
		DABB371612E8CB280026A6EA /* TiButtonUtil.m in Sources */ = {isa = PBXBuildFile; fileRef = 24CA8ADE111161FE0084E2DE /* TiButtonUtil.m */; };
		DABB371712E8CB280026A6EA /* TiBlob.m in Sources */ = {isa = PBXBuildFile; fileRef = 24CA8AE0111161FE0084E2DE /* TiBlob.m */; };
		DABB371812E8CB280026A6EA /* TiBase.m in Sources */ = {isa = PBXBuildFile; fileRef = 24CA8AE2111161FE0084E2DE /* TiBase.m */; };
		DABB371912E8CB280026A6EA /* TiAppPropertiesProxy.m in Sources */ = {isa = PBXBuildFile; fileRef = 24CA8AE4111161FE0084E2DE /* TiAppPropertiesProxy.m */; };
		DABB371A12E8CB280026A6EA /* TiAnimation.m in Sources */ = {isa = PBXBuildFile; fileRef = 24CA8AE6111161FE0084E2DE /* TiAnimation.m */; };
		DABB371B12E8CB280026A6EA /* TiAction.m in Sources */ = {isa = PBXBuildFile; fileRef = 24CA8AE8111161FE0084E2DE /* TiAction.m */; };
		DABB371D12E8CB280026A6EA /* Ti2DMatrix.m in Sources */ = {isa = PBXBuildFile; fileRef = 24CA8AEC111161FE0084E2DE /* Ti2DMatrix.m */; };
		DABB371E12E8CB280026A6EA /* TiPlatformDisplayCaps.m in Sources */ = {isa = PBXBuildFile; fileRef = 24CA8AFA111161FE0084E2DE /* TiPlatformDisplayCaps.m */; };
		DABB371F12E8CB280026A6EA /* PlatformModule.m in Sources */ = {isa = PBXBuildFile; fileRef = 24CA8AFC111161FE0084E2DE /* PlatformModule.m */; };
		DABB372012E8CB280026A6EA /* OperationQueue.m in Sources */ = {isa = PBXBuildFile; fileRef = 24CA8AFE111161FE0084E2DE /* OperationQueue.m */; };
		DABB372112E8CB280026A6EA /* NetworkModule.m in Sources */ = {isa = PBXBuildFile; fileRef = 24CA8B00111161FE0084E2DE /* NetworkModule.m */; };
		DABB372212E8CB280026A6EA /* Mimetypes.m in Sources */ = {isa = PBXBuildFile; fileRef = 24CA8B02111161FE0084E2DE /* Mimetypes.m */; };
		DABB372312E8CB280026A6EA /* MediaModule.m in Sources */ = {isa = PBXBuildFile; fileRef = 24CA8B04111161FE0084E2DE /* MediaModule.m */; };
		DABB372412E8CB280026A6EA /* MapModule.m in Sources */ = {isa = PBXBuildFile; fileRef = 24CA8B06111161FE0084E2DE /* MapModule.m */; };
		DABB372512E8CB280026A6EA /* LayoutConstraint.m in Sources */ = {isa = PBXBuildFile; fileRef = 24CA8B0A111161FE0084E2DE /* LayoutConstraint.m */; };
		DABB372612E8CB280026A6EA /* ImageLoader.m in Sources */ = {isa = PBXBuildFile; fileRef = 24CA8B0C111161FE0084E2DE /* ImageLoader.m */; };
		DABB372712E8CB280026A6EA /* GestureModule.m in Sources */ = {isa = PBXBuildFile; fileRef = 24CA8B0E111161FE0084E2DE /* GestureModule.m */; };
		DABB372912E8CB280026A6EA /* FilesystemModule.m in Sources */ = {isa = PBXBuildFile; fileRef = 24CA8B12111161FE0084E2DE /* FilesystemModule.m */; };
		DABB372A12E8CB280026A6EA /* DatabaseModule.m in Sources */ = {isa = PBXBuildFile; fileRef = 24CA8B35111161FE0084E2DE /* DatabaseModule.m */; };
		DABB372B12E8CB280026A6EA /* ContactsModule.m in Sources */ = {isa = PBXBuildFile; fileRef = 24CA8B37111161FE0084E2DE /* ContactsModule.m */; };
		DABB372C12E8CB280026A6EA /* TiUITableViewRowProxy.m in Sources */ = {isa = PBXBuildFile; fileRef = 24CA8B39111161FE0084E2DE /* TiUITableViewRowProxy.m */; };
		DABB372D12E8CB280026A6EA /* Bridge.m in Sources */ = {isa = PBXBuildFile; fileRef = 24CA8B3B111161FE0084E2DE /* Bridge.m */; };
		DABB372E12E8CB280026A6EA /* AppModule.m in Sources */ = {isa = PBXBuildFile; fileRef = 24CA8B56111161FE0084E2DE /* AppModule.m */; };
		DABB372F12E8CB280026A6EA /* APIModule.m in Sources */ = {isa = PBXBuildFile; fileRef = 24CA8B58111161FE0084E2DE /* APIModule.m */; };
		DABB373112E8CB280026A6EA /* AccelerometerModule.m in Sources */ = {isa = PBXBuildFile; fileRef = 24CA8B64111161FE0084E2DE /* AccelerometerModule.m */; };
		DABB373212E8CB280026A6EA /* TiUIScrollableViewProxy.m in Sources */ = {isa = PBXBuildFile; fileRef = B421C4111113AA9300DBCB42 /* TiUIScrollableViewProxy.m */; };
		DABB373312E8CB280026A6EA /* TiUIScrollableView.m in Sources */ = {isa = PBXBuildFile; fileRef = B421C4151113AAA900DBCB42 /* TiUIScrollableView.m */; };
		DABB373412E8CB280026A6EA /* TiUIScrollViewProxy.m in Sources */ = {isa = PBXBuildFile; fileRef = B4F97B6E111A41B600E2F72C /* TiUIScrollViewProxy.m */; };
		DABB373512E8CB280026A6EA /* TiUIScrollView.m in Sources */ = {isa = PBXBuildFile; fileRef = B4F97B72111A41C800E2F72C /* TiUIScrollView.m */; };
		DABB373612E8CB280026A6EA /* TiUIWebView.m in Sources */ = {isa = PBXBuildFile; fileRef = 24EB02C0111BF827001DC2D1 /* TiUIWebView.m */; };
		DABB373712E8CB280026A6EA /* TiDOMDocumentProxy.m in Sources */ = {isa = PBXBuildFile; fileRef = 24EB07D3111D4264001DC2D1 /* TiDOMDocumentProxy.m */; };
		DABB373812E8CB280026A6EA /* GDataXMLNode.m in Sources */ = {isa = PBXBuildFile; fileRef = 24EB07DF111D43AE001DC2D1 /* GDataXMLNode.m */; };
		DABB373912E8CB280026A6EA /* TiDOMNodeProxy.m in Sources */ = {isa = PBXBuildFile; fileRef = 24EB0808111D4654001DC2D1 /* TiDOMNodeProxy.m */; };
		DABB373A12E8CB280026A6EA /* TiDOMElementProxy.m in Sources */ = {isa = PBXBuildFile; fileRef = 24EB080E111D46C0001DC2D1 /* TiDOMElementProxy.m */; };
		DABB373B12E8CB280026A6EA /* TiDOMNamedNodeMapProxy.m in Sources */ = {isa = PBXBuildFile; fileRef = 24EB0828111D4BEB001DC2D1 /* TiDOMNamedNodeMapProxy.m */; };
		DABB373C12E8CB280026A6EA /* TiDOMNodeListProxy.m in Sources */ = {isa = PBXBuildFile; fileRef = 24EB0842111D500E001DC2D1 /* TiDOMNodeListProxy.m */; };
		DABB373D12E8CB280026A6EA /* TiDOMAttrProxy.m in Sources */ = {isa = PBXBuildFile; fileRef = 24EB085C111D51D9001DC2D1 /* TiDOMAttrProxy.m */; };
		DABB373F12E8CB280026A6EA /* ListenerEntry.m in Sources */ = {isa = PBXBuildFile; fileRef = 24F5B145111FDFE8005C9199 /* ListenerEntry.m */; };
		DABB374012E8CB280026A6EA /* XMLModule.m in Sources */ = {isa = PBXBuildFile; fileRef = 24DEDAC4112371A500398D86 /* XMLModule.m */; };
		DABB374112E8CB280026A6EA /* TiUIiPhoneTableViewScrollPositionProxy.m in Sources */ = {isa = PBXBuildFile; fileRef = 243ED8EC11288B4300639DF4 /* TiUIiPhoneTableViewScrollPositionProxy.m */; };
		DABB374212E8CB280026A6EA /* TiMediaAudioRecorderProxy.mm in Sources */ = {isa = PBXBuildFile; fileRef = 24FBE58211293D06005C8D48 /* TiMediaAudioRecorderProxy.mm */; };
		DABB374312E8CB280026A6EA /* CADebugMacros.cpp in Sources */ = {isa = PBXBuildFile; fileRef = 24FBE5A711293DD1005C8D48 /* CADebugMacros.cpp */; };
		DABB374412E8CB280026A6EA /* CAStreamBasicDescription.cpp in Sources */ = {isa = PBXBuildFile; fileRef = 24FBE5AA11293DD1005C8D48 /* CAStreamBasicDescription.cpp */; };
		DABB374512E8CB280026A6EA /* CAXException.cpp in Sources */ = {isa = PBXBuildFile; fileRef = 24FBE5AC11293DD1005C8D48 /* CAXException.cpp */; };
		DABB374612E8CB280026A6EA /* AQRecorder.mm in Sources */ = {isa = PBXBuildFile; fileRef = 24E25CC0112A698C0083D43D /* AQRecorder.mm */; };
		DABB374712E8CB280026A6EA /* SCListener.m in Sources */ = {isa = PBXBuildFile; fileRef = 24E25CC2112A698C0083D43D /* SCListener.m */; };
		DABB374812E8CB280026A6EA /* TiMediaAudioSession.m in Sources */ = {isa = PBXBuildFile; fileRef = 24A1E516112D33AF003DA834 /* TiMediaAudioSession.m */; };
		DABB374912E8CB280026A6EA /* TiUIPickerProxy.m in Sources */ = {isa = PBXBuildFile; fileRef = 24A1E874112DF80B003DA834 /* TiUIPickerProxy.m */; };
		DABB374A12E8CB280026A6EA /* TiUIPicker.m in Sources */ = {isa = PBXBuildFile; fileRef = 24A1E87A112DF83E003DA834 /* TiUIPicker.m */; };
		DABB374B12E8CB280026A6EA /* TiUIPickerRowProxy.m in Sources */ = {isa = PBXBuildFile; fileRef = 24A1E8A7112DFACA003DA834 /* TiUIPickerRowProxy.m */; };
		DABB374C12E8CB280026A6EA /* TiUIPickerColumnProxy.m in Sources */ = {isa = PBXBuildFile; fileRef = 24A1E991112E1363003DA834 /* TiUIPickerColumnProxy.m */; };
		DABB374D12E8CB280026A6EA /* UIImage+Alpha.m in Sources */ = {isa = PBXBuildFile; fileRef = 24A1EAF1112F4C02003DA834 /* UIImage+Alpha.m */; };
		DABB374E12E8CB280026A6EA /* UIImage+Resize.m in Sources */ = {isa = PBXBuildFile; fileRef = 24A1EAF3112F4C02003DA834 /* UIImage+Resize.m */; };
		DABB374F12E8CB280026A6EA /* UIImage+RoundedCorner.m in Sources */ = {isa = PBXBuildFile; fileRef = 24A1EAF5112F4C02003DA834 /* UIImage+RoundedCorner.m */; };
		DABB375012E8CB280026A6EA /* UtilsModule.m in Sources */ = {isa = PBXBuildFile; fileRef = 245B3C3911375A6600CE7530 /* UtilsModule.m */; };
		DABB375112E8CB280026A6EA /* TiUIiPhoneTableViewCellSelectionStyleProxy.m in Sources */ = {isa = PBXBuildFile; fileRef = 245B45601139B41800CE7530 /* TiUIiPhoneTableViewCellSelectionStyleProxy.m */; };
		DABB375212E8CB280026A6EA /* TiUIMaskedImageProxy.m in Sources */ = {isa = PBXBuildFile; fileRef = 24C012881140D30B00A94CE2 /* TiUIMaskedImageProxy.m */; };
		DABB375312E8CB280026A6EA /* TiUIMaskedImage.m in Sources */ = {isa = PBXBuildFile; fileRef = 24C0128E1140D31C00A94CE2 /* TiUIMaskedImage.m */; };
		DABB375412E8CB280026A6EA /* TiNetworkBonjourBrowserProxy.m in Sources */ = {isa = PBXBuildFile; fileRef = 248133A2115761DE00E3A9BA /* TiNetworkBonjourBrowserProxy.m */; };
		DABB375512E8CB280026A6EA /* TiNetworkBonjourServiceProxy.m in Sources */ = {isa = PBXBuildFile; fileRef = 248133A4115761DE00E3A9BA /* TiNetworkBonjourServiceProxy.m */; };
		DABB375612E8CB280026A6EA /* TiNetworkTCPSocketProxy.m in Sources */ = {isa = PBXBuildFile; fileRef = 248133A6115761DE00E3A9BA /* TiNetworkTCPSocketProxy.m */; };
		DABB375712E8CB280026A6EA /* TiDOMTextNodeProxy.m in Sources */ = {isa = PBXBuildFile; fileRef = 24813712115A852800E3A9BA /* TiDOMTextNodeProxy.m */; };
		DABB375812E8CB280026A6EA /* TiMediaVideoPlayer.m in Sources */ = {isa = PBXBuildFile; fileRef = 2412F465115C296300454E5B /* TiMediaVideoPlayer.m */; };
		DABB375912E8CB280026A6EA /* TiUIiPadSplitWindowProxy.m in Sources */ = {isa = PBXBuildFile; fileRef = 24FB4EDC115C81A7001AAF99 /* TiUIiPadSplitWindowProxy.m */; };
		DABB375A12E8CB280026A6EA /* TiUIiPadPopoverProxy.m in Sources */ = {isa = PBXBuildFile; fileRef = 24FB4EEE115C81C5001AAF99 /* TiUIiPadPopoverProxy.m */; };
		DABB375B12E8CB280026A6EA /* TiUIiPadPopover.m in Sources */ = {isa = PBXBuildFile; fileRef = 24FB4EF7115C81DD001AAF99 /* TiUIiPadPopover.m */; };
		DABB375C12E8CB280026A6EA /* TiUIiPadProxy.m in Sources */ = {isa = PBXBuildFile; fileRef = 24FB4F41115C8C4E001AAF99 /* TiUIiPadProxy.m */; };
		DABB375D12E8CB280026A6EA /* TiUIiPhoneNavigationGroupProxy.m in Sources */ = {isa = PBXBuildFile; fileRef = 24FB5DD511600456001AAF99 /* TiUIiPhoneNavigationGroupProxy.m */; };
		DABB375E12E8CB280026A6EA /* TiUIiPhoneNavigationGroup.m in Sources */ = {isa = PBXBuildFile; fileRef = 24FB5DDE11600480001AAF99 /* TiUIiPhoneNavigationGroup.m */; };
		DABB375F12E8CB280026A6EA /* TiUIiPadSplitWindowButtonProxy.m in Sources */ = {isa = PBXBuildFile; fileRef = 24E50CF31160569B00AF54AF /* TiUIiPadSplitWindowButtonProxy.m */; };
		DABB376012E8CB280026A6EA /* LauncherButton.m in Sources */ = {isa = PBXBuildFile; fileRef = 24E50E061160666300AF54AF /* LauncherButton.m */; };
		DABB376112E8CB280026A6EA /* LauncherItem.m in Sources */ = {isa = PBXBuildFile; fileRef = 24E50E081160666300AF54AF /* LauncherItem.m */; };
		DABB376212E8CB280026A6EA /* LauncherView.m in Sources */ = {isa = PBXBuildFile; fileRef = 24E50E0A1160666300AF54AF /* LauncherView.m */; };
		DABB376312E8CB280026A6EA /* TiUIDashboardViewProxy.m in Sources */ = {isa = PBXBuildFile; fileRef = 24E50E21116066A800AF54AF /* TiUIDashboardViewProxy.m */; };
		DABB376412E8CB280026A6EA /* TiUIDashboardView.m in Sources */ = {isa = PBXBuildFile; fileRef = 24E50E2A116066B400AF54AF /* TiUIDashboardView.m */; };
		DABB376512E8CB280026A6EA /* TiUIDashboardItemProxy.m in Sources */ = {isa = PBXBuildFile; fileRef = 24E50F8B1160792D00AF54AF /* TiUIDashboardItemProxy.m */; };
		DABB376812E8CB280026A6EA /* TiGradient.m in Sources */ = {isa = PBXBuildFile; fileRef = B4DE7E4D11823E990006DDE1 /* TiGradient.m */; };
		DABB376912E8CB280026A6EA /* ApplicationRouting.m in Sources */ = {isa = PBXBuildFile; fileRef = 24596692118E70D300519F79 /* ApplicationRouting.m */; };
		DABB376A12E8CB280026A6EA /* TiUIiPadSplitWindow.m in Sources */ = {isa = PBXBuildFile; fileRef = 245972C511921D0D00519F79 /* TiUIiPadSplitWindow.m */; };
		DABB376B12E8CB280026A6EA /* TopTiModule.m in Sources */ = {isa = PBXBuildFile; fileRef = 24F6204E1199F1F400EEAD3C /* TopTiModule.m */; };
		DABB376C12E8CB280026A6EA /* TiApp.m in Sources */ = {isa = PBXBuildFile; fileRef = 24F620531199F26500EEAD3C /* TiApp.m */; };
		DABB376D12E8CB280026A6EA /* TiErrorController.m in Sources */ = {isa = PBXBuildFile; fileRef = 24F620571199F27700EEAD3C /* TiErrorController.m */; };
		DABB376E12E8CB280026A6EA /* TiRootViewController.m in Sources */ = {isa = PBXBuildFile; fileRef = 24F620591199F27700EEAD3C /* TiRootViewController.m */; };
		DABB376F12E8CB280026A6EA /* TiMediaMusicPlayer.m in Sources */ = {isa = PBXBuildFile; fileRef = DA864E3111A2314A00B9CD68 /* TiMediaMusicPlayer.m */; };
		DABB377012E8CB280026A6EA /* TiMediaItem.m in Sources */ = {isa = PBXBuildFile; fileRef = DAA905CD11A359F10030B119 /* TiMediaItem.m */; };
		DABB377112E8CB280026A6EA /* TiLayoutQueue.m in Sources */ = {isa = PBXBuildFile; fileRef = B468B4F011B5816F007D1C1E /* TiLayoutQueue.m */; };
		DABB377312E8CB280026A6EA /* AsyncSocket.m in Sources */ = {isa = PBXBuildFile; fileRef = 242E967411BAD2F20046A0D0 /* AsyncSocket.m */; };
		DABB377412E8CB280026A6EA /* AsyncUdpSocket.m in Sources */ = {isa = PBXBuildFile; fileRef = 242E967611BAD2F20046A0D0 /* AsyncUdpSocket.m */; };
		DABB377612E8CB280026A6EA /* TiContactsGroup.m in Sources */ = {isa = PBXBuildFile; fileRef = DA4E12D611C0A55F00A55BAB /* TiContactsGroup.m */; };
		DABB377712E8CB280026A6EA /* ApplicationMods.m in Sources */ = {isa = PBXBuildFile; fileRef = 2478B2A411C447A4005814DF /* ApplicationMods.m */; };
		DABB377812E8CB280026A6EA /* TiUIiOSAdViewProxy.m in Sources */ = {isa = PBXBuildFile; fileRef = 24D06FE011D0211100F615D8 /* TiUIiOSAdViewProxy.m */; };
		DABB377912E8CB280026A6EA /* TiUIiOSAdView.m in Sources */ = {isa = PBXBuildFile; fileRef = 24D06FE711D0219B00F615D8 /* TiUIiOSAdView.m */; };
		DABB377A12E8CB280026A6EA /* TiUIiOSProxy.m in Sources */ = {isa = PBXBuildFile; fileRef = 24D0700511D0253D00F615D8 /* TiUIiOSProxy.m */; };
		DABB377B12E8CB280026A6EA /* TiMapImageAnnotationView.m in Sources */ = {isa = PBXBuildFile; fileRef = 24F1584511D72A23000DD736 /* TiMapImageAnnotationView.m */; };
		DABB377E12E8CB280026A6EA /* Webcolor.m in Sources */ = {isa = PBXBuildFile; fileRef = 2467310611E2549300D39AF7 /* Webcolor.m */; };
		DABB377F12E8CB280026A6EA /* TiFilesystemBlobProxy.m in Sources */ = {isa = PBXBuildFile; fileRef = 2465592311E5862F0059BBF4 /* TiFilesystemBlobProxy.m */; };
		DABB378012E8CB280026A6EA /* TiUIDashboardItem.m in Sources */ = {isa = PBXBuildFile; fileRef = 243AAFB411FCE62600E37D8B /* TiUIDashboardItem.m */; };
		DABB378112E8CB280026A6EA /* MGSplitCornersView.m in Sources */ = {isa = PBXBuildFile; fileRef = B440EF791209DC400045FEAE /* MGSplitCornersView.m */; };
		DABB378212E8CB280026A6EA /* MGSplitDividerView.m in Sources */ = {isa = PBXBuildFile; fileRef = B440EF7B1209DC400045FEAE /* MGSplitDividerView.m */; };
		DABB378312E8CB280026A6EA /* MGSplitViewController.m in Sources */ = {isa = PBXBuildFile; fileRef = B440EF7D1209DC400045FEAE /* MGSplitViewController.m */; };
		DABB378412E8CB280026A6EA /* TiStylesheet.m in Sources */ = {isa = PBXBuildFile; fileRef = 24F29E2D12209C920099351D /* TiStylesheet.m */; };
		DABB378512E8CB280026A6EA /* TiLocale.m in Sources */ = {isa = PBXBuildFile; fileRef = 24F29E6F1220CE0A0099351D /* TiLocale.m */; };
		DABB378612E8CB280026A6EA /* LocaleModule.m in Sources */ = {isa = PBXBuildFile; fileRef = 24F29F80122105C70099351D /* LocaleModule.m */; };
		DABB378712E8CB280026A6EA /* TiUIClipboardProxy.m in Sources */ = {isa = PBXBuildFile; fileRef = D4AB36F4123DE20200DED4A0 /* TiUIClipboardProxy.m */; };
		DABB378812E8CB280026A6EA /* TiPublicAPI.m in Sources */ = {isa = PBXBuildFile; fileRef = B473FBA3126FB2DF00E29C73 /* TiPublicAPI.m */; };
		DABB378912E8CB280026A6EA /* TiThreading.m in Sources */ = {isa = PBXBuildFile; fileRef = B473FB67126F8F7900E29C73 /* TiThreading.m */; };
		DABB378B12E8CB280026A6EA /* AudioStreamerCUR.m in Sources */ = {isa = PBXBuildFile; fileRef = DA9FF582128A1F3600457759 /* AudioStreamerCUR.m */; };
		DABB378C12E8CB280026A6EA /* UIImageExtras.m in Sources */ = {isa = PBXBuildFile; fileRef = DA9BE36E127F8F6C000FE9E1 /* UIImageExtras.m */; };
		DABB378E12E8CB280026A6EA /* TiAppiOSProxy.m in Sources */ = {isa = PBXBuildFile; fileRef = 24ADC5111299F60C0014DB75 /* TiAppiOSProxy.m */; };
		DABB378F12E8CB280026A6EA /* TiAppiOSBackgroundServiceProxy.m in Sources */ = {isa = PBXBuildFile; fileRef = 24ADC5151299F6AA0014DB75 /* TiAppiOSBackgroundServiceProxy.m */; };
		DABB379012E8CB280026A6EA /* TiAppiOSLocalNotificationProxy.m in Sources */ = {isa = PBXBuildFile; fileRef = 24ADC633129A1ED60014DB75 /* TiAppiOSLocalNotificationProxy.m */; };
		DABB379112E8CB280026A6EA /* NSObject+SBJSON.m in Sources */ = {isa = PBXBuildFile; fileRef = DABA102E12E67300007DD791 /* NSObject+SBJSON.m */; };
		DABB379212E8CB280026A6EA /* NSString+SBJSON.m in Sources */ = {isa = PBXBuildFile; fileRef = DABA103012E67300007DD791 /* NSString+SBJSON.m */; };
		DABB379312E8CB280026A6EA /* SBJSON.m in Sources */ = {isa = PBXBuildFile; fileRef = DABA103212E67300007DD791 /* SBJSON.m */; };
		DABB379412E8CB280026A6EA /* SBJsonBase.m in Sources */ = {isa = PBXBuildFile; fileRef = DABA103412E67300007DD791 /* SBJsonBase.m */; };
		DABB379512E8CB280026A6EA /* SBJsonParser.m in Sources */ = {isa = PBXBuildFile; fileRef = DABA103612E67300007DD791 /* SBJsonParser.m */; };
		DABB379612E8CB280026A6EA /* SBJsonWriter.m in Sources */ = {isa = PBXBuildFile; fileRef = DABA103812E67300007DD791 /* SBJsonWriter.m */; };
		DABB379712E8CB280026A6EA /* FacebookModule.m in Sources */ = {isa = PBXBuildFile; fileRef = DABA107C12E6762D007DD791 /* FacebookModule.m */; };
		DABB379812E8CB280026A6EA /* TiFacebookDialogRequest.m in Sources */ = {isa = PBXBuildFile; fileRef = DABA108012E67674007DD791 /* TiFacebookDialogRequest.m */; };
		DABB379912E8CB280026A6EA /* TiFacebookLoginButton.m in Sources */ = {isa = PBXBuildFile; fileRef = DABA108212E67674007DD791 /* TiFacebookLoginButton.m */; };
		DABB379A12E8CB280026A6EA /* TiFacebookLoginButtonProxy.m in Sources */ = {isa = PBXBuildFile; fileRef = DABA108412E67674007DD791 /* TiFacebookLoginButtonProxy.m */; };
		DABB379B12E8CB280026A6EA /* TiFacebookRequest.m in Sources */ = {isa = PBXBuildFile; fileRef = DABA108612E67674007DD791 /* TiFacebookRequest.m */; };
		DABB379C12E8CB280026A6EA /* Facebook.m in Sources */ = {isa = PBXBuildFile; fileRef = DABA10B712E676A1007DD791 /* Facebook.m */; };
		DABB379D12E8CB280026A6EA /* FBDialog.m in Sources */ = {isa = PBXBuildFile; fileRef = DABA10BA12E676A1007DD791 /* FBDialog.m */; };
		DABB379E12E8CB280026A6EA /* FBLoginButton.m in Sources */ = {isa = PBXBuildFile; fileRef = DABA10BC12E676A1007DD791 /* FBLoginButton.m */; };
		DABB379F12E8CB280026A6EA /* FBLoginDialog.m in Sources */ = {isa = PBXBuildFile; fileRef = DABA10BE12E676A1007DD791 /* FBLoginDialog.m */; };
		DABB37A012E8CB280026A6EA /* FBRequest.m in Sources */ = {isa = PBXBuildFile; fileRef = DABA10C012E676A1007DD791 /* FBRequest.m */; };
		DABB37A212E8CB280026A6EA /* Foundation.framework in Frameworks */ = {isa = PBXBuildFile; fileRef = 1D30AB110D05D00D00671497 /* Foundation.framework */; };
		DABB37A312E8CB280026A6EA /* UIKit.framework in Frameworks */ = {isa = PBXBuildFile; fileRef = 1DF5F4DF0D08C38300B7A737 /* UIKit.framework */; settings = {ATTRIBUTES = (Weak, ); }; };
		DABB37A412E8CB280026A6EA /* CoreGraphics.framework in Frameworks */ = {isa = PBXBuildFile; fileRef = 288765FC0DF74451002DB57D /* CoreGraphics.framework */; };
		DABB37A512E8CB280026A6EA /* AddressBook.framework in Frameworks */ = {isa = PBXBuildFile; fileRef = 24CA8C75111167B60084E2DE /* AddressBook.framework */; };
		DABB37A612E8CB280026A6EA /* AddressBookUI.framework in Frameworks */ = {isa = PBXBuildFile; fileRef = 24CA8C77111167B60084E2DE /* AddressBookUI.framework */; };
		DABB37A712E8CB280026A6EA /* CFNetwork.framework in Frameworks */ = {isa = PBXBuildFile; fileRef = 24CA8C7B111167B60084E2DE /* CFNetwork.framework */; };
		DABB37A812E8CB280026A6EA /* CoreLocation.framework in Frameworks */ = {isa = PBXBuildFile; fileRef = 24CA8C7D111167B60084E2DE /* CoreLocation.framework */; };
		DABB37A912E8CB280026A6EA /* MapKit.framework in Frameworks */ = {isa = PBXBuildFile; fileRef = 24CA8C7F111167B60084E2DE /* MapKit.framework */; };
		DABB37AA12E8CB280026A6EA /* MessageUI.framework in Frameworks */ = {isa = PBXBuildFile; fileRef = 24CA8C81111167B60084E2DE /* MessageUI.framework */; };
		DABB37AB12E8CB280026A6EA /* MobileCoreServices.framework in Frameworks */ = {isa = PBXBuildFile; fileRef = 24CA8C83111167B60084E2DE /* MobileCoreServices.framework */; };
		DABB37AC12E8CB280026A6EA /* OpenGLES.framework in Frameworks */ = {isa = PBXBuildFile; fileRef = 24CA8C85111167B60084E2DE /* OpenGLES.framework */; };
		DABB37AD12E8CB280026A6EA /* QuartzCore.framework in Frameworks */ = {isa = PBXBuildFile; fileRef = 24CA8C87111167B60084E2DE /* QuartzCore.framework */; };
		DABB37AE12E8CB280026A6EA /* SystemConfiguration.framework in Frameworks */ = {isa = PBXBuildFile; fileRef = 24CA8C89111167B60084E2DE /* SystemConfiguration.framework */; };
		DABB37AF12E8CB280026A6EA /* libsqlite3.dylib in Frameworks */ = {isa = PBXBuildFile; fileRef = 24CA8C8D111167B60084E2DE /* libsqlite3.dylib */; };
		DABB37B012E8CB280026A6EA /* libz.dylib in Frameworks */ = {isa = PBXBuildFile; fileRef = 24CA8C8F111167B60084E2DE /* libz.dylib */; };
		DABB37B112E8CB280026A6EA /* AudioToolbox.framework in Frameworks */ = {isa = PBXBuildFile; fileRef = 24CA8CEC1111689B0084E2DE /* AudioToolbox.framework */; };
		DABB37B212E8CB280026A6EA /* MediaPlayer.framework in Frameworks */ = {isa = PBXBuildFile; fileRef = 24CA8CF3111168AE0084E2DE /* MediaPlayer.framework */; settings = {ATTRIBUTES = (Weak, ); }; };
		DABB37B312E8CB280026A6EA /* AVFoundation.framework in Frameworks */ = {isa = PBXBuildFile; fileRef = 24CA8CFA111168C30084E2DE /* AVFoundation.framework */; };
		DABB37B412E8CB280026A6EA /* libxml2.dylib in Frameworks */ = {isa = PBXBuildFile; fileRef = 24EB0A57111E1BAE001DC2D1 /* libxml2.dylib */; };
		DABB37B512E8CB280026A6EA /* StoreKit.framework in Frameworks */ = {isa = PBXBuildFile; fileRef = 24597034118FF66300519F79 /* StoreKit.framework */; };
		DABB37B612E8CB280026A6EA /* libTiCore.a in Frameworks */ = {isa = PBXBuildFile; fileRef = 242E8E3011BA39FD0046A0D0 /* libTiCore.a */; };
		DABB37B712E8CB280026A6EA /* libtiverify.a in Frameworks */ = {isa = PBXBuildFile; fileRef = 24D5C75811E6364F00F097E2 /* libtiverify.a */; };
		DABDEB08128B5A8F00C85FEA /* AudioStreamerCUR.m in Sources */ = {isa = PBXBuildFile; fileRef = DA9FF582128A1F3600457759 /* AudioStreamerCUR.m */; };
		DABF3ECF134D210400836137 /* TiBuffer.m in Sources */ = {isa = PBXBuildFile; fileRef = DABF3ECE134D210400836137 /* TiBuffer.m */; };
		DABF3ED0134D210400836137 /* TiBuffer.m in Sources */ = {isa = PBXBuildFile; fileRef = DABF3ECE134D210400836137 /* TiBuffer.m */; };
		DABF3ED1134D210400836137 /* TiBuffer.m in Sources */ = {isa = PBXBuildFile; fileRef = DABF3ECE134D210400836137 /* TiBuffer.m */; };
		DABF3ED7134D2CA100836137 /* StreamModule.m in Sources */ = {isa = PBXBuildFile; fileRef = DABF3ED6134D2CA100836137 /* StreamModule.m */; };
		DABF3ED8134D2CA100836137 /* StreamModule.m in Sources */ = {isa = PBXBuildFile; fileRef = DABF3ED6134D2CA100836137 /* StreamModule.m */; };
		DABF3ED9134D2CA100836137 /* StreamModule.m in Sources */ = {isa = PBXBuildFile; fileRef = DABF3ED6134D2CA100836137 /* StreamModule.m */; };
		DABF3EDC134D2E4400836137 /* TiStreamProxy.m in Sources */ = {isa = PBXBuildFile; fileRef = DABF3EDB134D2E4300836137 /* TiStreamProxy.m */; };
		DABF3EDD134D2E4400836137 /* TiStreamProxy.m in Sources */ = {isa = PBXBuildFile; fileRef = DABF3EDB134D2E4300836137 /* TiStreamProxy.m */; };
		DABF3EDE134D2E4400836137 /* TiStreamProxy.m in Sources */ = {isa = PBXBuildFile; fileRef = DABF3EDB134D2E4300836137 /* TiStreamProxy.m */; };
		DAC9D36C138DB65C004917F8 /* debugger.plist in Resources */ = {isa = PBXBuildFile; fileRef = DAC9D36B138DB65C004917F8 /* debugger.plist */; };
		DAC9D36D138DB678004917F8 /* debugger.plist in Resources */ = {isa = PBXBuildFile; fileRef = DAC9D36B138DB65C004917F8 /* debugger.plist */; };
		DAC9D36E138DB67F004917F8 /* debugger.plist in Resources */ = {isa = PBXBuildFile; fileRef = DAC9D36B138DB65C004917F8 /* debugger.plist */; };
		DADD76E913CCF4FF00CD03AC /* MGSplitView.m in Sources */ = {isa = PBXBuildFile; fileRef = DADD76E813CCF4FF00CD03AC /* MGSplitView.m */; };
		DADD76EA13CCF4FF00CD03AC /* MGSplitView.m in Sources */ = {isa = PBXBuildFile; fileRef = DADD76E813CCF4FF00CD03AC /* MGSplitView.m */; };
		DADD76EB13CCF4FF00CD03AC /* MGSplitView.m in Sources */ = {isa = PBXBuildFile; fileRef = DADD76E813CCF4FF00CD03AC /* MGSplitView.m */; };
		DADE76D413D65C590079FC75 /* libicucore.dylib in Frameworks */ = {isa = PBXBuildFile; fileRef = DADE76D313D65C590079FC75 /* libicucore.dylib */; };
		DADE76D613D65C6F0079FC75 /* libicucore.dylib in Frameworks */ = {isa = PBXBuildFile; fileRef = DADE76D313D65C590079FC75 /* libicucore.dylib */; };
		DADE76D713D65C7D0079FC75 /* libicucore.dylib in Frameworks */ = {isa = PBXBuildFile; fileRef = DADE76D313D65C590079FC75 /* libicucore.dylib */; };
		DAE541E313577BEC00A65123 /* TiDataStream.m in Sources */ = {isa = PBXBuildFile; fileRef = DAE541E213577BEC00A65123 /* TiDataStream.m */; };
		DAE541E413577BEC00A65123 /* TiDataStream.m in Sources */ = {isa = PBXBuildFile; fileRef = DAE541E213577BEC00A65123 /* TiDataStream.m */; };
		DAE541E513577BEC00A65123 /* TiDataStream.m in Sources */ = {isa = PBXBuildFile; fileRef = DAE541E213577BEC00A65123 /* TiDataStream.m */; };
		EF03EFF313E3665100BD4FF7 /* ASIDataCompressor.m in Sources */ = {isa = PBXBuildFile; fileRef = EF03EFF013E3665100BD4FF7 /* ASIDataCompressor.m */; };
		EF03EFF413E3665100BD4FF7 /* ASIDataCompressor.m in Sources */ = {isa = PBXBuildFile; fileRef = EF03EFF013E3665100BD4FF7 /* ASIDataCompressor.m */; };
		EF03EFF513E3665100BD4FF7 /* ASIDataCompressor.m in Sources */ = {isa = PBXBuildFile; fileRef = EF03EFF013E3665100BD4FF7 /* ASIDataCompressor.m */; };
		EF03EFF613E3665100BD4FF7 /* ASIDataDecompressor.m in Sources */ = {isa = PBXBuildFile; fileRef = EF03EFF213E3665100BD4FF7 /* ASIDataDecompressor.m */; };
		EF03EFF713E3665100BD4FF7 /* ASIDataDecompressor.m in Sources */ = {isa = PBXBuildFile; fileRef = EF03EFF213E3665100BD4FF7 /* ASIDataDecompressor.m */; };
		EF03EFF813E3665100BD4FF7 /* ASIDataDecompressor.m in Sources */ = {isa = PBXBuildFile; fileRef = EF03EFF213E3665100BD4FF7 /* ASIDataDecompressor.m */; };
		EF0ADCFA143F9ABF00977386 /* NSData+Additions.m in Sources */ = {isa = PBXBuildFile; fileRef = EF0ADCF9143F9ABF00977386 /* NSData+Additions.m */; };
		EF0ADCFB143F9ABF00977386 /* NSData+Additions.m in Sources */ = {isa = PBXBuildFile; fileRef = EF0ADCF9143F9ABF00977386 /* NSData+Additions.m */; };
		EF0ADCFC143F9ABF00977386 /* NSData+Additions.m in Sources */ = {isa = PBXBuildFile; fileRef = EF0ADCF9143F9ABF00977386 /* NSData+Additions.m */; };
		EF0ADD1A143FA0CD00977386 /* GeolocationModule.m in Sources */ = {isa = PBXBuildFile; fileRef = EF0ADD19143FA0CD00977386 /* GeolocationModule.m */; };
		EF0ADD1B143FA0CD00977386 /* GeolocationModule.m in Sources */ = {isa = PBXBuildFile; fileRef = EF0ADD19143FA0CD00977386 /* GeolocationModule.m */; };
		EF0ADD1C143FA0CD00977386 /* GeolocationModule.m in Sources */ = {isa = PBXBuildFile; fileRef = EF0ADD19143FA0CD00977386 /* GeolocationModule.m */; };
		EF0ADD1F143FA0E200977386 /* AnalyticsModule.m in Sources */ = {isa = PBXBuildFile; fileRef = EF0ADD1E143FA0E200977386 /* AnalyticsModule.m */; };
		EF0ADD20143FA0E200977386 /* AnalyticsModule.m in Sources */ = {isa = PBXBuildFile; fileRef = EF0ADD1E143FA0E200977386 /* AnalyticsModule.m */; };
		EF0ADD21143FA0E200977386 /* AnalyticsModule.m in Sources */ = {isa = PBXBuildFile; fileRef = EF0ADD1E143FA0E200977386 /* AnalyticsModule.m */; };
		EF8339D313E3643C001F2A97 /* ASIDownloadCache.m in Sources */ = {isa = PBXBuildFile; fileRef = EF8339D213E3643C001F2A97 /* ASIDownloadCache.m */; };
		EF8339D413E3643C001F2A97 /* ASIDownloadCache.m in Sources */ = {isa = PBXBuildFile; fileRef = EF8339D213E3643C001F2A97 /* ASIDownloadCache.m */; };
		EF8339D513E3643C001F2A97 /* ASIDownloadCache.m in Sources */ = {isa = PBXBuildFile; fileRef = EF8339D213E3643C001F2A97 /* ASIDownloadCache.m */; };
/* End PBXBuildFile section */

/* Begin PBXFileReference section */
		1D0061BF160283820016BBEE /* TiBindingRunLoop.h */ = {isa = PBXFileReference; fileEncoding = 4; lastKnownFileType = sourcecode.c.h; path = TiBindingRunLoop.h; sourceTree = "<group>"; };
		1D0061C0160283820016BBEE /* TiBindingRunLoop.m */ = {isa = PBXFileReference; fileEncoding = 4; lastKnownFileType = sourcecode.c.objc; path = TiBindingRunLoop.m; sourceTree = "<group>"; };
		1D1029A615F9769100372EC0 /* TiBindingEvent.h */ = {isa = PBXFileReference; fileEncoding = 4; lastKnownFileType = sourcecode.c.h; lineEnding = 0; path = TiBindingEvent.h; sourceTree = "<group>"; xcLanguageSpecificationIdentifier = xcode.lang.objcpp; };
		1D1029A715F9769100372EC0 /* TiBindingEvent.m */ = {isa = PBXFileReference; fileEncoding = 4; lastKnownFileType = sourcecode.c.objc; lineEnding = 0; path = TiBindingEvent.m; sourceTree = "<group>"; xcLanguageSpecificationIdentifier = xcode.lang.objc; };
		1D19459413FF3BC400E2B4D0 /* TIDOMDOMImplementationProxy.h */ = {isa = PBXFileReference; fileEncoding = 4; lastKnownFileType = sourcecode.c.h; path = TIDOMDOMImplementationProxy.h; sourceTree = "<group>"; };
		1D19459513FF3BC400E2B4D0 /* TIDOMDOMImplementationProxy.m */ = {isa = PBXFileReference; fileEncoding = 4; lastKnownFileType = sourcecode.c.objc; path = TIDOMDOMImplementationProxy.m; sourceTree = "<group>"; };
		1D19459913FF3BE500E2B4D0 /* TIDOMDocumentTypeProxy.h */ = {isa = PBXFileReference; fileEncoding = 4; lastKnownFileType = sourcecode.c.h; path = TIDOMDocumentTypeProxy.h; sourceTree = "<group>"; };
		1D19459A13FF3BE500E2B4D0 /* TIDOMDocumentTypeProxy.m */ = {isa = PBXFileReference; fileEncoding = 4; lastKnownFileType = sourcecode.c.objc; path = TIDOMDocumentTypeProxy.m; sourceTree = "<group>"; };
		1D30AB110D05D00D00671497 /* Foundation.framework */ = {isa = PBXFileReference; lastKnownFileType = wrapper.framework; name = Foundation.framework; path = System/Library/Frameworks/Foundation.framework; sourceTree = SDKROOT; };
		1D6058910D05DD3D006BFB54 /* Titanium.app */ = {isa = PBXFileReference; explicitFileType = wrapper.application; includeInIndex = 0; path = Titanium.app; sourceTree = BUILT_PRODUCTS_DIR; };
		1D8166DD15A79362007F20A0 /* FBFrictionlessRequestSettings.h */ = {isa = PBXFileReference; fileEncoding = 4; lastKnownFileType = sourcecode.c.h; path = FBFrictionlessRequestSettings.h; sourceTree = "<group>"; };
		1D8166DE15A79362007F20A0 /* FBFrictionlessRequestSettings.m */ = {isa = PBXFileReference; fileEncoding = 4; lastKnownFileType = sourcecode.c.objc; path = FBFrictionlessRequestSettings.m; sourceTree = "<group>"; };
		1DCC542D13FF0B0700DF3EE5 /* TIDOMCharacterDataProxy.h */ = {isa = PBXFileReference; fileEncoding = 4; lastKnownFileType = sourcecode.c.h; path = TIDOMCharacterDataProxy.h; sourceTree = "<group>"; };
		1DCC542E13FF0B0800DF3EE5 /* TIDOMCharacterDataProxy.m */ = {isa = PBXFileReference; fileEncoding = 4; lastKnownFileType = sourcecode.c.objc; path = TIDOMCharacterDataProxy.m; sourceTree = "<group>"; };
		1DD9388A1609230900091777 /* TiBindingTiValue.h */ = {isa = PBXFileReference; fileEncoding = 4; lastKnownFileType = sourcecode.c.h; path = TiBindingTiValue.h; sourceTree = "<group>"; };
		1DD9388B1609230900091777 /* TiBindingTiValue.m */ = {isa = PBXFileReference; fileEncoding = 4; lastKnownFileType = sourcecode.c.objc; path = TiBindingTiValue.m; sourceTree = "<group>"; };
		1DF5F4DF0D08C38300B7A737 /* UIKit.framework */ = {isa = PBXFileReference; lastKnownFileType = wrapper.framework; name = UIKit.framework; path = System/Library/Frameworks/UIKit.framework; sourceTree = SDKROOT; };
		2412F464115C296300454E5B /* TiMediaVideoPlayer.h */ = {isa = PBXFileReference; fileEncoding = 4; lastKnownFileType = sourcecode.c.h; path = TiMediaVideoPlayer.h; sourceTree = "<group>"; };
		2412F465115C296300454E5B /* TiMediaVideoPlayer.m */ = {isa = PBXFileReference; fileEncoding = 4; lastKnownFileType = sourcecode.c.objc; path = TiMediaVideoPlayer.m; sourceTree = "<group>"; };
		241EAA21118AB3BB0081A5BE /* defines.h */ = {isa = PBXFileReference; fileEncoding = 4; lastKnownFileType = sourcecode.c.h; name = defines.h; path = ../Classes/defines.h; sourceTree = SOURCE_ROOT; };
		241EAEC5118E2BA90081A5BE /* project.xcconfig */ = {isa = PBXFileReference; fileEncoding = 4; lastKnownFileType = text.xcconfig; path = project.xcconfig; sourceTree = "<group>"; };
		242E8E3011BA39FD0046A0D0 /* libTiCore.a */ = {isa = PBXFileReference; lastKnownFileType = archive.ar; name = libTiCore.a; path = ../lib/libTiCore.a; sourceTree = SOURCE_ROOT; };
		242E95C811BAC8B40046A0D0 /* TiDebugger.h */ = {isa = PBXFileReference; fileEncoding = 4; lastKnownFileType = sourcecode.c.h; name = TiDebugger.h; path = ../Classes/TiDebugger.h; sourceTree = SOURCE_ROOT; };
		242E967311BAD2F20046A0D0 /* AsyncSocket.h */ = {isa = PBXFileReference; fileEncoding = 4; lastKnownFileType = sourcecode.c.h; name = AsyncSocket.h; path = ../Classes/AsyncSocket.h; sourceTree = SOURCE_ROOT; };
		242E967411BAD2F20046A0D0 /* AsyncSocket.m */ = {isa = PBXFileReference; fileEncoding = 4; lastKnownFileType = sourcecode.c.objc; name = AsyncSocket.m; path = ../Classes/AsyncSocket.m; sourceTree = SOURCE_ROOT; };
		242E967511BAD2F20046A0D0 /* AsyncUdpSocket.h */ = {isa = PBXFileReference; fileEncoding = 4; lastKnownFileType = sourcecode.c.h; name = AsyncUdpSocket.h; path = ../Classes/AsyncUdpSocket.h; sourceTree = SOURCE_ROOT; };
		242E967611BAD2F20046A0D0 /* AsyncUdpSocket.m */ = {isa = PBXFileReference; fileEncoding = 4; lastKnownFileType = sourcecode.c.objc; name = AsyncUdpSocket.m; path = ../Classes/AsyncUdpSocket.m; sourceTree = SOURCE_ROOT; };
		242EA11511BD956F0046A0D0 /* ExternalAccessory.framework */ = {isa = PBXFileReference; lastKnownFileType = wrapper.framework; name = ExternalAccessory.framework; path = System/Library/Frameworks/ExternalAccessory.framework; sourceTree = SDKROOT; };
		243AAFB311FCE62500E37D8B /* TiUIDashboardItem.h */ = {isa = PBXFileReference; fileEncoding = 4; lastKnownFileType = sourcecode.c.h; path = TiUIDashboardItem.h; sourceTree = "<group>"; };
		243AAFB411FCE62600E37D8B /* TiUIDashboardItem.m */ = {isa = PBXFileReference; fileEncoding = 4; lastKnownFileType = sourcecode.c.objc; path = TiUIDashboardItem.m; sourceTree = "<group>"; };
		243EC5E9112617F900639DF4 /* TiUITableViewSectionProxy.h */ = {isa = PBXFileReference; fileEncoding = 4; lastKnownFileType = sourcecode.c.h; path = TiUITableViewSectionProxy.h; sourceTree = "<group>"; };
		243EC5EA112617F900639DF4 /* TiUITableViewSectionProxy.m */ = {isa = PBXFileReference; fileEncoding = 4; lastKnownFileType = sourcecode.c.objc; path = TiUITableViewSectionProxy.m; sourceTree = "<group>"; };
		243EC7D5112634AF00639DF4 /* TiUITableViewAction.h */ = {isa = PBXFileReference; fileEncoding = 4; lastKnownFileType = sourcecode.c.h; path = TiUITableViewAction.h; sourceTree = "<group>"; };
		243EC7D6112634AF00639DF4 /* TiUITableViewAction.m */ = {isa = PBXFileReference; fileEncoding = 4; lastKnownFileType = sourcecode.c.objc; path = TiUITableViewAction.m; sourceTree = "<group>"; };
		243EC9681126632700639DF4 /* TiUIiPhoneTableViewStyleProxy.h */ = {isa = PBXFileReference; fileEncoding = 4; lastKnownFileType = sourcecode.c.h; path = TiUIiPhoneTableViewStyleProxy.h; sourceTree = "<group>"; };
		243EC9691126632700639DF4 /* TiUIiPhoneTableViewStyleProxy.m */ = {isa = PBXFileReference; fileEncoding = 4; lastKnownFileType = sourcecode.c.objc; path = TiUIiPhoneTableViewStyleProxy.m; sourceTree = "<group>"; };
		243ECB2311267CC100639DF4 /* TiUIiPhoneTableViewSeparatorStyleProxy.h */ = {isa = PBXFileReference; fileEncoding = 4; lastKnownFileType = sourcecode.c.h; path = TiUIiPhoneTableViewSeparatorStyleProxy.h; sourceTree = "<group>"; };
		243ECB2411267CC100639DF4 /* TiUIiPhoneTableViewSeparatorStyleProxy.m */ = {isa = PBXFileReference; fileEncoding = 4; lastKnownFileType = sourcecode.c.objc; path = TiUIiPhoneTableViewSeparatorStyleProxy.m; sourceTree = "<group>"; };
		243ED8EB11288B4300639DF4 /* TiUIiPhoneTableViewScrollPositionProxy.h */ = {isa = PBXFileReference; fileEncoding = 4; lastKnownFileType = sourcecode.c.h; path = TiUIiPhoneTableViewScrollPositionProxy.h; sourceTree = "<group>"; };
		243ED8EC11288B4300639DF4 /* TiUIiPhoneTableViewScrollPositionProxy.m */ = {isa = PBXFileReference; fileEncoding = 4; lastKnownFileType = sourcecode.c.objc; path = TiUIiPhoneTableViewScrollPositionProxy.m; sourceTree = "<group>"; };
		24596691118E70D300519F79 /* ApplicationRouting.h */ = {isa = PBXFileReference; fileEncoding = 4; lastKnownFileType = sourcecode.c.h; name = ApplicationRouting.h; path = ../Classes/ApplicationRouting.h; sourceTree = SOURCE_ROOT; };
		24596692118E70D300519F79 /* ApplicationRouting.m */ = {isa = PBXFileReference; fileEncoding = 4; lastKnownFileType = sourcecode.c.objc; name = ApplicationRouting.m; path = ../Classes/ApplicationRouting.m; sourceTree = SOURCE_ROOT; };
		24596A29118E88FE00519F79 /* TiTabController.h */ = {isa = PBXFileReference; fileEncoding = 4; lastKnownFileType = sourcecode.c.h; path = TiTabController.h; sourceTree = "<group>"; };
		24597034118FF66300519F79 /* StoreKit.framework */ = {isa = PBXFileReference; lastKnownFileType = wrapper.framework; name = StoreKit.framework; path = System/Library/Frameworks/StoreKit.framework; sourceTree = SDKROOT; };
		245972C411921D0D00519F79 /* TiUIiPadSplitWindow.h */ = {isa = PBXFileReference; fileEncoding = 4; lastKnownFileType = sourcecode.c.h; path = TiUIiPadSplitWindow.h; sourceTree = "<group>"; };
		245972C511921D0D00519F79 /* TiUIiPadSplitWindow.m */ = {isa = PBXFileReference; fileEncoding = 4; lastKnownFileType = sourcecode.c.objc; path = TiUIiPadSplitWindow.m; sourceTree = "<group>"; };
		245B3C3811375A6600CE7530 /* UtilsModule.h */ = {isa = PBXFileReference; fileEncoding = 4; lastKnownFileType = sourcecode.c.h; path = UtilsModule.h; sourceTree = "<group>"; };
		245B3C3911375A6600CE7530 /* UtilsModule.m */ = {isa = PBXFileReference; fileEncoding = 4; lastKnownFileType = sourcecode.c.objc; path = UtilsModule.m; sourceTree = "<group>"; };
		245B455F1139B41800CE7530 /* TiUIiPhoneTableViewCellSelectionStyleProxy.h */ = {isa = PBXFileReference; fileEncoding = 4; lastKnownFileType = sourcecode.c.h; path = TiUIiPhoneTableViewCellSelectionStyleProxy.h; sourceTree = "<group>"; };
		245B45601139B41800CE7530 /* TiUIiPhoneTableViewCellSelectionStyleProxy.m */ = {isa = PBXFileReference; fileEncoding = 4; lastKnownFileType = sourcecode.c.objc; path = TiUIiPhoneTableViewCellSelectionStyleProxy.m; sourceTree = "<group>"; };
		2464F96211AB996C001C035A /* module.xcconfig */ = {isa = PBXFileReference; fileEncoding = 4; lastKnownFileType = text.xcconfig; path = module.xcconfig; sourceTree = "<group>"; };
		2465592211E5862F0059BBF4 /* TiFilesystemBlobProxy.h */ = {isa = PBXFileReference; fileEncoding = 4; lastKnownFileType = sourcecode.c.h; lineEnding = 0; path = TiFilesystemBlobProxy.h; sourceTree = "<group>"; xcLanguageSpecificationIdentifier = xcode.lang.objcpp; };
		2465592311E5862F0059BBF4 /* TiFilesystemBlobProxy.m */ = {isa = PBXFileReference; fileEncoding = 4; lastKnownFileType = sourcecode.c.objc; path = TiFilesystemBlobProxy.m; sourceTree = "<group>"; };
		2467310611E2549300D39AF7 /* Webcolor.m */ = {isa = PBXFileReference; fileEncoding = 4; lastKnownFileType = sourcecode.c.objc; path = Webcolor.m; sourceTree = "<group>"; };
		2478B2A311C447A4005814DF /* ApplicationMods.h */ = {isa = PBXFileReference; fileEncoding = 4; lastKnownFileType = sourcecode.c.h; name = ApplicationMods.h; path = ../Classes/ApplicationMods.h; sourceTree = SOURCE_ROOT; };
		2478B2A411C447A4005814DF /* ApplicationMods.m */ = {isa = PBXFileReference; fileEncoding = 4; lastKnownFileType = sourcecode.c.objc; name = ApplicationMods.m; path = ../Classes/ApplicationMods.m; sourceTree = SOURCE_ROOT; };
		247FC32811CD5B6B00F97C4E /* ASIHTTPRequestDelegate.h */ = {isa = PBXFileReference; fileEncoding = 4; lastKnownFileType = sourcecode.c.h; lineEnding = 0; path = ASIHTTPRequestDelegate.h; sourceTree = "<group>"; xcLanguageSpecificationIdentifier = xcode.lang.objcpp; };
		247FC32911CD5B6B00F97C4E /* ASIProgressDelegate.h */ = {isa = PBXFileReference; fileEncoding = 4; lastKnownFileType = sourcecode.c.h; lineEnding = 0; path = ASIProgressDelegate.h; sourceTree = "<group>"; xcLanguageSpecificationIdentifier = xcode.lang.objcpp; };
		248133A1115761DE00E3A9BA /* TiNetworkBonjourBrowserProxy.h */ = {isa = PBXFileReference; fileEncoding = 4; lastKnownFileType = sourcecode.c.h; path = TiNetworkBonjourBrowserProxy.h; sourceTree = "<group>"; };
		248133A2115761DE00E3A9BA /* TiNetworkBonjourBrowserProxy.m */ = {isa = PBXFileReference; fileEncoding = 4; lastKnownFileType = sourcecode.c.objc; path = TiNetworkBonjourBrowserProxy.m; sourceTree = "<group>"; };
		248133A3115761DE00E3A9BA /* TiNetworkBonjourServiceProxy.h */ = {isa = PBXFileReference; fileEncoding = 4; lastKnownFileType = sourcecode.c.h; path = TiNetworkBonjourServiceProxy.h; sourceTree = "<group>"; };
		248133A4115761DE00E3A9BA /* TiNetworkBonjourServiceProxy.m */ = {isa = PBXFileReference; fileEncoding = 4; lastKnownFileType = sourcecode.c.objc; path = TiNetworkBonjourServiceProxy.m; sourceTree = "<group>"; };
		248133A5115761DE00E3A9BA /* TiNetworkTCPSocketProxy.h */ = {isa = PBXFileReference; fileEncoding = 4; lastKnownFileType = sourcecode.c.h; path = TiNetworkTCPSocketProxy.h; sourceTree = "<group>"; };
		248133A6115761DE00E3A9BA /* TiNetworkTCPSocketProxy.m */ = {isa = PBXFileReference; fileEncoding = 4; lastKnownFileType = sourcecode.c.objc; path = TiNetworkTCPSocketProxy.m; sourceTree = "<group>"; };
		24813711115A852800E3A9BA /* TiDOMTextNodeProxy.h */ = {isa = PBXFileReference; fileEncoding = 4; lastKnownFileType = sourcecode.c.h; path = TiDOMTextNodeProxy.h; sourceTree = "<group>"; };
		24813712115A852800E3A9BA /* TiDOMTextNodeProxy.m */ = {isa = PBXFileReference; fileEncoding = 4; lastKnownFileType = sourcecode.c.objc; path = TiDOMTextNodeProxy.m; sourceTree = "<group>"; };
		24A1E515112D33AF003DA834 /* TiMediaAudioSession.h */ = {isa = PBXFileReference; fileEncoding = 4; lastKnownFileType = sourcecode.c.h; path = TiMediaAudioSession.h; sourceTree = "<group>"; };
		24A1E516112D33AF003DA834 /* TiMediaAudioSession.m */ = {isa = PBXFileReference; fileEncoding = 4; lastKnownFileType = sourcecode.c.objc; path = TiMediaAudioSession.m; sourceTree = "<group>"; };
		24A1E873112DF80B003DA834 /* TiUIPickerProxy.h */ = {isa = PBXFileReference; fileEncoding = 4; lastKnownFileType = sourcecode.c.h; path = TiUIPickerProxy.h; sourceTree = "<group>"; };
		24A1E874112DF80B003DA834 /* TiUIPickerProxy.m */ = {isa = PBXFileReference; fileEncoding = 4; lastKnownFileType = sourcecode.c.objc; path = TiUIPickerProxy.m; sourceTree = "<group>"; };
		24A1E879112DF83E003DA834 /* TiUIPicker.h */ = {isa = PBXFileReference; fileEncoding = 4; lastKnownFileType = sourcecode.c.h; path = TiUIPicker.h; sourceTree = "<group>"; };
		24A1E87A112DF83E003DA834 /* TiUIPicker.m */ = {isa = PBXFileReference; fileEncoding = 4; lastKnownFileType = sourcecode.c.objc; path = TiUIPicker.m; sourceTree = "<group>"; };
		24A1E8A6112DFACA003DA834 /* TiUIPickerRowProxy.h */ = {isa = PBXFileReference; fileEncoding = 4; lastKnownFileType = sourcecode.c.h; path = TiUIPickerRowProxy.h; sourceTree = "<group>"; };
		24A1E8A7112DFACA003DA834 /* TiUIPickerRowProxy.m */ = {isa = PBXFileReference; fileEncoding = 4; lastKnownFileType = sourcecode.c.objc; path = TiUIPickerRowProxy.m; sourceTree = "<group>"; };
		24A1E990112E1363003DA834 /* TiUIPickerColumnProxy.h */ = {isa = PBXFileReference; fileEncoding = 4; lastKnownFileType = sourcecode.c.h; path = TiUIPickerColumnProxy.h; sourceTree = "<group>"; };
		24A1E991112E1363003DA834 /* TiUIPickerColumnProxy.m */ = {isa = PBXFileReference; fileEncoding = 4; lastKnownFileType = sourcecode.c.objc; path = TiUIPickerColumnProxy.m; sourceTree = "<group>"; };
		24A1EAF0112F4C02003DA834 /* UIImage+Alpha.h */ = {isa = PBXFileReference; fileEncoding = 4; lastKnownFileType = sourcecode.c.h; name = "UIImage+Alpha.h"; path = "../Classes/UIImage+Alpha.h"; sourceTree = SOURCE_ROOT; };
		24A1EAF1112F4C02003DA834 /* UIImage+Alpha.m */ = {isa = PBXFileReference; fileEncoding = 4; lastKnownFileType = sourcecode.c.objc; name = "UIImage+Alpha.m"; path = "../Classes/UIImage+Alpha.m"; sourceTree = SOURCE_ROOT; };
		24A1EAF2112F4C02003DA834 /* UIImage+Resize.h */ = {isa = PBXFileReference; fileEncoding = 4; lastKnownFileType = sourcecode.c.h; name = "UIImage+Resize.h"; path = "../Classes/UIImage+Resize.h"; sourceTree = SOURCE_ROOT; };
		24A1EAF3112F4C02003DA834 /* UIImage+Resize.m */ = {isa = PBXFileReference; fileEncoding = 4; lastKnownFileType = sourcecode.c.objc; name = "UIImage+Resize.m"; path = "../Classes/UIImage+Resize.m"; sourceTree = SOURCE_ROOT; };
		24A1EAF4112F4C02003DA834 /* UIImage+RoundedCorner.h */ = {isa = PBXFileReference; fileEncoding = 4; lastKnownFileType = sourcecode.c.h; name = "UIImage+RoundedCorner.h"; path = "../Classes/UIImage+RoundedCorner.h"; sourceTree = SOURCE_ROOT; };
		24A1EAF5112F4C02003DA834 /* UIImage+RoundedCorner.m */ = {isa = PBXFileReference; fileEncoding = 4; lastKnownFileType = sourcecode.c.objc; name = "UIImage+RoundedCorner.m"; path = "../Classes/UIImage+RoundedCorner.m"; sourceTree = SOURCE_ROOT; };
		24ADC5101299F60C0014DB75 /* TiAppiOSProxy.h */ = {isa = PBXFileReference; fileEncoding = 4; lastKnownFileType = sourcecode.c.h; path = TiAppiOSProxy.h; sourceTree = "<group>"; };
		24ADC5111299F60C0014DB75 /* TiAppiOSProxy.m */ = {isa = PBXFileReference; fileEncoding = 4; lastKnownFileType = sourcecode.c.objc; path = TiAppiOSProxy.m; sourceTree = "<group>"; };
		24ADC5141299F6AA0014DB75 /* TiAppiOSBackgroundServiceProxy.h */ = {isa = PBXFileReference; fileEncoding = 4; lastKnownFileType = sourcecode.c.h; path = TiAppiOSBackgroundServiceProxy.h; sourceTree = "<group>"; };
		24ADC5151299F6AA0014DB75 /* TiAppiOSBackgroundServiceProxy.m */ = {isa = PBXFileReference; fileEncoding = 4; lastKnownFileType = sourcecode.c.objc; path = TiAppiOSBackgroundServiceProxy.m; sourceTree = "<group>"; };
		24ADC632129A1ED60014DB75 /* TiAppiOSLocalNotificationProxy.h */ = {isa = PBXFileReference; fileEncoding = 4; lastKnownFileType = sourcecode.c.h; path = TiAppiOSLocalNotificationProxy.h; sourceTree = "<group>"; };
		24ADC633129A1ED60014DB75 /* TiAppiOSLocalNotificationProxy.m */ = {isa = PBXFileReference; fileEncoding = 4; lastKnownFileType = sourcecode.c.objc; path = TiAppiOSLocalNotificationProxy.m; sourceTree = "<group>"; };
		24C012871140D30B00A94CE2 /* TiUIMaskedImageProxy.h */ = {isa = PBXFileReference; fileEncoding = 4; lastKnownFileType = sourcecode.c.h; path = TiUIMaskedImageProxy.h; sourceTree = "<group>"; };
		24C012881140D30B00A94CE2 /* TiUIMaskedImageProxy.m */ = {isa = PBXFileReference; fileEncoding = 4; lastKnownFileType = sourcecode.c.objc; path = TiUIMaskedImageProxy.m; sourceTree = "<group>"; };
		24C0128D1140D31C00A94CE2 /* TiUIMaskedImage.h */ = {isa = PBXFileReference; fileEncoding = 4; lastKnownFileType = sourcecode.c.h; path = TiUIMaskedImage.h; sourceTree = "<group>"; };
		24C0128E1140D31C00A94CE2 /* TiUIMaskedImage.m */ = {isa = PBXFileReference; fileEncoding = 4; lastKnownFileType = sourcecode.c.objc; path = TiUIMaskedImage.m; sourceTree = "<group>"; };
		24CA890A111161050084E2DE /* AFItemView.h */ = {isa = PBXFileReference; fileEncoding = 4; lastKnownFileType = sourcecode.c.h; path = AFItemView.h; sourceTree = "<group>"; };
		24CA890B111161050084E2DE /* AFItemView.m */ = {isa = PBXFileReference; fileEncoding = 4; lastKnownFileType = sourcecode.c.objc; path = AFItemView.m; sourceTree = "<group>"; };
		24CA890C111161050084E2DE /* AFOpenFlowConstants.h */ = {isa = PBXFileReference; fileEncoding = 4; lastKnownFileType = sourcecode.c.h; path = AFOpenFlowConstants.h; sourceTree = "<group>"; };
		24CA890D111161050084E2DE /* AFOpenFlowView.h */ = {isa = PBXFileReference; fileEncoding = 4; lastKnownFileType = sourcecode.c.h; path = AFOpenFlowView.h; sourceTree = "<group>"; };
		24CA890E111161050084E2DE /* AFOpenFlowView.m */ = {isa = PBXFileReference; fileEncoding = 4; lastKnownFileType = sourcecode.c.objc; path = AFOpenFlowView.m; sourceTree = "<group>"; };
		24CA890F111161050084E2DE /* AFUIImageReflection.h */ = {isa = PBXFileReference; fileEncoding = 4; lastKnownFileType = sourcecode.c.h; path = AFUIImageReflection.h; sourceTree = "<group>"; };
		24CA8910111161050084E2DE /* AFUIImageReflection.m */ = {isa = PBXFileReference; fileEncoding = 4; lastKnownFileType = sourcecode.c.objc; path = AFUIImageReflection.m; sourceTree = "<group>"; };
		24CA8912111161050084E2DE /* ASIAuthenticationDialog.h */ = {isa = PBXFileReference; fileEncoding = 4; lastKnownFileType = sourcecode.c.h; path = ASIAuthenticationDialog.h; sourceTree = "<group>"; };
		24CA8913111161050084E2DE /* ASIAuthenticationDialog.m */ = {isa = PBXFileReference; fileEncoding = 4; lastKnownFileType = sourcecode.c.objc; path = ASIAuthenticationDialog.m; sourceTree = "<group>"; };
		24CA8914111161050084E2DE /* ASIFormDataRequest.h */ = {isa = PBXFileReference; fileEncoding = 4; lastKnownFileType = sourcecode.c.h; path = ASIFormDataRequest.h; sourceTree = "<group>"; };
		24CA8915111161050084E2DE /* ASIFormDataRequest.m */ = {isa = PBXFileReference; fileEncoding = 4; lastKnownFileType = sourcecode.c.objc; path = ASIFormDataRequest.m; sourceTree = "<group>"; };
		24CA8916111161050084E2DE /* ASIHTTPRequest.h */ = {isa = PBXFileReference; fileEncoding = 4; lastKnownFileType = sourcecode.c.h; path = ASIHTTPRequest.h; sourceTree = "<group>"; };
		24CA8917111161050084E2DE /* ASIHTTPRequest.m */ = {isa = PBXFileReference; fileEncoding = 4; lastKnownFileType = sourcecode.c.objc; path = ASIHTTPRequest.m; sourceTree = "<group>"; };
		24CA8918111161050084E2DE /* ASIHTTPRequestConfig.h */ = {isa = PBXFileReference; fileEncoding = 4; lastKnownFileType = sourcecode.c.h; path = ASIHTTPRequestConfig.h; sourceTree = "<group>"; };
		24CA8919111161050084E2DE /* ASIInputStream.h */ = {isa = PBXFileReference; fileEncoding = 4; lastKnownFileType = sourcecode.c.h; path = ASIInputStream.h; sourceTree = "<group>"; };
		24CA891A111161050084E2DE /* ASIInputStream.m */ = {isa = PBXFileReference; fileEncoding = 4; lastKnownFileType = sourcecode.c.objc; path = ASIInputStream.m; sourceTree = "<group>"; };
		24CA891B111161050084E2DE /* ASINetworkQueue.h */ = {isa = PBXFileReference; fileEncoding = 4; lastKnownFileType = sourcecode.c.h; path = ASINetworkQueue.h; sourceTree = "<group>"; };
		24CA891C111161050084E2DE /* ASINetworkQueue.m */ = {isa = PBXFileReference; fileEncoding = 4; lastKnownFileType = sourcecode.c.objc; path = ASINetworkQueue.m; sourceTree = "<group>"; };
		24CA8925111161050084E2DE /* Reachability.h */ = {isa = PBXFileReference; fileEncoding = 4; lastKnownFileType = sourcecode.c.h; path = Reachability.h; sourceTree = "<group>"; };
		24CA8926111161050084E2DE /* Reachability.m */ = {isa = PBXFileReference; fileEncoding = 4; lastKnownFileType = sourcecode.c.objc; path = Reachability.m; sourceTree = "<group>"; };
		24CA8928111161050084E2DE /* AudioStreamer.h */ = {isa = PBXFileReference; fileEncoding = 4; lastKnownFileType = sourcecode.c.h; path = AudioStreamer.h; sourceTree = "<group>"; };
		24CA8929111161050084E2DE /* AudioStreamer.m */ = {isa = PBXFileReference; fileEncoding = 4; lastKnownFileType = sourcecode.c.objc; path = AudioStreamer.m; sourceTree = "<group>"; };
		24CA892A111161050084E2DE /* Base64Transcoder.c */ = {isa = PBXFileReference; fileEncoding = 4; lastKnownFileType = sourcecode.c.c; name = Base64Transcoder.c; path = ../Classes/Base64Transcoder.c; sourceTree = SOURCE_ROOT; };
		24CA892B111161050084E2DE /* Base64Transcoder.h */ = {isa = PBXFileReference; fileEncoding = 4; lastKnownFileType = sourcecode.c.h; name = Base64Transcoder.h; path = ../Classes/Base64Transcoder.h; sourceTree = SOURCE_ROOT; };
		24CA894E111161050084E2DE /* PlausibleDatabase.h */ = {isa = PBXFileReference; fileEncoding = 4; lastKnownFileType = sourcecode.c.h; path = PlausibleDatabase.h; sourceTree = "<group>"; };
		24CA894F111161050084E2DE /* PlausibleDatabase.m */ = {isa = PBXFileReference; fileEncoding = 4; lastKnownFileType = sourcecode.c.objc; path = PlausibleDatabase.m; sourceTree = "<group>"; };
		24CA8950111161050084E2DE /* PLDatabase.h */ = {isa = PBXFileReference; fileEncoding = 4; lastKnownFileType = sourcecode.c.h; path = PLDatabase.h; sourceTree = "<group>"; };
		24CA8951111161050084E2DE /* PLPreparedStatement.h */ = {isa = PBXFileReference; fileEncoding = 4; lastKnownFileType = sourcecode.c.h; path = PLPreparedStatement.h; sourceTree = "<group>"; };
		24CA8952111161050084E2DE /* PLResultSet.h */ = {isa = PBXFileReference; fileEncoding = 4; lastKnownFileType = sourcecode.c.h; path = PLResultSet.h; sourceTree = "<group>"; };
		24CA8953111161050084E2DE /* PLSqliteDatabase.h */ = {isa = PBXFileReference; fileEncoding = 4; lastKnownFileType = sourcecode.c.h; path = PLSqliteDatabase.h; sourceTree = "<group>"; };
		24CA8954111161050084E2DE /* PLSqliteDatabase.m */ = {isa = PBXFileReference; fileEncoding = 4; lastKnownFileType = sourcecode.c.objc; path = PLSqliteDatabase.m; sourceTree = "<group>"; };
		24CA8955111161050084E2DE /* PLSqlitePreparedStatement.h */ = {isa = PBXFileReference; fileEncoding = 4; lastKnownFileType = sourcecode.c.h; path = PLSqlitePreparedStatement.h; sourceTree = "<group>"; };
		24CA8956111161050084E2DE /* PLSqlitePreparedStatement.m */ = {isa = PBXFileReference; fileEncoding = 4; lastKnownFileType = sourcecode.c.objc; path = PLSqlitePreparedStatement.m; sourceTree = "<group>"; };
		24CA8957111161050084E2DE /* PLSqliteResultSet.h */ = {isa = PBXFileReference; fileEncoding = 4; lastKnownFileType = sourcecode.c.h; path = PLSqliteResultSet.h; sourceTree = "<group>"; };
		24CA8958111161050084E2DE /* PLSqliteResultSet.m */ = {isa = PBXFileReference; fileEncoding = 4; lastKnownFileType = sourcecode.c.objc; path = PLSqliteResultSet.m; sourceTree = "<group>"; };
		24CA8959111161050084E2DE /* SBJSON.h */ = {isa = PBXFileReference; fileEncoding = 4; lastKnownFileType = sourcecode.c.h; name = SBJSON.h; path = ../Classes/SBJSON.h; sourceTree = SOURCE_ROOT; };
		24CA895A111161050084E2DE /* SBJSON.m */ = {isa = PBXFileReference; fileEncoding = 4; lastKnownFileType = sourcecode.c.objc; name = SBJSON.m; path = ../Classes/SBJSON.m; sourceTree = SOURCE_ROOT; };
		24CA89A81111615D0084E2DE /* KrollBridge.h */ = {isa = PBXFileReference; fileEncoding = 4; lastKnownFileType = sourcecode.c.h; path = KrollBridge.h; sourceTree = "<group>"; };
		24CA89A91111615D0084E2DE /* KrollBridge.m */ = {isa = PBXFileReference; fileEncoding = 4; lastKnownFileType = sourcecode.c.objc; path = KrollBridge.m; sourceTree = "<group>"; };
		24CA89AA1111615D0084E2DE /* KrollCallback.h */ = {isa = PBXFileReference; fileEncoding = 4; lastKnownFileType = sourcecode.c.h; name = KrollCallback.h; path = ../Classes/KrollCallback.h; sourceTree = SOURCE_ROOT; };
		24CA89AB1111615D0084E2DE /* KrollCallback.m */ = {isa = PBXFileReference; fileEncoding = 4; lastKnownFileType = sourcecode.c.objc; name = KrollCallback.m; path = ../Classes/KrollCallback.m; sourceTree = SOURCE_ROOT; };
		24CA89AC1111615D0084E2DE /* KrollContext.h */ = {isa = PBXFileReference; fileEncoding = 4; lastKnownFileType = sourcecode.c.h; name = KrollContext.h; path = ../Classes/KrollContext.h; sourceTree = SOURCE_ROOT; };
		24CA89AD1111615D0084E2DE /* KrollContext.m */ = {isa = PBXFileReference; fileEncoding = 4; lastKnownFileType = sourcecode.c.objc; name = KrollContext.m; path = ../Classes/KrollContext.m; sourceTree = SOURCE_ROOT; };
		24CA89AE1111615D0084E2DE /* KrollMethod.h */ = {isa = PBXFileReference; fileEncoding = 4; lastKnownFileType = sourcecode.c.h; name = KrollMethod.h; path = ../Classes/KrollMethod.h; sourceTree = SOURCE_ROOT; };
		24CA89AF1111615D0084E2DE /* KrollMethod.m */ = {isa = PBXFileReference; fileEncoding = 4; lastKnownFileType = sourcecode.c.objc; name = KrollMethod.m; path = ../Classes/KrollMethod.m; sourceTree = SOURCE_ROOT; };
		24CA89B01111615D0084E2DE /* KrollMethodDelegate.h */ = {isa = PBXFileReference; fileEncoding = 4; lastKnownFileType = sourcecode.c.h; name = KrollMethodDelegate.h; path = ../Classes/KrollMethodDelegate.h; sourceTree = SOURCE_ROOT; };
		24CA89B11111615D0084E2DE /* KrollMethodDelegate.m */ = {isa = PBXFileReference; fileEncoding = 4; lastKnownFileType = sourcecode.c.objc; name = KrollMethodDelegate.m; path = ../Classes/KrollMethodDelegate.m; sourceTree = SOURCE_ROOT; };
		24CA89B21111615D0084E2DE /* KrollObject.h */ = {isa = PBXFileReference; fileEncoding = 4; lastKnownFileType = sourcecode.c.h; lineEnding = 0; name = KrollObject.h; path = ../Classes/KrollObject.h; sourceTree = SOURCE_ROOT; xcLanguageSpecificationIdentifier = xcode.lang.objcpp; };
		24CA89B31111615D0084E2DE /* KrollObject.m */ = {isa = PBXFileReference; fileEncoding = 4; lastKnownFileType = sourcecode.c.objc; lineEnding = 0; name = KrollObject.m; path = ../Classes/KrollObject.m; sourceTree = SOURCE_ROOT; xcLanguageSpecificationIdentifier = xcode.lang.objc; };
		24CA89B41111615D0084E2DE /* KrollPropertyDelegate.h */ = {isa = PBXFileReference; fileEncoding = 4; lastKnownFileType = sourcecode.c.h; name = KrollPropertyDelegate.h; path = ../Classes/KrollPropertyDelegate.h; sourceTree = SOURCE_ROOT; };
		24CA89B51111615D0084E2DE /* KrollPropertyDelegate.m */ = {isa = PBXFileReference; fileEncoding = 4; lastKnownFileType = sourcecode.c.objc; name = KrollPropertyDelegate.m; path = ../Classes/KrollPropertyDelegate.m; sourceTree = SOURCE_ROOT; };
		24CA89B61111615D0084E2DE /* KrollTimer.h */ = {isa = PBXFileReference; fileEncoding = 4; lastKnownFileType = sourcecode.c.h; name = KrollTimer.h; path = ../Classes/KrollTimer.h; sourceTree = SOURCE_ROOT; };
		24CA89B71111615D0084E2DE /* KrollTimer.m */ = {isa = PBXFileReference; fileEncoding = 4; lastKnownFileType = sourcecode.c.objc; name = KrollTimer.m; path = ../Classes/KrollTimer.m; sourceTree = SOURCE_ROOT; };
		24CA89F61111618F0084E2DE /* Ti.h */ = {isa = PBXFileReference; fileEncoding = 4; lastKnownFileType = sourcecode.c.h; path = Ti.h; sourceTree = "<group>"; };
		24CA89F71111618F0084E2DE /* TiBase.h */ = {isa = PBXFileReference; fileEncoding = 4; lastKnownFileType = sourcecode.c.h; path = TiBase.h; sourceTree = "<group>"; };
		24CA89FE1111618F0084E2DE /* TiContextRef.h */ = {isa = PBXFileReference; fileEncoding = 4; lastKnownFileType = sourcecode.c.h; path = TiContextRef.h; sourceTree = "<group>"; };
		24CA89FF1111618F0084E2DE /* TiContextRefPrivate.h */ = {isa = PBXFileReference; fileEncoding = 4; lastKnownFileType = sourcecode.c.h; path = TiContextRefPrivate.h; sourceTree = "<group>"; };
		24CA8A001111618F0084E2DE /* TiCore.h */ = {isa = PBXFileReference; fileEncoding = 4; lastKnownFileType = sourcecode.c.h; path = TiCore.h; sourceTree = "<group>"; };
		24CA8A011111618F0084E2DE /* TiObjectRef.h */ = {isa = PBXFileReference; fileEncoding = 4; lastKnownFileType = sourcecode.c.h; path = TiObjectRef.h; sourceTree = "<group>"; };
		24CA8A041111618F0084E2DE /* TiStringRef.h */ = {isa = PBXFileReference; fileEncoding = 4; lastKnownFileType = sourcecode.c.h; path = TiStringRef.h; sourceTree = "<group>"; };
		24CA8A061111618F0084E2DE /* TiStringRefCF.h */ = {isa = PBXFileReference; fileEncoding = 4; lastKnownFileType = sourcecode.c.h; path = TiStringRefCF.h; sourceTree = "<group>"; };
		24CA8A071111618F0084E2DE /* TiValueRef.h */ = {isa = PBXFileReference; fileEncoding = 4; lastKnownFileType = sourcecode.c.h; path = TiValueRef.h; sourceTree = "<group>"; };
		24CA8A081111618F0084E2DE /* WebKitAvailability.h */ = {isa = PBXFileReference; fileEncoding = 4; lastKnownFileType = sourcecode.c.h; lineEnding = 0; path = WebKitAvailability.h; sourceTree = "<group>"; xcLanguageSpecificationIdentifier = xcode.lang.objcpp; };
		24CA8A0C111161FD0084E2DE /* YahooModule.m */ = {isa = PBXFileReference; fileEncoding = 4; lastKnownFileType = sourcecode.c.objc; name = YahooModule.m; path = ../Classes/YahooModule.m; sourceTree = SOURCE_ROOT; };
		24CA8A0D111161FD0084E2DE /* YahooModule.h */ = {isa = PBXFileReference; fileEncoding = 4; lastKnownFileType = sourcecode.c.h; name = YahooModule.h; path = ../Classes/YahooModule.h; sourceTree = SOURCE_ROOT; };
		24CA8A0E111161FD0084E2DE /* XHRBridge.m */ = {isa = PBXFileReference; fileEncoding = 4; lastKnownFileType = sourcecode.c.objc; name = XHRBridge.m; path = ../Classes/XHRBridge.m; sourceTree = SOURCE_ROOT; };
		24CA8A0F111161FD0084E2DE /* XHRBridge.h */ = {isa = PBXFileReference; fileEncoding = 4; lastKnownFileType = sourcecode.c.h; name = XHRBridge.h; path = ../Classes/XHRBridge.h; sourceTree = SOURCE_ROOT; };
		24CA8A10111161FD0084E2DE /* WebFont.m */ = {isa = PBXFileReference; fileEncoding = 4; lastKnownFileType = sourcecode.c.objc; name = WebFont.m; path = ../Classes/WebFont.m; sourceTree = SOURCE_ROOT; };
		24CA8A11111161FD0084E2DE /* WebFont.h */ = {isa = PBXFileReference; fileEncoding = 4; lastKnownFileType = sourcecode.c.h; name = WebFont.h; path = ../Classes/WebFont.h; sourceTree = SOURCE_ROOT; };
		24CA8A13111161FD0084E2DE /* Webcolor.h */ = {isa = PBXFileReference; fileEncoding = 4; lastKnownFileType = sourcecode.c.h; name = Webcolor.h; path = ../Classes/Webcolor.h; sourceTree = SOURCE_ROOT; };
		24CA8A14111161FD0084E2DE /* UIModule.m */ = {isa = PBXFileReference; fileEncoding = 4; lastKnownFileType = sourcecode.c.objc; name = UIModule.m; path = ../Classes/UIModule.m; sourceTree = SOURCE_ROOT; };
		24CA8A15111161FD0084E2DE /* UIModule.h */ = {isa = PBXFileReference; fileEncoding = 4; lastKnownFileType = sourcecode.c.h; name = UIModule.h; path = ../Classes/UIModule.h; sourceTree = SOURCE_ROOT; };
		24CA8A16111161FD0084E2DE /* TiWindowProxy.m */ = {isa = PBXFileReference; fileEncoding = 4; lastKnownFileType = sourcecode.c.objc; name = TiWindowProxy.m; path = ../Classes/TiWindowProxy.m; sourceTree = SOURCE_ROOT; };
		24CA8A17111161FD0084E2DE /* TiWindowProxy.h */ = {isa = PBXFileReference; fileEncoding = 4; lastKnownFileType = sourcecode.c.h; name = TiWindowProxy.h; path = ../Classes/TiWindowProxy.h; sourceTree = SOURCE_ROOT; };
		24CA8A18111161FD0084E2DE /* TiViewProxy.m */ = {isa = PBXFileReference; fileEncoding = 4; lastKnownFileType = sourcecode.c.objc; name = TiViewProxy.m; path = ../Classes/TiViewProxy.m; sourceTree = SOURCE_ROOT; };
		24CA8A19111161FD0084E2DE /* TiViewProxy.h */ = {isa = PBXFileReference; fileEncoding = 4; lastKnownFileType = sourcecode.c.h; name = TiViewProxy.h; path = ../Classes/TiViewProxy.h; sourceTree = SOURCE_ROOT; };
		24CA8A1A111161FD0084E2DE /* TiViewController.m */ = {isa = PBXFileReference; fileEncoding = 4; lastKnownFileType = sourcecode.c.objc; name = TiViewController.m; path = ../Classes/TiViewController.m; sourceTree = SOURCE_ROOT; };
		24CA8A1B111161FD0084E2DE /* TiViewController.h */ = {isa = PBXFileReference; fileEncoding = 4; lastKnownFileType = sourcecode.c.h; name = TiViewController.h; path = ../Classes/TiViewController.h; sourceTree = SOURCE_ROOT; };
		24CA8A20111161FD0084E2DE /* TiUtils.m */ = {isa = PBXFileReference; fileEncoding = 4; lastKnownFileType = sourcecode.c.objc; name = TiUtils.m; path = ../Classes/TiUtils.m; sourceTree = SOURCE_ROOT; };
		24CA8A21111161FD0084E2DE /* TiUtils.h */ = {isa = PBXFileReference; fileEncoding = 4; lastKnownFileType = sourcecode.c.h; name = TiUtils.h; path = ../Classes/TiUtils.h; sourceTree = SOURCE_ROOT; };
		24CA8A22111161FD0084E2DE /* TiUIWindowProxy.m */ = {isa = PBXFileReference; fileEncoding = 4; lastKnownFileType = sourcecode.c.objc; name = TiUIWindowProxy.m; path = ../Classes/TiUIWindowProxy.m; sourceTree = SOURCE_ROOT; };
		24CA8A23111161FD0084E2DE /* TiUIWindowProxy.h */ = {isa = PBXFileReference; fileEncoding = 4; lastKnownFileType = sourcecode.c.h; name = TiUIWindowProxy.h; path = ../Classes/TiUIWindowProxy.h; sourceTree = SOURCE_ROOT; };
		24CA8A24111161FD0084E2DE /* TiUIWindow.m */ = {isa = PBXFileReference; fileEncoding = 4; lastKnownFileType = sourcecode.c.objc; name = TiUIWindow.m; path = ../Classes/TiUIWindow.m; sourceTree = SOURCE_ROOT; };
		24CA8A25111161FD0084E2DE /* TiUIWindow.h */ = {isa = PBXFileReference; fileEncoding = 4; lastKnownFileType = sourcecode.c.h; name = TiUIWindow.h; path = ../Classes/TiUIWindow.h; sourceTree = SOURCE_ROOT; };
		24CA8A28111161FD0084E2DE /* TiUIWebViewProxy.m */ = {isa = PBXFileReference; fileEncoding = 4; lastKnownFileType = sourcecode.c.objc; name = TiUIWebViewProxy.m; path = ../Classes/TiUIWebViewProxy.m; sourceTree = SOURCE_ROOT; };
		24CA8A29111161FD0084E2DE /* TiUIWebViewProxy.h */ = {isa = PBXFileReference; fileEncoding = 4; lastKnownFileType = sourcecode.c.h; name = TiUIWebViewProxy.h; path = ../Classes/TiUIWebViewProxy.h; sourceTree = SOURCE_ROOT; };
		24CA8A2A111161FD0084E2DE /* TiUIViewProxy.m */ = {isa = PBXFileReference; fileEncoding = 4; lastKnownFileType = sourcecode.c.objc; name = TiUIViewProxy.m; path = ../Classes/TiUIViewProxy.m; sourceTree = SOURCE_ROOT; };
		24CA8A2B111161FD0084E2DE /* TiUIViewProxy.h */ = {isa = PBXFileReference; fileEncoding = 4; lastKnownFileType = sourcecode.c.h; name = TiUIViewProxy.h; path = ../Classes/TiUIViewProxy.h; sourceTree = SOURCE_ROOT; };
		24CA8A2C111161FD0084E2DE /* TiUIView.m */ = {isa = PBXFileReference; fileEncoding = 4; lastKnownFileType = sourcecode.c.objc; name = TiUIView.m; path = ../Classes/TiUIView.m; sourceTree = SOURCE_ROOT; };
		24CA8A2D111161FD0084E2DE /* TiUIView.h */ = {isa = PBXFileReference; fileEncoding = 4; lastKnownFileType = sourcecode.c.h; name = TiUIView.h; path = ../Classes/TiUIView.h; sourceTree = SOURCE_ROOT; };
		24CA8A32111161FD0084E2DE /* TiUITextFieldProxy.m */ = {isa = PBXFileReference; fileEncoding = 4; lastKnownFileType = sourcecode.c.objc; name = TiUITextFieldProxy.m; path = ../Classes/TiUITextFieldProxy.m; sourceTree = SOURCE_ROOT; };
		24CA8A33111161FD0084E2DE /* TiUITextFieldProxy.h */ = {isa = PBXFileReference; fileEncoding = 4; lastKnownFileType = sourcecode.c.h; name = TiUITextFieldProxy.h; path = ../Classes/TiUITextFieldProxy.h; sourceTree = SOURCE_ROOT; };
		24CA8A34111161FD0084E2DE /* TiUITextField.m */ = {isa = PBXFileReference; fileEncoding = 4; lastKnownFileType = sourcecode.c.objc; name = TiUITextField.m; path = ../Classes/TiUITextField.m; sourceTree = SOURCE_ROOT; };
		24CA8A35111161FD0084E2DE /* TiUITextField.h */ = {isa = PBXFileReference; fileEncoding = 4; lastKnownFileType = sourcecode.c.h; name = TiUITextField.h; path = ../Classes/TiUITextField.h; sourceTree = SOURCE_ROOT; };
		24CA8A36111161FD0084E2DE /* TiUITextAreaProxy.m */ = {isa = PBXFileReference; fileEncoding = 4; lastKnownFileType = sourcecode.c.objc; path = TiUITextAreaProxy.m; sourceTree = "<group>"; };
		24CA8A37111161FD0084E2DE /* TiUITextAreaProxy.h */ = {isa = PBXFileReference; fileEncoding = 4; lastKnownFileType = sourcecode.c.h; path = TiUITextAreaProxy.h; sourceTree = "<group>"; };
		24CA8A38111161FD0084E2DE /* TiUITextArea.m */ = {isa = PBXFileReference; fileEncoding = 4; lastKnownFileType = sourcecode.c.objc; path = TiUITextArea.m; sourceTree = "<group>"; };
		24CA8A39111161FD0084E2DE /* TiUITextArea.h */ = {isa = PBXFileReference; fileEncoding = 4; lastKnownFileType = sourcecode.c.h; path = TiUITextArea.h; sourceTree = "<group>"; };
		24CA8A3A111161FD0084E2DE /* TiUITabProxy.m */ = {isa = PBXFileReference; fileEncoding = 4; lastKnownFileType = sourcecode.c.objc; name = TiUITabProxy.m; path = ../Classes/TiUITabProxy.m; sourceTree = SOURCE_ROOT; };
		24CA8A3B111161FD0084E2DE /* TiUITabProxy.h */ = {isa = PBXFileReference; fileEncoding = 4; lastKnownFileType = sourcecode.c.h; name = TiUITabProxy.h; path = ../Classes/TiUITabProxy.h; sourceTree = SOURCE_ROOT; };
		24CA8A40111161FD0084E2DE /* TiUITableViewProxy.m */ = {isa = PBXFileReference; fileEncoding = 4; lastKnownFileType = sourcecode.c.objc; name = TiUITableViewProxy.m; path = ../Classes/TiUITableViewProxy.m; sourceTree = SOURCE_ROOT; };
		24CA8A41111161FD0084E2DE /* TiUITableViewProxy.h */ = {isa = PBXFileReference; fileEncoding = 4; lastKnownFileType = sourcecode.c.h; name = TiUITableViewProxy.h; path = ../Classes/TiUITableViewProxy.h; sourceTree = SOURCE_ROOT; };
		24CA8A48111161FD0084E2DE /* TiUITableView.m */ = {isa = PBXFileReference; fileEncoding = 4; lastKnownFileType = sourcecode.c.objc; name = TiUITableView.m; path = ../Classes/TiUITableView.m; sourceTree = SOURCE_ROOT; };
		24CA8A49111161FD0084E2DE /* TiUITableView.h */ = {isa = PBXFileReference; fileEncoding = 4; lastKnownFileType = sourcecode.c.h; name = TiUITableView.h; path = ../Classes/TiUITableView.h; sourceTree = SOURCE_ROOT; };
		24CA8A4A111161FD0084E2DE /* TiUITabGroupProxy.m */ = {isa = PBXFileReference; fileEncoding = 4; lastKnownFileType = sourcecode.c.objc; name = TiUITabGroupProxy.m; path = ../Classes/TiUITabGroupProxy.m; sourceTree = SOURCE_ROOT; };
		24CA8A4B111161FD0084E2DE /* TiUITabGroupProxy.h */ = {isa = PBXFileReference; fileEncoding = 4; lastKnownFileType = sourcecode.c.h; name = TiUITabGroupProxy.h; path = ../Classes/TiUITabGroupProxy.h; sourceTree = SOURCE_ROOT; };
		24CA8A4C111161FD0084E2DE /* TiUITabGroup.m */ = {isa = PBXFileReference; fileEncoding = 4; lastKnownFileType = sourcecode.c.objc; name = TiUITabGroup.m; path = ../Classes/TiUITabGroup.m; sourceTree = SOURCE_ROOT; };
		24CA8A4D111161FD0084E2DE /* TiUITabGroup.h */ = {isa = PBXFileReference; fileEncoding = 4; lastKnownFileType = sourcecode.c.h; name = TiUITabGroup.h; path = ../Classes/TiUITabGroup.h; sourceTree = SOURCE_ROOT; };
		24CA8A4E111161FD0084E2DE /* TiUITabController.m */ = {isa = PBXFileReference; fileEncoding = 4; lastKnownFileType = sourcecode.c.objc; name = TiUITabController.m; path = ../Classes/TiUITabController.m; sourceTree = SOURCE_ROOT; };
		24CA8A4F111161FD0084E2DE /* TiUITabController.h */ = {isa = PBXFileReference; fileEncoding = 4; lastKnownFileType = sourcecode.c.h; name = TiUITabController.h; path = ../Classes/TiUITabController.h; sourceTree = SOURCE_ROOT; };
		24CA8A52111161FD0084E2DE /* TiUIiPhoneSystemIconProxy.m */ = {isa = PBXFileReference; fileEncoding = 4; lastKnownFileType = sourcecode.c.objc; name = TiUIiPhoneSystemIconProxy.m; path = ../Classes/TiUIiPhoneSystemIconProxy.m; sourceTree = SOURCE_ROOT; };
		24CA8A53111161FD0084E2DE /* TiUIiPhoneSystemIconProxy.h */ = {isa = PBXFileReference; fileEncoding = 4; lastKnownFileType = sourcecode.c.h; name = TiUIiPhoneSystemIconProxy.h; path = ../Classes/TiUIiPhoneSystemIconProxy.h; sourceTree = SOURCE_ROOT; };
		24CA8A54111161FD0084E2DE /* TiUIiPhoneSystemButtonStyleProxy.m */ = {isa = PBXFileReference; fileEncoding = 4; lastKnownFileType = sourcecode.c.objc; name = TiUIiPhoneSystemButtonStyleProxy.m; path = ../Classes/TiUIiPhoneSystemButtonStyleProxy.m; sourceTree = SOURCE_ROOT; };
		24CA8A55111161FD0084E2DE /* TiUIiPhoneSystemButtonStyleProxy.h */ = {isa = PBXFileReference; fileEncoding = 4; lastKnownFileType = sourcecode.c.h; name = TiUIiPhoneSystemButtonStyleProxy.h; path = ../Classes/TiUIiPhoneSystemButtonStyleProxy.h; sourceTree = SOURCE_ROOT; };
		24CA8A56111161FD0084E2DE /* TiUIiPhoneSystemButtonProxy.m */ = {isa = PBXFileReference; fileEncoding = 4; lastKnownFileType = sourcecode.c.objc; name = TiUIiPhoneSystemButtonProxy.m; path = ../Classes/TiUIiPhoneSystemButtonProxy.m; sourceTree = SOURCE_ROOT; };
		24CA8A57111161FD0084E2DE /* TiUIiPhoneSystemButtonProxy.h */ = {isa = PBXFileReference; fileEncoding = 4; lastKnownFileType = sourcecode.c.h; name = TiUIiPhoneSystemButtonProxy.h; path = ../Classes/TiUIiPhoneSystemButtonProxy.h; sourceTree = SOURCE_ROOT; };
		24CA8A58111161FD0084E2DE /* TiUISwitchProxy.m */ = {isa = PBXFileReference; fileEncoding = 4; lastKnownFileType = sourcecode.c.objc; name = TiUISwitchProxy.m; path = ../Classes/TiUISwitchProxy.m; sourceTree = SOURCE_ROOT; };
		24CA8A59111161FD0084E2DE /* TiUISwitchProxy.h */ = {isa = PBXFileReference; fileEncoding = 4; lastKnownFileType = sourcecode.c.h; name = TiUISwitchProxy.h; path = ../Classes/TiUISwitchProxy.h; sourceTree = SOURCE_ROOT; };
		24CA8A5A111161FD0084E2DE /* TiUISwitch.m */ = {isa = PBXFileReference; fileEncoding = 4; lastKnownFileType = sourcecode.c.objc; name = TiUISwitch.m; path = ../Classes/TiUISwitch.m; sourceTree = SOURCE_ROOT; };
		24CA8A5B111161FD0084E2DE /* TiUISwitch.h */ = {isa = PBXFileReference; fileEncoding = 4; lastKnownFileType = sourcecode.c.h; name = TiUISwitch.h; path = ../Classes/TiUISwitch.h; sourceTree = SOURCE_ROOT; };
		24CA8A5C111161FD0084E2DE /* TiUIiPhoneStatusBarProxy.m */ = {isa = PBXFileReference; fileEncoding = 4; lastKnownFileType = sourcecode.c.objc; name = TiUIiPhoneStatusBarProxy.m; path = ../Classes/TiUIiPhoneStatusBarProxy.m; sourceTree = SOURCE_ROOT; };
		24CA8A5D111161FD0084E2DE /* TiUIiPhoneStatusBarProxy.h */ = {isa = PBXFileReference; fileEncoding = 4; lastKnownFileType = sourcecode.c.h; name = TiUIiPhoneStatusBarProxy.h; path = ../Classes/TiUIiPhoneStatusBarProxy.h; sourceTree = SOURCE_ROOT; };
		24CA8A5E111161FD0084E2DE /* TiUISliderProxy.m */ = {isa = PBXFileReference; fileEncoding = 4; lastKnownFileType = sourcecode.c.objc; name = TiUISliderProxy.m; path = ../Classes/TiUISliderProxy.m; sourceTree = SOURCE_ROOT; };
		24CA8A5F111161FD0084E2DE /* TiUISliderProxy.h */ = {isa = PBXFileReference; fileEncoding = 4; lastKnownFileType = sourcecode.c.h; name = TiUISliderProxy.h; path = ../Classes/TiUISliderProxy.h; sourceTree = SOURCE_ROOT; };
		24CA8A60111161FD0084E2DE /* TiUISlider.m */ = {isa = PBXFileReference; fileEncoding = 4; lastKnownFileType = sourcecode.c.objc; name = TiUISlider.m; path = ../Classes/TiUISlider.m; sourceTree = SOURCE_ROOT; };
		24CA8A61111161FD0084E2DE /* TiUISlider.h */ = {isa = PBXFileReference; fileEncoding = 4; lastKnownFileType = sourcecode.c.h; name = TiUISlider.h; path = ../Classes/TiUISlider.h; sourceTree = SOURCE_ROOT; };
		24CA8A62111161FD0084E2DE /* TiUISearchBarProxy.m */ = {isa = PBXFileReference; fileEncoding = 4; lastKnownFileType = sourcecode.c.objc; name = TiUISearchBarProxy.m; path = ../Classes/TiUISearchBarProxy.m; sourceTree = SOURCE_ROOT; };
		24CA8A63111161FD0084E2DE /* TiUISearchBarProxy.h */ = {isa = PBXFileReference; fileEncoding = 4; lastKnownFileType = sourcecode.c.h; name = TiUISearchBarProxy.h; path = ../Classes/TiUISearchBarProxy.h; sourceTree = SOURCE_ROOT; };
		24CA8A64111161FD0084E2DE /* TiUISearchBar.m */ = {isa = PBXFileReference; fileEncoding = 4; lastKnownFileType = sourcecode.c.objc; name = TiUISearchBar.m; path = ../Classes/TiUISearchBar.m; sourceTree = SOURCE_ROOT; };
		24CA8A65111161FD0084E2DE /* TiUISearchBar.h */ = {isa = PBXFileReference; fileEncoding = 4; lastKnownFileType = sourcecode.c.h; name = TiUISearchBar.h; path = ../Classes/TiUISearchBar.h; sourceTree = SOURCE_ROOT; };
		24CA8A66111161FD0084E2DE /* TiUIiPhoneRowAnimationStyleProxy.m */ = {isa = PBXFileReference; fileEncoding = 4; lastKnownFileType = sourcecode.c.objc; name = TiUIiPhoneRowAnimationStyleProxy.m; path = ../Classes/TiUIiPhoneRowAnimationStyleProxy.m; sourceTree = SOURCE_ROOT; };
		24CA8A67111161FD0084E2DE /* TiUIiPhoneRowAnimationStyleProxy.h */ = {isa = PBXFileReference; fileEncoding = 4; lastKnownFileType = sourcecode.c.h; name = TiUIiPhoneRowAnimationStyleProxy.h; path = ../Classes/TiUIiPhoneRowAnimationStyleProxy.h; sourceTree = SOURCE_ROOT; };
		24CA8A68111161FD0084E2DE /* TiUIiPhoneProgressBarStyleProxy.m */ = {isa = PBXFileReference; fileEncoding = 4; lastKnownFileType = sourcecode.c.objc; name = TiUIiPhoneProgressBarStyleProxy.m; path = ../Classes/TiUIiPhoneProgressBarStyleProxy.m; sourceTree = SOURCE_ROOT; };
		24CA8A69111161FD0084E2DE /* TiUIiPhoneProgressBarStyleProxy.h */ = {isa = PBXFileReference; fileEncoding = 4; lastKnownFileType = sourcecode.c.h; name = TiUIiPhoneProgressBarStyleProxy.h; path = ../Classes/TiUIiPhoneProgressBarStyleProxy.h; sourceTree = SOURCE_ROOT; };
		24CA8A6A111161FD0084E2DE /* TiUIProgressBarProxy.m */ = {isa = PBXFileReference; fileEncoding = 4; lastKnownFileType = sourcecode.c.objc; name = TiUIProgressBarProxy.m; path = ../Classes/TiUIProgressBarProxy.m; sourceTree = SOURCE_ROOT; };
		24CA8A6B111161FD0084E2DE /* TiUIProgressBarProxy.h */ = {isa = PBXFileReference; fileEncoding = 4; lastKnownFileType = sourcecode.c.h; name = TiUIProgressBarProxy.h; path = ../Classes/TiUIProgressBarProxy.h; sourceTree = SOURCE_ROOT; };
		24CA8A6C111161FD0084E2DE /* TiUIProgressBar.m */ = {isa = PBXFileReference; fileEncoding = 4; lastKnownFileType = sourcecode.c.objc; name = TiUIProgressBar.m; path = ../Classes/TiUIProgressBar.m; sourceTree = SOURCE_ROOT; };
		24CA8A6D111161FD0084E2DE /* TiUIProgressBar.h */ = {isa = PBXFileReference; fileEncoding = 4; lastKnownFileType = sourcecode.c.h; name = TiUIProgressBar.h; path = ../Classes/TiUIProgressBar.h; sourceTree = SOURCE_ROOT; };
		24CA8A6E111161FD0084E2DE /* TiUIOptionDialogProxy.m */ = {isa = PBXFileReference; fileEncoding = 4; lastKnownFileType = sourcecode.c.objc; name = TiUIOptionDialogProxy.m; path = ../Classes/TiUIOptionDialogProxy.m; sourceTree = SOURCE_ROOT; };
		24CA8A6F111161FD0084E2DE /* TiUIOptionDialogProxy.h */ = {isa = PBXFileReference; fileEncoding = 4; lastKnownFileType = sourcecode.c.h; name = TiUIOptionDialogProxy.h; path = ../Classes/TiUIOptionDialogProxy.h; sourceTree = SOURCE_ROOT; };
		24CA8A70111161FD0084E2DE /* TiUINavBarButton.m */ = {isa = PBXFileReference; fileEncoding = 4; lastKnownFileType = sourcecode.c.objc; name = TiUINavBarButton.m; path = ../Classes/TiUINavBarButton.m; sourceTree = SOURCE_ROOT; };
		24CA8A71111161FD0084E2DE /* TiUINavBarButton.h */ = {isa = PBXFileReference; fileEncoding = 4; lastKnownFileType = sourcecode.c.h; name = TiUINavBarButton.h; path = ../Classes/TiUINavBarButton.h; sourceTree = SOURCE_ROOT; };
		24CA8A72111161FD0084E2DE /* TiUILabelProxy.m */ = {isa = PBXFileReference; fileEncoding = 4; lastKnownFileType = sourcecode.c.objc; name = TiUILabelProxy.m; path = ../Classes/TiUILabelProxy.m; sourceTree = SOURCE_ROOT; };
		24CA8A73111161FD0084E2DE /* TiUILabelProxy.h */ = {isa = PBXFileReference; fileEncoding = 4; lastKnownFileType = sourcecode.c.h; name = TiUILabelProxy.h; path = ../Classes/TiUILabelProxy.h; sourceTree = SOURCE_ROOT; };
		24CA8A74111161FD0084E2DE /* TiUILabel.m */ = {isa = PBXFileReference; fileEncoding = 4; lastKnownFileType = sourcecode.c.objc; name = TiUILabel.m; path = ../Classes/TiUILabel.m; sourceTree = SOURCE_ROOT; };
		24CA8A75111161FD0084E2DE /* TiUILabel.h */ = {isa = PBXFileReference; fileEncoding = 4; lastKnownFileType = sourcecode.c.h; name = TiUILabel.h; path = ../Classes/TiUILabel.h; sourceTree = SOURCE_ROOT; };
		24CA8A76111161FD0084E2DE /* TiUIiPhoneProxy.m */ = {isa = PBXFileReference; fileEncoding = 4; lastKnownFileType = sourcecode.c.objc; name = TiUIiPhoneProxy.m; path = ../Classes/TiUIiPhoneProxy.m; sourceTree = SOURCE_ROOT; };
		24CA8A77111161FD0084E2DE /* TiUIiPhoneProxy.h */ = {isa = PBXFileReference; fileEncoding = 4; lastKnownFileType = sourcecode.c.h; name = TiUIiPhoneProxy.h; path = ../Classes/TiUIiPhoneProxy.h; sourceTree = SOURCE_ROOT; };
		24CA8A78111161FD0084E2DE /* TiUIImageViewProxy.m */ = {isa = PBXFileReference; fileEncoding = 4; lastKnownFileType = sourcecode.c.objc; name = TiUIImageViewProxy.m; path = ../Classes/TiUIImageViewProxy.m; sourceTree = SOURCE_ROOT; };
		24CA8A79111161FD0084E2DE /* TiUIImageViewProxy.h */ = {isa = PBXFileReference; fileEncoding = 4; lastKnownFileType = sourcecode.c.h; name = TiUIImageViewProxy.h; path = ../Classes/TiUIImageViewProxy.h; sourceTree = SOURCE_ROOT; };
		24CA8A7A111161FD0084E2DE /* TiUIImageView.m */ = {isa = PBXFileReference; fileEncoding = 4; lastKnownFileType = sourcecode.c.objc; name = TiUIImageView.m; path = ../Classes/TiUIImageView.m; sourceTree = SOURCE_ROOT; };
		24CA8A7B111161FD0084E2DE /* TiUIImageView.h */ = {isa = PBXFileReference; fileEncoding = 4; lastKnownFileType = sourcecode.c.h; name = TiUIImageView.h; path = ../Classes/TiUIImageView.h; sourceTree = SOURCE_ROOT; };
		24CA8A82111161FD0084E2DE /* TiUIEmailDialogProxy.m */ = {isa = PBXFileReference; fileEncoding = 4; lastKnownFileType = sourcecode.c.objc; name = TiUIEmailDialogProxy.m; path = ../Classes/TiUIEmailDialogProxy.m; sourceTree = SOURCE_ROOT; };
		24CA8A83111161FD0084E2DE /* TiUIEmailDialogProxy.h */ = {isa = PBXFileReference; fileEncoding = 4; lastKnownFileType = sourcecode.c.h; name = TiUIEmailDialogProxy.h; path = ../Classes/TiUIEmailDialogProxy.h; sourceTree = SOURCE_ROOT; };
		24CA8A8A111161FD0084E2DE /* TiUICanvasViewProxy.m */ = {isa = PBXFileReference; fileEncoding = 4; lastKnownFileType = sourcecode.c.objc; name = TiUICanvasViewProxy.m; path = ../Classes/TiUICanvasViewProxy.m; sourceTree = SOURCE_ROOT; };
		24CA8A8B111161FD0084E2DE /* TiUICanvasViewProxy.h */ = {isa = PBXFileReference; fileEncoding = 4; lastKnownFileType = sourcecode.c.h; name = TiUICanvasViewProxy.h; path = ../Classes/TiUICanvasViewProxy.h; sourceTree = SOURCE_ROOT; };
		24CA8A8C111161FD0084E2DE /* TiUICanvasView.m */ = {isa = PBXFileReference; fileEncoding = 4; lastKnownFileType = sourcecode.c.objc; name = TiUICanvasView.m; path = ../Classes/TiUICanvasView.m; sourceTree = SOURCE_ROOT; };
		24CA8A8D111161FD0084E2DE /* TiUICanvasView.h */ = {isa = PBXFileReference; fileEncoding = 4; lastKnownFileType = sourcecode.c.h; name = TiUICanvasView.h; path = ../Classes/TiUICanvasView.h; sourceTree = SOURCE_ROOT; };
		24CA8A8E111161FD0084E2DE /* TiUIButtonProxy.m */ = {isa = PBXFileReference; fileEncoding = 4; lastKnownFileType = sourcecode.c.objc; name = TiUIButtonProxy.m; path = ../Classes/TiUIButtonProxy.m; sourceTree = SOURCE_ROOT; };
		24CA8A8F111161FD0084E2DE /* TiUIButtonProxy.h */ = {isa = PBXFileReference; fileEncoding = 4; lastKnownFileType = sourcecode.c.h; name = TiUIButtonProxy.h; path = ../Classes/TiUIButtonProxy.h; sourceTree = SOURCE_ROOT; };
		24CA8A90111161FD0084E2DE /* TiUIButtonBarProxy.m */ = {isa = PBXFileReference; fileEncoding = 4; lastKnownFileType = sourcecode.c.objc; name = TiUIButtonBarProxy.m; path = ../Classes/TiUIButtonBarProxy.m; sourceTree = SOURCE_ROOT; };
		24CA8A91111161FD0084E2DE /* TiUIButtonBarProxy.h */ = {isa = PBXFileReference; fileEncoding = 4; lastKnownFileType = sourcecode.c.h; name = TiUIButtonBarProxy.h; path = ../Classes/TiUIButtonBarProxy.h; sourceTree = SOURCE_ROOT; };
		24CA8A92111161FD0084E2DE /* TiUIButtonBar.m */ = {isa = PBXFileReference; fileEncoding = 4; lastKnownFileType = sourcecode.c.objc; name = TiUIButtonBar.m; path = ../Classes/TiUIButtonBar.m; sourceTree = SOURCE_ROOT; };
		24CA8A93111161FD0084E2DE /* TiUIButtonBar.h */ = {isa = PBXFileReference; fileEncoding = 4; lastKnownFileType = sourcecode.c.h; name = TiUIButtonBar.h; path = ../Classes/TiUIButtonBar.h; sourceTree = SOURCE_ROOT; };
		24CA8A94111161FD0084E2DE /* TiUIButton.m */ = {isa = PBXFileReference; fileEncoding = 4; lastKnownFileType = sourcecode.c.objc; name = TiUIButton.m; path = ../Classes/TiUIButton.m; sourceTree = SOURCE_ROOT; };
		24CA8A95111161FD0084E2DE /* TiUIButton.h */ = {isa = PBXFileReference; fileEncoding = 4; lastKnownFileType = sourcecode.c.h; name = TiUIButton.h; path = ../Classes/TiUIButton.h; sourceTree = SOURCE_ROOT; };
		24CA8A96111161FD0084E2DE /* TiUIiPhoneAnimationStyleProxy.m */ = {isa = PBXFileReference; fileEncoding = 4; lastKnownFileType = sourcecode.c.objc; name = TiUIiPhoneAnimationStyleProxy.m; path = ../Classes/TiUIiPhoneAnimationStyleProxy.m; sourceTree = SOURCE_ROOT; };
		24CA8A97111161FD0084E2DE /* TiUIiPhoneAnimationStyleProxy.h */ = {isa = PBXFileReference; fileEncoding = 4; lastKnownFileType = sourcecode.c.h; name = TiUIiPhoneAnimationStyleProxy.h; path = ../Classes/TiUIiPhoneAnimationStyleProxy.h; sourceTree = SOURCE_ROOT; };
		24CA8A98111161FD0084E2DE /* TiUIAlertDialogProxy.m */ = {isa = PBXFileReference; fileEncoding = 4; lastKnownFileType = sourcecode.c.objc; name = TiUIAlertDialogProxy.m; path = ../Classes/TiUIAlertDialogProxy.m; sourceTree = SOURCE_ROOT; };
		24CA8A99111161FD0084E2DE /* TiUIAlertDialogProxy.h */ = {isa = PBXFileReference; fileEncoding = 4; lastKnownFileType = sourcecode.c.h; name = TiUIAlertDialogProxy.h; path = ../Classes/TiUIAlertDialogProxy.h; sourceTree = SOURCE_ROOT; };
		24CA8A9A111161FD0084E2DE /* TiUIiPhoneActivityIndicatorStyleProxy.m */ = {isa = PBXFileReference; fileEncoding = 4; lastKnownFileType = sourcecode.c.objc; name = TiUIiPhoneActivityIndicatorStyleProxy.m; path = ../Classes/TiUIiPhoneActivityIndicatorStyleProxy.m; sourceTree = SOURCE_ROOT; };
		24CA8A9B111161FD0084E2DE /* TiUIiPhoneActivityIndicatorStyleProxy.h */ = {isa = PBXFileReference; fileEncoding = 4; lastKnownFileType = sourcecode.c.h; name = TiUIiPhoneActivityIndicatorStyleProxy.h; path = ../Classes/TiUIiPhoneActivityIndicatorStyleProxy.h; sourceTree = SOURCE_ROOT; };
		24CA8A9C111161FD0084E2DE /* TiUIActivityIndicatorProxy.m */ = {isa = PBXFileReference; fileEncoding = 4; lastKnownFileType = sourcecode.c.objc; name = TiUIActivityIndicatorProxy.m; path = ../Classes/TiUIActivityIndicatorProxy.m; sourceTree = SOURCE_ROOT; };
		24CA8A9D111161FD0084E2DE /* TiUIActivityIndicatorProxy.h */ = {isa = PBXFileReference; fileEncoding = 4; lastKnownFileType = sourcecode.c.h; name = TiUIActivityIndicatorProxy.h; path = ../Classes/TiUIActivityIndicatorProxy.h; sourceTree = SOURCE_ROOT; };
		24CA8A9E111161FD0084E2DE /* TiUIActivityIndicator.m */ = {isa = PBXFileReference; fileEncoding = 4; lastKnownFileType = sourcecode.c.objc; name = TiUIActivityIndicator.m; path = ../Classes/TiUIActivityIndicator.m; sourceTree = SOURCE_ROOT; };
		24CA8A9F111161FD0084E2DE /* TiUIActivityIndicator.h */ = {isa = PBXFileReference; fileEncoding = 4; lastKnownFileType = sourcecode.c.h; name = TiUIActivityIndicator.h; path = ../Classes/TiUIActivityIndicator.h; sourceTree = SOURCE_ROOT; };
		24CA8AAB111161FD0084E2DE /* TiTab.h */ = {isa = PBXFileReference; fileEncoding = 4; lastKnownFileType = sourcecode.c.h; name = TiTab.h; path = ../Classes/TiTab.h; sourceTree = SOURCE_ROOT; };
		24CA8AAC111161FD0084E2DE /* TiRect.m */ = {isa = PBXFileReference; fileEncoding = 4; lastKnownFileType = sourcecode.c.objc; name = TiRect.m; path = ../Classes/TiRect.m; sourceTree = SOURCE_ROOT; };
		24CA8AAD111161FD0084E2DE /* TiRect.h */ = {isa = PBXFileReference; fileEncoding = 4; lastKnownFileType = sourcecode.c.h; name = TiRect.h; path = ../Classes/TiRect.h; sourceTree = SOURCE_ROOT; };
		24CA8AB0111161FD0084E2DE /* TiProxy.m */ = {isa = PBXFileReference; fileEncoding = 4; lastKnownFileType = sourcecode.c.objc; name = TiProxy.m; path = ../Classes/TiProxy.m; sourceTree = SOURCE_ROOT; };
		24CA8AB1111161FD0084E2DE /* TiProxy.h */ = {isa = PBXFileReference; fileEncoding = 4; lastKnownFileType = sourcecode.c.h; name = TiProxy.h; path = ../Classes/TiProxy.h; sourceTree = SOURCE_ROOT; };
		24CA8AB2111161FD0084E2DE /* TiPoint.m */ = {isa = PBXFileReference; fileEncoding = 4; lastKnownFileType = sourcecode.c.objc; name = TiPoint.m; path = ../Classes/TiPoint.m; sourceTree = SOURCE_ROOT; };
		24CA8AB3111161FD0084E2DE /* TiPoint.h */ = {isa = PBXFileReference; fileEncoding = 4; lastKnownFileType = sourcecode.c.h; name = TiPoint.h; path = ../Classes/TiPoint.h; sourceTree = SOURCE_ROOT; };
		24CA8AB4111161FD0084E2DE /* TiNetworkHTTPClientResultProxy.m */ = {isa = PBXFileReference; fileEncoding = 4; lastKnownFileType = sourcecode.c.objc; name = TiNetworkHTTPClientResultProxy.m; path = ../Classes/TiNetworkHTTPClientResultProxy.m; sourceTree = SOURCE_ROOT; };
		24CA8AB5111161FD0084E2DE /* TiNetworkHTTPClientResultProxy.h */ = {isa = PBXFileReference; fileEncoding = 4; lastKnownFileType = sourcecode.c.h; name = TiNetworkHTTPClientResultProxy.h; path = ../Classes/TiNetworkHTTPClientResultProxy.h; sourceTree = SOURCE_ROOT; };
		24CA8AB6111161FD0084E2DE /* TiNetworkHTTPClientProxy.m */ = {isa = PBXFileReference; fileEncoding = 4; lastKnownFileType = sourcecode.c.objc; name = TiNetworkHTTPClientProxy.m; path = ../Classes/TiNetworkHTTPClientProxy.m; sourceTree = SOURCE_ROOT; };
		24CA8AB7111161FD0084E2DE /* TiNetworkHTTPClientProxy.h */ = {isa = PBXFileReference; fileEncoding = 4; lastKnownFileType = sourcecode.c.h; name = TiNetworkHTTPClientProxy.h; path = ../Classes/TiNetworkHTTPClientProxy.h; sourceTree = SOURCE_ROOT; };
		24CA8AB8111161FD0084E2DE /* TiModule.m */ = {isa = PBXFileReference; fileEncoding = 4; lastKnownFileType = sourcecode.c.objc; name = TiModule.m; path = ../Classes/TiModule.m; sourceTree = SOURCE_ROOT; };
		24CA8AB9111161FD0084E2DE /* TiModule.h */ = {isa = PBXFileReference; fileEncoding = 4; lastKnownFileType = sourcecode.c.h; name = TiModule.h; path = ../Classes/TiModule.h; sourceTree = SOURCE_ROOT; };
		24CA8ABA111161FD0084E2DE /* TiMediaVideoPlayerProxy.m */ = {isa = PBXFileReference; fileEncoding = 4; lastKnownFileType = sourcecode.c.objc; name = TiMediaVideoPlayerProxy.m; path = ../Classes/TiMediaVideoPlayerProxy.m; sourceTree = SOURCE_ROOT; };
		24CA8ABB111161FD0084E2DE /* TiMediaVideoPlayerProxy.h */ = {isa = PBXFileReference; fileEncoding = 4; lastKnownFileType = sourcecode.c.h; name = TiMediaVideoPlayerProxy.h; path = ../Classes/TiMediaVideoPlayerProxy.h; sourceTree = SOURCE_ROOT; };
		24CA8ABC111161FD0084E2DE /* TiMediaSoundProxy.m */ = {isa = PBXFileReference; fileEncoding = 4; lastKnownFileType = sourcecode.c.objc; name = TiMediaSoundProxy.m; path = ../Classes/TiMediaSoundProxy.m; sourceTree = SOURCE_ROOT; };
		24CA8ABD111161FD0084E2DE /* TiMediaSoundProxy.h */ = {isa = PBXFileReference; fileEncoding = 4; lastKnownFileType = sourcecode.c.h; name = TiMediaSoundProxy.h; path = ../Classes/TiMediaSoundProxy.h; sourceTree = SOURCE_ROOT; };
		24CA8ABE111161FD0084E2DE /* TiMediaAudioPlayerProxy.m */ = {isa = PBXFileReference; fileEncoding = 4; lastKnownFileType = sourcecode.c.objc; name = TiMediaAudioPlayerProxy.m; path = ../Classes/TiMediaAudioPlayerProxy.m; sourceTree = SOURCE_ROOT; };
		24CA8ABF111161FD0084E2DE /* TiMediaAudioPlayerProxy.h */ = {isa = PBXFileReference; fileEncoding = 4; lastKnownFileType = sourcecode.c.h; name = TiMediaAudioPlayerProxy.h; path = ../Classes/TiMediaAudioPlayerProxy.h; sourceTree = SOURCE_ROOT; };
		24CA8AC0111161FD0084E2DE /* TiMapViewProxy.m */ = {isa = PBXFileReference; fileEncoding = 4; lastKnownFileType = sourcecode.c.objc; name = TiMapViewProxy.m; path = ../Classes/TiMapViewProxy.m; sourceTree = SOURCE_ROOT; };
		24CA8AC1111161FD0084E2DE /* TiMapViewProxy.h */ = {isa = PBXFileReference; fileEncoding = 4; lastKnownFileType = sourcecode.c.h; name = TiMapViewProxy.h; path = ../Classes/TiMapViewProxy.h; sourceTree = SOURCE_ROOT; };
		24CA8AC2111161FD0084E2DE /* TiMapView.m */ = {isa = PBXFileReference; fileEncoding = 4; lastKnownFileType = sourcecode.c.objc; name = TiMapView.m; path = ../Classes/TiMapView.m; sourceTree = SOURCE_ROOT; };
		24CA8AC3111161FD0084E2DE /* TiMapView.h */ = {isa = PBXFileReference; fileEncoding = 4; lastKnownFileType = sourcecode.c.h; name = TiMapView.h; path = ../Classes/TiMapView.h; sourceTree = SOURCE_ROOT; };
		24CA8AC4111161FD0084E2DE /* TiMapAnnotationProxy.m */ = {isa = PBXFileReference; fileEncoding = 4; lastKnownFileType = sourcecode.c.objc; name = TiMapAnnotationProxy.m; path = ../Classes/TiMapAnnotationProxy.m; sourceTree = SOURCE_ROOT; };
		24CA8AC5111161FD0084E2DE /* TiMapAnnotationProxy.h */ = {isa = PBXFileReference; fileEncoding = 4; lastKnownFileType = sourcecode.c.h; name = TiMapAnnotationProxy.h; path = ../Classes/TiMapAnnotationProxy.h; sourceTree = SOURCE_ROOT; };
		24CA8AC6111161FD0084E2DE /* TiHost.m */ = {isa = PBXFileReference; fileEncoding = 4; lastKnownFileType = sourcecode.c.objc; name = TiHost.m; path = ../Classes/TiHost.m; sourceTree = SOURCE_ROOT; };
		24CA8AC7111161FD0084E2DE /* TiHost.h */ = {isa = PBXFileReference; fileEncoding = 4; lastKnownFileType = sourcecode.c.h; name = TiHost.h; path = ../Classes/TiHost.h; sourceTree = SOURCE_ROOT; };
		24CA8AC8111161FD0084E2DE /* TiFilesystemFileProxy.m */ = {isa = PBXFileReference; fileEncoding = 4; lastKnownFileType = sourcecode.c.objc; name = TiFilesystemFileProxy.m; path = ../Classes/TiFilesystemFileProxy.m; sourceTree = SOURCE_ROOT; };
		24CA8AC9111161FD0084E2DE /* TiFilesystemFileProxy.h */ = {isa = PBXFileReference; fileEncoding = 4; lastKnownFileType = sourcecode.c.h; name = TiFilesystemFileProxy.h; path = ../Classes/TiFilesystemFileProxy.h; sourceTree = SOURCE_ROOT; };
		24CA8AD0111161FD0084E2DE /* TiEvaluator.h */ = {isa = PBXFileReference; fileEncoding = 4; lastKnownFileType = sourcecode.c.h; name = TiEvaluator.h; path = ../Classes/TiEvaluator.h; sourceTree = SOURCE_ROOT; };
		24CA8AD1111161FD0084E2DE /* TiDimension.m */ = {isa = PBXFileReference; fileEncoding = 4; lastKnownFileType = sourcecode.c.objc; lineEnding = 0; name = TiDimension.m; path = ../Classes/TiDimension.m; sourceTree = SOURCE_ROOT; xcLanguageSpecificationIdentifier = xcode.lang.objc; };
		24CA8AD2111161FD0084E2DE /* TiDimension.h */ = {isa = PBXFileReference; fileEncoding = 4; lastKnownFileType = sourcecode.c.h; lineEnding = 0; name = TiDimension.h; path = ../Classes/TiDimension.h; sourceTree = SOURCE_ROOT; xcLanguageSpecificationIdentifier = xcode.lang.objcpp; };
		24CA8AD3111161FD0084E2DE /* TiDatabaseResultSetProxy.m */ = {isa = PBXFileReference; fileEncoding = 4; lastKnownFileType = sourcecode.c.objc; name = TiDatabaseResultSetProxy.m; path = ../Classes/TiDatabaseResultSetProxy.m; sourceTree = SOURCE_ROOT; };
		24CA8AD4111161FD0084E2DE /* TiDatabaseResultSetProxy.h */ = {isa = PBXFileReference; fileEncoding = 4; lastKnownFileType = sourcecode.c.h; name = TiDatabaseResultSetProxy.h; path = ../Classes/TiDatabaseResultSetProxy.h; sourceTree = SOURCE_ROOT; };
		24CA8AD5111161FD0084E2DE /* TiDatabaseProxy.m */ = {isa = PBXFileReference; fileEncoding = 4; lastKnownFileType = sourcecode.c.objc; name = TiDatabaseProxy.m; path = ../Classes/TiDatabaseProxy.m; sourceTree = SOURCE_ROOT; };
		24CA8AD6111161FD0084E2DE /* TiDatabaseProxy.h */ = {isa = PBXFileReference; fileEncoding = 4; lastKnownFileType = sourcecode.c.h; name = TiDatabaseProxy.h; path = ../Classes/TiDatabaseProxy.h; sourceTree = SOURCE_ROOT; };
		24CA8AD7111161FD0084E2DE /* TiController.h */ = {isa = PBXFileReference; fileEncoding = 4; lastKnownFileType = sourcecode.c.h; name = TiController.h; path = ../Classes/TiController.h; sourceTree = SOURCE_ROOT; };
		24CA8AD8111161FD0084E2DE /* TiContactsPerson.m */ = {isa = PBXFileReference; fileEncoding = 4; lastKnownFileType = sourcecode.c.objc; path = TiContactsPerson.m; sourceTree = "<group>"; };
		24CA8AD9111161FD0084E2DE /* TiContactsPerson.h */ = {isa = PBXFileReference; fileEncoding = 4; lastKnownFileType = sourcecode.c.h; path = TiContactsPerson.h; sourceTree = "<group>"; };
		24CA8ADA111161FE0084E2DE /* TiComplexValue.m */ = {isa = PBXFileReference; fileEncoding = 4; lastKnownFileType = sourcecode.c.objc; name = TiComplexValue.m; path = ../Classes/TiComplexValue.m; sourceTree = SOURCE_ROOT; };
		24CA8ADB111161FE0084E2DE /* TiComplexValue.h */ = {isa = PBXFileReference; fileEncoding = 4; lastKnownFileType = sourcecode.c.h; name = TiComplexValue.h; path = ../Classes/TiComplexValue.h; sourceTree = SOURCE_ROOT; };
		24CA8ADC111161FE0084E2DE /* TiColor.m */ = {isa = PBXFileReference; fileEncoding = 4; lastKnownFileType = sourcecode.c.objc; name = TiColor.m; path = ../Classes/TiColor.m; sourceTree = SOURCE_ROOT; };
		24CA8ADD111161FE0084E2DE /* TiColor.h */ = {isa = PBXFileReference; fileEncoding = 4; lastKnownFileType = sourcecode.c.h; name = TiColor.h; path = ../Classes/TiColor.h; sourceTree = SOURCE_ROOT; };
		24CA8ADE111161FE0084E2DE /* TiButtonUtil.m */ = {isa = PBXFileReference; fileEncoding = 4; lastKnownFileType = sourcecode.c.objc; name = TiButtonUtil.m; path = ../Classes/TiButtonUtil.m; sourceTree = SOURCE_ROOT; };
		24CA8ADF111161FE0084E2DE /* TiButtonUtil.h */ = {isa = PBXFileReference; fileEncoding = 4; lastKnownFileType = sourcecode.c.h; name = TiButtonUtil.h; path = ../Classes/TiButtonUtil.h; sourceTree = SOURCE_ROOT; };
		24CA8AE0111161FE0084E2DE /* TiBlob.m */ = {isa = PBXFileReference; fileEncoding = 4; lastKnownFileType = sourcecode.c.objc; name = TiBlob.m; path = ../Classes/TiBlob.m; sourceTree = SOURCE_ROOT; };
		24CA8AE1111161FE0084E2DE /* TiBlob.h */ = {isa = PBXFileReference; fileEncoding = 4; lastKnownFileType = sourcecode.c.h; name = TiBlob.h; path = ../Classes/TiBlob.h; sourceTree = SOURCE_ROOT; };
		24CA8AE2111161FE0084E2DE /* TiBase.m */ = {isa = PBXFileReference; fileEncoding = 4; lastKnownFileType = sourcecode.c.objc; name = TiBase.m; path = ../Classes/TiBase.m; sourceTree = SOURCE_ROOT; };
		24CA8AE3111161FE0084E2DE /* TiBase.h */ = {isa = PBXFileReference; fileEncoding = 4; lastKnownFileType = sourcecode.c.h; name = TiBase.h; path = ../Classes/TiBase.h; sourceTree = SOURCE_ROOT; };
		24CA8AE4111161FE0084E2DE /* TiAppPropertiesProxy.m */ = {isa = PBXFileReference; fileEncoding = 4; lastKnownFileType = sourcecode.c.objc; name = TiAppPropertiesProxy.m; path = ../Classes/TiAppPropertiesProxy.m; sourceTree = SOURCE_ROOT; };
		24CA8AE5111161FE0084E2DE /* TiAppPropertiesProxy.h */ = {isa = PBXFileReference; fileEncoding = 4; lastKnownFileType = sourcecode.c.h; name = TiAppPropertiesProxy.h; path = ../Classes/TiAppPropertiesProxy.h; sourceTree = SOURCE_ROOT; };
		24CA8AE6111161FE0084E2DE /* TiAnimation.m */ = {isa = PBXFileReference; fileEncoding = 4; lastKnownFileType = sourcecode.c.objc; name = TiAnimation.m; path = ../Classes/TiAnimation.m; sourceTree = SOURCE_ROOT; };
		24CA8AE7111161FE0084E2DE /* TiAnimation.h */ = {isa = PBXFileReference; fileEncoding = 4; lastKnownFileType = sourcecode.c.h; name = TiAnimation.h; path = ../Classes/TiAnimation.h; sourceTree = SOURCE_ROOT; };
		24CA8AE8111161FE0084E2DE /* TiAction.m */ = {isa = PBXFileReference; fileEncoding = 4; lastKnownFileType = sourcecode.c.objc; name = TiAction.m; path = ../Classes/TiAction.m; sourceTree = SOURCE_ROOT; };
		24CA8AE9111161FE0084E2DE /* TiAction.h */ = {isa = PBXFileReference; fileEncoding = 4; lastKnownFileType = sourcecode.c.h; name = TiAction.h; path = ../Classes/TiAction.h; sourceTree = SOURCE_ROOT; };
		24CA8AEC111161FE0084E2DE /* Ti2DMatrix.m */ = {isa = PBXFileReference; fileEncoding = 4; lastKnownFileType = sourcecode.c.objc; name = Ti2DMatrix.m; path = ../Classes/Ti2DMatrix.m; sourceTree = SOURCE_ROOT; };
		24CA8AED111161FE0084E2DE /* Ti2DMatrix.h */ = {isa = PBXFileReference; fileEncoding = 4; lastKnownFileType = sourcecode.c.h; name = Ti2DMatrix.h; path = ../Classes/Ti2DMatrix.h; sourceTree = SOURCE_ROOT; };
		24CA8AFA111161FE0084E2DE /* TiPlatformDisplayCaps.m */ = {isa = PBXFileReference; fileEncoding = 4; lastKnownFileType = sourcecode.c.objc; name = TiPlatformDisplayCaps.m; path = ../Classes/TiPlatformDisplayCaps.m; sourceTree = SOURCE_ROOT; };
		24CA8AFB111161FE0084E2DE /* TiPlatformDisplayCaps.h */ = {isa = PBXFileReference; fileEncoding = 4; lastKnownFileType = sourcecode.c.h; name = TiPlatformDisplayCaps.h; path = ../Classes/TiPlatformDisplayCaps.h; sourceTree = SOURCE_ROOT; };
		24CA8AFC111161FE0084E2DE /* PlatformModule.m */ = {isa = PBXFileReference; fileEncoding = 4; lastKnownFileType = sourcecode.c.objc; name = PlatformModule.m; path = ../Classes/PlatformModule.m; sourceTree = SOURCE_ROOT; };
		24CA8AFD111161FE0084E2DE /* PlatformModule.h */ = {isa = PBXFileReference; fileEncoding = 4; lastKnownFileType = sourcecode.c.h; name = PlatformModule.h; path = ../Classes/PlatformModule.h; sourceTree = SOURCE_ROOT; };
		24CA8AFE111161FE0084E2DE /* OperationQueue.m */ = {isa = PBXFileReference; fileEncoding = 4; lastKnownFileType = sourcecode.c.objc; name = OperationQueue.m; path = ../Classes/OperationQueue.m; sourceTree = SOURCE_ROOT; };
		24CA8AFF111161FE0084E2DE /* OperationQueue.h */ = {isa = PBXFileReference; fileEncoding = 4; lastKnownFileType = sourcecode.c.h; name = OperationQueue.h; path = ../Classes/OperationQueue.h; sourceTree = SOURCE_ROOT; };
		24CA8B00111161FE0084E2DE /* NetworkModule.m */ = {isa = PBXFileReference; fileEncoding = 4; lastKnownFileType = sourcecode.c.objc; name = NetworkModule.m; path = ../Classes/NetworkModule.m; sourceTree = SOURCE_ROOT; };
		24CA8B01111161FE0084E2DE /* NetworkModule.h */ = {isa = PBXFileReference; fileEncoding = 4; lastKnownFileType = sourcecode.c.h; name = NetworkModule.h; path = ../Classes/NetworkModule.h; sourceTree = SOURCE_ROOT; };
		24CA8B02111161FE0084E2DE /* Mimetypes.m */ = {isa = PBXFileReference; fileEncoding = 4; lastKnownFileType = sourcecode.c.objc; name = Mimetypes.m; path = ../Classes/Mimetypes.m; sourceTree = SOURCE_ROOT; };
		24CA8B03111161FE0084E2DE /* Mimetypes.h */ = {isa = PBXFileReference; fileEncoding = 4; lastKnownFileType = sourcecode.c.h; name = Mimetypes.h; path = ../Classes/Mimetypes.h; sourceTree = SOURCE_ROOT; };
		24CA8B04111161FE0084E2DE /* MediaModule.m */ = {isa = PBXFileReference; fileEncoding = 4; lastKnownFileType = sourcecode.c.objc; name = MediaModule.m; path = ../Classes/MediaModule.m; sourceTree = SOURCE_ROOT; };
		24CA8B05111161FE0084E2DE /* MediaModule.h */ = {isa = PBXFileReference; fileEncoding = 4; lastKnownFileType = sourcecode.c.h; name = MediaModule.h; path = ../Classes/MediaModule.h; sourceTree = SOURCE_ROOT; };
		24CA8B06111161FE0084E2DE /* MapModule.m */ = {isa = PBXFileReference; fileEncoding = 4; lastKnownFileType = sourcecode.c.objc; name = MapModule.m; path = ../Classes/MapModule.m; sourceTree = SOURCE_ROOT; };
		24CA8B07111161FE0084E2DE /* MapModule.h */ = {isa = PBXFileReference; fileEncoding = 4; lastKnownFileType = sourcecode.c.h; name = MapModule.h; path = ../Classes/MapModule.h; sourceTree = SOURCE_ROOT; };
		24CA8B0A111161FE0084E2DE /* LayoutConstraint.m */ = {isa = PBXFileReference; fileEncoding = 4; lastKnownFileType = sourcecode.c.objc; name = LayoutConstraint.m; path = ../Classes/LayoutConstraint.m; sourceTree = SOURCE_ROOT; };
		24CA8B0B111161FE0084E2DE /* LayoutConstraint.h */ = {isa = PBXFileReference; fileEncoding = 4; lastKnownFileType = sourcecode.c.h; name = LayoutConstraint.h; path = ../Classes/LayoutConstraint.h; sourceTree = SOURCE_ROOT; };
		24CA8B0C111161FE0084E2DE /* ImageLoader.m */ = {isa = PBXFileReference; fileEncoding = 4; lastKnownFileType = sourcecode.c.objc; name = ImageLoader.m; path = ../Classes/ImageLoader.m; sourceTree = SOURCE_ROOT; };
		24CA8B0D111161FE0084E2DE /* ImageLoader.h */ = {isa = PBXFileReference; fileEncoding = 4; lastKnownFileType = sourcecode.c.h; name = ImageLoader.h; path = ../Classes/ImageLoader.h; sourceTree = SOURCE_ROOT; };
		24CA8B0E111161FE0084E2DE /* GestureModule.m */ = {isa = PBXFileReference; fileEncoding = 4; lastKnownFileType = sourcecode.c.objc; name = GestureModule.m; path = ../Classes/GestureModule.m; sourceTree = SOURCE_ROOT; };
		24CA8B0F111161FE0084E2DE /* GestureModule.h */ = {isa = PBXFileReference; fileEncoding = 4; lastKnownFileType = sourcecode.c.h; name = GestureModule.h; path = ../Classes/GestureModule.h; sourceTree = SOURCE_ROOT; };
		24CA8B11111161FE0084E2DE /* GeolocationModule.h */ = {isa = PBXFileReference; fileEncoding = 4; lastKnownFileType = sourcecode.c.h; name = GeolocationModule.h; path = ../Classes/GeolocationModule.h; sourceTree = SOURCE_ROOT; };
		24CA8B12111161FE0084E2DE /* FilesystemModule.m */ = {isa = PBXFileReference; fileEncoding = 4; lastKnownFileType = sourcecode.c.objc; name = FilesystemModule.m; path = ../Classes/FilesystemModule.m; sourceTree = SOURCE_ROOT; };
		24CA8B13111161FE0084E2DE /* FilesystemModule.h */ = {isa = PBXFileReference; fileEncoding = 4; lastKnownFileType = sourcecode.c.h; name = FilesystemModule.h; path = ../Classes/FilesystemModule.h; sourceTree = SOURCE_ROOT; };
		24CA8B35111161FE0084E2DE /* DatabaseModule.m */ = {isa = PBXFileReference; fileEncoding = 4; lastKnownFileType = sourcecode.c.objc; name = DatabaseModule.m; path = ../Classes/DatabaseModule.m; sourceTree = SOURCE_ROOT; };
		24CA8B36111161FE0084E2DE /* DatabaseModule.h */ = {isa = PBXFileReference; fileEncoding = 4; lastKnownFileType = sourcecode.c.h; name = DatabaseModule.h; path = ../Classes/DatabaseModule.h; sourceTree = SOURCE_ROOT; };
		24CA8B37111161FE0084E2DE /* ContactsModule.m */ = {isa = PBXFileReference; fileEncoding = 4; lastKnownFileType = sourcecode.c.objc; name = ContactsModule.m; path = ../Classes/ContactsModule.m; sourceTree = SOURCE_ROOT; };
		24CA8B38111161FE0084E2DE /* ContactsModule.h */ = {isa = PBXFileReference; fileEncoding = 4; lastKnownFileType = sourcecode.c.h; name = ContactsModule.h; path = ../Classes/ContactsModule.h; sourceTree = SOURCE_ROOT; };
		24CA8B39111161FE0084E2DE /* TiUITableViewRowProxy.m */ = {isa = PBXFileReference; fileEncoding = 4; lastKnownFileType = sourcecode.c.objc; path = TiUITableViewRowProxy.m; sourceTree = "<group>"; };
		24CA8B3A111161FE0084E2DE /* TiUITableViewRowProxy.h */ = {isa = PBXFileReference; fileEncoding = 4; lastKnownFileType = sourcecode.c.h; path = TiUITableViewRowProxy.h; sourceTree = "<group>"; };
		24CA8B3B111161FE0084E2DE /* Bridge.m */ = {isa = PBXFileReference; fileEncoding = 4; lastKnownFileType = sourcecode.c.objc; name = Bridge.m; path = ../Classes/Bridge.m; sourceTree = SOURCE_ROOT; };
		24CA8B3C111161FE0084E2DE /* Bridge.h */ = {isa = PBXFileReference; fileEncoding = 4; lastKnownFileType = sourcecode.c.h; name = Bridge.h; path = ../Classes/Bridge.h; sourceTree = SOURCE_ROOT; };
		24CA8B56111161FE0084E2DE /* AppModule.m */ = {isa = PBXFileReference; fileEncoding = 4; lastKnownFileType = sourcecode.c.objc; name = AppModule.m; path = ../Classes/AppModule.m; sourceTree = SOURCE_ROOT; };
		24CA8B57111161FE0084E2DE /* AppModule.h */ = {isa = PBXFileReference; fileEncoding = 4; lastKnownFileType = sourcecode.c.h; name = AppModule.h; path = ../Classes/AppModule.h; sourceTree = SOURCE_ROOT; };
		24CA8B58111161FE0084E2DE /* APIModule.m */ = {isa = PBXFileReference; fileEncoding = 4; lastKnownFileType = sourcecode.c.objc; name = APIModule.m; path = ../Classes/APIModule.m; sourceTree = SOURCE_ROOT; };
		24CA8B59111161FE0084E2DE /* APIModule.h */ = {isa = PBXFileReference; fileEncoding = 4; lastKnownFileType = sourcecode.c.h; name = APIModule.h; path = ../Classes/APIModule.h; sourceTree = SOURCE_ROOT; };
		24CA8B5B111161FE0084E2DE /* AnalyticsModule.h */ = {isa = PBXFileReference; fileEncoding = 4; lastKnownFileType = sourcecode.c.h; name = AnalyticsModule.h; path = ../Classes/AnalyticsModule.h; sourceTree = SOURCE_ROOT; };
		24CA8B64111161FE0084E2DE /* AccelerometerModule.m */ = {isa = PBXFileReference; fileEncoding = 4; lastKnownFileType = sourcecode.c.objc; name = AccelerometerModule.m; path = ../Classes/AccelerometerModule.m; sourceTree = SOURCE_ROOT; };
		24CA8B65111161FE0084E2DE /* AccelerometerModule.h */ = {isa = PBXFileReference; fileEncoding = 4; lastKnownFileType = sourcecode.c.h; name = AccelerometerModule.h; path = ../Classes/AccelerometerModule.h; sourceTree = SOURCE_ROOT; };
		24CA8C75111167B60084E2DE /* AddressBook.framework */ = {isa = PBXFileReference; lastKnownFileType = wrapper.framework; name = AddressBook.framework; path = System/Library/Frameworks/AddressBook.framework; sourceTree = SDKROOT; };
		24CA8C77111167B60084E2DE /* AddressBookUI.framework */ = {isa = PBXFileReference; lastKnownFileType = wrapper.framework; name = AddressBookUI.framework; path = System/Library/Frameworks/AddressBookUI.framework; sourceTree = SDKROOT; };
		24CA8C7B111167B60084E2DE /* CFNetwork.framework */ = {isa = PBXFileReference; lastKnownFileType = wrapper.framework; name = CFNetwork.framework; path = System/Library/Frameworks/CFNetwork.framework; sourceTree = SDKROOT; };
		24CA8C7D111167B60084E2DE /* CoreLocation.framework */ = {isa = PBXFileReference; lastKnownFileType = wrapper.framework; name = CoreLocation.framework; path = System/Library/Frameworks/CoreLocation.framework; sourceTree = SDKROOT; };
		24CA8C7F111167B60084E2DE /* MapKit.framework */ = {isa = PBXFileReference; lastKnownFileType = wrapper.framework; name = MapKit.framework; path = System/Library/Frameworks/MapKit.framework; sourceTree = SDKROOT; };
		24CA8C81111167B60084E2DE /* MessageUI.framework */ = {isa = PBXFileReference; lastKnownFileType = wrapper.framework; name = MessageUI.framework; path = System/Library/Frameworks/MessageUI.framework; sourceTree = SDKROOT; };
		24CA8C83111167B60084E2DE /* MobileCoreServices.framework */ = {isa = PBXFileReference; lastKnownFileType = wrapper.framework; name = MobileCoreServices.framework; path = System/Library/Frameworks/MobileCoreServices.framework; sourceTree = SDKROOT; };
		24CA8C85111167B60084E2DE /* OpenGLES.framework */ = {isa = PBXFileReference; lastKnownFileType = wrapper.framework; name = OpenGLES.framework; path = System/Library/Frameworks/OpenGLES.framework; sourceTree = SDKROOT; };
		24CA8C87111167B60084E2DE /* QuartzCore.framework */ = {isa = PBXFileReference; lastKnownFileType = wrapper.framework; name = QuartzCore.framework; path = System/Library/Frameworks/QuartzCore.framework; sourceTree = SDKROOT; };
		24CA8C89111167B60084E2DE /* SystemConfiguration.framework */ = {isa = PBXFileReference; lastKnownFileType = wrapper.framework; name = SystemConfiguration.framework; path = System/Library/Frameworks/SystemConfiguration.framework; sourceTree = SDKROOT; };
		24CA8C8D111167B60084E2DE /* libsqlite3.dylib */ = {isa = PBXFileReference; lastKnownFileType = "compiled.mach-o.dylib"; name = libsqlite3.dylib; path = usr/lib/libsqlite3.dylib; sourceTree = SDKROOT; };
		24CA8C8F111167B60084E2DE /* libz.dylib */ = {isa = PBXFileReference; lastKnownFileType = "compiled.mach-o.dylib"; name = libz.dylib; path = usr/lib/libz.dylib; sourceTree = SDKROOT; };
		24CA8CEC1111689B0084E2DE /* AudioToolbox.framework */ = {isa = PBXFileReference; lastKnownFileType = wrapper.framework; name = AudioToolbox.framework; path = System/Library/Frameworks/AudioToolbox.framework; sourceTree = SDKROOT; };
		24CA8CF3111168AE0084E2DE /* MediaPlayer.framework */ = {isa = PBXFileReference; lastKnownFileType = wrapper.framework; name = MediaPlayer.framework; path = System/Library/Frameworks/MediaPlayer.framework; sourceTree = SDKROOT; };
		24CA8CFA111168C30084E2DE /* AVFoundation.framework */ = {isa = PBXFileReference; lastKnownFileType = wrapper.framework; name = AVFoundation.framework; path = System/Library/Frameworks/AVFoundation.framework; sourceTree = SDKROOT; };
		24CA916411116F870084E2DE /* Titanium.plist */ = {isa = PBXFileReference; fileEncoding = 4; lastKnownFileType = text.plist.xml; path = Titanium.plist; sourceTree = "<group>"; };
		24CA9182111170820084E2DE /* Default.png */ = {isa = PBXFileReference; lastKnownFileType = image.png; name = Default.png; path = ../Resources/Default.png; sourceTree = SOURCE_ROOT; };
		24D06FDF11D0211100F615D8 /* TiUIiOSAdViewProxy.h */ = {isa = PBXFileReference; fileEncoding = 4; lastKnownFileType = sourcecode.c.h; lineEnding = 0; path = TiUIiOSAdViewProxy.h; sourceTree = "<group>"; xcLanguageSpecificationIdentifier = xcode.lang.objcpp; };
		24D06FE011D0211100F615D8 /* TiUIiOSAdViewProxy.m */ = {isa = PBXFileReference; fileEncoding = 4; lastKnownFileType = sourcecode.c.objc; lineEnding = 0; path = TiUIiOSAdViewProxy.m; sourceTree = "<group>"; xcLanguageSpecificationIdentifier = xcode.lang.objc; };
		24D06FE611D0219B00F615D8 /* TiUIiOSAdView.h */ = {isa = PBXFileReference; fileEncoding = 4; lastKnownFileType = sourcecode.c.h; lineEnding = 0; path = TiUIiOSAdView.h; sourceTree = "<group>"; xcLanguageSpecificationIdentifier = xcode.lang.objcpp; };
		24D06FE711D0219B00F615D8 /* TiUIiOSAdView.m */ = {isa = PBXFileReference; fileEncoding = 4; lastKnownFileType = sourcecode.c.objc; lineEnding = 0; path = TiUIiOSAdView.m; sourceTree = "<group>"; xcLanguageSpecificationIdentifier = xcode.lang.objc; };
		24D0700411D0253D00F615D8 /* TiUIiOSProxy.h */ = {isa = PBXFileReference; fileEncoding = 4; lastKnownFileType = sourcecode.c.h; lineEnding = 0; path = TiUIiOSProxy.h; sourceTree = "<group>"; xcLanguageSpecificationIdentifier = xcode.lang.objcpp; };
		24D0700511D0253D00F615D8 /* TiUIiOSProxy.m */ = {isa = PBXFileReference; fileEncoding = 4; lastKnownFileType = sourcecode.c.objc; lineEnding = 0; path = TiUIiOSProxy.m; sourceTree = "<group>"; xcLanguageSpecificationIdentifier = xcode.lang.objc; };
		24D5C75811E6364F00F097E2 /* libtiverify.a */ = {isa = PBXFileReference; lastKnownFileType = archive.ar; name = libtiverify.a; path = ../lib/libtiverify.a; sourceTree = SOURCE_ROOT; };
		24D8E4B1119B9D8A00F8CAA6 /* Titanium.app */ = {isa = PBXFileReference; explicitFileType = wrapper.application; includeInIndex = 0; path = Titanium.app; sourceTree = BUILT_PRODUCTS_DIR; };
		24DD042A116A6C58006FD6E1 /* TiToolbar.h */ = {isa = PBXFileReference; fileEncoding = 4; lastKnownFileType = sourcecode.c.h; path = TiToolbar.h; sourceTree = "<group>"; };
		24DD0455116A6F02006FD6E1 /* TiTabGroup.h */ = {isa = PBXFileReference; fileEncoding = 4; lastKnownFileType = sourcecode.c.h; path = TiTabGroup.h; sourceTree = "<group>"; };
		24DD0977116D8E07006FD6E1 /* TiToolbarButton.h */ = {isa = PBXFileReference; fileEncoding = 4; lastKnownFileType = sourcecode.c.h; path = TiToolbarButton.h; sourceTree = "<group>"; };
		24DEDAC3112371A500398D86 /* XMLModule.h */ = {isa = PBXFileReference; fileEncoding = 4; lastKnownFileType = sourcecode.c.h; path = XMLModule.h; sourceTree = "<group>"; };
		24DEDAC4112371A500398D86 /* XMLModule.m */ = {isa = PBXFileReference; fileEncoding = 4; lastKnownFileType = sourcecode.c.objc; path = XMLModule.m; sourceTree = "<group>"; };
		24E25CBF112A698C0083D43D /* AQRecorder.h */ = {isa = PBXFileReference; fileEncoding = 4; lastKnownFileType = sourcecode.c.h; name = AQRecorder.h; path = ../Classes/AQRecorder.h; sourceTree = SOURCE_ROOT; };
		24E25CC0112A698C0083D43D /* AQRecorder.mm */ = {isa = PBXFileReference; fileEncoding = 4; lastKnownFileType = sourcecode.cpp.objcpp; name = AQRecorder.mm; path = ../Classes/AQRecorder.mm; sourceTree = SOURCE_ROOT; };
		24E25CC1112A698C0083D43D /* SCListener.h */ = {isa = PBXFileReference; fileEncoding = 4; lastKnownFileType = sourcecode.c.h; name = SCListener.h; path = ../Classes/SCListener.h; sourceTree = SOURCE_ROOT; };
		24E25CC2112A698C0083D43D /* SCListener.m */ = {isa = PBXFileReference; fileEncoding = 4; lastKnownFileType = sourcecode.c.objc; name = SCListener.m; path = ../Classes/SCListener.m; sourceTree = SOURCE_ROOT; };
		24E50CF21160569B00AF54AF /* TiUIiPadSplitWindowButtonProxy.h */ = {isa = PBXFileReference; fileEncoding = 4; lastKnownFileType = sourcecode.c.h; path = TiUIiPadSplitWindowButtonProxy.h; sourceTree = "<group>"; };
		24E50CF31160569B00AF54AF /* TiUIiPadSplitWindowButtonProxy.m */ = {isa = PBXFileReference; fileEncoding = 4; lastKnownFileType = sourcecode.c.objc; path = TiUIiPadSplitWindowButtonProxy.m; sourceTree = "<group>"; };
		24E50E051160666300AF54AF /* LauncherButton.h */ = {isa = PBXFileReference; fileEncoding = 4; lastKnownFileType = sourcecode.c.h; path = LauncherButton.h; sourceTree = "<group>"; };
		24E50E061160666300AF54AF /* LauncherButton.m */ = {isa = PBXFileReference; fileEncoding = 4; lastKnownFileType = sourcecode.c.objc; path = LauncherButton.m; sourceTree = "<group>"; };
		24E50E071160666300AF54AF /* LauncherItem.h */ = {isa = PBXFileReference; fileEncoding = 4; lastKnownFileType = sourcecode.c.h; path = LauncherItem.h; sourceTree = "<group>"; };
		24E50E081160666300AF54AF /* LauncherItem.m */ = {isa = PBXFileReference; fileEncoding = 4; lastKnownFileType = sourcecode.c.objc; path = LauncherItem.m; sourceTree = "<group>"; };
		24E50E091160666300AF54AF /* LauncherView.h */ = {isa = PBXFileReference; fileEncoding = 4; lastKnownFileType = sourcecode.c.h; path = LauncherView.h; sourceTree = "<group>"; };
		24E50E0A1160666300AF54AF /* LauncherView.m */ = {isa = PBXFileReference; fileEncoding = 4; lastKnownFileType = sourcecode.c.objc; path = LauncherView.m; sourceTree = "<group>"; };
		24E50E20116066A800AF54AF /* TiUIDashboardViewProxy.h */ = {isa = PBXFileReference; fileEncoding = 4; lastKnownFileType = sourcecode.c.h; path = TiUIDashboardViewProxy.h; sourceTree = "<group>"; };
		24E50E21116066A800AF54AF /* TiUIDashboardViewProxy.m */ = {isa = PBXFileReference; fileEncoding = 4; lastKnownFileType = sourcecode.c.objc; path = TiUIDashboardViewProxy.m; sourceTree = "<group>"; };
		24E50E29116066B400AF54AF /* TiUIDashboardView.h */ = {isa = PBXFileReference; fileEncoding = 4; lastKnownFileType = sourcecode.c.h; path = TiUIDashboardView.h; sourceTree = "<group>"; };
		24E50E2A116066B400AF54AF /* TiUIDashboardView.m */ = {isa = PBXFileReference; fileEncoding = 4; lastKnownFileType = sourcecode.c.objc; path = TiUIDashboardView.m; sourceTree = "<group>"; };
		24E50F8A1160792D00AF54AF /* TiUIDashboardItemProxy.h */ = {isa = PBXFileReference; fileEncoding = 4; lastKnownFileType = sourcecode.c.h; path = TiUIDashboardItemProxy.h; sourceTree = "<group>"; };
		24E50F8B1160792D00AF54AF /* TiUIDashboardItemProxy.m */ = {isa = PBXFileReference; fileEncoding = 4; lastKnownFileType = sourcecode.c.objc; path = TiUIDashboardItemProxy.m; sourceTree = "<group>"; };
		24EB02BF111BF827001DC2D1 /* TiUIWebView.h */ = {isa = PBXFileReference; fileEncoding = 4; lastKnownFileType = sourcecode.c.h; path = TiUIWebView.h; sourceTree = "<group>"; };
		24EB02C0111BF827001DC2D1 /* TiUIWebView.m */ = {isa = PBXFileReference; fileEncoding = 4; lastKnownFileType = sourcecode.c.objc; path = TiUIWebView.m; sourceTree = "<group>"; };
		24EB06EC111D03F9001DC2D1 /* bridge.txt */ = {isa = PBXFileReference; fileEncoding = 4; lastKnownFileType = text; path = bridge.txt; sourceTree = "<group>"; };
		24EB07D2111D4264001DC2D1 /* TiDOMDocumentProxy.h */ = {isa = PBXFileReference; fileEncoding = 4; lastKnownFileType = sourcecode.c.h; path = TiDOMDocumentProxy.h; sourceTree = "<group>"; };
		24EB07D3111D4264001DC2D1 /* TiDOMDocumentProxy.m */ = {isa = PBXFileReference; fileEncoding = 4; lastKnownFileType = sourcecode.c.objc; path = TiDOMDocumentProxy.m; sourceTree = "<group>"; };
		24EB07DE111D43AE001DC2D1 /* GDataXMLNode.h */ = {isa = PBXFileReference; fileEncoding = 4; lastKnownFileType = sourcecode.c.h; path = GDataXMLNode.h; sourceTree = "<group>"; };
		24EB07DF111D43AE001DC2D1 /* GDataXMLNode.m */ = {isa = PBXFileReference; fileEncoding = 4; lastKnownFileType = sourcecode.c.objc; path = GDataXMLNode.m; sourceTree = "<group>"; };
		24EB0807111D4654001DC2D1 /* TiDOMNodeProxy.h */ = {isa = PBXFileReference; fileEncoding = 4; lastKnownFileType = sourcecode.c.h; path = TiDOMNodeProxy.h; sourceTree = "<group>"; };
		24EB0808111D4654001DC2D1 /* TiDOMNodeProxy.m */ = {isa = PBXFileReference; fileEncoding = 4; lastKnownFileType = sourcecode.c.objc; path = TiDOMNodeProxy.m; sourceTree = "<group>"; };
		24EB080D111D46C0001DC2D1 /* TiDOMElementProxy.h */ = {isa = PBXFileReference; fileEncoding = 4; lastKnownFileType = sourcecode.c.h; path = TiDOMElementProxy.h; sourceTree = "<group>"; };
		24EB080E111D46C0001DC2D1 /* TiDOMElementProxy.m */ = {isa = PBXFileReference; fileEncoding = 4; lastKnownFileType = sourcecode.c.objc; path = TiDOMElementProxy.m; sourceTree = "<group>"; };
		24EB0827111D4BEB001DC2D1 /* TiDOMNamedNodeMapProxy.h */ = {isa = PBXFileReference; fileEncoding = 4; lastKnownFileType = sourcecode.c.h; path = TiDOMNamedNodeMapProxy.h; sourceTree = "<group>"; };
		24EB0828111D4BEB001DC2D1 /* TiDOMNamedNodeMapProxy.m */ = {isa = PBXFileReference; fileEncoding = 4; lastKnownFileType = sourcecode.c.objc; path = TiDOMNamedNodeMapProxy.m; sourceTree = "<group>"; };
		24EB0841111D500E001DC2D1 /* TiDOMNodeListProxy.h */ = {isa = PBXFileReference; fileEncoding = 4; lastKnownFileType = sourcecode.c.h; path = TiDOMNodeListProxy.h; sourceTree = "<group>"; };
		24EB0842111D500E001DC2D1 /* TiDOMNodeListProxy.m */ = {isa = PBXFileReference; fileEncoding = 4; lastKnownFileType = sourcecode.c.objc; path = TiDOMNodeListProxy.m; sourceTree = "<group>"; };
		24EB085B111D51D9001DC2D1 /* TiDOMAttrProxy.h */ = {isa = PBXFileReference; fileEncoding = 4; lastKnownFileType = sourcecode.c.h; path = TiDOMAttrProxy.h; sourceTree = "<group>"; };
		24EB085C111D51D9001DC2D1 /* TiDOMAttrProxy.m */ = {isa = PBXFileReference; fileEncoding = 4; lastKnownFileType = sourcecode.c.objc; path = TiDOMAttrProxy.m; sourceTree = "<group>"; };
		24EB0A57111E1BAE001DC2D1 /* libxml2.dylib */ = {isa = PBXFileReference; lastKnownFileType = "compiled.mach-o.dylib"; name = libxml2.dylib; path = usr/lib/libxml2.dylib; sourceTree = SDKROOT; };
		24EB0B72111E7EE8001DC2D1 /* NSData+Additions.h */ = {isa = PBXFileReference; fileEncoding = 4; lastKnownFileType = sourcecode.c.h; name = "NSData+Additions.h"; path = "../Classes/NSData+Additions.h"; sourceTree = SOURCE_ROOT; };
		24EB0BA8111F7959001DC2D1 /* TiMapPinAnnotationView.h */ = {isa = PBXFileReference; fileEncoding = 4; lastKnownFileType = sourcecode.c.h; path = TiMapPinAnnotationView.h; sourceTree = "<group>"; };
		24EB0BA9111F7959001DC2D1 /* TiMapPinAnnotationView.m */ = {isa = PBXFileReference; fileEncoding = 4; lastKnownFileType = sourcecode.c.objc; path = TiMapPinAnnotationView.m; sourceTree = "<group>"; };
		24F1584411D72A23000DD736 /* TiMapImageAnnotationView.h */ = {isa = PBXFileReference; fileEncoding = 4; lastKnownFileType = sourcecode.c.h; path = TiMapImageAnnotationView.h; sourceTree = "<group>"; };
		24F1584511D72A23000DD736 /* TiMapImageAnnotationView.m */ = {isa = PBXFileReference; fileEncoding = 4; lastKnownFileType = sourcecode.c.objc; path = TiMapImageAnnotationView.m; sourceTree = "<group>"; };
		24F29E2C12209C920099351D /* TiStylesheet.h */ = {isa = PBXFileReference; fileEncoding = 4; lastKnownFileType = sourcecode.c.h; path = TiStylesheet.h; sourceTree = "<group>"; };
		24F29E2D12209C920099351D /* TiStylesheet.m */ = {isa = PBXFileReference; fileEncoding = 4; lastKnownFileType = sourcecode.c.objc; path = TiStylesheet.m; sourceTree = "<group>"; };
		24F29E3612209E6F0099351D /* stylesheet.plist */ = {isa = PBXFileReference; fileEncoding = 4; lastKnownFileType = text.plist.xml; name = stylesheet.plist; path = ../Resources/stylesheet.plist; sourceTree = SOURCE_ROOT; };
		24F29E6E1220CE0A0099351D /* TiLocale.h */ = {isa = PBXFileReference; fileEncoding = 4; lastKnownFileType = sourcecode.c.h; path = TiLocale.h; sourceTree = "<group>"; };
		24F29E6F1220CE0A0099351D /* TiLocale.m */ = {isa = PBXFileReference; fileEncoding = 4; lastKnownFileType = sourcecode.c.objc; path = TiLocale.m; sourceTree = "<group>"; };
		24F29F80122105C70099351D /* LocaleModule.m */ = {isa = PBXFileReference; fileEncoding = 4; lastKnownFileType = sourcecode.c.objc; path = LocaleModule.m; sourceTree = "<group>"; };
		24F29F81122105C70099351D /* LocaleModule.h */ = {isa = PBXFileReference; fileEncoding = 4; lastKnownFileType = sourcecode.c.h; path = LocaleModule.h; sourceTree = "<group>"; };
		24F5AEB2111F9DE9005C9199 /* TiFile.h */ = {isa = PBXFileReference; fileEncoding = 4; lastKnownFileType = sourcecode.c.h; path = TiFile.h; sourceTree = "<group>"; };
		24F5AEB3111F9DE9005C9199 /* TiFile.m */ = {isa = PBXFileReference; fileEncoding = 4; lastKnownFileType = sourcecode.c.objc; path = TiFile.m; sourceTree = "<group>"; };
		24F5B144111FDFE8005C9199 /* ListenerEntry.h */ = {isa = PBXFileReference; fileEncoding = 4; lastKnownFileType = sourcecode.c.h; path = ListenerEntry.h; sourceTree = "<group>"; };
		24F5B145111FDFE8005C9199 /* ListenerEntry.m */ = {isa = PBXFileReference; fileEncoding = 4; lastKnownFileType = sourcecode.c.objc; path = ListenerEntry.m; sourceTree = "<group>"; };
		24F6204D1199F1F400EEAD3C /* TopTiModule.h */ = {isa = PBXFileReference; fileEncoding = 4; lastKnownFileType = sourcecode.c.h; path = TopTiModule.h; sourceTree = "<group>"; };
		24F6204E1199F1F400EEAD3C /* TopTiModule.m */ = {isa = PBXFileReference; fileEncoding = 4; lastKnownFileType = sourcecode.c.objc; path = TopTiModule.m; sourceTree = "<group>"; };
		24F620521199F26500EEAD3C /* TiApp.h */ = {isa = PBXFileReference; fileEncoding = 4; lastKnownFileType = sourcecode.c.h; path = TiApp.h; sourceTree = "<group>"; };
		24F620531199F26500EEAD3C /* TiApp.m */ = {isa = PBXFileReference; fileEncoding = 4; lastKnownFileType = sourcecode.c.objc; path = TiApp.m; sourceTree = "<group>"; };
		24F620571199F27700EEAD3C /* TiErrorController.m */ = {isa = PBXFileReference; fileEncoding = 4; lastKnownFileType = sourcecode.c.objc; path = TiErrorController.m; sourceTree = "<group>"; };
		24F620581199F27700EEAD3C /* TiRootViewController.h */ = {isa = PBXFileReference; fileEncoding = 4; lastKnownFileType = sourcecode.c.h; path = TiRootViewController.h; sourceTree = "<group>"; };
		24F620591199F27700EEAD3C /* TiRootViewController.m */ = {isa = PBXFileReference; fileEncoding = 4; lastKnownFileType = sourcecode.c.objc; path = TiRootViewController.m; sourceTree = "<group>"; };
		24F620601199F28600EEAD3C /* TiErrorController.h */ = {isa = PBXFileReference; fileEncoding = 4; lastKnownFileType = sourcecode.c.h; path = TiErrorController.h; sourceTree = "<group>"; };
		24FB4EDB115C81A7001AAF99 /* TiUIiPadSplitWindowProxy.h */ = {isa = PBXFileReference; fileEncoding = 4; lastKnownFileType = sourcecode.c.h; path = TiUIiPadSplitWindowProxy.h; sourceTree = "<group>"; };
		24FB4EDC115C81A7001AAF99 /* TiUIiPadSplitWindowProxy.m */ = {isa = PBXFileReference; fileEncoding = 4; lastKnownFileType = sourcecode.c.objc; path = TiUIiPadSplitWindowProxy.m; sourceTree = "<group>"; };
		24FB4EED115C81C5001AAF99 /* TiUIiPadPopoverProxy.h */ = {isa = PBXFileReference; fileEncoding = 4; lastKnownFileType = sourcecode.c.h; lineEnding = 0; path = TiUIiPadPopoverProxy.h; sourceTree = "<group>"; xcLanguageSpecificationIdentifier = xcode.lang.objcpp; };
		24FB4EEE115C81C5001AAF99 /* TiUIiPadPopoverProxy.m */ = {isa = PBXFileReference; fileEncoding = 4; lastKnownFileType = sourcecode.c.objc; lineEnding = 0; path = TiUIiPadPopoverProxy.m; sourceTree = "<group>"; xcLanguageSpecificationIdentifier = xcode.lang.objc; };
		24FB4EF6115C81DD001AAF99 /* TiUIiPadPopover.h */ = {isa = PBXFileReference; fileEncoding = 4; lastKnownFileType = sourcecode.c.h; lineEnding = 0; path = TiUIiPadPopover.h; sourceTree = "<group>"; xcLanguageSpecificationIdentifier = xcode.lang.objcpp; };
		24FB4EF7115C81DD001AAF99 /* TiUIiPadPopover.m */ = {isa = PBXFileReference; fileEncoding = 4; lastKnownFileType = sourcecode.c.objc; lineEnding = 0; path = TiUIiPadPopover.m; sourceTree = "<group>"; xcLanguageSpecificationIdentifier = xcode.lang.objc; };
		24FB4F40115C8C4E001AAF99 /* TiUIiPadProxy.h */ = {isa = PBXFileReference; fileEncoding = 4; lastKnownFileType = sourcecode.c.h; path = TiUIiPadProxy.h; sourceTree = "<group>"; };
		24FB4F41115C8C4E001AAF99 /* TiUIiPadProxy.m */ = {isa = PBXFileReference; fileEncoding = 4; lastKnownFileType = sourcecode.c.objc; path = TiUIiPadProxy.m; sourceTree = "<group>"; };
		24FB5DD411600456001AAF99 /* TiUIiPhoneNavigationGroupProxy.h */ = {isa = PBXFileReference; fileEncoding = 4; lastKnownFileType = sourcecode.c.h; path = TiUIiPhoneNavigationGroupProxy.h; sourceTree = "<group>"; };
		24FB5DD511600456001AAF99 /* TiUIiPhoneNavigationGroupProxy.m */ = {isa = PBXFileReference; fileEncoding = 4; lastKnownFileType = sourcecode.c.objc; path = TiUIiPhoneNavigationGroupProxy.m; sourceTree = "<group>"; };
		24FB5DDD11600480001AAF99 /* TiUIiPhoneNavigationGroup.h */ = {isa = PBXFileReference; fileEncoding = 4; lastKnownFileType = sourcecode.c.h; path = TiUIiPhoneNavigationGroup.h; sourceTree = "<group>"; };
		24FB5DDE11600480001AAF99 /* TiUIiPhoneNavigationGroup.m */ = {isa = PBXFileReference; fileEncoding = 4; lastKnownFileType = sourcecode.c.objc; path = TiUIiPhoneNavigationGroup.m; sourceTree = "<group>"; };
		24FBE58111293D06005C8D48 /* TiMediaAudioRecorderProxy.h */ = {isa = PBXFileReference; fileEncoding = 4; lastKnownFileType = sourcecode.c.h; path = TiMediaAudioRecorderProxy.h; sourceTree = "<group>"; };
		24FBE58211293D06005C8D48 /* TiMediaAudioRecorderProxy.mm */ = {isa = PBXFileReference; fileEncoding = 4; lastKnownFileType = sourcecode.cpp.objcpp; path = TiMediaAudioRecorderProxy.mm; sourceTree = "<group>"; };
		24FBE5A711293DD1005C8D48 /* CADebugMacros.cpp */ = {isa = PBXFileReference; fileEncoding = 4; lastKnownFileType = sourcecode.cpp.cpp; name = CADebugMacros.cpp; path = ../Classes/CADebugMacros.cpp; sourceTree = SOURCE_ROOT; };
		24FBE5A811293DD1005C8D48 /* CADebugMacros.h */ = {isa = PBXFileReference; fileEncoding = 4; lastKnownFileType = sourcecode.c.h; name = CADebugMacros.h; path = ../Classes/CADebugMacros.h; sourceTree = SOURCE_ROOT; };
		24FBE5A911293DD1005C8D48 /* CAMath.h */ = {isa = PBXFileReference; fileEncoding = 4; lastKnownFileType = sourcecode.c.h; name = CAMath.h; path = ../Classes/CAMath.h; sourceTree = SOURCE_ROOT; };
		24FBE5AA11293DD1005C8D48 /* CAStreamBasicDescription.cpp */ = {isa = PBXFileReference; fileEncoding = 4; lastKnownFileType = sourcecode.cpp.cpp; name = CAStreamBasicDescription.cpp; path = ../Classes/CAStreamBasicDescription.cpp; sourceTree = SOURCE_ROOT; };
		24FBE5AB11293DD1005C8D48 /* CAStreamBasicDescription.h */ = {isa = PBXFileReference; fileEncoding = 4; lastKnownFileType = sourcecode.c.h; name = CAStreamBasicDescription.h; path = ../Classes/CAStreamBasicDescription.h; sourceTree = SOURCE_ROOT; };
		24FBE5AC11293DD1005C8D48 /* CAXException.cpp */ = {isa = PBXFileReference; fileEncoding = 4; lastKnownFileType = sourcecode.cpp.cpp; name = CAXException.cpp; path = ../Classes/CAXException.cpp; sourceTree = SOURCE_ROOT; };
		24FBE5AD11293DD1005C8D48 /* CAXException.h */ = {isa = PBXFileReference; fileEncoding = 4; lastKnownFileType = sourcecode.c.h; name = CAXException.h; path = ../Classes/CAXException.h; sourceTree = SOURCE_ROOT; };
		288765FC0DF74451002DB57D /* CoreGraphics.framework */ = {isa = PBXFileReference; lastKnownFileType = wrapper.framework; name = CoreGraphics.framework; path = System/Library/Frameworks/CoreGraphics.framework; sourceTree = SDKROOT; };
		29B97316FDCFA39411CA2CEA /* main.m */ = {isa = PBXFileReference; fileEncoding = 4; lastKnownFileType = sourcecode.c.objc; path = main.m; sourceTree = "<group>"; };
		2B0B6E0A15951F9400F3170F /* TiUIiOSDocumentViewerProxy.h */ = {isa = PBXFileReference; fileEncoding = 4; lastKnownFileType = sourcecode.c.h; path = TiUIiOSDocumentViewerProxy.h; sourceTree = "<group>"; };
		2B0B6E0B15951F9400F3170F /* TiUIiOSDocumentViewerProxy.m */ = {isa = PBXFileReference; fileEncoding = 4; lastKnownFileType = sourcecode.c.objc; path = TiUIiOSDocumentViewerProxy.m; sourceTree = "<group>"; };
		2B1F65751431031E006C5D37 /* ApplicationDefaults.h */ = {isa = PBXFileReference; fileEncoding = 4; lastKnownFileType = sourcecode.c.h; name = ApplicationDefaults.h; path = ../Classes/ApplicationDefaults.h; sourceTree = SOURCE_ROOT; };
		2B1F65761431031E006C5D37 /* ApplicationDefaults.m */ = {isa = PBXFileReference; fileEncoding = 4; lastKnownFileType = sourcecode.c.objc; name = ApplicationDefaults.m; path = ../Classes/ApplicationDefaults.m; sourceTree = SOURCE_ROOT; };
		2B353A7F15901D41008FBD84 /* Ti3DMatrix.h */ = {isa = PBXFileReference; fileEncoding = 4; lastKnownFileType = sourcecode.c.h; path = Ti3DMatrix.h; sourceTree = "<group>"; };
		2B353A8015901D41008FBD84 /* Ti3DMatrix.m */ = {isa = PBXFileReference; fileEncoding = 4; lastKnownFileType = sourcecode.c.objc; path = Ti3DMatrix.m; sourceTree = "<group>"; };
		2B94603213F0A2AE000C5BEA /* TiUIiOSCoverFlowView.h */ = {isa = PBXFileReference; fileEncoding = 4; lastKnownFileType = sourcecode.c.h; path = TiUIiOSCoverFlowView.h; sourceTree = "<group>"; };
		2B94603313F0A2AE000C5BEA /* TiUIiOSCoverFlowView.m */ = {isa = PBXFileReference; fileEncoding = 4; lastKnownFileType = sourcecode.c.objc; path = TiUIiOSCoverFlowView.m; sourceTree = "<group>"; };
		2B94603413F0A2AE000C5BEA /* TiUIiOSCoverFlowViewProxy.h */ = {isa = PBXFileReference; fileEncoding = 4; lastKnownFileType = sourcecode.c.h; path = TiUIiOSCoverFlowViewProxy.h; sourceTree = "<group>"; };
		2B94603513F0A2AE000C5BEA /* TiUIiOSCoverFlowViewProxy.m */ = {isa = PBXFileReference; fileEncoding = 4; lastKnownFileType = sourcecode.c.objc; path = TiUIiOSCoverFlowViewProxy.m; sourceTree = "<group>"; };
		2BCD59C11429561D00DEC2E8 /* TiUIiOSToolbar.h */ = {isa = PBXFileReference; fileEncoding = 4; lastKnownFileType = sourcecode.c.h; path = TiUIiOSToolbar.h; sourceTree = "<group>"; };
		2BCD59C21429561D00DEC2E8 /* TiUIiOSToolbar.m */ = {isa = PBXFileReference; fileEncoding = 4; lastKnownFileType = sourcecode.c.objc; path = TiUIiOSToolbar.m; sourceTree = "<group>"; };
		2BCD59C31429561D00DEC2E8 /* TiUIiOSToolbarProxy.h */ = {isa = PBXFileReference; fileEncoding = 4; lastKnownFileType = sourcecode.c.h; path = TiUIiOSToolbarProxy.h; sourceTree = "<group>"; };
		2BCD59C41429561D00DEC2E8 /* TiUIiOSToolbarProxy.m */ = {isa = PBXFileReference; fileEncoding = 4; lastKnownFileType = sourcecode.c.objc; path = TiUIiOSToolbarProxy.m; sourceTree = "<group>"; };
		2BDEA4F11448FFB7004EC750 /* TiUIiOSTabbedBarProxy.h */ = {isa = PBXFileReference; fileEncoding = 4; lastKnownFileType = sourcecode.c.h; path = TiUIiOSTabbedBarProxy.h; sourceTree = "<group>"; };
		2BDEA4F21448FFB7004EC750 /* TiUIiOSTabbedBarProxy.m */ = {isa = PBXFileReference; fileEncoding = 4; lastKnownFileType = sourcecode.c.objc; path = TiUIiOSTabbedBarProxy.m; sourceTree = "<group>"; };
		32CA4F630368D1EE00C91783 /* Titanium_Prefix.pch */ = {isa = PBXFileReference; fileEncoding = 4; lastKnownFileType = sourcecode.c.h; path = Titanium_Prefix.pch; sourceTree = "<group>"; };
		4688700515E39A9D008FA326 /* TiUIiPhoneAlertDialogStyleProxy.h */ = {isa = PBXFileReference; fileEncoding = 4; lastKnownFileType = sourcecode.c.h; path = TiUIiPhoneAlertDialogStyleProxy.h; sourceTree = "<group>"; };
		4688700615E39A9D008FA326 /* TiUIiPhoneAlertDialogStyleProxy.m */ = {isa = PBXFileReference; fileEncoding = 4; lastKnownFileType = sourcecode.c.objc; path = TiUIiPhoneAlertDialogStyleProxy.m; sourceTree = "<group>"; };
		4D3033A1136239B30034640F /* TiFilesystemFileStreamProxy.h */ = {isa = PBXFileReference; fileEncoding = 4; lastKnownFileType = sourcecode.c.h; lineEnding = 0; path = TiFilesystemFileStreamProxy.h; sourceTree = "<group>"; xcLanguageSpecificationIdentifier = xcode.lang.objcpp; };
		4D3033A2136239B30034640F /* TiFilesystemFileStreamProxy.m */ = {isa = PBXFileReference; fileEncoding = 4; lastKnownFileType = sourcecode.c.objc; lineEnding = 0; path = TiFilesystemFileStreamProxy.m; sourceTree = "<group>"; xcLanguageSpecificationIdentifier = xcode.lang.objc; };
		50115A9315D5DE0500122055 /* ThirdpartyNS.h */ = {isa = PBXFileReference; fileEncoding = 4; lastKnownFileType = sourcecode.c.h; name = ThirdpartyNS.h; path = ../Classes/ThirdpartyNS.h; sourceTree = SOURCE_ROOT; };
		5081CEF615F8100E00C881D8 /* TiExceptionHandler.h */ = {isa = PBXFileReference; fileEncoding = 4; lastKnownFileType = sourcecode.c.h; path = TiExceptionHandler.h; sourceTree = "<group>"; };
		5081CEF715F8100E00C881D8 /* TiExceptionHandler.m */ = {isa = PBXFileReference; fileEncoding = 4; lastKnownFileType = sourcecode.c.objc; path = TiExceptionHandler.m; sourceTree = "<group>"; };
		844E1F7C14883A3700F5424C /* TiDOMValidator.h */ = {isa = PBXFileReference; fileEncoding = 4; lastKnownFileType = sourcecode.c.h; path = TiDOMValidator.h; sourceTree = "<group>"; };
		844E1F7D14883A3700F5424C /* TiDOMValidator.m */ = {isa = PBXFileReference; fileEncoding = 4; lastKnownFileType = sourcecode.c.objc; path = TiDOMValidator.m; sourceTree = "<group>"; };
		848C2592145F37A200E1B0F1 /* TiDOMCDATANodeProxy.h */ = {isa = PBXFileReference; fileEncoding = 4; lastKnownFileType = sourcecode.c.h; path = TiDOMCDATANodeProxy.h; sourceTree = "<group>"; };
		848C2593145F37A300E1B0F1 /* TiDOMCDATANodeProxy.m */ = {isa = PBXFileReference; fileEncoding = 4; lastKnownFileType = sourcecode.c.objc; path = TiDOMCDATANodeProxy.m; sourceTree = "<group>"; };
		848C2598145F3FE100E1B0F1 /* TiDOMCommentProxy.h */ = {isa = PBXFileReference; fileEncoding = 4; lastKnownFileType = sourcecode.c.h; path = TiDOMCommentProxy.h; sourceTree = "<group>"; };
		848C2599145F3FE100E1B0F1 /* TiDOMCommentProxy.m */ = {isa = PBXFileReference; fileEncoding = 4; lastKnownFileType = sourcecode.c.objc; path = TiDOMCommentProxy.m; sourceTree = "<group>"; };
		848C259D145F46C200E1B0F1 /* TiDOMPIProxy.h */ = {isa = PBXFileReference; fileEncoding = 4; lastKnownFileType = sourcecode.c.h; path = TiDOMPIProxy.h; sourceTree = "<group>"; };
		848C259E145F46C200E1B0F1 /* TiDOMPIProxy.m */ = {isa = PBXFileReference; fileEncoding = 4; lastKnownFileType = sourcecode.c.objc; path = TiDOMPIProxy.m; sourceTree = "<group>"; };
		848C25A2145F501600E1B0F1 /* TiDOMDocFragProxy.h */ = {isa = PBXFileReference; fileEncoding = 4; lastKnownFileType = sourcecode.c.h; path = TiDOMDocFragProxy.h; sourceTree = "<group>"; };
		848C25A3145F501600E1B0F1 /* TiDOMDocFragProxy.m */ = {isa = PBXFileReference; fileEncoding = 4; lastKnownFileType = sourcecode.c.objc; path = TiDOMDocFragProxy.m; sourceTree = "<group>"; };
		84D541A11460B2DF005338D1 /* TiDOMNotationProxy.h */ = {isa = PBXFileReference; fileEncoding = 4; lastKnownFileType = sourcecode.c.h; path = TiDOMNotationProxy.h; sourceTree = "<group>"; };
		84D541A21460B2DF005338D1 /* TiDOMNotationProxy.m */ = {isa = PBXFileReference; fileEncoding = 4; lastKnownFileType = sourcecode.c.objc; path = TiDOMNotationProxy.m; sourceTree = "<group>"; };
		84D541A61460B3C7005338D1 /* TiDOMEntityProxy.h */ = {isa = PBXFileReference; fileEncoding = 4; lastKnownFileType = sourcecode.c.h; path = TiDOMEntityProxy.h; sourceTree = "<group>"; };
		84D541A71460B3C8005338D1 /* TiDOMEntityProxy.m */ = {isa = PBXFileReference; fileEncoding = 4; lastKnownFileType = sourcecode.c.objc; path = TiDOMEntityProxy.m; sourceTree = "<group>"; };
		84D541AB1460B3EC005338D1 /* TiDOMEntityRefProxy.h */ = {isa = PBXFileReference; fileEncoding = 4; lastKnownFileType = sourcecode.c.h; path = TiDOMEntityRefProxy.h; sourceTree = "<group>"; };
		84D541AC1460B3ED005338D1 /* TiDOMEntityRefProxy.m */ = {isa = PBXFileReference; fileEncoding = 4; lastKnownFileType = sourcecode.c.objc; path = TiDOMEntityRefProxy.m; sourceTree = "<group>"; };
		ABD472F213BB73BF00502912 /* KrollCoverage.h */ = {isa = PBXFileReference; fileEncoding = 4; lastKnownFileType = sourcecode.c.h; name = KrollCoverage.h; path = ../Classes/KrollCoverage.h; sourceTree = "<group>"; };
		ABD472F313BB73BF00502912 /* KrollCoverage.m */ = {isa = PBXFileReference; fileEncoding = 4; lastKnownFileType = sourcecode.c.objc; name = KrollCoverage.m; path = ../Classes/KrollCoverage.m; sourceTree = "<group>"; };
		B421C4101113AA9300DBCB42 /* TiUIScrollableViewProxy.h */ = {isa = PBXFileReference; fileEncoding = 4; lastKnownFileType = sourcecode.c.h; path = TiUIScrollableViewProxy.h; sourceTree = "<group>"; };
		B421C4111113AA9300DBCB42 /* TiUIScrollableViewProxy.m */ = {isa = PBXFileReference; fileEncoding = 4; lastKnownFileType = sourcecode.c.objc; path = TiUIScrollableViewProxy.m; sourceTree = "<group>"; };
		B421C4141113AAA900DBCB42 /* TiUIScrollableView.h */ = {isa = PBXFileReference; fileEncoding = 4; lastKnownFileType = sourcecode.c.h; path = TiUIScrollableView.h; sourceTree = "<group>"; };
		B421C4151113AAA900DBCB42 /* TiUIScrollableView.m */ = {isa = PBXFileReference; fileEncoding = 4; lastKnownFileType = sourcecode.c.objc; path = TiUIScrollableView.m; sourceTree = "<group>"; };
		B440EF781209DC400045FEAE /* MGSplitCornersView.h */ = {isa = PBXFileReference; fileEncoding = 4; lastKnownFileType = sourcecode.c.h; lineEnding = 0; path = MGSplitCornersView.h; sourceTree = "<group>"; xcLanguageSpecificationIdentifier = xcode.lang.objcpp; };
		B440EF791209DC400045FEAE /* MGSplitCornersView.m */ = {isa = PBXFileReference; fileEncoding = 4; lastKnownFileType = sourcecode.c.objc; lineEnding = 0; path = MGSplitCornersView.m; sourceTree = "<group>"; xcLanguageSpecificationIdentifier = xcode.lang.objc; };
		B440EF7A1209DC400045FEAE /* MGSplitDividerView.h */ = {isa = PBXFileReference; fileEncoding = 4; lastKnownFileType = sourcecode.c.h; lineEnding = 0; path = MGSplitDividerView.h; sourceTree = "<group>"; xcLanguageSpecificationIdentifier = xcode.lang.objcpp; };
		B440EF7B1209DC400045FEAE /* MGSplitDividerView.m */ = {isa = PBXFileReference; fileEncoding = 4; lastKnownFileType = sourcecode.c.objc; lineEnding = 0; path = MGSplitDividerView.m; sourceTree = "<group>"; xcLanguageSpecificationIdentifier = xcode.lang.objc; };
		B440EF7C1209DC400045FEAE /* MGSplitViewController.h */ = {isa = PBXFileReference; fileEncoding = 4; lastKnownFileType = sourcecode.c.h; lineEnding = 0; path = MGSplitViewController.h; sourceTree = "<group>"; xcLanguageSpecificationIdentifier = xcode.lang.objcpp; };
		B440EF7D1209DC400045FEAE /* MGSplitViewController.m */ = {isa = PBXFileReference; fileEncoding = 4; lastKnownFileType = sourcecode.c.objc; lineEnding = 0; path = MGSplitViewController.m; sourceTree = "<group>"; xcLanguageSpecificationIdentifier = xcode.lang.objc; };
		B468B4EF11B5816F007D1C1E /* TiLayoutQueue.h */ = {isa = PBXFileReference; fileEncoding = 4; lastKnownFileType = sourcecode.c.h; path = TiLayoutQueue.h; sourceTree = "<group>"; };
		B468B4F011B5816F007D1C1E /* TiLayoutQueue.m */ = {isa = PBXFileReference; fileEncoding = 4; lastKnownFileType = sourcecode.c.objc; path = TiLayoutQueue.m; sourceTree = "<group>"; };
		B473FB66126F8F7900E29C73 /* TiThreading.h */ = {isa = PBXFileReference; fileEncoding = 4; lastKnownFileType = sourcecode.c.h; path = TiThreading.h; sourceTree = "<group>"; };
		B473FB67126F8F7900E29C73 /* TiThreading.m */ = {isa = PBXFileReference; fileEncoding = 4; lastKnownFileType = sourcecode.c.objc; path = TiThreading.m; sourceTree = "<group>"; };
		B473FBA2126FB2DF00E29C73 /* TiPublicAPI.h */ = {isa = PBXFileReference; fileEncoding = 4; lastKnownFileType = sourcecode.c.h; path = TiPublicAPI.h; sourceTree = "<group>"; };
		B473FBA3126FB2DF00E29C73 /* TiPublicAPI.m */ = {isa = PBXFileReference; fileEncoding = 4; lastKnownFileType = sourcecode.c.objc; path = TiPublicAPI.m; sourceTree = "<group>"; };
		B4D5828F11264FD000A6B66C /* TiUITextWidgetProxy.h */ = {isa = PBXFileReference; fileEncoding = 4; lastKnownFileType = sourcecode.c.h; path = TiUITextWidgetProxy.h; sourceTree = "<group>"; };
		B4D5829011264FD000A6B66C /* TiUITextWidgetProxy.m */ = {isa = PBXFileReference; fileEncoding = 4; lastKnownFileType = sourcecode.c.objc; path = TiUITextWidgetProxy.m; sourceTree = "<group>"; };
		B4D5829511264FF500A6B66C /* TiUITextWidget.h */ = {isa = PBXFileReference; fileEncoding = 4; lastKnownFileType = sourcecode.c.h; path = TiUITextWidget.h; sourceTree = "<group>"; };
		B4D5829611264FF500A6B66C /* TiUITextWidget.m */ = {isa = PBXFileReference; fileEncoding = 4; lastKnownFileType = sourcecode.c.objc; path = TiUITextWidget.m; sourceTree = "<group>"; };
		B4DE7E4C11823E990006DDE1 /* TiGradient.h */ = {isa = PBXFileReference; fileEncoding = 4; lastKnownFileType = sourcecode.c.h; path = TiGradient.h; sourceTree = "<group>"; };
		B4DE7E4D11823E990006DDE1 /* TiGradient.m */ = {isa = PBXFileReference; fileEncoding = 4; lastKnownFileType = sourcecode.c.objc; path = TiGradient.m; sourceTree = "<group>"; };
		B4F97B6D111A41B600E2F72C /* TiUIScrollViewProxy.h */ = {isa = PBXFileReference; fileEncoding = 4; lastKnownFileType = sourcecode.c.h; path = TiUIScrollViewProxy.h; sourceTree = "<group>"; };
		B4F97B6E111A41B600E2F72C /* TiUIScrollViewProxy.m */ = {isa = PBXFileReference; fileEncoding = 4; lastKnownFileType = sourcecode.c.objc; path = TiUIScrollViewProxy.m; sourceTree = "<group>"; };
		B4F97B71111A41C800E2F72C /* TiUIScrollView.h */ = {isa = PBXFileReference; fileEncoding = 4; lastKnownFileType = sourcecode.c.h; path = TiUIScrollView.h; sourceTree = "<group>"; };
		B4F97B72111A41C800E2F72C /* TiUIScrollView.m */ = {isa = PBXFileReference; fileEncoding = 4; lastKnownFileType = sourcecode.c.objc; path = TiUIScrollView.m; sourceTree = "<group>"; };
		B4F97C56111BAD4700E2F72C /* TiUIiPhoneScrollIndicatorStyleProxy.h */ = {isa = PBXFileReference; fileEncoding = 4; lastKnownFileType = sourcecode.c.h; path = TiUIiPhoneScrollIndicatorStyleProxy.h; sourceTree = "<group>"; };
		B4F97C57111BAD4700E2F72C /* TiUIiPhoneScrollIndicatorStyleProxy.m */ = {isa = PBXFileReference; fileEncoding = 4; lastKnownFileType = sourcecode.c.objc; path = TiUIiPhoneScrollIndicatorStyleProxy.m; sourceTree = "<group>"; };
		D4AB36F3123DE20200DED4A0 /* TiUIClipboardProxy.h */ = {isa = PBXFileReference; fileEncoding = 4; lastKnownFileType = sourcecode.c.h; path = TiUIClipboardProxy.h; sourceTree = "<group>"; };
		D4AB36F4123DE20200DED4A0 /* TiUIClipboardProxy.m */ = {isa = PBXFileReference; fileEncoding = 4; lastKnownFileType = sourcecode.c.objc; path = TiUIClipboardProxy.m; sourceTree = "<group>"; };
		DA2556421353D2FC005D459C /* TiNetworkSocketProxy.h */ = {isa = PBXFileReference; fileEncoding = 4; lastKnownFileType = sourcecode.c.h; path = TiNetworkSocketProxy.h; sourceTree = "<group>"; };
		DA2556431353D2FC005D459C /* TiNetworkSocketProxy.m */ = {isa = PBXFileReference; fileEncoding = 4; lastKnownFileType = sourcecode.c.objc; path = TiNetworkSocketProxy.m; sourceTree = "<group>"; };
		DA285CA411BDBE0A00D20833 /* TiRootController.h */ = {isa = PBXFileReference; fileEncoding = 4; lastKnownFileType = sourcecode.c.h; path = TiRootController.h; sourceTree = "<group>"; };
		DA2B35C0134514FE00056705 /* TiNetworkSocketTCPProxy.h */ = {isa = PBXFileReference; fileEncoding = 4; lastKnownFileType = sourcecode.c.h; path = TiNetworkSocketTCPProxy.h; sourceTree = "<group>"; };
		DA2B35C1134514FE00056705 /* TiNetworkSocketTCPProxy.m */ = {isa = PBXFileReference; fileEncoding = 4; lastKnownFileType = sourcecode.c.objc; path = TiNetworkSocketTCPProxy.m; sourceTree = "<group>"; };
		DA4E12D511C0A55F00A55BAB /* TiContactsGroup.h */ = {isa = PBXFileReference; fileEncoding = 4; lastKnownFileType = sourcecode.c.h; path = TiContactsGroup.h; sourceTree = "<group>"; };
		DA4E12D611C0A55F00A55BAB /* TiContactsGroup.m */ = {isa = PBXFileReference; fileEncoding = 4; lastKnownFileType = sourcecode.c.objc; path = TiContactsGroup.m; sourceTree = "<group>"; };
		DA864E3011A2314A00B9CD68 /* TiMediaMusicPlayer.h */ = {isa = PBXFileReference; fileEncoding = 4; lastKnownFileType = sourcecode.c.h; path = TiMediaMusicPlayer.h; sourceTree = "<group>"; };
		DA864E3111A2314A00B9CD68 /* TiMediaMusicPlayer.m */ = {isa = PBXFileReference; fileEncoding = 4; lastKnownFileType = sourcecode.c.objc; path = TiMediaMusicPlayer.m; sourceTree = "<group>"; };
		DA9BE36D127F8F6C000FE9E1 /* UIImageExtras.h */ = {isa = PBXFileReference; fileEncoding = 4; lastKnownFileType = sourcecode.c.h; path = UIImageExtras.h; sourceTree = "<group>"; };
		DA9BE36E127F8F6C000FE9E1 /* UIImageExtras.m */ = {isa = PBXFileReference; fileEncoding = 4; lastKnownFileType = sourcecode.c.objc; path = UIImageExtras.m; sourceTree = "<group>"; };
		DA9FF581128A1F3600457759 /* AudioStreamerCUR.h */ = {isa = PBXFileReference; fileEncoding = 4; lastKnownFileType = sourcecode.c.h; path = AudioStreamerCUR.h; sourceTree = "<group>"; };
		DA9FF582128A1F3600457759 /* AudioStreamerCUR.m */ = {isa = PBXFileReference; fileEncoding = 4; lastKnownFileType = sourcecode.c.objc; path = AudioStreamerCUR.m; sourceTree = "<group>"; };
		DAA4B2AD134E3DBD00AB6011 /* libti_ios_debugger.a */ = {isa = PBXFileReference; lastKnownFileType = archive.ar; name = libti_ios_debugger.a; path = ../lib/libti_ios_debugger.a; sourceTree = "<group>"; };
		DAA4B2B2134E75AC00AB6011 /* CodecModule.h */ = {isa = PBXFileReference; fileEncoding = 4; lastKnownFileType = sourcecode.c.h; path = CodecModule.h; sourceTree = "<group>"; };
		DAA4B2B3134E75AC00AB6011 /* CodecModule.m */ = {isa = PBXFileReference; fileEncoding = 4; lastKnownFileType = sourcecode.c.objc; path = CodecModule.m; sourceTree = "<group>"; };
		DAA72341156D642400757987 /* TiConsole.h */ = {isa = PBXFileReference; fileEncoding = 4; lastKnownFileType = sourcecode.c.h; path = TiConsole.h; sourceTree = "<group>"; };
		DAA72342156D642400757987 /* TiConsole.m */ = {isa = PBXFileReference; fileEncoding = 4; lastKnownFileType = sourcecode.c.objc; path = TiConsole.m; sourceTree = "<group>"; };
		DAA905CC11A359F10030B119 /* TiMediaItem.h */ = {isa = PBXFileReference; fileEncoding = 4; lastKnownFileType = sourcecode.c.h; path = TiMediaItem.h; sourceTree = "<group>"; };
		DAA905CD11A359F10030B119 /* TiMediaItem.m */ = {isa = PBXFileReference; fileEncoding = 4; lastKnownFileType = sourcecode.c.objc; path = TiMediaItem.m; sourceTree = "<group>"; };
		DABA102C12E67300007DD791 /* JSON.h */ = {isa = PBXFileReference; fileEncoding = 4; lastKnownFileType = sourcecode.c.h; path = JSON.h; sourceTree = "<group>"; };
		DABA102D12E67300007DD791 /* NSObject+SBJSON.h */ = {isa = PBXFileReference; fileEncoding = 4; lastKnownFileType = sourcecode.c.h; path = "NSObject+SBJSON.h"; sourceTree = "<group>"; };
		DABA102E12E67300007DD791 /* NSObject+SBJSON.m */ = {isa = PBXFileReference; fileEncoding = 4; lastKnownFileType = sourcecode.c.objc; path = "NSObject+SBJSON.m"; sourceTree = "<group>"; };
		DABA102F12E67300007DD791 /* NSString+SBJSON.h */ = {isa = PBXFileReference; fileEncoding = 4; lastKnownFileType = sourcecode.c.h; path = "NSString+SBJSON.h"; sourceTree = "<group>"; };
		DABA103012E67300007DD791 /* NSString+SBJSON.m */ = {isa = PBXFileReference; fileEncoding = 4; lastKnownFileType = sourcecode.c.objc; path = "NSString+SBJSON.m"; sourceTree = "<group>"; };
		DABA103112E67300007DD791 /* SBJSON.h */ = {isa = PBXFileReference; fileEncoding = 4; lastKnownFileType = sourcecode.c.h; path = SBJSON.h; sourceTree = "<group>"; };
		DABA103212E67300007DD791 /* SBJSON.m */ = {isa = PBXFileReference; fileEncoding = 4; lastKnownFileType = sourcecode.c.objc; path = SBJSON.m; sourceTree = "<group>"; };
		DABA103312E67300007DD791 /* SBJsonBase.h */ = {isa = PBXFileReference; fileEncoding = 4; lastKnownFileType = sourcecode.c.h; path = SBJsonBase.h; sourceTree = "<group>"; };
		DABA103412E67300007DD791 /* SBJsonBase.m */ = {isa = PBXFileReference; fileEncoding = 4; lastKnownFileType = sourcecode.c.objc; path = SBJsonBase.m; sourceTree = "<group>"; };
		DABA103512E67300007DD791 /* SBJsonParser.h */ = {isa = PBXFileReference; fileEncoding = 4; lastKnownFileType = sourcecode.c.h; path = SBJsonParser.h; sourceTree = "<group>"; };
		DABA103612E67300007DD791 /* SBJsonParser.m */ = {isa = PBXFileReference; fileEncoding = 4; lastKnownFileType = sourcecode.c.objc; path = SBJsonParser.m; sourceTree = "<group>"; };
		DABA103712E67300007DD791 /* SBJsonWriter.h */ = {isa = PBXFileReference; fileEncoding = 4; lastKnownFileType = sourcecode.c.h; path = SBJsonWriter.h; sourceTree = "<group>"; };
		DABA103812E67300007DD791 /* SBJsonWriter.m */ = {isa = PBXFileReference; fileEncoding = 4; lastKnownFileType = sourcecode.c.objc; path = SBJsonWriter.m; sourceTree = "<group>"; };
		DABA104512E6731B007DD791 /* MASS-TODO */ = {isa = PBXFileReference; fileEncoding = 4; lastKnownFileType = text; path = "MASS-TODO"; sourceTree = "<group>"; };
		DABA107B12E6762D007DD791 /* FacebookModule.h */ = {isa = PBXFileReference; fileEncoding = 4; lastKnownFileType = sourcecode.c.h; lineEnding = 0; path = FacebookModule.h; sourceTree = "<group>"; xcLanguageSpecificationIdentifier = xcode.lang.objcpp; };
		DABA107C12E6762D007DD791 /* FacebookModule.m */ = {isa = PBXFileReference; fileEncoding = 4; lastKnownFileType = sourcecode.c.objc; lineEnding = 0; path = FacebookModule.m; sourceTree = "<group>"; xcLanguageSpecificationIdentifier = xcode.lang.objc; };
		DABA107F12E67674007DD791 /* TiFacebookDialogRequest.h */ = {isa = PBXFileReference; fileEncoding = 4; lastKnownFileType = sourcecode.c.h; lineEnding = 0; path = TiFacebookDialogRequest.h; sourceTree = "<group>"; xcLanguageSpecificationIdentifier = xcode.lang.objcpp; };
		DABA108012E67674007DD791 /* TiFacebookDialogRequest.m */ = {isa = PBXFileReference; fileEncoding = 4; lastKnownFileType = sourcecode.c.objc; lineEnding = 0; path = TiFacebookDialogRequest.m; sourceTree = "<group>"; xcLanguageSpecificationIdentifier = xcode.lang.objc; };
		DABA108112E67674007DD791 /* TiFacebookLoginButton.h */ = {isa = PBXFileReference; fileEncoding = 4; lastKnownFileType = sourcecode.c.h; path = TiFacebookLoginButton.h; sourceTree = "<group>"; };
		DABA108212E67674007DD791 /* TiFacebookLoginButton.m */ = {isa = PBXFileReference; fileEncoding = 4; lastKnownFileType = sourcecode.c.objc; path = TiFacebookLoginButton.m; sourceTree = "<group>"; };
		DABA108312E67674007DD791 /* TiFacebookLoginButtonProxy.h */ = {isa = PBXFileReference; fileEncoding = 4; lastKnownFileType = sourcecode.c.h; path = TiFacebookLoginButtonProxy.h; sourceTree = "<group>"; };
		DABA108412E67674007DD791 /* TiFacebookLoginButtonProxy.m */ = {isa = PBXFileReference; fileEncoding = 4; lastKnownFileType = sourcecode.c.objc; path = TiFacebookLoginButtonProxy.m; sourceTree = "<group>"; };
		DABA108512E67674007DD791 /* TiFacebookRequest.h */ = {isa = PBXFileReference; fileEncoding = 4; lastKnownFileType = sourcecode.c.h; lineEnding = 0; path = TiFacebookRequest.h; sourceTree = "<group>"; xcLanguageSpecificationIdentifier = xcode.lang.objcpp; };
		DABA108612E67674007DD791 /* TiFacebookRequest.m */ = {isa = PBXFileReference; fileEncoding = 4; lastKnownFileType = sourcecode.c.objc; lineEnding = 0; path = TiFacebookRequest.m; sourceTree = "<group>"; xcLanguageSpecificationIdentifier = xcode.lang.objc; };
		DABA10B612E676A1007DD791 /* Facebook.h */ = {isa = PBXFileReference; fileEncoding = 4; lastKnownFileType = sourcecode.c.h; lineEnding = 0; path = Facebook.h; sourceTree = "<group>"; xcLanguageSpecificationIdentifier = xcode.lang.objcpp; };
		DABA10B712E676A1007DD791 /* Facebook.m */ = {isa = PBXFileReference; fileEncoding = 4; lastKnownFileType = sourcecode.c.objc; lineEnding = 0; path = Facebook.m; sourceTree = "<group>"; xcLanguageSpecificationIdentifier = xcode.lang.objc; };
		DABA10B812E676A1007DD791 /* FBConnect.h */ = {isa = PBXFileReference; fileEncoding = 4; lastKnownFileType = sourcecode.c.h; lineEnding = 0; path = FBConnect.h; sourceTree = "<group>"; xcLanguageSpecificationIdentifier = xcode.lang.objcpp; };
		DABA10B912E676A1007DD791 /* FBDialog.h */ = {isa = PBXFileReference; fileEncoding = 4; lastKnownFileType = sourcecode.c.h; lineEnding = 0; path = FBDialog.h; sourceTree = "<group>"; xcLanguageSpecificationIdentifier = xcode.lang.objcpp; };
		DABA10BA12E676A1007DD791 /* FBDialog.m */ = {isa = PBXFileReference; fileEncoding = 4; lastKnownFileType = sourcecode.c.objc; lineEnding = 0; path = FBDialog.m; sourceTree = "<group>"; xcLanguageSpecificationIdentifier = xcode.lang.objc; };
		DABA10BB12E676A1007DD791 /* FBLoginButton.h */ = {isa = PBXFileReference; fileEncoding = 4; lastKnownFileType = sourcecode.c.h; lineEnding = 0; path = FBLoginButton.h; sourceTree = "<group>"; xcLanguageSpecificationIdentifier = xcode.lang.objcpp; };
		DABA10BC12E676A1007DD791 /* FBLoginButton.m */ = {isa = PBXFileReference; fileEncoding = 4; lastKnownFileType = sourcecode.c.objc; lineEnding = 0; path = FBLoginButton.m; sourceTree = "<group>"; xcLanguageSpecificationIdentifier = xcode.lang.objc; };
		DABA10BD12E676A1007DD791 /* FBLoginDialog.h */ = {isa = PBXFileReference; fileEncoding = 4; lastKnownFileType = sourcecode.c.h; lineEnding = 0; path = FBLoginDialog.h; sourceTree = "<group>"; xcLanguageSpecificationIdentifier = xcode.lang.objcpp; };
		DABA10BE12E676A1007DD791 /* FBLoginDialog.m */ = {isa = PBXFileReference; fileEncoding = 4; lastKnownFileType = sourcecode.c.objc; lineEnding = 0; path = FBLoginDialog.m; sourceTree = "<group>"; xcLanguageSpecificationIdentifier = xcode.lang.objc; };
		DABA10BF12E676A1007DD791 /* FBRequest.h */ = {isa = PBXFileReference; fileEncoding = 4; lastKnownFileType = sourcecode.c.h; lineEnding = 0; path = FBRequest.h; sourceTree = "<group>"; xcLanguageSpecificationIdentifier = xcode.lang.objcpp; };
		DABA10C012E676A1007DD791 /* FBRequest.m */ = {isa = PBXFileReference; fileEncoding = 4; lastKnownFileType = sourcecode.c.objc; lineEnding = 0; path = FBRequest.m; sourceTree = "<group>"; xcLanguageSpecificationIdentifier = xcode.lang.objc; };
		DABB37BC12E8CB280026A6EA /* Titanium.app */ = {isa = PBXFileReference; explicitFileType = wrapper.application; includeInIndex = 0; path = Titanium.app; sourceTree = BUILT_PRODUCTS_DIR; };
		DABF3ECD134D210400836137 /* TiBuffer.h */ = {isa = PBXFileReference; fileEncoding = 4; lastKnownFileType = sourcecode.c.h; path = TiBuffer.h; sourceTree = "<group>"; };
		DABF3ECE134D210400836137 /* TiBuffer.m */ = {isa = PBXFileReference; fileEncoding = 4; lastKnownFileType = sourcecode.c.objc; path = TiBuffer.m; sourceTree = "<group>"; };
		DABF3ED5134D2CA100836137 /* StreamModule.h */ = {isa = PBXFileReference; fileEncoding = 4; lastKnownFileType = sourcecode.c.h; path = StreamModule.h; sourceTree = "<group>"; };
		DABF3ED6134D2CA100836137 /* StreamModule.m */ = {isa = PBXFileReference; fileEncoding = 4; lastKnownFileType = sourcecode.c.objc; path = StreamModule.m; sourceTree = "<group>"; };
		DABF3EDA134D2E4300836137 /* TiStreamProxy.h */ = {isa = PBXFileReference; fileEncoding = 4; lastKnownFileType = sourcecode.c.h; path = TiStreamProxy.h; sourceTree = "<group>"; };
		DABF3EDB134D2E4300836137 /* TiStreamProxy.m */ = {isa = PBXFileReference; fileEncoding = 4; lastKnownFileType = sourcecode.c.objc; path = TiStreamProxy.m; sourceTree = "<group>"; };
		DAC9D36B138DB65C004917F8 /* debugger.plist */ = {isa = PBXFileReference; lastKnownFileType = text.plist.xml; name = debugger.plist; path = ../Resources/debugger.plist; sourceTree = "<group>"; };
		DADD76E713CCF4FF00CD03AC /* MGSplitView.h */ = {isa = PBXFileReference; fileEncoding = 4; lastKnownFileType = sourcecode.c.h; path = MGSplitView.h; sourceTree = "<group>"; };
		DADD76E813CCF4FF00CD03AC /* MGSplitView.m */ = {isa = PBXFileReference; fileEncoding = 4; lastKnownFileType = sourcecode.c.objc; path = MGSplitView.m; sourceTree = "<group>"; };
		DADE76D313D65C590079FC75 /* libicucore.dylib */ = {isa = PBXFileReference; lastKnownFileType = "compiled.mach-o.dylib"; name = libicucore.dylib; path = usr/lib/libicucore.dylib; sourceTree = SDKROOT; };
		DAE541E113577BEC00A65123 /* TiDataStream.h */ = {isa = PBXFileReference; fileEncoding = 4; lastKnownFileType = sourcecode.c.h; path = TiDataStream.h; sourceTree = "<group>"; };
		DAE541E213577BEC00A65123 /* TiDataStream.m */ = {isa = PBXFileReference; fileEncoding = 4; lastKnownFileType = sourcecode.c.objc; path = TiDataStream.m; sourceTree = "<group>"; };
		EF03EFEF13E3665100BD4FF7 /* ASIDataCompressor.h */ = {isa = PBXFileReference; fileEncoding = 4; lastKnownFileType = sourcecode.c.h; path = ASIDataCompressor.h; sourceTree = "<group>"; };
		EF03EFF013E3665100BD4FF7 /* ASIDataCompressor.m */ = {isa = PBXFileReference; fileEncoding = 4; lastKnownFileType = sourcecode.c.objc; path = ASIDataCompressor.m; sourceTree = "<group>"; };
		EF03EFF113E3665100BD4FF7 /* ASIDataDecompressor.h */ = {isa = PBXFileReference; fileEncoding = 4; lastKnownFileType = sourcecode.c.h; path = ASIDataDecompressor.h; sourceTree = "<group>"; };
		EF03EFF213E3665100BD4FF7 /* ASIDataDecompressor.m */ = {isa = PBXFileReference; fileEncoding = 4; lastKnownFileType = sourcecode.c.objc; path = ASIDataDecompressor.m; sourceTree = "<group>"; };
		EF0ADCF9143F9ABF00977386 /* NSData+Additions.m */ = {isa = PBXFileReference; fileEncoding = 4; lastKnownFileType = sourcecode.c.objc; name = "NSData+Additions.m"; path = "../Classes/NSData+Additions.m"; sourceTree = "<group>"; };
		EF0ADD19143FA0CD00977386 /* GeolocationModule.m */ = {isa = PBXFileReference; fileEncoding = 4; lastKnownFileType = sourcecode.c.objc; path = GeolocationModule.m; sourceTree = "<group>"; };
		EF0ADD1E143FA0E200977386 /* AnalyticsModule.m */ = {isa = PBXFileReference; fileEncoding = 4; lastKnownFileType = sourcecode.c.objc; path = AnalyticsModule.m; sourceTree = "<group>"; };
		EF8339D113E3643C001F2A97 /* ASIDownloadCache.h */ = {isa = PBXFileReference; fileEncoding = 4; lastKnownFileType = sourcecode.c.h; path = ASIDownloadCache.h; sourceTree = "<group>"; };
		EF8339D213E3643C001F2A97 /* ASIDownloadCache.m */ = {isa = PBXFileReference; fileEncoding = 4; lastKnownFileType = sourcecode.c.objc; path = ASIDownloadCache.m; sourceTree = "<group>"; };
		EF8339D713E364A0001F2A97 /* ASICacheDelegate.h */ = {isa = PBXFileReference; fileEncoding = 4; lastKnownFileType = sourcecode.c.h; path = ASICacheDelegate.h; sourceTree = "<group>"; };
/* End PBXFileReference section */

/* Begin PBXFrameworksBuildPhase section */
		1D60588F0D05DD3D006BFB54 /* Frameworks */ = {
			isa = PBXFrameworksBuildPhase;
			buildActionMask = 2147483647;
			files = (
				DADE76D413D65C590079FC75 /* libicucore.dylib in Frameworks */,
				1D60589F0D05DD5A006BFB54 /* Foundation.framework in Frameworks */,
				1DF5F4E00D08C38300B7A737 /* UIKit.framework in Frameworks */,
				288765FD0DF74451002DB57D /* CoreGraphics.framework in Frameworks */,
				24CA8C76111167B60084E2DE /* AddressBook.framework in Frameworks */,
				24CA8C78111167B60084E2DE /* AddressBookUI.framework in Frameworks */,
				24CA8C7C111167B60084E2DE /* CFNetwork.framework in Frameworks */,
				24CA8C7E111167B60084E2DE /* CoreLocation.framework in Frameworks */,
				24CA8C80111167B60084E2DE /* MapKit.framework in Frameworks */,
				24CA8C82111167B60084E2DE /* MessageUI.framework in Frameworks */,
				24CA8C84111167B60084E2DE /* MobileCoreServices.framework in Frameworks */,
				24CA8C86111167B60084E2DE /* OpenGLES.framework in Frameworks */,
				24CA8C88111167B60084E2DE /* QuartzCore.framework in Frameworks */,
				24CA8C8A111167B60084E2DE /* SystemConfiguration.framework in Frameworks */,
				24CA8C8E111167B60084E2DE /* libsqlite3.dylib in Frameworks */,
				24CA8C90111167B60084E2DE /* libz.dylib in Frameworks */,
				24CA8CED1111689B0084E2DE /* AudioToolbox.framework in Frameworks */,
				24CA8CF4111168AE0084E2DE /* MediaPlayer.framework in Frameworks */,
				24CA8CFB111168C30084E2DE /* AVFoundation.framework in Frameworks */,
				24EB0A58111E1BAE001DC2D1 /* libxml2.dylib in Frameworks */,
				24597035118FF66300519F79 /* StoreKit.framework in Frameworks */,
				242E8E3111BA39FD0046A0D0 /* libTiCore.a in Frameworks */,
				242EA11611BD956F0046A0D0 /* ExternalAccessory.framework in Frameworks */,
				24D5C75911E6364F00F097E2 /* libtiverify.a in Frameworks */,
				DAA4B2AE134E3DBD00AB6011 /* libti_ios_debugger.a in Frameworks */,
			);
			runOnlyForDeploymentPostprocessing = 0;
		};
		24D8E497119B9D8A00F8CAA6 /* Frameworks */ = {
			isa = PBXFrameworksBuildPhase;
			buildActionMask = 2147483647;
			files = (
				24D8E498119B9D8A00F8CAA6 /* Foundation.framework in Frameworks */,
				24D8E499119B9D8A00F8CAA6 /* UIKit.framework in Frameworks */,
				24D8E49A119B9D8A00F8CAA6 /* CoreGraphics.framework in Frameworks */,
				24D8E49C119B9D8A00F8CAA6 /* AddressBook.framework in Frameworks */,
				24D8E49D119B9D8A00F8CAA6 /* AddressBookUI.framework in Frameworks */,
				24D8E49E119B9D8A00F8CAA6 /* CFNetwork.framework in Frameworks */,
				24D8E49F119B9D8A00F8CAA6 /* CoreLocation.framework in Frameworks */,
				24D8E4A0119B9D8A00F8CAA6 /* MapKit.framework in Frameworks */,
				24D8E4A1119B9D8A00F8CAA6 /* MessageUI.framework in Frameworks */,
				24D8E4A2119B9D8A00F8CAA6 /* MobileCoreServices.framework in Frameworks */,
				24D8E4A3119B9D8A00F8CAA6 /* OpenGLES.framework in Frameworks */,
				24D8E4A4119B9D8A00F8CAA6 /* QuartzCore.framework in Frameworks */,
				24D8E4A5119B9D8A00F8CAA6 /* SystemConfiguration.framework in Frameworks */,
				24D8E4A6119B9D8A00F8CAA6 /* libsqlite3.dylib in Frameworks */,
				24D8E4A7119B9D8A00F8CAA6 /* libz.dylib in Frameworks */,
				24D8E4A8119B9D8A00F8CAA6 /* AudioToolbox.framework in Frameworks */,
				24D8E4A9119B9D8A00F8CAA6 /* MediaPlayer.framework in Frameworks */,
				24D8E4AA119B9D8A00F8CAA6 /* AVFoundation.framework in Frameworks */,
				24D8E4AB119B9D8A00F8CAA6 /* libxml2.dylib in Frameworks */,
				24D8E4AC119B9D8A00F8CAA6 /* StoreKit.framework in Frameworks */,
				242E8E3211BA39FE0046A0D0 /* libTiCore.a in Frameworks */,
				24D5C75A11E6364F00F097E2 /* libtiverify.a in Frameworks */,
				DAA4B2AF134E3DBD00AB6011 /* libti_ios_debugger.a in Frameworks */,
				DADE76D613D65C6F0079FC75 /* libicucore.dylib in Frameworks */,
			);
			runOnlyForDeploymentPostprocessing = 0;
		};
		DABB37A112E8CB280026A6EA /* Frameworks */ = {
			isa = PBXFrameworksBuildPhase;
			buildActionMask = 2147483647;
			files = (
				DABB37A212E8CB280026A6EA /* Foundation.framework in Frameworks */,
				DABB37A312E8CB280026A6EA /* UIKit.framework in Frameworks */,
				DABB37A412E8CB280026A6EA /* CoreGraphics.framework in Frameworks */,
				DABB37A512E8CB280026A6EA /* AddressBook.framework in Frameworks */,
				DABB37A612E8CB280026A6EA /* AddressBookUI.framework in Frameworks */,
				DABB37A712E8CB280026A6EA /* CFNetwork.framework in Frameworks */,
				DABB37A812E8CB280026A6EA /* CoreLocation.framework in Frameworks */,
				DABB37A912E8CB280026A6EA /* MapKit.framework in Frameworks */,
				DABB37AA12E8CB280026A6EA /* MessageUI.framework in Frameworks */,
				DABB37AB12E8CB280026A6EA /* MobileCoreServices.framework in Frameworks */,
				DABB37AC12E8CB280026A6EA /* OpenGLES.framework in Frameworks */,
				DABB37AD12E8CB280026A6EA /* QuartzCore.framework in Frameworks */,
				DABB37AE12E8CB280026A6EA /* SystemConfiguration.framework in Frameworks */,
				DABB37AF12E8CB280026A6EA /* libsqlite3.dylib in Frameworks */,
				DABB37B012E8CB280026A6EA /* libz.dylib in Frameworks */,
				DABB37B112E8CB280026A6EA /* AudioToolbox.framework in Frameworks */,
				DABB37B212E8CB280026A6EA /* MediaPlayer.framework in Frameworks */,
				DABB37B312E8CB280026A6EA /* AVFoundation.framework in Frameworks */,
				DABB37B412E8CB280026A6EA /* libxml2.dylib in Frameworks */,
				DABB37B512E8CB280026A6EA /* StoreKit.framework in Frameworks */,
				DABB37B612E8CB280026A6EA /* libTiCore.a in Frameworks */,
				DABB37B712E8CB280026A6EA /* libtiverify.a in Frameworks */,
				DAA4B2B0134E3DBD00AB6011 /* libti_ios_debugger.a in Frameworks */,
				DADE76D713D65C7D0079FC75 /* libicucore.dylib in Frameworks */,
			);
			runOnlyForDeploymentPostprocessing = 0;
		};
/* End PBXFrameworksBuildPhase section */

/* Begin PBXGroup section */
		19C28FACFE9D520D11CA2CBB /* Products */ = {
			isa = PBXGroup;
			children = (
				1D6058910D05DD3D006BFB54 /* Titanium.app */,
				24D8E4B1119B9D8A00F8CAA6 /* Titanium.app */,
				DABB37BC12E8CB280026A6EA /* Titanium.app */,
			);
			name = Products;
			sourceTree = "<group>";
		};
		242E95C211BAC8070046A0D0 /* Debugger */ = {
			isa = PBXGroup;
			children = (
				242E95C811BAC8B40046A0D0 /* TiDebugger.h */,
			);
			name = Debugger;
			sourceTree = "<group>";
		};
		242E967211BAD2E30046A0D0 /* AsyncSocket */ = {
			isa = PBXGroup;
			children = (
				242E967311BAD2F20046A0D0 /* AsyncSocket.h */,
				242E967411BAD2F20046A0D0 /* AsyncSocket.m */,
				242E967511BAD2F20046A0D0 /* AsyncUdpSocket.h */,
				242E967611BAD2F20046A0D0 /* AsyncUdpSocket.m */,
			);
			name = AsyncSocket;
			sourceTree = "<group>";
		};
		245B3C3011375A4D00CE7530 /* Utils */ = {
			isa = PBXGroup;
			children = (
				245B3C3811375A6600CE7530 /* UtilsModule.h */,
				245B3C3911375A6600CE7530 /* UtilsModule.m */,
			);
			name = Utils;
			sourceTree = "<group>";
		};
		24A1E872112DF7E4003DA834 /* Picker */ = {
			isa = PBXGroup;
			children = (
				24A1E873112DF80B003DA834 /* TiUIPickerProxy.h */,
				24A1E874112DF80B003DA834 /* TiUIPickerProxy.m */,
				24A1E879112DF83E003DA834 /* TiUIPicker.h */,
				24A1E87A112DF83E003DA834 /* TiUIPicker.m */,
				24A1E8A6112DFACA003DA834 /* TiUIPickerRowProxy.h */,
				24A1E8A7112DFACA003DA834 /* TiUIPickerRowProxy.m */,
				24A1E990112E1363003DA834 /* TiUIPickerColumnProxy.h */,
				24A1E991112E1363003DA834 /* TiUIPickerColumnProxy.m */,
			);
			name = Picker;
			sourceTree = "<group>";
		};
		24ADC5081299F4730014DB75 /* Clipboard */ = {
			isa = PBXGroup;
			children = (
				D4AB36F3123DE20200DED4A0 /* TiUIClipboardProxy.h */,
				D4AB36F4123DE20200DED4A0 /* TiUIClipboardProxy.m */,
			);
			name = Clipboard;
			sourceTree = "<group>";
		};
		24ADC50F1299F5A50014DB75 /* iOS */ = {
			isa = PBXGroup;
			children = (
				24ADC5101299F60C0014DB75 /* TiAppiOSProxy.h */,
				24ADC5111299F60C0014DB75 /* TiAppiOSProxy.m */,
				24ADC5141299F6AA0014DB75 /* TiAppiOSBackgroundServiceProxy.h */,
				24ADC5151299F6AA0014DB75 /* TiAppiOSBackgroundServiceProxy.m */,
				24ADC632129A1ED60014DB75 /* TiAppiOSLocalNotificationProxy.h */,
				24ADC633129A1ED60014DB75 /* TiAppiOSLocalNotificationProxy.m */,
			);
			name = iOS;
			sourceTree = "<group>";
		};
		24CA8902111160BE0084E2DE /* Classes */ = {
			isa = PBXGroup;
			children = (
				24EB07D1111D420D001DC2D1 /* DOM */,
				24CA8A09111161D60084E2DE /* Modules */,
				24CA8A0A111161DC0084E2DE /* Utils */,
				24CA8A0B111161E10084E2DE /* API */,
			);
			name = Classes;
			path = ../Classes;
			sourceTree = "<group>";
		};
		24CA8903111160C30084E2DE /* Thirdparty */ = {
			isa = PBXGroup;
			children = (
				DABA102B12E67300007DD791 /* JSON */,
				B440EF771209DC400045FEAE /* MGSplitView */,
				242E967211BAD2E30046A0D0 /* AsyncSocket */,
				242E95C211BAC8070046A0D0 /* Debugger */,
				24CA89F31111618F0084E2DE /* TiCore */,
				24CA8909111161050084E2DE /* AFOpenFlow */,
				24CA89A6111161230084E2DE /* Misc */,
				24CA89A7111161460084E2DE /* Kroll */,
				24CA8911111161050084E2DE /* ASI */,
				24CA8927111161050084E2DE /* AudioStreamer */,
				24CA892C111161050084E2DE /* FBConnect */,
				24CA894D111161050084E2DE /* PlausibleDatabase */,
				50115A9315D5DE0500122055 /* ThirdpartyNS.h */,
			);
			name = Thirdparty;
			sourceTree = "<group>";
		};
		24CA8909111161050084E2DE /* AFOpenFlow */ = {
			isa = PBXGroup;
			children = (
				DA9BE36D127F8F6C000FE9E1 /* UIImageExtras.h */,
				DA9BE36E127F8F6C000FE9E1 /* UIImageExtras.m */,
				24CA890A111161050084E2DE /* AFItemView.h */,
				24CA890B111161050084E2DE /* AFItemView.m */,
				24CA890C111161050084E2DE /* AFOpenFlowConstants.h */,
				24CA890D111161050084E2DE /* AFOpenFlowView.h */,
				24CA890E111161050084E2DE /* AFOpenFlowView.m */,
				24CA890F111161050084E2DE /* AFUIImageReflection.h */,
				24CA8910111161050084E2DE /* AFUIImageReflection.m */,
			);
			name = AFOpenFlow;
			path = ../Classes/AFOpenFlow;
			sourceTree = SOURCE_ROOT;
		};
		24CA8911111161050084E2DE /* ASI */ = {
			isa = PBXGroup;
			children = (
				EF03EFEF13E3665100BD4FF7 /* ASIDataCompressor.h */,
				EF03EFF013E3665100BD4FF7 /* ASIDataCompressor.m */,
				EF03EFF113E3665100BD4FF7 /* ASIDataDecompressor.h */,
				EF03EFF213E3665100BD4FF7 /* ASIDataDecompressor.m */,
				EF8339D713E364A0001F2A97 /* ASICacheDelegate.h */,
				EF8339D113E3643C001F2A97 /* ASIDownloadCache.h */,
				EF8339D213E3643C001F2A97 /* ASIDownloadCache.m */,
				247FC32811CD5B6B00F97C4E /* ASIHTTPRequestDelegate.h */,
				247FC32911CD5B6B00F97C4E /* ASIProgressDelegate.h */,
				24CA8912111161050084E2DE /* ASIAuthenticationDialog.h */,
				24CA8913111161050084E2DE /* ASIAuthenticationDialog.m */,
				24CA8914111161050084E2DE /* ASIFormDataRequest.h */,
				24CA8915111161050084E2DE /* ASIFormDataRequest.m */,
				24CA8916111161050084E2DE /* ASIHTTPRequest.h */,
				24CA8917111161050084E2DE /* ASIHTTPRequest.m */,
				24CA8918111161050084E2DE /* ASIHTTPRequestConfig.h */,
				24CA8919111161050084E2DE /* ASIInputStream.h */,
				24CA891A111161050084E2DE /* ASIInputStream.m */,
				24CA891B111161050084E2DE /* ASINetworkQueue.h */,
				24CA891C111161050084E2DE /* ASINetworkQueue.m */,
				24CA8925111161050084E2DE /* Reachability.h */,
				24CA8926111161050084E2DE /* Reachability.m */,
			);
			name = ASI;
			path = ../Classes/ASI;
			sourceTree = SOURCE_ROOT;
		};
		24CA8927111161050084E2DE /* AudioStreamer */ = {
			isa = PBXGroup;
			children = (
				DA9FF581128A1F3600457759 /* AudioStreamerCUR.h */,
				DA9FF582128A1F3600457759 /* AudioStreamerCUR.m */,
				24CA8928111161050084E2DE /* AudioStreamer.h */,
				24CA8929111161050084E2DE /* AudioStreamer.m */,
			);
			name = AudioStreamer;
			path = ../Classes/AudioStreamer;
			sourceTree = SOURCE_ROOT;
		};
		24CA892C111161050084E2DE /* FBConnect */ = {
			isa = PBXGroup;
			children = (
				1D8166DD15A79362007F20A0 /* FBFrictionlessRequestSettings.h */,
				1D8166DE15A79362007F20A0 /* FBFrictionlessRequestSettings.m */,
				DABA10B612E676A1007DD791 /* Facebook.h */,
				DABA10B712E676A1007DD791 /* Facebook.m */,
				DABA10B812E676A1007DD791 /* FBConnect.h */,
				DABA10B912E676A1007DD791 /* FBDialog.h */,
				DABA10BA12E676A1007DD791 /* FBDialog.m */,
				DABA10BB12E676A1007DD791 /* FBLoginButton.h */,
				DABA10BC12E676A1007DD791 /* FBLoginButton.m */,
				DABA10BD12E676A1007DD791 /* FBLoginDialog.h */,
				DABA10BE12E676A1007DD791 /* FBLoginDialog.m */,
				DABA10BF12E676A1007DD791 /* FBRequest.h */,
				DABA10C012E676A1007DD791 /* FBRequest.m */,
			);
			name = FBConnect;
			path = ../Classes/FBConnect;
			sourceTree = SOURCE_ROOT;
		};
		24CA894D111161050084E2DE /* PlausibleDatabase */ = {
			isa = PBXGroup;
			children = (
				24CA894E111161050084E2DE /* PlausibleDatabase.h */,
				24CA894F111161050084E2DE /* PlausibleDatabase.m */,
				24CA8950111161050084E2DE /* PLDatabase.h */,
				24CA8951111161050084E2DE /* PLPreparedStatement.h */,
				24CA8952111161050084E2DE /* PLResultSet.h */,
				24CA8953111161050084E2DE /* PLSqliteDatabase.h */,
				24CA8954111161050084E2DE /* PLSqliteDatabase.m */,
				24CA8955111161050084E2DE /* PLSqlitePreparedStatement.h */,
				24CA8956111161050084E2DE /* PLSqlitePreparedStatement.m */,
				24CA8957111161050084E2DE /* PLSqliteResultSet.h */,
				24CA8958111161050084E2DE /* PLSqliteResultSet.m */,
			);
			name = PlausibleDatabase;
			path = ../Classes/PlausibleDatabase;
			sourceTree = SOURCE_ROOT;
		};
		24CA89A6111161230084E2DE /* Misc */ = {
			isa = PBXGroup;
			children = (
				EF0ADCF9143F9ABF00977386 /* NSData+Additions.m */,
				24A1EAF0112F4C02003DA834 /* UIImage+Alpha.h */,
				24A1EAF1112F4C02003DA834 /* UIImage+Alpha.m */,
				24A1EAF2112F4C02003DA834 /* UIImage+Resize.h */,
				24A1EAF3112F4C02003DA834 /* UIImage+Resize.m */,
				24A1EAF4112F4C02003DA834 /* UIImage+RoundedCorner.h */,
				24A1EAF5112F4C02003DA834 /* UIImage+RoundedCorner.m */,
				24E25CBF112A698C0083D43D /* AQRecorder.h */,
				24E25CC0112A698C0083D43D /* AQRecorder.mm */,
				24E25CC1112A698C0083D43D /* SCListener.h */,
				24E25CC2112A698C0083D43D /* SCListener.m */,
				24FBE5A711293DD1005C8D48 /* CADebugMacros.cpp */,
				24FBE5A811293DD1005C8D48 /* CADebugMacros.h */,
				24FBE5A911293DD1005C8D48 /* CAMath.h */,
				24FBE5AA11293DD1005C8D48 /* CAStreamBasicDescription.cpp */,
				24FBE5AB11293DD1005C8D48 /* CAStreamBasicDescription.h */,
				24FBE5AC11293DD1005C8D48 /* CAXException.cpp */,
				24FBE5AD11293DD1005C8D48 /* CAXException.h */,
				24EB0B72111E7EE8001DC2D1 /* NSData+Additions.h */,
				24CA892A111161050084E2DE /* Base64Transcoder.c */,
				24CA892B111161050084E2DE /* Base64Transcoder.h */,
				24CA8959111161050084E2DE /* SBJSON.h */,
				24CA895A111161050084E2DE /* SBJSON.m */,
			);
			name = Misc;
			sourceTree = "<group>";
		};
		24CA89A7111161460084E2DE /* Kroll */ = {
			isa = PBXGroup;
			children = (
				ABD472F213BB73BF00502912 /* KrollCoverage.h */,
				ABD472F313BB73BF00502912 /* KrollCoverage.m */,
				24CA89AA1111615D0084E2DE /* KrollCallback.h */,
				24CA89AB1111615D0084E2DE /* KrollCallback.m */,
				24CA89AC1111615D0084E2DE /* KrollContext.h */,
				24CA89AD1111615D0084E2DE /* KrollContext.m */,
				24CA89AE1111615D0084E2DE /* KrollMethod.h */,
				24CA89AF1111615D0084E2DE /* KrollMethod.m */,
				24CA89B01111615D0084E2DE /* KrollMethodDelegate.h */,
				24CA89B11111615D0084E2DE /* KrollMethodDelegate.m */,
				24CA89B21111615D0084E2DE /* KrollObject.h */,
				24CA89B31111615D0084E2DE /* KrollObject.m */,
				24CA89B41111615D0084E2DE /* KrollPropertyDelegate.h */,
				24CA89B51111615D0084E2DE /* KrollPropertyDelegate.m */,
				24CA89B61111615D0084E2DE /* KrollTimer.h */,
				24CA89B71111615D0084E2DE /* KrollTimer.m */,
			);
			name = Kroll;
			sourceTree = "<group>";
		};
		24CA89F31111618F0084E2DE /* TiCore */ = {
			isa = PBXGroup;
			children = (
				24CA89F61111618F0084E2DE /* Ti.h */,
				24CA89F71111618F0084E2DE /* TiBase.h */,
				24CA89FE1111618F0084E2DE /* TiContextRef.h */,
				24CA89FF1111618F0084E2DE /* TiContextRefPrivate.h */,
				24CA8A001111618F0084E2DE /* TiCore.h */,
				24CA8A011111618F0084E2DE /* TiObjectRef.h */,
				24CA8A041111618F0084E2DE /* TiStringRef.h */,
				24CA8A061111618F0084E2DE /* TiStringRefCF.h */,
				24CA8A071111618F0084E2DE /* TiValueRef.h */,
				24CA8A081111618F0084E2DE /* WebKitAvailability.h */,
			);
			name = TiCore;
			path = ../headers/TiCore;
			sourceTree = SOURCE_ROOT;
		};
		24CA8A09111161D60084E2DE /* Modules */ = {
			isa = PBXGroup;
			children = (
				24F6204D1199F1F400EEAD3C /* TopTiModule.h */,
				24F6204E1199F1F400EEAD3C /* TopTiModule.m */,
				DABF3ED3134D2A6400836137 /* Stream */,
				DAA4B2B1134E758B00AB6011 /* Codec */,
				245B3C3011375A4D00CE7530 /* Utils */,
				24DEDAC21123719700398D86 /* XML */,
				24CA8C58111165180084E2DE /* Accelerometer */,
				24CA8C10111163BB0084E2DE /* API */,
				24CA8C0F111163B50084E2DE /* App */,
				24CA8C57111165070084E2DE /* Analytics */,
				24CA8C1C1111645B0084E2DE /* Contacts */,
				24CA8C19111164490084E2DE /* Database */,
				24CA8C151111640B0084E2DE /* Facebook */,
				24CA8C1B111164530084E2DE /* Filesystem */,
				24CA8C13111163F20084E2DE /* Geolocation */,
				24CA8C12111163CD0084E2DE /* Gesture */,
				24CA8C1A1111644E0084E2DE /* Map */,
				24CA8C18111164440084E2DE /* Media */,
				24CA8C171111643E0084E2DE /* Network */,
				24CA8C11111163C30084E2DE /* Platform */,
				24CA8C16111164150084E2DE /* Yahoo */,
				24CA8C14111164040084E2DE /* UI */,
				24F29E781220D0DB0099351D /* Locale */,
			);
			name = Modules;
			sourceTree = "<group>";
		};
		24CA8A0A111161DC0084E2DE /* Utils */ = {
			isa = PBXGroup;
			children = (
				2B353A7F15901D41008FBD84 /* Ti3DMatrix.h */,
				2B353A8015901D41008FBD84 /* Ti3DMatrix.m */,
				24CA8A10111161FD0084E2DE /* WebFont.m */,
				24CA8A11111161FD0084E2DE /* WebFont.h */,
				2467310611E2549300D39AF7 /* Webcolor.m */,
				24CA8A13111161FD0084E2DE /* Webcolor.h */,
				24CA8A20111161FD0084E2DE /* TiUtils.m */,
				24CA8A21111161FD0084E2DE /* TiUtils.h */,
				24CA8AAC111161FD0084E2DE /* TiRect.m */,
				24CA8AAD111161FD0084E2DE /* TiRect.h */,
				24CA8AB2111161FD0084E2DE /* TiPoint.m */,
				24CA8AB3111161FD0084E2DE /* TiPoint.h */,
				24CA8AD1111161FD0084E2DE /* TiDimension.m */,
				24CA8AD2111161FD0084E2DE /* TiDimension.h */,
				24CA8ADA111161FE0084E2DE /* TiComplexValue.m */,
				24CA8ADB111161FE0084E2DE /* TiComplexValue.h */,
				24CA8ADC111161FE0084E2DE /* TiColor.m */,
				24CA8ADD111161FE0084E2DE /* TiColor.h */,
				24CA8ADE111161FE0084E2DE /* TiButtonUtil.m */,
				24CA8ADF111161FE0084E2DE /* TiButtonUtil.h */,
				24CA8AEC111161FE0084E2DE /* Ti2DMatrix.m */,
				24CA8AED111161FE0084E2DE /* Ti2DMatrix.h */,
				24CA8AFE111161FE0084E2DE /* OperationQueue.m */,
				24CA8AFF111161FE0084E2DE /* OperationQueue.h */,
				24CA8B02111161FE0084E2DE /* Mimetypes.m */,
				24CA8B03111161FE0084E2DE /* Mimetypes.h */,
				24CA8B0A111161FE0084E2DE /* LayoutConstraint.m */,
				24CA8B0B111161FE0084E2DE /* LayoutConstraint.h */,
				24CA8B0C111161FE0084E2DE /* ImageLoader.m */,
				24CA8B0D111161FE0084E2DE /* ImageLoader.h */,
				24F5B144111FDFE8005C9199 /* ListenerEntry.h */,
				24F5B145111FDFE8005C9199 /* ListenerEntry.m */,
				B4DE7E4C11823E990006DDE1 /* TiGradient.h */,
				B4DE7E4D11823E990006DDE1 /* TiGradient.m */,
				B468B4EF11B5816F007D1C1E /* TiLayoutQueue.h */,
				B468B4F011B5816F007D1C1E /* TiLayoutQueue.m */,
				DAA72341156D642400757987 /* TiConsole.h */,
				DAA72342156D642400757987 /* TiConsole.m */,
			);
			name = Utils;
			sourceTree = "<group>";
		};
		24CA8A0B111161E10084E2DE /* API */ = {
			isa = PBXGroup;
			children = (
				B473FB65126F8E8900E29C73 /* Utility Macros */,
				24F620601199F28600EEAD3C /* TiErrorController.h */,
				24F620571199F27700EEAD3C /* TiErrorController.m */,
				24F620581199F27700EEAD3C /* TiRootViewController.h */,
				24F620591199F27700EEAD3C /* TiRootViewController.m */,
				24F620521199F26500EEAD3C /* TiApp.h */,
				24F620531199F26500EEAD3C /* TiApp.m */,
				24F5AEB2111F9DE9005C9199 /* TiFile.h */,
				24F5AEB3111F9DE9005C9199 /* TiFile.m */,
				24CA8A2C111161FD0084E2DE /* TiUIView.m */,
				24CA8A2D111161FD0084E2DE /* TiUIView.h */,
				24CA8A18111161FD0084E2DE /* TiViewProxy.m */,
				24CA8A19111161FD0084E2DE /* TiViewProxy.h */,
				24CA8AB8111161FD0084E2DE /* TiModule.m */,
				24CA8AB9111161FD0084E2DE /* TiModule.h */,
				24CA8A0E111161FD0084E2DE /* XHRBridge.m */,
				24CA8A0F111161FD0084E2DE /* XHRBridge.h */,
				24CA8A16111161FD0084E2DE /* TiWindowProxy.m */,
				24CA8A17111161FD0084E2DE /* TiWindowProxy.h */,
				24CA8A1A111161FD0084E2DE /* TiViewController.m */,
				24CA8A1B111161FD0084E2DE /* TiViewController.h */,
				24CA8AB0111161FD0084E2DE /* TiProxy.m */,
				24CA8AB1111161FD0084E2DE /* TiProxy.h */,
				24CA8AAB111161FD0084E2DE /* TiTab.h */,
				24CA8AD0111161FD0084E2DE /* TiEvaluator.h */,
				24CA8AE0111161FE0084E2DE /* TiBlob.m */,
				24CA8AE1111161FE0084E2DE /* TiBlob.h */,
				24CA8AD7111161FD0084E2DE /* TiController.h */,
				24CA8AC6111161FD0084E2DE /* TiHost.m */,
				24CA8AC7111161FD0084E2DE /* TiHost.h */,
				24CA8AE2111161FE0084E2DE /* TiBase.m */,
				24CA8AE3111161FE0084E2DE /* TiBase.h */,
				24CA8AE6111161FE0084E2DE /* TiAnimation.m */,
				24CA8AE7111161FE0084E2DE /* TiAnimation.h */,
				24CA8AE8111161FE0084E2DE /* TiAction.m */,
				24CA8AE9111161FE0084E2DE /* TiAction.h */,
				24CA8B3B111161FE0084E2DE /* Bridge.m */,
				24CA8B3C111161FE0084E2DE /* Bridge.h */,
				24CA89A81111615D0084E2DE /* KrollBridge.h */,
				24CA89A91111615D0084E2DE /* KrollBridge.m */,
				24DD042A116A6C58006FD6E1 /* TiToolbar.h */,
				24DD0455116A6F02006FD6E1 /* TiTabGroup.h */,
				24DD0977116D8E07006FD6E1 /* TiToolbarButton.h */,
				24596A29118E88FE00519F79 /* TiTabController.h */,
				DA285CA411BDBE0A00D20833 /* TiRootController.h */,
				24F29E2C12209C920099351D /* TiStylesheet.h */,
				24F29E2D12209C920099351D /* TiStylesheet.m */,
				24F29E6E1220CE0A0099351D /* TiLocale.h */,
				24F29E6F1220CE0A0099351D /* TiLocale.m */,
				DABF3ECD134D210400836137 /* TiBuffer.h */,
				DABF3ECE134D210400836137 /* TiBuffer.m */,
				DABF3EDA134D2E4300836137 /* TiStreamProxy.h */,
				DABF3EDB134D2E4300836137 /* TiStreamProxy.m */,
				DAE541E113577BEC00A65123 /* TiDataStream.h */,
				DAE541E213577BEC00A65123 /* TiDataStream.m */,
<<<<<<< HEAD
				1DD9388A1609230900091777 /* TiBindingTiValue.h */,
				1DD9388B1609230900091777 /* TiBindingTiValue.m */,
				1D0061BF160283820016BBEE /* TiBindingRunLoop.h */,
				1D0061C0160283820016BBEE /* TiBindingRunLoop.m */,
				1D1029A615F9769100372EC0 /* TiBindingEvent.h */,
				1D1029A715F9769100372EC0 /* TiBindingEvent.m */,
=======
				5081CEF615F8100E00C881D8 /* TiExceptionHandler.h */,
				5081CEF715F8100E00C881D8 /* TiExceptionHandler.m */,
>>>>>>> 46414166
			);
			name = API;
			sourceTree = "<group>";
		};
		24CA8C0F111163B50084E2DE /* App */ = {
			isa = PBXGroup;
			children = (
				24ADC50F1299F5A50014DB75 /* iOS */,
				24CA8B56111161FE0084E2DE /* AppModule.m */,
				24CA8B57111161FE0084E2DE /* AppModule.h */,
				24CA8AE4111161FE0084E2DE /* TiAppPropertiesProxy.m */,
				24CA8AE5111161FE0084E2DE /* TiAppPropertiesProxy.h */,
			);
			name = App;
			sourceTree = "<group>";
		};
		24CA8C10111163BB0084E2DE /* API */ = {
			isa = PBXGroup;
			children = (
				24CA8B58111161FE0084E2DE /* APIModule.m */,
				24CA8B59111161FE0084E2DE /* APIModule.h */,
			);
			name = API;
			sourceTree = "<group>";
		};
		24CA8C11111163C30084E2DE /* Platform */ = {
			isa = PBXGroup;
			children = (
				24CA8AFC111161FE0084E2DE /* PlatformModule.m */,
				24CA8AFD111161FE0084E2DE /* PlatformModule.h */,
				24CA8AFA111161FE0084E2DE /* TiPlatformDisplayCaps.m */,
				24CA8AFB111161FE0084E2DE /* TiPlatformDisplayCaps.h */,
			);
			name = Platform;
			sourceTree = "<group>";
		};
		24CA8C12111163CD0084E2DE /* Gesture */ = {
			isa = PBXGroup;
			children = (
				24CA8B0E111161FE0084E2DE /* GestureModule.m */,
				24CA8B0F111161FE0084E2DE /* GestureModule.h */,
			);
			name = Gesture;
			sourceTree = "<group>";
		};
		24CA8C13111163F20084E2DE /* Geolocation */ = {
			isa = PBXGroup;
			children = (
				EF0ADD19143FA0CD00977386 /* GeolocationModule.m */,
				24CA8B11111161FE0084E2DE /* GeolocationModule.h */,
			);
			name = Geolocation;
			sourceTree = "<group>";
		};
		24CA8C14111164040084E2DE /* UI */ = {
			isa = PBXGroup;
			children = (
				24ADC5081299F4730014DB75 /* Clipboard */,
				24D06FDE11D020E600F615D8 /* iOS */,
				B4F97B6C111A418700E2F72C /* Scroll View */,
				B43663DA11138AB300782262 /* Scrollable View */,
				24CA8A14111161FD0084E2DE /* UIModule.m */,
				24CA8A15111161FD0084E2DE /* UIModule.h */,
				24CA8C65111165D40084E2DE /* Canvas */,
				24CA8C64111165B60084E2DE /* Email Dialog */,
				24CA8C63111165890084E2DE /* Tableview & Groupview */,
				24CA8C62111165840084E2DE /* Tabgroup */,
				24CA8C60111165780084E2DE /* Alert */,
				24CA8C5F111165720084E2DE /* Option Dialog */,
				24CA8C5C111165510084E2DE /* View */,
				24CA8C5B111165470084E2DE /* Window */,
				24CA8C66111166550084E2DE /* Webview */,
				24CA8C5A111165420084E2DE /* ImageView */,
				24CA8C591111653B0084E2DE /* Widgets */,
			);
			name = UI;
			sourceTree = "<group>";
		};
		24CA8C151111640B0084E2DE /* Facebook */ = {
			isa = PBXGroup;
			children = (
				DABA107B12E6762D007DD791 /* FacebookModule.h */,
				DABA107C12E6762D007DD791 /* FacebookModule.m */,
				DABA107F12E67674007DD791 /* TiFacebookDialogRequest.h */,
				DABA108012E67674007DD791 /* TiFacebookDialogRequest.m */,
				DABA108112E67674007DD791 /* TiFacebookLoginButton.h */,
				DABA108212E67674007DD791 /* TiFacebookLoginButton.m */,
				DABA108312E67674007DD791 /* TiFacebookLoginButtonProxy.h */,
				DABA108412E67674007DD791 /* TiFacebookLoginButtonProxy.m */,
				DABA108512E67674007DD791 /* TiFacebookRequest.h */,
				DABA108612E67674007DD791 /* TiFacebookRequest.m */,
			);
			name = Facebook;
			sourceTree = "<group>";
		};
		24CA8C16111164150084E2DE /* Yahoo */ = {
			isa = PBXGroup;
			children = (
				24CA8A0C111161FD0084E2DE /* YahooModule.m */,
				24CA8A0D111161FD0084E2DE /* YahooModule.h */,
			);
			name = Yahoo;
			sourceTree = "<group>";
		};
		24CA8C171111643E0084E2DE /* Network */ = {
			isa = PBXGroup;
			children = (
				DA2556411353D24C005D459C /* Sockets */,
				248133A1115761DE00E3A9BA /* TiNetworkBonjourBrowserProxy.h */,
				248133A2115761DE00E3A9BA /* TiNetworkBonjourBrowserProxy.m */,
				248133A3115761DE00E3A9BA /* TiNetworkBonjourServiceProxy.h */,
				248133A4115761DE00E3A9BA /* TiNetworkBonjourServiceProxy.m */,
				248133A5115761DE00E3A9BA /* TiNetworkTCPSocketProxy.h */,
				248133A6115761DE00E3A9BA /* TiNetworkTCPSocketProxy.m */,
				24CA8B00111161FE0084E2DE /* NetworkModule.m */,
				24CA8B01111161FE0084E2DE /* NetworkModule.h */,
				24CA8AB4111161FD0084E2DE /* TiNetworkHTTPClientResultProxy.m */,
				24CA8AB5111161FD0084E2DE /* TiNetworkHTTPClientResultProxy.h */,
				24CA8AB6111161FD0084E2DE /* TiNetworkHTTPClientProxy.m */,
				24CA8AB7111161FD0084E2DE /* TiNetworkHTTPClientProxy.h */,
				DA2556421353D2FC005D459C /* TiNetworkSocketProxy.h */,
				DA2556431353D2FC005D459C /* TiNetworkSocketProxy.m */,
			);
			name = Network;
			sourceTree = "<group>";
		};
		24CA8C18111164440084E2DE /* Media */ = {
			isa = PBXGroup;
			children = (
				24CA8B04111161FE0084E2DE /* MediaModule.m */,
				24CA8B05111161FE0084E2DE /* MediaModule.h */,
				24CA8ABE111161FD0084E2DE /* TiMediaAudioPlayerProxy.m */,
				24CA8ABF111161FD0084E2DE /* TiMediaAudioPlayerProxy.h */,
				24CA8ABA111161FD0084E2DE /* TiMediaVideoPlayerProxy.m */,
				24CA8ABB111161FD0084E2DE /* TiMediaVideoPlayerProxy.h */,
				24CA8ABC111161FD0084E2DE /* TiMediaSoundProxy.m */,
				24CA8ABD111161FD0084E2DE /* TiMediaSoundProxy.h */,
				24FBE58111293D06005C8D48 /* TiMediaAudioRecorderProxy.h */,
				24FBE58211293D06005C8D48 /* TiMediaAudioRecorderProxy.mm */,
				24A1E515112D33AF003DA834 /* TiMediaAudioSession.h */,
				24A1E516112D33AF003DA834 /* TiMediaAudioSession.m */,
				2412F464115C296300454E5B /* TiMediaVideoPlayer.h */,
				2412F465115C296300454E5B /* TiMediaVideoPlayer.m */,
				DA864E3011A2314A00B9CD68 /* TiMediaMusicPlayer.h */,
				DA864E3111A2314A00B9CD68 /* TiMediaMusicPlayer.m */,
				DAA905CC11A359F10030B119 /* TiMediaItem.h */,
				DAA905CD11A359F10030B119 /* TiMediaItem.m */,
			);
			name = Media;
			sourceTree = "<group>";
		};
		24CA8C19111164490084E2DE /* Database */ = {
			isa = PBXGroup;
			children = (
				24CA8B35111161FE0084E2DE /* DatabaseModule.m */,
				24CA8B36111161FE0084E2DE /* DatabaseModule.h */,
				24CA8AD3111161FD0084E2DE /* TiDatabaseResultSetProxy.m */,
				24CA8AD4111161FD0084E2DE /* TiDatabaseResultSetProxy.h */,
				24CA8AD5111161FD0084E2DE /* TiDatabaseProxy.m */,
				24CA8AD6111161FD0084E2DE /* TiDatabaseProxy.h */,
			);
			name = Database;
			sourceTree = "<group>";
		};
		24CA8C1A1111644E0084E2DE /* Map */ = {
			isa = PBXGroup;
			children = (
				24CA8B06111161FE0084E2DE /* MapModule.m */,
				24CA8B07111161FE0084E2DE /* MapModule.h */,
				24CA8AC0111161FD0084E2DE /* TiMapViewProxy.m */,
				24CA8AC1111161FD0084E2DE /* TiMapViewProxy.h */,
				24CA8AC2111161FD0084E2DE /* TiMapView.m */,
				24CA8AC3111161FD0084E2DE /* TiMapView.h */,
				24CA8AC4111161FD0084E2DE /* TiMapAnnotationProxy.m */,
				24CA8AC5111161FD0084E2DE /* TiMapAnnotationProxy.h */,
				24EB0BA8111F7959001DC2D1 /* TiMapPinAnnotationView.h */,
				24EB0BA9111F7959001DC2D1 /* TiMapPinAnnotationView.m */,
				24F1584411D72A23000DD736 /* TiMapImageAnnotationView.h */,
				24F1584511D72A23000DD736 /* TiMapImageAnnotationView.m */,
			);
			name = Map;
			sourceTree = "<group>";
		};
		24CA8C1B111164530084E2DE /* Filesystem */ = {
			isa = PBXGroup;
			children = (
				24CA8B12111161FE0084E2DE /* FilesystemModule.m */,
				24CA8B13111161FE0084E2DE /* FilesystemModule.h */,
				24CA8AC8111161FD0084E2DE /* TiFilesystemFileProxy.m */,
				24CA8AC9111161FD0084E2DE /* TiFilesystemFileProxy.h */,
				2465592211E5862F0059BBF4 /* TiFilesystemBlobProxy.h */,
				2465592311E5862F0059BBF4 /* TiFilesystemBlobProxy.m */,
				4D3033A1136239B30034640F /* TiFilesystemFileStreamProxy.h */,
				4D3033A2136239B30034640F /* TiFilesystemFileStreamProxy.m */,
			);
			name = Filesystem;
			sourceTree = "<group>";
		};
		24CA8C1C1111645B0084E2DE /* Contacts */ = {
			isa = PBXGroup;
			children = (
				24CA8B37111161FE0084E2DE /* ContactsModule.m */,
				24CA8B38111161FE0084E2DE /* ContactsModule.h */,
				24CA8AD8111161FD0084E2DE /* TiContactsPerson.m */,
				24CA8AD9111161FD0084E2DE /* TiContactsPerson.h */,
				DA4E12D511C0A55F00A55BAB /* TiContactsGroup.h */,
				DA4E12D611C0A55F00A55BAB /* TiContactsGroup.m */,
			);
			name = Contacts;
			sourceTree = "<group>";
		};
		24CA8C57111165070084E2DE /* Analytics */ = {
			isa = PBXGroup;
			children = (
				EF0ADD1E143FA0E200977386 /* AnalyticsModule.m */,
				24CA8B5B111161FE0084E2DE /* AnalyticsModule.h */,
			);
			name = Analytics;
			sourceTree = "<group>";
		};
		24CA8C58111165180084E2DE /* Accelerometer */ = {
			isa = PBXGroup;
			children = (
				24CA8B64111161FE0084E2DE /* AccelerometerModule.m */,
				24CA8B65111161FE0084E2DE /* AccelerometerModule.h */,
			);
			name = Accelerometer;
			sourceTree = "<group>";
		};
		24CA8C591111653B0084E2DE /* Widgets */ = {
			isa = PBXGroup;
			children = (
				24CA8C72111167590084E2DE /* Label */,
				24CA8C701111672E0084E2DE /* Button */,
				24CA8C6F111167140084E2DE /* ButtonBar */,
				24CA8C711111673C0084E2DE /* Progressbar */,
				24CA8C6D111166C20084E2DE /* Searchbar */,
				24CA8C6C111166BA0084E2DE /* Activity Indicator */,
				24CA8C6B111166B60084E2DE /* Switch */,
				24CA8C6A111166B20084E2DE /* Slider */,
				24CA8C69111166AB0084E2DE /* Text widgets */,
				24A1E872112DF7E4003DA834 /* Picker */,
				24CA8C67111166A10084E2DE /* Toolbar */,
			);
			name = Widgets;
			sourceTree = "<group>";
		};
		24CA8C5A111165420084E2DE /* ImageView */ = {
			isa = PBXGroup;
			children = (
				24CA8A78111161FD0084E2DE /* TiUIImageViewProxy.m */,
				24CA8A79111161FD0084E2DE /* TiUIImageViewProxy.h */,
				24CA8A7A111161FD0084E2DE /* TiUIImageView.m */,
				24CA8A7B111161FD0084E2DE /* TiUIImageView.h */,
				24C012871140D30B00A94CE2 /* TiUIMaskedImageProxy.h */,
				24C012881140D30B00A94CE2 /* TiUIMaskedImageProxy.m */,
				24C0128D1140D31C00A94CE2 /* TiUIMaskedImage.h */,
				24C0128E1140D31C00A94CE2 /* TiUIMaskedImage.m */,
			);
			name = ImageView;
			sourceTree = "<group>";
		};
		24CA8C5B111165470084E2DE /* Window */ = {
			isa = PBXGroup;
			children = (
				24CA8A23111161FD0084E2DE /* TiUIWindowProxy.h */,
				24CA8A22111161FD0084E2DE /* TiUIWindowProxy.m */,
				24CA8A25111161FD0084E2DE /* TiUIWindow.h */,
				24CA8A24111161FD0084E2DE /* TiUIWindow.m */,
			);
			name = Window;
			sourceTree = "<group>";
		};
		24CA8C5C111165510084E2DE /* View */ = {
			isa = PBXGroup;
			children = (
				24CA8A2A111161FD0084E2DE /* TiUIViewProxy.m */,
				24CA8A2B111161FD0084E2DE /* TiUIViewProxy.h */,
			);
			name = View;
			sourceTree = "<group>";
		};
		24CA8C5D111165550084E2DE /* Coverflow */ = {
			isa = PBXGroup;
			children = (
				2B94603213F0A2AE000C5BEA /* TiUIiOSCoverFlowView.h */,
				2B94603313F0A2AE000C5BEA /* TiUIiOSCoverFlowView.m */,
				2B94603413F0A2AE000C5BEA /* TiUIiOSCoverFlowViewProxy.h */,
				2B94603513F0A2AE000C5BEA /* TiUIiOSCoverFlowViewProxy.m */,
			);
			name = Coverflow;
			sourceTree = "<group>";
		};
		24CA8C5E1111655E0084E2DE /* iPhone */ = {
			isa = PBXGroup;
			children = (
				24E50C9211603B5800AF54AF /* Nav Group */,
				24CA8A5D111161FD0084E2DE /* TiUIiPhoneStatusBarProxy.h */,
				24CA8A5C111161FD0084E2DE /* TiUIiPhoneStatusBarProxy.m */,
				24CA8A52111161FD0084E2DE /* TiUIiPhoneSystemIconProxy.m */,
				24CA8A53111161FD0084E2DE /* TiUIiPhoneSystemIconProxy.h */,
				24CA8A54111161FD0084E2DE /* TiUIiPhoneSystemButtonStyleProxy.m */,
				24CA8A55111161FD0084E2DE /* TiUIiPhoneSystemButtonStyleProxy.h */,
				24CA8A56111161FD0084E2DE /* TiUIiPhoneSystemButtonProxy.m */,
				24CA8A57111161FD0084E2DE /* TiUIiPhoneSystemButtonProxy.h */,
				24CA8A96111161FD0084E2DE /* TiUIiPhoneAnimationStyleProxy.m */,
				24CA8A97111161FD0084E2DE /* TiUIiPhoneAnimationStyleProxy.h */,
				24CA8A76111161FD0084E2DE /* TiUIiPhoneProxy.m */,
				24CA8A77111161FD0084E2DE /* TiUIiPhoneProxy.h */,
				24CA8A9A111161FD0084E2DE /* TiUIiPhoneActivityIndicatorStyleProxy.m */,
				24CA8A9B111161FD0084E2DE /* TiUIiPhoneActivityIndicatorStyleProxy.h */,
				24CA8A66111161FD0084E2DE /* TiUIiPhoneRowAnimationStyleProxy.m */,
				24CA8A67111161FD0084E2DE /* TiUIiPhoneRowAnimationStyleProxy.h */,
				24CA8A68111161FD0084E2DE /* TiUIiPhoneProgressBarStyleProxy.m */,
				24CA8A69111161FD0084E2DE /* TiUIiPhoneProgressBarStyleProxy.h */,
				B4F97C56111BAD4700E2F72C /* TiUIiPhoneScrollIndicatorStyleProxy.h */,
				B4F97C57111BAD4700E2F72C /* TiUIiPhoneScrollIndicatorStyleProxy.m */,
				243EC9681126632700639DF4 /* TiUIiPhoneTableViewStyleProxy.h */,
				243EC9691126632700639DF4 /* TiUIiPhoneTableViewStyleProxy.m */,
				243ECB2311267CC100639DF4 /* TiUIiPhoneTableViewSeparatorStyleProxy.h */,
				243ECB2411267CC100639DF4 /* TiUIiPhoneTableViewSeparatorStyleProxy.m */,
				243ED8EB11288B4300639DF4 /* TiUIiPhoneTableViewScrollPositionProxy.h */,
				243ED8EC11288B4300639DF4 /* TiUIiPhoneTableViewScrollPositionProxy.m */,
				245B455F1139B41800CE7530 /* TiUIiPhoneTableViewCellSelectionStyleProxy.h */,
				245B45601139B41800CE7530 /* TiUIiPhoneTableViewCellSelectionStyleProxy.m */,
				4688700615E39A9D008FA326 /* TiUIiPhoneAlertDialogStyleProxy.m */,
				4688700515E39A9D008FA326 /* TiUIiPhoneAlertDialogStyleProxy.h */,
			);
			name = iPhone;
			sourceTree = "<group>";
		};
		24CA8C5F111165720084E2DE /* Option Dialog */ = {
			isa = PBXGroup;
			children = (
				24CA8A6E111161FD0084E2DE /* TiUIOptionDialogProxy.m */,
				24CA8A6F111161FD0084E2DE /* TiUIOptionDialogProxy.h */,
			);
			name = "Option Dialog";
			sourceTree = "<group>";
		};
		24CA8C60111165780084E2DE /* Alert */ = {
			isa = PBXGroup;
			children = (
				24CA8A98111161FD0084E2DE /* TiUIAlertDialogProxy.m */,
				24CA8A99111161FD0084E2DE /* TiUIAlertDialogProxy.h */,
			);
			name = Alert;
			sourceTree = "<group>";
		};
		24CA8C62111165840084E2DE /* Tabgroup */ = {
			isa = PBXGroup;
			children = (
				24CA8A4A111161FD0084E2DE /* TiUITabGroupProxy.m */,
				24CA8A4B111161FD0084E2DE /* TiUITabGroupProxy.h */,
				24CA8A3A111161FD0084E2DE /* TiUITabProxy.m */,
				24CA8A3B111161FD0084E2DE /* TiUITabProxy.h */,
				24CA8A4C111161FD0084E2DE /* TiUITabGroup.m */,
				24CA8A4D111161FD0084E2DE /* TiUITabGroup.h */,
				24CA8A4E111161FD0084E2DE /* TiUITabController.m */,
				24CA8A4F111161FD0084E2DE /* TiUITabController.h */,
			);
			name = Tabgroup;
			sourceTree = "<group>";
		};
		24CA8C63111165890084E2DE /* Tableview & Groupview */ = {
			isa = PBXGroup;
			children = (
				24CA8A40111161FD0084E2DE /* TiUITableViewProxy.m */,
				24CA8A41111161FD0084E2DE /* TiUITableViewProxy.h */,
				24CA8A48111161FD0084E2DE /* TiUITableView.m */,
				24CA8A49111161FD0084E2DE /* TiUITableView.h */,
				24CA8B39111161FE0084E2DE /* TiUITableViewRowProxy.m */,
				24CA8B3A111161FE0084E2DE /* TiUITableViewRowProxy.h */,
				243EC5E9112617F900639DF4 /* TiUITableViewSectionProxy.h */,
				243EC5EA112617F900639DF4 /* TiUITableViewSectionProxy.m */,
				243EC7D5112634AF00639DF4 /* TiUITableViewAction.h */,
				243EC7D6112634AF00639DF4 /* TiUITableViewAction.m */,
			);
			name = "Tableview & Groupview";
			sourceTree = "<group>";
		};
		24CA8C64111165B60084E2DE /* Email Dialog */ = {
			isa = PBXGroup;
			children = (
				24CA8A82111161FD0084E2DE /* TiUIEmailDialogProxy.m */,
				24CA8A83111161FD0084E2DE /* TiUIEmailDialogProxy.h */,
			);
			name = "Email Dialog";
			sourceTree = "<group>";
		};
		24CA8C65111165D40084E2DE /* Canvas */ = {
			isa = PBXGroup;
			children = (
				24CA8A8A111161FD0084E2DE /* TiUICanvasViewProxy.m */,
				24CA8A8B111161FD0084E2DE /* TiUICanvasViewProxy.h */,
				24CA8A8C111161FD0084E2DE /* TiUICanvasView.m */,
				24CA8A8D111161FD0084E2DE /* TiUICanvasView.h */,
			);
			name = Canvas;
			sourceTree = "<group>";
		};
		24CA8C66111166550084E2DE /* Webview */ = {
			isa = PBXGroup;
			children = (
				24CA8A28111161FD0084E2DE /* TiUIWebViewProxy.m */,
				24CA8A29111161FD0084E2DE /* TiUIWebViewProxy.h */,
				24EB02BF111BF827001DC2D1 /* TiUIWebView.h */,
				24EB02C0111BF827001DC2D1 /* TiUIWebView.m */,
				24EB06EC111D03F9001DC2D1 /* bridge.txt */,
			);
			name = Webview;
			sourceTree = "<group>";
		};
		24CA8C67111166A10084E2DE /* Toolbar */ = {
			isa = PBXGroup;
			children = (
			);
			name = Toolbar;
			sourceTree = "<group>";
		};
		24CA8C68111166A60084E2DE /* Textfield */ = {
			isa = PBXGroup;
			children = (
				24CA8A32111161FD0084E2DE /* TiUITextFieldProxy.m */,
				24CA8A33111161FD0084E2DE /* TiUITextFieldProxy.h */,
				24CA8A34111161FD0084E2DE /* TiUITextField.m */,
				24CA8A35111161FD0084E2DE /* TiUITextField.h */,
			);
			name = Textfield;
			sourceTree = "<group>";
		};
		24CA8C69111166AB0084E2DE /* Text widgets */ = {
			isa = PBXGroup;
			children = (
				24CA8C68111166A60084E2DE /* Textfield */,
				B4D5828E11264F8600A6B66C /* Textarea */,
				B4D5828F11264FD000A6B66C /* TiUITextWidgetProxy.h */,
				B4D5829011264FD000A6B66C /* TiUITextWidgetProxy.m */,
				B4D5829511264FF500A6B66C /* TiUITextWidget.h */,
				B4D5829611264FF500A6B66C /* TiUITextWidget.m */,
			);
			name = "Text widgets";
			sourceTree = "<group>";
		};
		24CA8C6A111166B20084E2DE /* Slider */ = {
			isa = PBXGroup;
			children = (
				24CA8A5E111161FD0084E2DE /* TiUISliderProxy.m */,
				24CA8A5F111161FD0084E2DE /* TiUISliderProxy.h */,
				24CA8A60111161FD0084E2DE /* TiUISlider.m */,
				24CA8A61111161FD0084E2DE /* TiUISlider.h */,
			);
			name = Slider;
			sourceTree = "<group>";
		};
		24CA8C6B111166B60084E2DE /* Switch */ = {
			isa = PBXGroup;
			children = (
				24CA8A58111161FD0084E2DE /* TiUISwitchProxy.m */,
				24CA8A59111161FD0084E2DE /* TiUISwitchProxy.h */,
				24CA8A5A111161FD0084E2DE /* TiUISwitch.m */,
				24CA8A5B111161FD0084E2DE /* TiUISwitch.h */,
			);
			name = Switch;
			sourceTree = "<group>";
		};
		24CA8C6C111166BA0084E2DE /* Activity Indicator */ = {
			isa = PBXGroup;
			children = (
				24CA8A9C111161FD0084E2DE /* TiUIActivityIndicatorProxy.m */,
				24CA8A9D111161FD0084E2DE /* TiUIActivityIndicatorProxy.h */,
				24CA8A9E111161FD0084E2DE /* TiUIActivityIndicator.m */,
				24CA8A9F111161FD0084E2DE /* TiUIActivityIndicator.h */,
			);
			name = "Activity Indicator";
			sourceTree = "<group>";
		};
		24CA8C6D111166C20084E2DE /* Searchbar */ = {
			isa = PBXGroup;
			children = (
				24CA8A62111161FD0084E2DE /* TiUISearchBarProxy.m */,
				24CA8A63111161FD0084E2DE /* TiUISearchBarProxy.h */,
				24CA8A64111161FD0084E2DE /* TiUISearchBar.m */,
				24CA8A65111161FD0084E2DE /* TiUISearchBar.h */,
			);
			name = Searchbar;
			sourceTree = "<group>";
		};
		24CA8C6F111167140084E2DE /* ButtonBar */ = {
			isa = PBXGroup;
			children = (
				24CA8A90111161FD0084E2DE /* TiUIButtonBarProxy.m */,
				24CA8A91111161FD0084E2DE /* TiUIButtonBarProxy.h */,
				24CA8A92111161FD0084E2DE /* TiUIButtonBar.m */,
				24CA8A93111161FD0084E2DE /* TiUIButtonBar.h */,
			);
			name = ButtonBar;
			sourceTree = "<group>";
		};
		24CA8C701111672E0084E2DE /* Button */ = {
			isa = PBXGroup;
			children = (
				24CA8A8E111161FD0084E2DE /* TiUIButtonProxy.m */,
				24CA8A8F111161FD0084E2DE /* TiUIButtonProxy.h */,
				24CA8A94111161FD0084E2DE /* TiUIButton.m */,
				24CA8A95111161FD0084E2DE /* TiUIButton.h */,
				24CA8A70111161FD0084E2DE /* TiUINavBarButton.m */,
				24CA8A71111161FD0084E2DE /* TiUINavBarButton.h */,
			);
			name = Button;
			sourceTree = "<group>";
		};
		24CA8C711111673C0084E2DE /* Progressbar */ = {
			isa = PBXGroup;
			children = (
				24CA8A6A111161FD0084E2DE /* TiUIProgressBarProxy.m */,
				24CA8A6B111161FD0084E2DE /* TiUIProgressBarProxy.h */,
				24CA8A6C111161FD0084E2DE /* TiUIProgressBar.m */,
				24CA8A6D111161FD0084E2DE /* TiUIProgressBar.h */,
			);
			name = Progressbar;
			sourceTree = "<group>";
		};
		24CA8C72111167590084E2DE /* Label */ = {
			isa = PBXGroup;
			children = (
				24CA8A72111161FD0084E2DE /* TiUILabelProxy.m */,
				24CA8A73111161FD0084E2DE /* TiUILabelProxy.h */,
				24CA8A74111161FD0084E2DE /* TiUILabel.m */,
				24CA8A75111161FD0084E2DE /* TiUILabel.h */,
			);
			name = Label;
			sourceTree = "<group>";
		};
		24D06FDE11D020E600F615D8 /* iOS */ = {
			isa = PBXGroup;
			children = (
				2B0B6E0F15951FC200F3170F /* DocumentViewer */,
				2BDEA4F41448FFCB004EC750 /* Tabbedbar */,
				2BCD59C91429563400DEC2E8 /* Toolbar */,
				24CA8C5D111165550084E2DE /* Coverflow */,
				24D06FE311D0216100F615D8 /* iAd */,
				24CA8C5E1111655E0084E2DE /* iPhone */,
				24FB4ECF115C8120001AAF99 /* iPad */,
				24D0700411D0253D00F615D8 /* TiUIiOSProxy.h */,
				24D0700511D0253D00F615D8 /* TiUIiOSProxy.m */,
				24E50E031160661600AF54AF /* Dashboard */,
			);
			name = iOS;
			sourceTree = "<group>";
		};
		24D06FE311D0216100F615D8 /* iAd */ = {
			isa = PBXGroup;
			children = (
				24D06FDF11D0211100F615D8 /* TiUIiOSAdViewProxy.h */,
				24D06FE011D0211100F615D8 /* TiUIiOSAdViewProxy.m */,
				24D06FE611D0219B00F615D8 /* TiUIiOSAdView.h */,
				24D06FE711D0219B00F615D8 /* TiUIiOSAdView.m */,
			);
			name = iAd;
			sourceTree = "<group>";
		};
		24DDF65B11646D0F006FD6E1 /* Document View */ = {
			isa = PBXGroup;
			children = (
			);
			name = "Document View";
			sourceTree = "<group>";
		};
		24DEDAC21123719700398D86 /* XML */ = {
			isa = PBXGroup;
			children = (
				24DEDAC3112371A500398D86 /* XMLModule.h */,
				24DEDAC4112371A500398D86 /* XMLModule.m */,
			);
			name = XML;
			sourceTree = "<group>";
		};
		24E50C9211603B5800AF54AF /* Nav Group */ = {
			isa = PBXGroup;
			children = (
				24FB5DD411600456001AAF99 /* TiUIiPhoneNavigationGroupProxy.h */,
				24FB5DD511600456001AAF99 /* TiUIiPhoneNavigationGroupProxy.m */,
				24FB5DDD11600480001AAF99 /* TiUIiPhoneNavigationGroup.h */,
				24FB5DDE11600480001AAF99 /* TiUIiPhoneNavigationGroup.m */,
			);
			name = "Nav Group";
			sourceTree = "<group>";
		};
		24E50E031160661600AF54AF /* Dashboard */ = {
			isa = PBXGroup;
			children = (
				24E50E051160666300AF54AF /* LauncherButton.h */,
				24E50E061160666300AF54AF /* LauncherButton.m */,
				24E50E071160666300AF54AF /* LauncherItem.h */,
				24E50E081160666300AF54AF /* LauncherItem.m */,
				24E50E091160666300AF54AF /* LauncherView.h */,
				24E50E0A1160666300AF54AF /* LauncherView.m */,
				24E50E20116066A800AF54AF /* TiUIDashboardViewProxy.h */,
				24E50E21116066A800AF54AF /* TiUIDashboardViewProxy.m */,
				24E50E29116066B400AF54AF /* TiUIDashboardView.h */,
				24E50E2A116066B400AF54AF /* TiUIDashboardView.m */,
				24E50F8A1160792D00AF54AF /* TiUIDashboardItemProxy.h */,
				24E50F8B1160792D00AF54AF /* TiUIDashboardItemProxy.m */,
				243AAFB311FCE62500E37D8B /* TiUIDashboardItem.h */,
				243AAFB411FCE62600E37D8B /* TiUIDashboardItem.m */,
			);
			name = Dashboard;
			sourceTree = "<group>";
		};
		24EB07D1111D420D001DC2D1 /* DOM */ = {
			isa = PBXGroup;
			children = (
				24EB07DE111D43AE001DC2D1 /* GDataXMLNode.h */,
				24EB07DF111D43AE001DC2D1 /* GDataXMLNode.m */,
				24EB085B111D51D9001DC2D1 /* TiDOMAttrProxy.h */,
				24EB085C111D51D9001DC2D1 /* TiDOMAttrProxy.m */,
				848C2592145F37A200E1B0F1 /* TiDOMCDATANodeProxy.h */,
				848C2593145F37A300E1B0F1 /* TiDOMCDATANodeProxy.m */,
				1DCC542D13FF0B0700DF3EE5 /* TIDOMCharacterDataProxy.h */,
				1DCC542E13FF0B0800DF3EE5 /* TIDOMCharacterDataProxy.m */,
				848C2598145F3FE100E1B0F1 /* TiDOMCommentProxy.h */,
				848C2599145F3FE100E1B0F1 /* TiDOMCommentProxy.m */,
				24EB07D2111D4264001DC2D1 /* TiDOMDocumentProxy.h */,
				24EB07D3111D4264001DC2D1 /* TiDOMDocumentProxy.m */,
				848C25A2145F501600E1B0F1 /* TiDOMDocFragProxy.h */,
				848C25A3145F501600E1B0F1 /* TiDOMDocFragProxy.m */,
				1D19459913FF3BE500E2B4D0 /* TIDOMDocumentTypeProxy.h */,
				1D19459A13FF3BE500E2B4D0 /* TIDOMDocumentTypeProxy.m */,
				1D19459413FF3BC400E2B4D0 /* TIDOMDOMImplementationProxy.h */,
				1D19459513FF3BC400E2B4D0 /* TIDOMDOMImplementationProxy.m */,
				24EB080D111D46C0001DC2D1 /* TiDOMElementProxy.h */,
				24EB080E111D46C0001DC2D1 /* TiDOMElementProxy.m */,
				84D541A61460B3C7005338D1 /* TiDOMEntityProxy.h */,
				84D541A71460B3C8005338D1 /* TiDOMEntityProxy.m */,
				84D541AB1460B3EC005338D1 /* TiDOMEntityRefProxy.h */,
				84D541AC1460B3ED005338D1 /* TiDOMEntityRefProxy.m */,
				24EB0827111D4BEB001DC2D1 /* TiDOMNamedNodeMapProxy.h */,
				24EB0828111D4BEB001DC2D1 /* TiDOMNamedNodeMapProxy.m */,
				24EB0807111D4654001DC2D1 /* TiDOMNodeProxy.h */,
				24EB0808111D4654001DC2D1 /* TiDOMNodeProxy.m */,
				24EB0841111D500E001DC2D1 /* TiDOMNodeListProxy.h */,
				24EB0842111D500E001DC2D1 /* TiDOMNodeListProxy.m */,
				84D541A11460B2DF005338D1 /* TiDOMNotationProxy.h */,
				84D541A21460B2DF005338D1 /* TiDOMNotationProxy.m */,
				848C259D145F46C200E1B0F1 /* TiDOMPIProxy.h */,
				848C259E145F46C200E1B0F1 /* TiDOMPIProxy.m */,
				24813711115A852800E3A9BA /* TiDOMTextNodeProxy.h */,
				24813712115A852800E3A9BA /* TiDOMTextNodeProxy.m */,
				844E1F7C14883A3700F5424C /* TiDOMValidator.h */,
				844E1F7D14883A3700F5424C /* TiDOMValidator.m */,
			);
			name = DOM;
			sourceTree = "<group>";
		};
		24F29E781220D0DB0099351D /* Locale */ = {
			isa = PBXGroup;
			children = (
				24F29F80122105C70099351D /* LocaleModule.m */,
				24F29F81122105C70099351D /* LocaleModule.h */,
			);
			name = Locale;
			sourceTree = "<group>";
		};
		24FB4ECF115C8120001AAF99 /* iPad */ = {
			isa = PBXGroup;
			children = (
				24DDF65B11646D0F006FD6E1 /* Document View */,
				24FB4ED2115C813F001AAF99 /* Popover */,
				24FB4ED0115C812E001AAF99 /* Split View */,
				24FB4F40115C8C4E001AAF99 /* TiUIiPadProxy.h */,
				24FB4F41115C8C4E001AAF99 /* TiUIiPadProxy.m */,
			);
			name = iPad;
			sourceTree = "<group>";
		};
		24FB4ED0115C812E001AAF99 /* Split View */ = {
			isa = PBXGroup;
			children = (
				245972C411921D0D00519F79 /* TiUIiPadSplitWindow.h */,
				245972C511921D0D00519F79 /* TiUIiPadSplitWindow.m */,
				24FB4EDB115C81A7001AAF99 /* TiUIiPadSplitWindowProxy.h */,
				24FB4EDC115C81A7001AAF99 /* TiUIiPadSplitWindowProxy.m */,
				24E50CF21160569B00AF54AF /* TiUIiPadSplitWindowButtonProxy.h */,
				24E50CF31160569B00AF54AF /* TiUIiPadSplitWindowButtonProxy.m */,
			);
			name = "Split View";
			sourceTree = "<group>";
		};
		24FB4ED2115C813F001AAF99 /* Popover */ = {
			isa = PBXGroup;
			children = (
				24FB4EED115C81C5001AAF99 /* TiUIiPadPopoverProxy.h */,
				24FB4EEE115C81C5001AAF99 /* TiUIiPadPopoverProxy.m */,
				24FB4EF6115C81DD001AAF99 /* TiUIiPadPopover.h */,
				24FB4EF7115C81DD001AAF99 /* TiUIiPadPopover.m */,
			);
			name = Popover;
			sourceTree = "<group>";
		};
		29B97314FDCFA39411CA2CEA /* CustomTemplate */ = {
			isa = PBXGroup;
			children = (
				24CA8902111160BE0084E2DE /* Classes */,
				24CA8903111160C30084E2DE /* Thirdparty */,
				29B97315FDCFA39411CA2CEA /* Other Sources */,
				29B97317FDCFA39411CA2CEA /* Resources */,
				29B97323FDCFA39411CA2CEA /* Frameworks */,
				19C28FACFE9D520D11CA2CBB /* Products */,
			);
			name = CustomTemplate;
			sourceTree = "<group>";
		};
		29B97315FDCFA39411CA2CEA /* Other Sources */ = {
			isa = PBXGroup;
			children = (
				32CA4F630368D1EE00C91783 /* Titanium_Prefix.pch */,
				29B97316FDCFA39411CA2CEA /* main.m */,
				241EAA21118AB3BB0081A5BE /* defines.h */,
				241EAEC5118E2BA90081A5BE /* project.xcconfig */,
				24596691118E70D300519F79 /* ApplicationRouting.h */,
				24596692118E70D300519F79 /* ApplicationRouting.m */,
				2464F96211AB996C001C035A /* module.xcconfig */,
				2478B2A311C447A4005814DF /* ApplicationMods.h */,
				2478B2A411C447A4005814DF /* ApplicationMods.m */,
				DAC9D36B138DB65C004917F8 /* debugger.plist */,
				24F29E3612209E6F0099351D /* stylesheet.plist */,
				2B1F65751431031E006C5D37 /* ApplicationDefaults.h */,
				2B1F65761431031E006C5D37 /* ApplicationDefaults.m */,
			);
			name = "Other Sources";
			sourceTree = "<group>";
		};
		29B97317FDCFA39411CA2CEA /* Resources */ = {
			isa = PBXGroup;
			children = (
				24CA9182111170820084E2DE /* Default.png */,
				24CA916411116F870084E2DE /* Titanium.plist */,
			);
			name = Resources;
			sourceTree = "<group>";
		};
		29B97323FDCFA39411CA2CEA /* Frameworks */ = {
			isa = PBXGroup;
			children = (
				DAA4B2AD134E3DBD00AB6011 /* libti_ios_debugger.a */,
				24D5C75811E6364F00F097E2 /* libtiverify.a */,
				242E8E3011BA39FD0046A0D0 /* libTiCore.a */,
				1DF5F4DF0D08C38300B7A737 /* UIKit.framework */,
				1D30AB110D05D00D00671497 /* Foundation.framework */,
				288765FC0DF74451002DB57D /* CoreGraphics.framework */,
				24CA8C75111167B60084E2DE /* AddressBook.framework */,
				24CA8C77111167B60084E2DE /* AddressBookUI.framework */,
				24CA8C7B111167B60084E2DE /* CFNetwork.framework */,
				24CA8C7D111167B60084E2DE /* CoreLocation.framework */,
				24CA8C7F111167B60084E2DE /* MapKit.framework */,
				24CA8C81111167B60084E2DE /* MessageUI.framework */,
				24CA8C83111167B60084E2DE /* MobileCoreServices.framework */,
				24CA8C85111167B60084E2DE /* OpenGLES.framework */,
				24CA8C87111167B60084E2DE /* QuartzCore.framework */,
				24CA8C89111167B60084E2DE /* SystemConfiguration.framework */,
				24CA8C8D111167B60084E2DE /* libsqlite3.dylib */,
				24CA8C8F111167B60084E2DE /* libz.dylib */,
				24CA8CEC1111689B0084E2DE /* AudioToolbox.framework */,
				24CA8CF3111168AE0084E2DE /* MediaPlayer.framework */,
				24CA8CFA111168C30084E2DE /* AVFoundation.framework */,
				24EB0A57111E1BAE001DC2D1 /* libxml2.dylib */,
				24597034118FF66300519F79 /* StoreKit.framework */,
				242EA11511BD956F0046A0D0 /* ExternalAccessory.framework */,
				DADE76D313D65C590079FC75 /* libicucore.dylib */,
			);
			name = Frameworks;
			sourceTree = "<group>";
		};
		2B0B6E0F15951FC200F3170F /* DocumentViewer */ = {
			isa = PBXGroup;
			children = (
				2B0B6E0A15951F9400F3170F /* TiUIiOSDocumentViewerProxy.h */,
				2B0B6E0B15951F9400F3170F /* TiUIiOSDocumentViewerProxy.m */,
			);
			name = DocumentViewer;
			sourceTree = "<group>";
		};
		2BCD59C91429563400DEC2E8 /* Toolbar */ = {
			isa = PBXGroup;
			children = (
				2BCD59C11429561D00DEC2E8 /* TiUIiOSToolbar.h */,
				2BCD59C21429561D00DEC2E8 /* TiUIiOSToolbar.m */,
				2BCD59C31429561D00DEC2E8 /* TiUIiOSToolbarProxy.h */,
				2BCD59C41429561D00DEC2E8 /* TiUIiOSToolbarProxy.m */,
			);
			name = Toolbar;
			sourceTree = "<group>";
		};
		2BDEA4F41448FFCB004EC750 /* Tabbedbar */ = {
			isa = PBXGroup;
			children = (
				2BDEA4F11448FFB7004EC750 /* TiUIiOSTabbedBarProxy.h */,
				2BDEA4F21448FFB7004EC750 /* TiUIiOSTabbedBarProxy.m */,
			);
			name = Tabbedbar;
			sourceTree = "<group>";
		};
		B43663DA11138AB300782262 /* Scrollable View */ = {
			isa = PBXGroup;
			children = (
				B421C4101113AA9300DBCB42 /* TiUIScrollableViewProxy.h */,
				B421C4111113AA9300DBCB42 /* TiUIScrollableViewProxy.m */,
				B421C4141113AAA900DBCB42 /* TiUIScrollableView.h */,
				B421C4151113AAA900DBCB42 /* TiUIScrollableView.m */,
			);
			name = "Scrollable View";
			sourceTree = "<group>";
		};
		B440EF771209DC400045FEAE /* MGSplitView */ = {
			isa = PBXGroup;
			children = (
				B440EF781209DC400045FEAE /* MGSplitCornersView.h */,
				B440EF791209DC400045FEAE /* MGSplitCornersView.m */,
				B440EF7A1209DC400045FEAE /* MGSplitDividerView.h */,
				B440EF7B1209DC400045FEAE /* MGSplitDividerView.m */,
				B440EF7C1209DC400045FEAE /* MGSplitViewController.h */,
				B440EF7D1209DC400045FEAE /* MGSplitViewController.m */,
				DADD76E713CCF4FF00CD03AC /* MGSplitView.h */,
				DADD76E813CCF4FF00CD03AC /* MGSplitView.m */,
			);
			name = MGSplitView;
			path = ../Classes/MGSplitView;
			sourceTree = SOURCE_ROOT;
		};
		B473FB65126F8E8900E29C73 /* Utility Macros */ = {
			isa = PBXGroup;
			children = (
				B473FB66126F8F7900E29C73 /* TiThreading.h */,
				B473FB67126F8F7900E29C73 /* TiThreading.m */,
				B473FBA2126FB2DF00E29C73 /* TiPublicAPI.h */,
				B473FBA3126FB2DF00E29C73 /* TiPublicAPI.m */,
			);
			name = "Utility Macros";
			sourceTree = "<group>";
		};
		B4D5828E11264F8600A6B66C /* Textarea */ = {
			isa = PBXGroup;
			children = (
				24CA8A36111161FD0084E2DE /* TiUITextAreaProxy.m */,
				24CA8A37111161FD0084E2DE /* TiUITextAreaProxy.h */,
				24CA8A38111161FD0084E2DE /* TiUITextArea.m */,
				24CA8A39111161FD0084E2DE /* TiUITextArea.h */,
			);
			name = Textarea;
			sourceTree = "<group>";
		};
		B4F97B6C111A418700E2F72C /* Scroll View */ = {
			isa = PBXGroup;
			children = (
				B4F97B6D111A41B600E2F72C /* TiUIScrollViewProxy.h */,
				B4F97B6E111A41B600E2F72C /* TiUIScrollViewProxy.m */,
				B4F97B71111A41C800E2F72C /* TiUIScrollView.h */,
				B4F97B72111A41C800E2F72C /* TiUIScrollView.m */,
			);
			name = "Scroll View";
			sourceTree = "<group>";
		};
		DA2556411353D24C005D459C /* Sockets */ = {
			isa = PBXGroup;
			children = (
				DA2B35C0134514FE00056705 /* TiNetworkSocketTCPProxy.h */,
				DA2B35C1134514FE00056705 /* TiNetworkSocketTCPProxy.m */,
			);
			name = Sockets;
			sourceTree = "<group>";
		};
		DAA4B2B1134E758B00AB6011 /* Codec */ = {
			isa = PBXGroup;
			children = (
				DAA4B2B2134E75AC00AB6011 /* CodecModule.h */,
				DAA4B2B3134E75AC00AB6011 /* CodecModule.m */,
			);
			name = Codec;
			sourceTree = "<group>";
		};
		DABA102B12E67300007DD791 /* JSON */ = {
			isa = PBXGroup;
			children = (
				DABA104512E6731B007DD791 /* MASS-TODO */,
				DABA102C12E67300007DD791 /* JSON.h */,
				DABA102D12E67300007DD791 /* NSObject+SBJSON.h */,
				DABA102E12E67300007DD791 /* NSObject+SBJSON.m */,
				DABA102F12E67300007DD791 /* NSString+SBJSON.h */,
				DABA103012E67300007DD791 /* NSString+SBJSON.m */,
				DABA103112E67300007DD791 /* SBJSON.h */,
				DABA103212E67300007DD791 /* SBJSON.m */,
				DABA103312E67300007DD791 /* SBJsonBase.h */,
				DABA103412E67300007DD791 /* SBJsonBase.m */,
				DABA103512E67300007DD791 /* SBJsonParser.h */,
				DABA103612E67300007DD791 /* SBJsonParser.m */,
				DABA103712E67300007DD791 /* SBJsonWriter.h */,
				DABA103812E67300007DD791 /* SBJsonWriter.m */,
			);
			name = JSON;
			path = ../Classes/JSON;
			sourceTree = SOURCE_ROOT;
		};
		DABF3ED3134D2A6400836137 /* Stream */ = {
			isa = PBXGroup;
			children = (
				DABF3ED5134D2CA100836137 /* StreamModule.h */,
				DABF3ED6134D2CA100836137 /* StreamModule.m */,
			);
			name = Stream;
			sourceTree = "<group>";
		};
/* End PBXGroup section */

/* Begin PBXNativeTarget section */
		1D6058900D05DD3D006BFB54 /* Titanium-KitchenSink */ = {
			isa = PBXNativeTarget;
			buildConfigurationList = 1D6058960D05DD3E006BFB54 /* Build configuration list for PBXNativeTarget "Titanium-KitchenSink" */;
			buildPhases = (
				241EAF36118E30260081A5BE /* Pre-Compile */,
				1D60588D0D05DD3D006BFB54 /* Resources */,
				1D60588E0D05DD3D006BFB54 /* Sources */,
				1D60588F0D05DD3D006BFB54 /* Frameworks */,
				24CA8D03111169070084E2DE /* Post-Compile */,
			);
			buildRules = (
			);
			dependencies = (
			);
			name = "Titanium-KitchenSink";
			productName = Titanium;
			productReference = 1D6058910D05DD3D006BFB54 /* Titanium.app */;
			productType = "com.apple.product-type.application";
		};
		24D8E3B5119B9D8A00F8CAA6 /* Titanium-KitchenSink-iPad */ = {
			isa = PBXNativeTarget;
			buildConfigurationList = 24D8E4AE119B9D8A00F8CAA6 /* Build configuration list for PBXNativeTarget "Titanium-KitchenSink-iPad" */;
			buildPhases = (
				24D8E3B9119B9D8A00F8CAA6 /* Pre-Compile */,
				24D8E3B6119B9D8A00F8CAA6 /* Resources */,
				24D8E3BA119B9D8A00F8CAA6 /* Sources */,
				24D8E497119B9D8A00F8CAA6 /* Frameworks */,
				24D8E4AD119B9D8A00F8CAA6 /* Post-Compile */,
			);
			buildRules = (
			);
			dependencies = (
			);
			name = "Titanium-KitchenSink-iPad";
			productName = Titanium;
			productReference = 24D8E4B1119B9D8A00F8CAA6 /* Titanium.app */;
			productType = "com.apple.product-type.application";
		};
		DABB369A12E8CB280026A6EA /* Titanium-KitchenSink-universal */ = {
			isa = PBXNativeTarget;
			buildConfigurationList = DABB37B912E8CB280026A6EA /* Build configuration list for PBXNativeTarget "Titanium-KitchenSink-universal" */;
			buildPhases = (
				DABB369F12E8CB280026A6EA /* Pre-Compile */,
				DABB369B12E8CB280026A6EA /* Resources */,
				DABB36A012E8CB280026A6EA /* Sources */,
				DABB37A112E8CB280026A6EA /* Frameworks */,
				DABB37B812E8CB280026A6EA /* Post-Compile */,
			);
			buildRules = (
			);
			dependencies = (
			);
			name = "Titanium-KitchenSink-universal";
			productName = Titanium;
			productReference = DABB37BC12E8CB280026A6EA /* Titanium.app */;
			productType = "com.apple.product-type.application";
		};
/* End PBXNativeTarget section */

/* Begin PBXProject section */
		29B97313FDCFA39411CA2CEA /* Project object */ = {
			isa = PBXProject;
			attributes = {
				LastUpgradeCheck = 0430;
			};
			buildConfigurationList = C01FCF4E08A954540054247B /* Build configuration list for PBXProject "Titanium" */;
			compatibilityVersion = "Xcode 3.2";
			developmentRegion = English;
			hasScannedForEncodings = 1;
			knownRegions = (
				English,
				Japanese,
				French,
				German,
			);
			mainGroup = 29B97314FDCFA39411CA2CEA /* CustomTemplate */;
			projectDirPath = "";
			projectRoot = "";
			targets = (
				1D6058900D05DD3D006BFB54 /* Titanium-KitchenSink */,
				24D8E3B5119B9D8A00F8CAA6 /* Titanium-KitchenSink-iPad */,
				DABB369A12E8CB280026A6EA /* Titanium-KitchenSink-universal */,
			);
		};
/* End PBXProject section */

/* Begin PBXResourcesBuildPhase section */
		1D60588D0D05DD3D006BFB54 /* Resources */ = {
			isa = PBXResourcesBuildPhase;
			buildActionMask = 2147483647;
			files = (
				24CA9183111170820084E2DE /* Default.png in Resources */,
				24F29E3812209E6F0099351D /* stylesheet.plist in Resources */,
				DAC9D36E138DB67F004917F8 /* debugger.plist in Resources */,
			);
			runOnlyForDeploymentPostprocessing = 0;
		};
		24D8E3B6119B9D8A00F8CAA6 /* Resources */ = {
			isa = PBXResourcesBuildPhase;
			buildActionMask = 2147483647;
			files = (
				24D8E3B7119B9D8A00F8CAA6 /* Default.png in Resources */,
				24F29E3712209E6F0099351D /* stylesheet.plist in Resources */,
				DAC9D36D138DB678004917F8 /* debugger.plist in Resources */,
			);
			runOnlyForDeploymentPostprocessing = 0;
		};
		DABB369B12E8CB280026A6EA /* Resources */ = {
			isa = PBXResourcesBuildPhase;
			buildActionMask = 2147483647;
			files = (
				DABB369C12E8CB280026A6EA /* Default.png in Resources */,
				DABB369E12E8CB280026A6EA /* stylesheet.plist in Resources */,
				DAC9D36C138DB65C004917F8 /* debugger.plist in Resources */,
			);
			runOnlyForDeploymentPostprocessing = 0;
		};
/* End PBXResourcesBuildPhase section */

/* Begin PBXShellScriptBuildPhase section */
		241EAF36118E30260081A5BE /* Pre-Compile */ = {
			isa = PBXShellScriptBuildPhase;
			buildActionMask = 2147483647;
			files = (
			);
			inputPaths = (
			);
			name = "Pre-Compile";
			outputPaths = (
			);
			runOnlyForDeploymentPostprocessing = 0;
			shellPath = /bin/sh;
			shellScript = "cp -Rf \"$PROJECT_DIR/../../demos/KitchenSink/Resources/.\" \"$TARGET_BUILD_DIR/$PRODUCT_NAME.app\" \nmkdir -p \"$TARGET_BUILD_DIR/$PRODUCT_NAME.app/modules/facebook/images\"\nmkdir -p \"$TARGET_BUILD_DIR/$PRODUCT_NAME.app/modules/ui/images\"\ncp -Rf \"$PROJECT_DIR/../Resources/modules/facebook/.\" \"$TARGET_BUILD_DIR/$PRODUCT_NAME.app/modules/facebook/images\"\ncp -Rf \"$PROJECT_DIR/../Resources/modules/ui/.\" \"$TARGET_BUILD_DIR/$PRODUCT_NAME.app/modules/ui/images\"\n\"$PROJECT_DIR/../../support/common/localecompiler.py\" \"$PROJECT_DIR/../../demos/KitchenSink\" ios simulator \"$TARGET_BUILD_DIR/$PRODUCT_NAME.app\"\n\"$PROJECT_DIR/../../support/common/css/csscompiler.py\" \"$PROJECT_DIR/../../demos/KitchenSink\" ios \"$PROJECT_DIR/../Resources\"";
		};
		24CA8D03111169070084E2DE /* Post-Compile */ = {
			isa = PBXShellScriptBuildPhase;
			buildActionMask = 2147483647;
			files = (
			);
			inputPaths = (
			);
			name = "Post-Compile";
			outputPaths = (
			);
			runOnlyForDeploymentPostprocessing = 0;
			shellPath = /bin/sh;
			shellScript = "";
		};
		24D8E3B9119B9D8A00F8CAA6 /* Pre-Compile */ = {
			isa = PBXShellScriptBuildPhase;
			buildActionMask = 2147483647;
			files = (
			);
			inputPaths = (
			);
			name = "Pre-Compile";
			outputPaths = (
			);
			runOnlyForDeploymentPostprocessing = 0;
			shellPath = /bin/sh;
			shellScript = "cp -Rf \"$PROJECT_DIR/../../demos/KitchenSink-iPad/Resources/.\" \"$TARGET_BUILD_DIR/$PRODUCT_NAME.app\" \nmkdir -p \"$TARGET_BUILD_DIR/$PRODUCT_NAME.app/modules/facebook/images\"\nmkdir -p \"$TARGET_BUILD_DIR/$PRODUCT_NAME.app/modules/ui/images\"\ncp -Rf \"$PROJECT_DIR/../Resources/modules/facebook/.\" \"$TARGET_BUILD_DIR/$PRODUCT_NAME.app/modules/facebook/images\"\ncp -Rf \"$PROJECT_DIR/../Resources/modules/ui/.\" \"$TARGET_BUILD_DIR/$PRODUCT_NAME.app/modules/ui/images\"\n\n";
		};
		24D8E4AD119B9D8A00F8CAA6 /* Post-Compile */ = {
			isa = PBXShellScriptBuildPhase;
			buildActionMask = 2147483647;
			files = (
			);
			inputPaths = (
			);
			name = "Post-Compile";
			outputPaths = (
			);
			runOnlyForDeploymentPostprocessing = 0;
			shellPath = /bin/sh;
			shellScript = "";
		};
		DABB369F12E8CB280026A6EA /* Pre-Compile */ = {
			isa = PBXShellScriptBuildPhase;
			buildActionMask = 2147483647;
			files = (
			);
			inputPaths = (
			);
			name = "Pre-Compile";
			outputPaths = (
			);
			runOnlyForDeploymentPostprocessing = 0;
			shellPath = /bin/sh;
			shellScript = "cp -Rf \"$PROJECT_DIR/../../demos/KitchenSink/Resources/.\" \"$TARGET_BUILD_DIR/$PRODUCT_NAME.app\" \nmkdir -p \"$TARGET_BUILD_DIR/$PRODUCT_NAME.app/modules/facebook/images\"\nmkdir -p \"$TARGET_BUILD_DIR/$PRODUCT_NAME.app/modules/ui/images\"\ncp -Rf \"$PROJECT_DIR/../Resources/modules/facebook/.\" \"$TARGET_BUILD_DIR/$PRODUCT_NAME.app/modules/facebook/images\"\ncp -Rf \"$PROJECT_DIR/../Resources/modules/ui/.\" \"$TARGET_BUILD_DIR/$PRODUCT_NAME.app/modules/ui/images\"\n\n";
		};
		DABB37B812E8CB280026A6EA /* Post-Compile */ = {
			isa = PBXShellScriptBuildPhase;
			buildActionMask = 2147483647;
			files = (
			);
			inputPaths = (
			);
			name = "Post-Compile";
			outputPaths = (
			);
			runOnlyForDeploymentPostprocessing = 0;
			shellPath = /bin/sh;
			shellScript = "";
		};
/* End PBXShellScriptBuildPhase section */

/* Begin PBXSourcesBuildPhase section */
		1D60588E0D05DD3D006BFB54 /* Sources */ = {
			isa = PBXSourcesBuildPhase;
			buildActionMask = 2147483647;
			files = (
				243ECCB21126984E00639DF4 /* TiUITableViewAction.m in Sources */,
				243ECCB71126986F00639DF4 /* TiFile.m in Sources */,
				24F5ACF9111F7B8A005C9199 /* TiMapPinAnnotationView.m in Sources */,
				1D60589B0D05DD56006BFB54 /* main.m in Sources */,
				24CA895B111161050084E2DE /* AFItemView.m in Sources */,
				24CA895C111161050084E2DE /* AFOpenFlowView.m in Sources */,
				24CA895D111161050084E2DE /* AFUIImageReflection.m in Sources */,
				24CA895E111161050084E2DE /* ASIAuthenticationDialog.m in Sources */,
				24CA895F111161050084E2DE /* ASIFormDataRequest.m in Sources */,
				24CA8960111161050084E2DE /* ASIHTTPRequest.m in Sources */,
				243ECCB81126988200639DF4 /* TiUIiPhoneScrollIndicatorStyleProxy.m in Sources */,
				24CA8961111161050084E2DE /* ASIInputStream.m in Sources */,
				24CA8962111161050084E2DE /* ASINetworkQueue.m in Sources */,
				243ECCBE112698AA00639DF4 /* TiUITextWidgetProxy.m in Sources */,
				243ECCAA1126981C00639DF4 /* TiUITableViewSectionProxy.m in Sources */,
				243ECCAB1126981C00639DF4 /* TiUIiPhoneTableViewStyleProxy.m in Sources */,
				243ECCAC1126981C00639DF4 /* TiUIiPhoneTableViewSeparatorStyleProxy.m in Sources */,
				24CA8967111161050084E2DE /* Reachability.m in Sources */,
				24CA8968111161050084E2DE /* AudioStreamer.m in Sources */,
				24CA8969111161050084E2DE /* Base64Transcoder.c in Sources */,
				243ECCB91126989700639DF4 /* TiUITextWidget.m in Sources */,
				24CA897D111161050084E2DE /* PlausibleDatabase.m in Sources */,
				24CA897E111161050084E2DE /* PLSqliteDatabase.m in Sources */,
				24CA897F111161050084E2DE /* PLSqlitePreparedStatement.m in Sources */,
				24CA8980111161050084E2DE /* PLSqliteResultSet.m in Sources */,
				24CA8981111161050084E2DE /* SBJSON.m in Sources */,
				24CA89B81111615D0084E2DE /* KrollBridge.m in Sources */,
				24CA89B91111615D0084E2DE /* KrollCallback.m in Sources */,
				24CA89BA1111615D0084E2DE /* KrollContext.m in Sources */,
				24CA89BB1111615D0084E2DE /* KrollMethod.m in Sources */,
				24CA89BC1111615D0084E2DE /* KrollMethodDelegate.m in Sources */,
				24CA89BD1111615D0084E2DE /* KrollObject.m in Sources */,
				24CA89BE1111615D0084E2DE /* KrollPropertyDelegate.m in Sources */,
				24CA89BF1111615D0084E2DE /* KrollTimer.m in Sources */,
				24CA8B66111161FE0084E2DE /* YahooModule.m in Sources */,
				24CA8B67111161FE0084E2DE /* XHRBridge.m in Sources */,
				24CA8B68111161FE0084E2DE /* WebFont.m in Sources */,
				24CA8B6A111161FE0084E2DE /* UIModule.m in Sources */,
				24CA8B6B111161FE0084E2DE /* TiWindowProxy.m in Sources */,
				24CA8B6C111161FE0084E2DE /* TiViewProxy.m in Sources */,
				24CA8B6D111161FE0084E2DE /* TiViewController.m in Sources */,
				24CA8B70111161FE0084E2DE /* TiUtils.m in Sources */,
				24CA8B71111161FE0084E2DE /* TiUIWindowProxy.m in Sources */,
				24CA8B72111161FE0084E2DE /* TiUIWindow.m in Sources */,
				24CA8B74111161FE0084E2DE /* TiUIWebViewProxy.m in Sources */,
				24CA8B75111161FE0084E2DE /* TiUIViewProxy.m in Sources */,
				24CA8B76111161FE0084E2DE /* TiUIView.m in Sources */,
				24CA8B79111161FE0084E2DE /* TiUITextFieldProxy.m in Sources */,
				24CA8B7A111161FE0084E2DE /* TiUITextField.m in Sources */,
				24CA8B7B111161FE0084E2DE /* TiUITextAreaProxy.m in Sources */,
				24CA8B7C111161FE0084E2DE /* TiUITextArea.m in Sources */,
				24CA8B7D111161FE0084E2DE /* TiUITabProxy.m in Sources */,
				24CA8B80111161FE0084E2DE /* TiUITableViewProxy.m in Sources */,
				24CA8B84111161FE0084E2DE /* TiUITableView.m in Sources */,
				24CA8B85111161FE0084E2DE /* TiUITabGroupProxy.m in Sources */,
				24CA8B86111161FE0084E2DE /* TiUITabGroup.m in Sources */,
				24CA8B87111161FE0084E2DE /* TiUITabController.m in Sources */,
				24CA8B89111161FE0084E2DE /* TiUIiPhoneSystemIconProxy.m in Sources */,
				24CA8B8A111161FE0084E2DE /* TiUIiPhoneSystemButtonStyleProxy.m in Sources */,
				24CA8B8B111161FE0084E2DE /* TiUIiPhoneSystemButtonProxy.m in Sources */,
				24CA8B8C111161FE0084E2DE /* TiUISwitchProxy.m in Sources */,
				24CA8B8D111161FE0084E2DE /* TiUISwitch.m in Sources */,
				24CA8B8E111161FE0084E2DE /* TiUIiPhoneStatusBarProxy.m in Sources */,
				24CA8B8F111161FE0084E2DE /* TiUISliderProxy.m in Sources */,
				24CA8B90111161FE0084E2DE /* TiUISlider.m in Sources */,
				24CA8B91111161FE0084E2DE /* TiUISearchBarProxy.m in Sources */,
				24CA8B92111161FE0084E2DE /* TiUISearchBar.m in Sources */,
				24CA8B93111161FE0084E2DE /* TiUIiPhoneRowAnimationStyleProxy.m in Sources */,
				24CA8B94111161FE0084E2DE /* TiUIiPhoneProgressBarStyleProxy.m in Sources */,
				24CA8B95111161FE0084E2DE /* TiUIProgressBarProxy.m in Sources */,
				24CA8B96111161FE0084E2DE /* TiUIProgressBar.m in Sources */,
				24CA8B97111161FE0084E2DE /* TiUIOptionDialogProxy.m in Sources */,
				24CA8B98111161FE0084E2DE /* TiUINavBarButton.m in Sources */,
				24CA8B99111161FE0084E2DE /* TiUILabelProxy.m in Sources */,
				24CA8B9A111161FE0084E2DE /* TiUILabel.m in Sources */,
				24CA8B9B111161FE0084E2DE /* TiUIiPhoneProxy.m in Sources */,
				24CA8B9C111161FE0084E2DE /* TiUIImageViewProxy.m in Sources */,
				24CA8B9D111161FE0084E2DE /* TiUIImageView.m in Sources */,
				24CA8BA1111161FE0084E2DE /* TiUIEmailDialogProxy.m in Sources */,
				24CA8BA5111161FE0084E2DE /* TiUICanvasViewProxy.m in Sources */,
				24CA8BA6111161FE0084E2DE /* TiUICanvasView.m in Sources */,
				24CA8BA7111161FE0084E2DE /* TiUIButtonProxy.m in Sources */,
				24CA8BA8111161FE0084E2DE /* TiUIButtonBarProxy.m in Sources */,
				24CA8BA9111161FE0084E2DE /* TiUIButtonBar.m in Sources */,
				24CA8BAA111161FE0084E2DE /* TiUIButton.m in Sources */,
				24CA8BAB111161FE0084E2DE /* TiUIiPhoneAnimationStyleProxy.m in Sources */,
				24CA8BAC111161FE0084E2DE /* TiUIAlertDialogProxy.m in Sources */,
				24CA8BAD111161FE0084E2DE /* TiUIiPhoneActivityIndicatorStyleProxy.m in Sources */,
				24CA8BAE111161FE0084E2DE /* TiUIActivityIndicatorProxy.m in Sources */,
				24CA8BAF111161FE0084E2DE /* TiUIActivityIndicator.m in Sources */,
				24CA8BB5111161FE0084E2DE /* TiRect.m in Sources */,
				24CA8BB7111161FE0084E2DE /* TiProxy.m in Sources */,
				24CA8BB8111161FE0084E2DE /* TiPoint.m in Sources */,
				24CA8BB9111161FE0084E2DE /* TiNetworkHTTPClientResultProxy.m in Sources */,
				24CA8BBA111161FE0084E2DE /* TiNetworkHTTPClientProxy.m in Sources */,
				24CA8BBB111161FE0084E2DE /* TiModule.m in Sources */,
				24CA8BBC111161FE0084E2DE /* TiMediaVideoPlayerProxy.m in Sources */,
				24CA8BBD111161FE0084E2DE /* TiMediaSoundProxy.m in Sources */,
				24CA8BBE111161FE0084E2DE /* TiMediaAudioPlayerProxy.m in Sources */,
				24CA8BBF111161FE0084E2DE /* TiMapViewProxy.m in Sources */,
				24CA8BC0111161FE0084E2DE /* TiMapView.m in Sources */,
				24CA8BC1111161FE0084E2DE /* TiMapAnnotationProxy.m in Sources */,
				24CA8BC2111161FE0084E2DE /* TiHost.m in Sources */,
				24CA8BC3111161FE0084E2DE /* TiFilesystemFileProxy.m in Sources */,
				24CA8BC7111161FE0084E2DE /* TiDimension.m in Sources */,
				24CA8BC8111161FE0084E2DE /* TiDatabaseResultSetProxy.m in Sources */,
				24CA8BC9111161FE0084E2DE /* TiDatabaseProxy.m in Sources */,
				24CA8BCA111161FE0084E2DE /* TiContactsPerson.m in Sources */,
				24CA8BCB111161FE0084E2DE /* TiComplexValue.m in Sources */,
				24CA8BCC111161FE0084E2DE /* TiColor.m in Sources */,
				24CA8BCD111161FE0084E2DE /* TiButtonUtil.m in Sources */,
				24CA8BCE111161FE0084E2DE /* TiBlob.m in Sources */,
				24CA8BCF111161FE0084E2DE /* TiBase.m in Sources */,
				24CA8BD0111161FE0084E2DE /* TiAppPropertiesProxy.m in Sources */,
				24CA8BD1111161FE0084E2DE /* TiAnimation.m in Sources */,
				24CA8BD2111161FE0084E2DE /* TiAction.m in Sources */,
				24CA8BD4111161FE0084E2DE /* Ti2DMatrix.m in Sources */,
				24CA8BD9111161FE0084E2DE /* TiPlatformDisplayCaps.m in Sources */,
				24CA8BDA111161FE0084E2DE /* PlatformModule.m in Sources */,
				24CA8BDB111161FE0084E2DE /* OperationQueue.m in Sources */,
				24CA8BDC111161FE0084E2DE /* NetworkModule.m in Sources */,
				24CA8BDD111161FE0084E2DE /* Mimetypes.m in Sources */,
				24CA8BDE111161FE0084E2DE /* MediaModule.m in Sources */,
				24CA8BDF111161FE0084E2DE /* MapModule.m in Sources */,
				24CA8BE1111161FE0084E2DE /* LayoutConstraint.m in Sources */,
				24CA8BE2111161FE0084E2DE /* ImageLoader.m in Sources */,
				24CA8BE3111161FE0084E2DE /* GestureModule.m in Sources */,
				24CA8BE5111161FE0084E2DE /* FilesystemModule.m in Sources */,
				24CA8BF9111161FE0084E2DE /* DatabaseModule.m in Sources */,
				24CA8BFA111161FE0084E2DE /* ContactsModule.m in Sources */,
				24CA8BFB111161FE0084E2DE /* TiUITableViewRowProxy.m in Sources */,
				24CA8BFC111161FE0084E2DE /* Bridge.m in Sources */,
				24CA8C08111161FE0084E2DE /* AppModule.m in Sources */,
				24CA8C09111161FE0084E2DE /* APIModule.m in Sources */,
				24CA8C0E111161FE0084E2DE /* AccelerometerModule.m in Sources */,
				B421C4121113AA9300DBCB42 /* TiUIScrollableViewProxy.m in Sources */,
				B421C4161113AAA900DBCB42 /* TiUIScrollableView.m in Sources */,
				B4F97B6F111A41B600E2F72C /* TiUIScrollViewProxy.m in Sources */,
				B4F97B73111A41C800E2F72C /* TiUIScrollView.m in Sources */,
				24EB02C2111BF827001DC2D1 /* TiUIWebView.m in Sources */,
				24EB07D4111D4264001DC2D1 /* TiDOMDocumentProxy.m in Sources */,
				24EB07E0111D43AE001DC2D1 /* GDataXMLNode.m in Sources */,
				24EB0809111D4654001DC2D1 /* TiDOMNodeProxy.m in Sources */,
				24EB080F111D46C0001DC2D1 /* TiDOMElementProxy.m in Sources */,
				24EB0829111D4BEB001DC2D1 /* TiDOMNamedNodeMapProxy.m in Sources */,
				24EB0843111D500E001DC2D1 /* TiDOMNodeListProxy.m in Sources */,
				24EB085D111D51D9001DC2D1 /* TiDOMAttrProxy.m in Sources */,
				24F5B146111FDFE8005C9199 /* ListenerEntry.m in Sources */,
				24DEDAC7112371A500398D86 /* XMLModule.m in Sources */,
				243ED8EF11288B4300639DF4 /* TiUIiPhoneTableViewScrollPositionProxy.m in Sources */,
				24FBE58311293D06005C8D48 /* TiMediaAudioRecorderProxy.mm in Sources */,
				24FBE5AE11293DD1005C8D48 /* CADebugMacros.cpp in Sources */,
				24FBE5AF11293DD1005C8D48 /* CAStreamBasicDescription.cpp in Sources */,
				24FBE5B011293DD1005C8D48 /* CAXException.cpp in Sources */,
				24E25CC3112A698C0083D43D /* AQRecorder.mm in Sources */,
				24E25CC4112A698C0083D43D /* SCListener.m in Sources */,
				24A1E519112D33AF003DA834 /* TiMediaAudioSession.m in Sources */,
				24A1E875112DF80B003DA834 /* TiUIPickerProxy.m in Sources */,
				24A1E87B112DF83E003DA834 /* TiUIPicker.m in Sources */,
				24A1E8A8112DFACA003DA834 /* TiUIPickerRowProxy.m in Sources */,
				24A1E992112E1363003DA834 /* TiUIPickerColumnProxy.m in Sources */,
				24A1EAF6112F4C02003DA834 /* UIImage+Alpha.m in Sources */,
				24A1EAF7112F4C02003DA834 /* UIImage+Resize.m in Sources */,
				24A1EAF8112F4C02003DA834 /* UIImage+RoundedCorner.m in Sources */,
				245B3C3D11375A6600CE7530 /* UtilsModule.m in Sources */,
				245B45641139B41800CE7530 /* TiUIiPhoneTableViewCellSelectionStyleProxy.m in Sources */,
				24C0128C1140D30B00A94CE2 /* TiUIMaskedImageProxy.m in Sources */,
				24C012921140D31C00A94CE2 /* TiUIMaskedImage.m in Sources */,
				248133A7115761DE00E3A9BA /* TiNetworkBonjourBrowserProxy.m in Sources */,
				248133A8115761DE00E3A9BA /* TiNetworkBonjourServiceProxy.m in Sources */,
				248133A9115761DE00E3A9BA /* TiNetworkTCPSocketProxy.m in Sources */,
				24813714115A852800E3A9BA /* TiDOMTextNodeProxy.m in Sources */,
				2412F467115C296300454E5B /* TiMediaVideoPlayer.m in Sources */,
				24FB4EE3115C81A7001AAF99 /* TiUIiPadSplitWindowProxy.m in Sources */,
				24FB4EF4115C81C5001AAF99 /* TiUIiPadPopoverProxy.m in Sources */,
				24FB4EFC115C81DD001AAF99 /* TiUIiPadPopover.m in Sources */,
				24FB4F42115C8C4E001AAF99 /* TiUIiPadProxy.m in Sources */,
				24FB5DD611600456001AAF99 /* TiUIiPhoneNavigationGroupProxy.m in Sources */,
				24FB5DE511600480001AAF99 /* TiUIiPhoneNavigationGroup.m in Sources */,
				24E50CF91160569B00AF54AF /* TiUIiPadSplitWindowButtonProxy.m in Sources */,
				24E50E1A1160666300AF54AF /* LauncherButton.m in Sources */,
				24E50E1B1160666300AF54AF /* LauncherItem.m in Sources */,
				24E50E1C1160666300AF54AF /* LauncherView.m in Sources */,
				24E50E27116066A800AF54AF /* TiUIDashboardViewProxy.m in Sources */,
				24E50E30116066B400AF54AF /* TiUIDashboardView.m in Sources */,
				24E50F911160792D00AF54AF /* TiUIDashboardItemProxy.m in Sources */,
				B4DE7E4E11823E990006DDE1 /* TiGradient.m in Sources */,
				24596694118E70D300519F79 /* ApplicationRouting.m in Sources */,
				245972C611921D0D00519F79 /* TiUIiPadSplitWindow.m in Sources */,
				24F6204F1199F1F400EEAD3C /* TopTiModule.m in Sources */,
				24F620541199F26500EEAD3C /* TiApp.m in Sources */,
				24F6205A1199F27700EEAD3C /* TiErrorController.m in Sources */,
				24F6205B1199F27700EEAD3C /* TiRootViewController.m in Sources */,
				DA864E3211A2314A00B9CD68 /* TiMediaMusicPlayer.m in Sources */,
				DAA905CE11A359F10030B119 /* TiMediaItem.m in Sources */,
				B468B4F111B5816F007D1C1E /* TiLayoutQueue.m in Sources */,
				242E967711BAD2F20046A0D0 /* AsyncSocket.m in Sources */,
				242E967811BAD2F20046A0D0 /* AsyncUdpSocket.m in Sources */,
				DA4E12D711C0A55F00A55BAB /* TiContactsGroup.m in Sources */,
				2478B2A611C447A4005814DF /* ApplicationMods.m in Sources */,
				24D06FE111D0211100F615D8 /* TiUIiOSAdViewProxy.m in Sources */,
				24D06FE811D0219B00F615D8 /* TiUIiOSAdView.m in Sources */,
				24D0700611D0253D00F615D8 /* TiUIiOSProxy.m in Sources */,
				24F1584711D72A23000DD736 /* TiMapImageAnnotationView.m in Sources */,
				2467310811E2549300D39AF7 /* Webcolor.m in Sources */,
				2465592411E5862F0059BBF4 /* TiFilesystemBlobProxy.m in Sources */,
				243AAFB511FCE62600E37D8B /* TiUIDashboardItem.m in Sources */,
				B440EF7E1209DC400045FEAE /* MGSplitCornersView.m in Sources */,
				B440EF7F1209DC400045FEAE /* MGSplitDividerView.m in Sources */,
				B440EF801209DC400045FEAE /* MGSplitViewController.m in Sources */,
				24F29E2F12209C920099351D /* TiStylesheet.m in Sources */,
				24F29E711220CE0A0099351D /* TiLocale.m in Sources */,
				24F29F83122105C70099351D /* LocaleModule.m in Sources */,
				D4AB36F5123DE20200DED4A0 /* TiUIClipboardProxy.m in Sources */,
				B473FBA4126FB2DF00E29C73 /* TiPublicAPI.m in Sources */,
				B480501F1278AB010030AA3F /* TiThreading.m in Sources */,
				DA9BE36F127F8F6C000FE9E1 /* UIImageExtras.m in Sources */,
				DA9FF584128A1F3600457759 /* AudioStreamerCUR.m in Sources */,
				24ADC5121299F60C0014DB75 /* TiAppiOSProxy.m in Sources */,
				24ADC5161299F6AA0014DB75 /* TiAppiOSBackgroundServiceProxy.m in Sources */,
				24ADC634129A1ED60014DB75 /* TiAppiOSLocalNotificationProxy.m in Sources */,
				DABA103912E67300007DD791 /* NSObject+SBJSON.m in Sources */,
				DABA103A12E67300007DD791 /* NSString+SBJSON.m in Sources */,
				DABA103B12E67300007DD791 /* SBJSON.m in Sources */,
				DABA103C12E67300007DD791 /* SBJsonBase.m in Sources */,
				DABA103D12E67300007DD791 /* SBJsonParser.m in Sources */,
				DABA103E12E67300007DD791 /* SBJsonWriter.m in Sources */,
				DABA107D12E6762D007DD791 /* FacebookModule.m in Sources */,
				DABA108712E67674007DD791 /* TiFacebookDialogRequest.m in Sources */,
				DABA108812E67674007DD791 /* TiFacebookLoginButton.m in Sources */,
				DABA108912E67674007DD791 /* TiFacebookLoginButtonProxy.m in Sources */,
				DABA108A12E67674007DD791 /* TiFacebookRequest.m in Sources */,
				DABA10C112E676A1007DD791 /* Facebook.m in Sources */,
				DABA10C212E676A1007DD791 /* FBDialog.m in Sources */,
				DABA10C312E676A1007DD791 /* FBLoginButton.m in Sources */,
				DABA10C412E676A1007DD791 /* FBLoginDialog.m in Sources */,
				DABA10C512E676A1007DD791 /* FBRequest.m in Sources */,
				DA2B35C2134514FE00056705 /* TiNetworkSocketTCPProxy.m in Sources */,
				DABF3ECF134D210400836137 /* TiBuffer.m in Sources */,
				DABF3ED7134D2CA100836137 /* StreamModule.m in Sources */,
				DABF3EDC134D2E4400836137 /* TiStreamProxy.m in Sources */,
				DAA4B2B4134E75AC00AB6011 /* CodecModule.m in Sources */,
				DA2556441353D2FC005D459C /* TiNetworkSocketProxy.m in Sources */,
				DAE541E313577BEC00A65123 /* TiDataStream.m in Sources */,
				4D3033A3136239B30034640F /* TiFilesystemFileStreamProxy.m in Sources */,
				ABD472F413BB73BF00502912 /* KrollCoverage.m in Sources */,
				DADD76E913CCF4FF00CD03AC /* MGSplitView.m in Sources */,
				EF8339D313E3643C001F2A97 /* ASIDownloadCache.m in Sources */,
				EF03EFF313E3665100BD4FF7 /* ASIDataCompressor.m in Sources */,
				EF03EFF613E3665100BD4FF7 /* ASIDataDecompressor.m in Sources */,
				2B94603613F0A2AE000C5BEA /* TiUIiOSCoverFlowView.m in Sources */,
				2B94603713F0A2AE000C5BEA /* TiUIiOSCoverFlowViewProxy.m in Sources */,
				1DCC542F13FF0B0800DF3EE5 /* TIDOMCharacterDataProxy.m in Sources */,
				1D19459613FF3BC400E2B4D0 /* TIDOMDOMImplementationProxy.m in Sources */,
				1D19459B13FF3BE500E2B4D0 /* TIDOMDocumentTypeProxy.m in Sources */,
				EF0ADCFA143F9ABF00977386 /* NSData+Additions.m in Sources */,
				EF0ADD1A143FA0CD00977386 /* GeolocationModule.m in Sources */,
				EF0ADD1F143FA0E200977386 /* AnalyticsModule.m in Sources */,
				2B1F65771431031E006C5D37 /* ApplicationDefaults.m in Sources */,
				2BCD59C51429561D00DEC2E8 /* TiUIiOSToolbar.m in Sources */,
				2BCD59C61429561D00DEC2E8 /* TiUIiOSToolbarProxy.m in Sources */,
				848C2594145F37A300E1B0F1 /* TiDOMCDATANodeProxy.m in Sources */,
				848C259A145F3FE200E1B0F1 /* TiDOMCommentProxy.m in Sources */,
				848C259F145F46C300E1B0F1 /* TiDOMPIProxy.m in Sources */,
				848C25A4145F501700E1B0F1 /* TiDOMDocFragProxy.m in Sources */,
				84D541A31460B2E0005338D1 /* TiDOMNotationProxy.m in Sources */,
				84D541A81460B3C9005338D1 /* TiDOMEntityProxy.m in Sources */,
				84D541AD1460B3EE005338D1 /* TiDOMEntityRefProxy.m in Sources */,
				2BDEA4F31448FFB7004EC750 /* TiUIiOSTabbedBarProxy.m in Sources */,
				844E1F7E14883A3700F5424C /* TiDOMValidator.m in Sources */,
				DAA72343156D642400757987 /* TiConsole.m in Sources */,
				2B353A8115901D41008FBD84 /* Ti3DMatrix.m in Sources */,
				2B0B6E0C15951F9400F3170F /* TiUIiOSDocumentViewerProxy.m in Sources */,
				1D8166DF15A79362007F20A0 /* FBFrictionlessRequestSettings.m in Sources */,
				4688700715E39A9D008FA326 /* TiUIiPhoneAlertDialogStyleProxy.m in Sources */,
<<<<<<< HEAD
				1D1029A815F9769200372EC0 /* TiBindingEvent.m in Sources */,
				1D0061C1160283820016BBEE /* TiBindingRunLoop.m in Sources */,
				1DD9388C1609230900091777 /* TiBindingTiValue.m in Sources */,
=======
				5081CEF815F8100E00C881D8 /* TiExceptionHandler.m in Sources */,
>>>>>>> 46414166
			);
			runOnlyForDeploymentPostprocessing = 0;
		};
		24D8E3BA119B9D8A00F8CAA6 /* Sources */ = {
			isa = PBXSourcesBuildPhase;
			buildActionMask = 2147483647;
			files = (
				DA3B2FA8143EDEE3000DC803 /* TiUIiOSToolbar.m in Sources */,
				DA3B2FAA143EDEE3000DC803 /* TiUIiOSToolbarProxy.m in Sources */,
				24D8E3BB119B9D8A00F8CAA6 /* TiUITableViewAction.m in Sources */,
				24D8E3BC119B9D8A00F8CAA6 /* TiFile.m in Sources */,
				24D8E3BD119B9D8A00F8CAA6 /* TiMapPinAnnotationView.m in Sources */,
				24D8E3BE119B9D8A00F8CAA6 /* main.m in Sources */,
				24D8E3BF119B9D8A00F8CAA6 /* AFItemView.m in Sources */,
				24D8E3C0119B9D8A00F8CAA6 /* AFOpenFlowView.m in Sources */,
				24D8E3C1119B9D8A00F8CAA6 /* AFUIImageReflection.m in Sources */,
				24D8E3C2119B9D8A00F8CAA6 /* ASIAuthenticationDialog.m in Sources */,
				24D8E3C3119B9D8A00F8CAA6 /* ASIFormDataRequest.m in Sources */,
				24D8E3C4119B9D8A00F8CAA6 /* ASIHTTPRequest.m in Sources */,
				24D8E3C5119B9D8A00F8CAA6 /* TiUIiPhoneScrollIndicatorStyleProxy.m in Sources */,
				24D8E3C6119B9D8A00F8CAA6 /* ASIInputStream.m in Sources */,
				24D8E3C7119B9D8A00F8CAA6 /* ASINetworkQueue.m in Sources */,
				24D8E3C8119B9D8A00F8CAA6 /* TiUITextWidgetProxy.m in Sources */,
				24D8E3CA119B9D8A00F8CAA6 /* TiUITableViewSectionProxy.m in Sources */,
				24D8E3CB119B9D8A00F8CAA6 /* TiUIiPhoneTableViewStyleProxy.m in Sources */,
				24D8E3CC119B9D8A00F8CAA6 /* TiUIiPhoneTableViewSeparatorStyleProxy.m in Sources */,
				24D8E3CD119B9D8A00F8CAA6 /* Reachability.m in Sources */,
				24D8E3CE119B9D8A00F8CAA6 /* AudioStreamer.m in Sources */,
				24D8E3CF119B9D8A00F8CAA6 /* Base64Transcoder.c in Sources */,
				24D8E3D0119B9D8A00F8CAA6 /* TiUITextWidget.m in Sources */,
				24D8E3DB119B9D8A00F8CAA6 /* PlausibleDatabase.m in Sources */,
				24D8E3DC119B9D8A00F8CAA6 /* PLSqliteDatabase.m in Sources */,
				24D8E3DD119B9D8A00F8CAA6 /* PLSqlitePreparedStatement.m in Sources */,
				24D8E3DE119B9D8A00F8CAA6 /* PLSqliteResultSet.m in Sources */,
				24D8E3DF119B9D8A00F8CAA6 /* SBJSON.m in Sources */,
				24D8E3E0119B9D8A00F8CAA6 /* KrollBridge.m in Sources */,
				24D8E3E1119B9D8A00F8CAA6 /* KrollCallback.m in Sources */,
				24D8E3E2119B9D8A00F8CAA6 /* KrollContext.m in Sources */,
				24D8E3E3119B9D8A00F8CAA6 /* KrollMethod.m in Sources */,
				24D8E3E4119B9D8A00F8CAA6 /* KrollMethodDelegate.m in Sources */,
				24D8E3E5119B9D8A00F8CAA6 /* KrollObject.m in Sources */,
				24D8E3E6119B9D8A00F8CAA6 /* KrollPropertyDelegate.m in Sources */,
				24D8E3E7119B9D8A00F8CAA6 /* KrollTimer.m in Sources */,
				24D8E3E8119B9D8A00F8CAA6 /* YahooModule.m in Sources */,
				24D8E3E9119B9D8A00F8CAA6 /* XHRBridge.m in Sources */,
				24D8E3EA119B9D8A00F8CAA6 /* WebFont.m in Sources */,
				24D8E3EC119B9D8A00F8CAA6 /* UIModule.m in Sources */,
				24D8E3ED119B9D8A00F8CAA6 /* TiWindowProxy.m in Sources */,
				24D8E3EE119B9D8A00F8CAA6 /* TiViewProxy.m in Sources */,
				24D8E3EF119B9D8A00F8CAA6 /* TiViewController.m in Sources */,
				24D8E3F0119B9D8A00F8CAA6 /* TiUtils.m in Sources */,
				24D8E3F1119B9D8A00F8CAA6 /* TiUIWindowProxy.m in Sources */,
				24D8E3F2119B9D8A00F8CAA6 /* TiUIWindow.m in Sources */,
				24D8E3F3119B9D8A00F8CAA6 /* TiUIWebViewProxy.m in Sources */,
				24D8E3F4119B9D8A00F8CAA6 /* TiUIViewProxy.m in Sources */,
				24D8E3F5119B9D8A00F8CAA6 /* TiUIView.m in Sources */,
				24D8E3F8119B9D8A00F8CAA6 /* TiUITextFieldProxy.m in Sources */,
				24D8E3F9119B9D8A00F8CAA6 /* TiUITextField.m in Sources */,
				24D8E3FA119B9D8A00F8CAA6 /* TiUITextAreaProxy.m in Sources */,
				24D8E3FB119B9D8A00F8CAA6 /* TiUITextArea.m in Sources */,
				24D8E3FC119B9D8A00F8CAA6 /* TiUITabProxy.m in Sources */,
				24D8E3FD119B9D8A00F8CAA6 /* TiUITableViewProxy.m in Sources */,
				24D8E3FE119B9D8A00F8CAA6 /* TiUITableView.m in Sources */,
				24D8E3FF119B9D8A00F8CAA6 /* TiUITabGroupProxy.m in Sources */,
				24D8E400119B9D8A00F8CAA6 /* TiUITabGroup.m in Sources */,
				24D8E401119B9D8A00F8CAA6 /* TiUITabController.m in Sources */,
				24D8E403119B9D8A00F8CAA6 /* TiUIiPhoneSystemIconProxy.m in Sources */,
				24D8E404119B9D8A00F8CAA6 /* TiUIiPhoneSystemButtonStyleProxy.m in Sources */,
				24D8E405119B9D8A00F8CAA6 /* TiUIiPhoneSystemButtonProxy.m in Sources */,
				24D8E406119B9D8A00F8CAA6 /* TiUISwitchProxy.m in Sources */,
				24D8E407119B9D8A00F8CAA6 /* TiUISwitch.m in Sources */,
				24D8E408119B9D8A00F8CAA6 /* TiUIiPhoneStatusBarProxy.m in Sources */,
				24D8E409119B9D8A00F8CAA6 /* TiUISliderProxy.m in Sources */,
				24D8E40A119B9D8A00F8CAA6 /* TiUISlider.m in Sources */,
				24D8E40B119B9D8A00F8CAA6 /* TiUISearchBarProxy.m in Sources */,
				24D8E40C119B9D8A00F8CAA6 /* TiUISearchBar.m in Sources */,
				24D8E40D119B9D8A00F8CAA6 /* TiUIiPhoneRowAnimationStyleProxy.m in Sources */,
				24D8E40E119B9D8A00F8CAA6 /* TiUIiPhoneProgressBarStyleProxy.m in Sources */,
				24D8E40F119B9D8A00F8CAA6 /* TiUIProgressBarProxy.m in Sources */,
				24D8E410119B9D8A00F8CAA6 /* TiUIProgressBar.m in Sources */,
				24D8E411119B9D8A00F8CAA6 /* TiUIOptionDialogProxy.m in Sources */,
				24D8E412119B9D8A00F8CAA6 /* TiUINavBarButton.m in Sources */,
				24D8E413119B9D8A00F8CAA6 /* TiUILabelProxy.m in Sources */,
				24D8E414119B9D8A00F8CAA6 /* TiUILabel.m in Sources */,
				24D8E415119B9D8A00F8CAA6 /* TiUIiPhoneProxy.m in Sources */,
				24D8E416119B9D8A00F8CAA6 /* TiUIImageViewProxy.m in Sources */,
				24D8E417119B9D8A00F8CAA6 /* TiUIImageView.m in Sources */,
				24D8E418119B9D8A00F8CAA6 /* TiUIEmailDialogProxy.m in Sources */,
				24D8E41B119B9D8A00F8CAA6 /* TiUICanvasViewProxy.m in Sources */,
				24D8E41C119B9D8A00F8CAA6 /* TiUICanvasView.m in Sources */,
				24D8E41D119B9D8A00F8CAA6 /* TiUIButtonProxy.m in Sources */,
				24D8E41E119B9D8A00F8CAA6 /* TiUIButtonBarProxy.m in Sources */,
				24D8E41F119B9D8A00F8CAA6 /* TiUIButtonBar.m in Sources */,
				24D8E420119B9D8A00F8CAA6 /* TiUIButton.m in Sources */,
				24D8E421119B9D8A00F8CAA6 /* TiUIiPhoneAnimationStyleProxy.m in Sources */,
				24D8E422119B9D8A00F8CAA6 /* TiUIAlertDialogProxy.m in Sources */,
				24D8E423119B9D8A00F8CAA6 /* TiUIiPhoneActivityIndicatorStyleProxy.m in Sources */,
				24D8E424119B9D8A00F8CAA6 /* TiUIActivityIndicatorProxy.m in Sources */,
				24D8E425119B9D8A00F8CAA6 /* TiUIActivityIndicator.m in Sources */,
				24D8E426119B9D8A00F8CAA6 /* TiRect.m in Sources */,
				24D8E428119B9D8A00F8CAA6 /* TiProxy.m in Sources */,
				24D8E429119B9D8A00F8CAA6 /* TiPoint.m in Sources */,
				24D8E42A119B9D8A00F8CAA6 /* TiNetworkHTTPClientResultProxy.m in Sources */,
				24D8E42B119B9D8A00F8CAA6 /* TiNetworkHTTPClientProxy.m in Sources */,
				24D8E42C119B9D8A00F8CAA6 /* TiModule.m in Sources */,
				24D8E42D119B9D8A00F8CAA6 /* TiMediaVideoPlayerProxy.m in Sources */,
				24D8E42E119B9D8A00F8CAA6 /* TiMediaSoundProxy.m in Sources */,
				24D8E42F119B9D8A00F8CAA6 /* TiMediaAudioPlayerProxy.m in Sources */,
				24D8E430119B9D8A00F8CAA6 /* TiMapViewProxy.m in Sources */,
				24D8E431119B9D8A00F8CAA6 /* TiMapView.m in Sources */,
				24D8E432119B9D8A00F8CAA6 /* TiMapAnnotationProxy.m in Sources */,
				24D8E433119B9D8A00F8CAA6 /* TiHost.m in Sources */,
				24D8E434119B9D8A00F8CAA6 /* TiFilesystemFileProxy.m in Sources */,
				24D8E437119B9D8A00F8CAA6 /* TiDimension.m in Sources */,
				24D8E438119B9D8A00F8CAA6 /* TiDatabaseResultSetProxy.m in Sources */,
				24D8E439119B9D8A00F8CAA6 /* TiDatabaseProxy.m in Sources */,
				24D8E43A119B9D8A00F8CAA6 /* TiContactsPerson.m in Sources */,
				24D8E43B119B9D8A00F8CAA6 /* TiComplexValue.m in Sources */,
				24D8E43C119B9D8A00F8CAA6 /* TiColor.m in Sources */,
				24D8E43D119B9D8A00F8CAA6 /* TiButtonUtil.m in Sources */,
				24D8E43E119B9D8A00F8CAA6 /* TiBlob.m in Sources */,
				24D8E43F119B9D8A00F8CAA6 /* TiBase.m in Sources */,
				24D8E440119B9D8A00F8CAA6 /* TiAppPropertiesProxy.m in Sources */,
				24D8E441119B9D8A00F8CAA6 /* TiAnimation.m in Sources */,
				24D8E442119B9D8A00F8CAA6 /* TiAction.m in Sources */,
				24D8E444119B9D8A00F8CAA6 /* Ti2DMatrix.m in Sources */,
				24D8E445119B9D8A00F8CAA6 /* TiPlatformDisplayCaps.m in Sources */,
				24D8E446119B9D8A00F8CAA6 /* PlatformModule.m in Sources */,
				24D8E447119B9D8A00F8CAA6 /* OperationQueue.m in Sources */,
				24D8E448119B9D8A00F8CAA6 /* NetworkModule.m in Sources */,
				24D8E449119B9D8A00F8CAA6 /* Mimetypes.m in Sources */,
				24D8E44A119B9D8A00F8CAA6 /* MediaModule.m in Sources */,
				24D8E44B119B9D8A00F8CAA6 /* MapModule.m in Sources */,
				24D8E44C119B9D8A00F8CAA6 /* LayoutConstraint.m in Sources */,
				24D8E44D119B9D8A00F8CAA6 /* ImageLoader.m in Sources */,
				24D8E44E119B9D8A00F8CAA6 /* GestureModule.m in Sources */,
				24D8E450119B9D8A00F8CAA6 /* FilesystemModule.m in Sources */,
				24D8E452119B9D8A00F8CAA6 /* DatabaseModule.m in Sources */,
				24D8E453119B9D8A00F8CAA6 /* ContactsModule.m in Sources */,
				24D8E454119B9D8A00F8CAA6 /* TiUITableViewRowProxy.m in Sources */,
				24D8E455119B9D8A00F8CAA6 /* Bridge.m in Sources */,
				24D8E456119B9D8A00F8CAA6 /* AppModule.m in Sources */,
				24D8E457119B9D8A00F8CAA6 /* APIModule.m in Sources */,
				24D8E459119B9D8A00F8CAA6 /* AccelerometerModule.m in Sources */,
				24D8E45A119B9D8A00F8CAA6 /* TiUIScrollableViewProxy.m in Sources */,
				24D8E45B119B9D8A00F8CAA6 /* TiUIScrollableView.m in Sources */,
				24D8E45C119B9D8A00F8CAA6 /* TiUIScrollViewProxy.m in Sources */,
				24D8E45D119B9D8A00F8CAA6 /* TiUIScrollView.m in Sources */,
				24D8E45E119B9D8A00F8CAA6 /* TiUIWebView.m in Sources */,
				24D8E45F119B9D8A00F8CAA6 /* TiDOMDocumentProxy.m in Sources */,
				24D8E460119B9D8A00F8CAA6 /* GDataXMLNode.m in Sources */,
				24D8E461119B9D8A00F8CAA6 /* TiDOMNodeProxy.m in Sources */,
				24D8E462119B9D8A00F8CAA6 /* TiDOMElementProxy.m in Sources */,
				24D8E463119B9D8A00F8CAA6 /* TiDOMNamedNodeMapProxy.m in Sources */,
				24D8E464119B9D8A00F8CAA6 /* TiDOMNodeListProxy.m in Sources */,
				24D8E465119B9D8A00F8CAA6 /* TiDOMAttrProxy.m in Sources */,
				24D8E467119B9D8A00F8CAA6 /* ListenerEntry.m in Sources */,
				24D8E468119B9D8A00F8CAA6 /* XMLModule.m in Sources */,
				24D8E469119B9D8A00F8CAA6 /* TiUIiPhoneTableViewScrollPositionProxy.m in Sources */,
				24D8E46A119B9D8A00F8CAA6 /* TiMediaAudioRecorderProxy.mm in Sources */,
				24D8E46B119B9D8A00F8CAA6 /* CADebugMacros.cpp in Sources */,
				24D8E46C119B9D8A00F8CAA6 /* CAStreamBasicDescription.cpp in Sources */,
				24D8E46D119B9D8A00F8CAA6 /* CAXException.cpp in Sources */,
				24D8E46E119B9D8A00F8CAA6 /* AQRecorder.mm in Sources */,
				24D8E46F119B9D8A00F8CAA6 /* SCListener.m in Sources */,
				24D8E470119B9D8A00F8CAA6 /* TiMediaAudioSession.m in Sources */,
				24D8E471119B9D8A00F8CAA6 /* TiUIPickerProxy.m in Sources */,
				24D8E472119B9D8A00F8CAA6 /* TiUIPicker.m in Sources */,
				24D8E473119B9D8A00F8CAA6 /* TiUIPickerRowProxy.m in Sources */,
				24D8E474119B9D8A00F8CAA6 /* TiUIPickerColumnProxy.m in Sources */,
				24D8E475119B9D8A00F8CAA6 /* UIImage+Alpha.m in Sources */,
				24D8E476119B9D8A00F8CAA6 /* UIImage+Resize.m in Sources */,
				24D8E477119B9D8A00F8CAA6 /* UIImage+RoundedCorner.m in Sources */,
				24D8E478119B9D8A00F8CAA6 /* UtilsModule.m in Sources */,
				24D8E479119B9D8A00F8CAA6 /* TiUIiPhoneTableViewCellSelectionStyleProxy.m in Sources */,
				24D8E47A119B9D8A00F8CAA6 /* TiUIMaskedImageProxy.m in Sources */,
				24D8E47B119B9D8A00F8CAA6 /* TiUIMaskedImage.m in Sources */,
				24D8E47C119B9D8A00F8CAA6 /* TiNetworkBonjourBrowserProxy.m in Sources */,
				24D8E47D119B9D8A00F8CAA6 /* TiNetworkBonjourServiceProxy.m in Sources */,
				24D8E47E119B9D8A00F8CAA6 /* TiNetworkTCPSocketProxy.m in Sources */,
				24D8E47F119B9D8A00F8CAA6 /* TiDOMTextNodeProxy.m in Sources */,
				24D8E480119B9D8A00F8CAA6 /* TiMediaVideoPlayer.m in Sources */,
				24D8E481119B9D8A00F8CAA6 /* TiUIiPadSplitWindowProxy.m in Sources */,
				24D8E482119B9D8A00F8CAA6 /* TiUIiPadPopoverProxy.m in Sources */,
				24D8E483119B9D8A00F8CAA6 /* TiUIiPadPopover.m in Sources */,
				24D8E484119B9D8A00F8CAA6 /* TiUIiPadProxy.m in Sources */,
				24D8E485119B9D8A00F8CAA6 /* TiUIiPhoneNavigationGroupProxy.m in Sources */,
				24D8E486119B9D8A00F8CAA6 /* TiUIiPhoneNavigationGroup.m in Sources */,
				24D8E487119B9D8A00F8CAA6 /* TiUIiPadSplitWindowButtonProxy.m in Sources */,
				24D8E488119B9D8A00F8CAA6 /* LauncherButton.m in Sources */,
				24D8E489119B9D8A00F8CAA6 /* LauncherItem.m in Sources */,
				24D8E48A119B9D8A00F8CAA6 /* LauncherView.m in Sources */,
				24D8E48B119B9D8A00F8CAA6 /* TiUIDashboardViewProxy.m in Sources */,
				24D8E48C119B9D8A00F8CAA6 /* TiUIDashboardView.m in Sources */,
				24D8E48D119B9D8A00F8CAA6 /* TiUIDashboardItemProxy.m in Sources */,
				24D8E490119B9D8A00F8CAA6 /* TiGradient.m in Sources */,
				24D8E491119B9D8A00F8CAA6 /* ApplicationRouting.m in Sources */,
				24D8E492119B9D8A00F8CAA6 /* TiUIiPadSplitWindow.m in Sources */,
				24D8E493119B9D8A00F8CAA6 /* TopTiModule.m in Sources */,
				24D8E494119B9D8A00F8CAA6 /* TiApp.m in Sources */,
				24D8E495119B9D8A00F8CAA6 /* TiErrorController.m in Sources */,
				24D8E496119B9D8A00F8CAA6 /* TiRootViewController.m in Sources */,
				DAA905CF11A35A010030B119 /* TiMediaMusicPlayer.m in Sources */,
				DAA905D011A35A010030B119 /* TiMediaItem.m in Sources */,
				B468B4F211B5816F007D1C1E /* TiLayoutQueue.m in Sources */,
				242E967911BAD2F20046A0D0 /* AsyncSocket.m in Sources */,
				242E967A11BAD2F20046A0D0 /* AsyncUdpSocket.m in Sources */,
				DAA17BE411C15A0000957ED1 /* TiContactsGroup.m in Sources */,
				2478B2A511C447A4005814DF /* ApplicationMods.m in Sources */,
				24D06FE211D0211200F615D8 /* TiUIiOSAdViewProxy.m in Sources */,
				24D06FE911D0219B00F615D8 /* TiUIiOSAdView.m in Sources */,
				24D0700711D0253D00F615D8 /* TiUIiOSProxy.m in Sources */,
				24F1584611D72A23000DD736 /* TiMapImageAnnotationView.m in Sources */,
				2467310711E2549300D39AF7 /* Webcolor.m in Sources */,
				2465592511E5862F0059BBF4 /* TiFilesystemBlobProxy.m in Sources */,
				243AAFB611FCE62600E37D8B /* TiUIDashboardItem.m in Sources */,
				B440EF811209DC400045FEAE /* MGSplitCornersView.m in Sources */,
				B440EF821209DC400045FEAE /* MGSplitDividerView.m in Sources */,
				B440EF831209DC400045FEAE /* MGSplitViewController.m in Sources */,
				24F29E2E12209C920099351D /* TiStylesheet.m in Sources */,
				24F29E701220CE0A0099351D /* TiLocale.m in Sources */,
				24F29F82122105C70099351D /* LocaleModule.m in Sources */,
				D4AB36F6123DE20200DED4A0 /* TiUIClipboardProxy.m in Sources */,
				B473FBA5126FB2DF00E29C73 /* TiPublicAPI.m in Sources */,
				B48050201278AB170030AA3F /* TiThreading.m in Sources */,
				DABDEB08128B5A8F00C85FEA /* AudioStreamerCUR.m in Sources */,
				B4E9A913128E24FB006A111B /* UIImageExtras.m in Sources */,
				24ADC5131299F60C0014DB75 /* TiAppiOSProxy.m in Sources */,
				24ADC5171299F6AA0014DB75 /* TiAppiOSBackgroundServiceProxy.m in Sources */,
				24ADC635129A1ED60014DB75 /* TiAppiOSLocalNotificationProxy.m in Sources */,
				DABA103F12E67300007DD791 /* NSObject+SBJSON.m in Sources */,
				DABA104012E67300007DD791 /* NSString+SBJSON.m in Sources */,
				DABA104112E67300007DD791 /* SBJSON.m in Sources */,
				DABA104212E67300007DD791 /* SBJsonBase.m in Sources */,
				DABA104312E67300007DD791 /* SBJsonParser.m in Sources */,
				DABA104412E67300007DD791 /* SBJsonWriter.m in Sources */,
				DABA107E12E6762D007DD791 /* FacebookModule.m in Sources */,
				DABA108B12E67674007DD791 /* TiFacebookDialogRequest.m in Sources */,
				DABA108C12E67674007DD791 /* TiFacebookLoginButton.m in Sources */,
				DABA108D12E67674007DD791 /* TiFacebookLoginButtonProxy.m in Sources */,
				DABA108E12E67674007DD791 /* TiFacebookRequest.m in Sources */,
				DABA10C612E676A1007DD791 /* Facebook.m in Sources */,
				DABA10C712E676A1007DD791 /* FBDialog.m in Sources */,
				DABA10C812E676A1007DD791 /* FBLoginButton.m in Sources */,
				DABA10C912E676A1007DD791 /* FBLoginDialog.m in Sources */,
				DABA10CA12E676A1007DD791 /* FBRequest.m in Sources */,
				DA2B35C3134514FE00056705 /* TiNetworkSocketTCPProxy.m in Sources */,
				DABF3ED0134D210400836137 /* TiBuffer.m in Sources */,
				DABF3ED8134D2CA100836137 /* StreamModule.m in Sources */,
				DABF3EDD134D2E4400836137 /* TiStreamProxy.m in Sources */,
				DAA4B2B5134E75AC00AB6011 /* CodecModule.m in Sources */,
				DA2556451353D2FC005D459C /* TiNetworkSocketProxy.m in Sources */,
				DAE541E413577BEC00A65123 /* TiDataStream.m in Sources */,
				B415067A136745E20084074A /* TiFilesystemFileStreamProxy.m in Sources */,
				ABD472F513BB73BF00502912 /* KrollCoverage.m in Sources */,
				DADD76EA13CCF4FF00CD03AC /* MGSplitView.m in Sources */,
				EF8339D413E3643C001F2A97 /* ASIDownloadCache.m in Sources */,
				EF03EFF413E3665100BD4FF7 /* ASIDataCompressor.m in Sources */,
				EF03EFF713E3665100BD4FF7 /* ASIDataDecompressor.m in Sources */,
				2B94603813F0A2AE000C5BEA /* TiUIiOSCoverFlowView.m in Sources */,
				2B94603913F0A2AE000C5BEA /* TiUIiOSCoverFlowViewProxy.m in Sources */,
				1DCC543013FF0B0800DF3EE5 /* TIDOMCharacterDataProxy.m in Sources */,
				1D19459713FF3BC400E2B4D0 /* TIDOMDOMImplementationProxy.m in Sources */,
				1D19459C13FF3BE500E2B4D0 /* TIDOMDocumentTypeProxy.m in Sources */,
				EF0ADCFB143F9ABF00977386 /* NSData+Additions.m in Sources */,
				EF0ADD1B143FA0CD00977386 /* GeolocationModule.m in Sources */,
				EF0ADD20143FA0E200977386 /* AnalyticsModule.m in Sources */,
				2B1F65781431031E006C5D37 /* ApplicationDefaults.m in Sources */,
				848C2595145F37A300E1B0F1 /* TiDOMCDATANodeProxy.m in Sources */,
				848C259B145F3FE200E1B0F1 /* TiDOMCommentProxy.m in Sources */,
				848C25A0145F46C300E1B0F1 /* TiDOMPIProxy.m in Sources */,
				848C25A5145F501700E1B0F1 /* TiDOMDocFragProxy.m in Sources */,
				84D541A41460B2E0005338D1 /* TiDOMNotationProxy.m in Sources */,
				84D541A91460B3C9005338D1 /* TiDOMEntityProxy.m in Sources */,
				84D541AE1460B3EE005338D1 /* TiDOMEntityRefProxy.m in Sources */,
				2BDEA4F514490546004EC750 /* TiUIiOSTabbedBarProxy.m in Sources */,
				844E1F7F14883A3700F5424C /* TiDOMValidator.m in Sources */,
				DAA72344156D642400757987 /* TiConsole.m in Sources */,
				2B353A8215901D41008FBD84 /* Ti3DMatrix.m in Sources */,
				2B0B6E0D15951F9400F3170F /* TiUIiOSDocumentViewerProxy.m in Sources */,
				1D8166E015A79362007F20A0 /* FBFrictionlessRequestSettings.m in Sources */,
				4688700815E39A9D008FA326 /* TiUIiPhoneAlertDialogStyleProxy.m in Sources */,
<<<<<<< HEAD
				1D1029A915F9769200372EC0 /* TiBindingEvent.m in Sources */,
				1D0061C2160283820016BBEE /* TiBindingRunLoop.m in Sources */,
				1DD9388D1609230900091777 /* TiBindingTiValue.m in Sources */,
=======
				5081CEF915F8100E00C881D8 /* TiExceptionHandler.m in Sources */,
>>>>>>> 46414166
			);
			runOnlyForDeploymentPostprocessing = 0;
		};
		DABB36A012E8CB280026A6EA /* Sources */ = {
			isa = PBXSourcesBuildPhase;
			buildActionMask = 2147483647;
			files = (
				DA3B2FAF143EDF3B000DC803 /* TiUIiOSToolbar.m in Sources */,
				DA3B2FB1143EDF3B000DC803 /* TiUIiOSToolbarProxy.m in Sources */,
				DABB36A112E8CB280026A6EA /* TiUITableViewAction.m in Sources */,
				DABB36A212E8CB280026A6EA /* TiFile.m in Sources */,
				DABB36A312E8CB280026A6EA /* TiMapPinAnnotationView.m in Sources */,
				DABB36A412E8CB280026A6EA /* main.m in Sources */,
				DABB36A512E8CB280026A6EA /* AFItemView.m in Sources */,
				DABB36A612E8CB280026A6EA /* AFOpenFlowView.m in Sources */,
				DABB36A712E8CB280026A6EA /* AFUIImageReflection.m in Sources */,
				DABB36A812E8CB280026A6EA /* ASIAuthenticationDialog.m in Sources */,
				DABB36A912E8CB280026A6EA /* ASIFormDataRequest.m in Sources */,
				DABB36AA12E8CB280026A6EA /* ASIHTTPRequest.m in Sources */,
				DABB36AB12E8CB280026A6EA /* TiUIiPhoneScrollIndicatorStyleProxy.m in Sources */,
				DABB36AC12E8CB280026A6EA /* ASIInputStream.m in Sources */,
				DABB36AD12E8CB280026A6EA /* ASINetworkQueue.m in Sources */,
				DABB36AE12E8CB280026A6EA /* TiUITextWidgetProxy.m in Sources */,
				DABB36B012E8CB280026A6EA /* TiUITableViewSectionProxy.m in Sources */,
				DABB36B112E8CB280026A6EA /* TiUIiPhoneTableViewStyleProxy.m in Sources */,
				DABB36B212E8CB280026A6EA /* TiUIiPhoneTableViewSeparatorStyleProxy.m in Sources */,
				DABB36B312E8CB280026A6EA /* Reachability.m in Sources */,
				DABB36B412E8CB280026A6EA /* AudioStreamer.m in Sources */,
				DABB36B512E8CB280026A6EA /* Base64Transcoder.c in Sources */,
				DABB36B612E8CB280026A6EA /* TiUITextWidget.m in Sources */,
				DABB36B712E8CB280026A6EA /* PlausibleDatabase.m in Sources */,
				DABB36B812E8CB280026A6EA /* PLSqliteDatabase.m in Sources */,
				DABB36B912E8CB280026A6EA /* PLSqlitePreparedStatement.m in Sources */,
				DABB36BA12E8CB280026A6EA /* PLSqliteResultSet.m in Sources */,
				DABB36BB12E8CB280026A6EA /* SBJSON.m in Sources */,
				DABB36BC12E8CB280026A6EA /* KrollBridge.m in Sources */,
				DABB36BD12E8CB280026A6EA /* KrollCallback.m in Sources */,
				DABB36BE12E8CB280026A6EA /* KrollContext.m in Sources */,
				DABB36BF12E8CB280026A6EA /* KrollMethod.m in Sources */,
				DABB36C012E8CB280026A6EA /* KrollMethodDelegate.m in Sources */,
				DABB36C112E8CB280026A6EA /* KrollObject.m in Sources */,
				DABB36C212E8CB280026A6EA /* KrollPropertyDelegate.m in Sources */,
				DABB36C312E8CB280026A6EA /* KrollTimer.m in Sources */,
				DABB36C412E8CB280026A6EA /* YahooModule.m in Sources */,
				DABB36C512E8CB280026A6EA /* XHRBridge.m in Sources */,
				DABB36C612E8CB280026A6EA /* WebFont.m in Sources */,
				DABB36C712E8CB280026A6EA /* UIModule.m in Sources */,
				DABB36C812E8CB280026A6EA /* TiWindowProxy.m in Sources */,
				DABB36C912E8CB280026A6EA /* TiViewProxy.m in Sources */,
				DABB36CA12E8CB280026A6EA /* TiViewController.m in Sources */,
				DABB36CB12E8CB280026A6EA /* TiUtils.m in Sources */,
				DABB36CC12E8CB280026A6EA /* TiUIWindowProxy.m in Sources */,
				DABB36CD12E8CB280026A6EA /* TiUIWindow.m in Sources */,
				DABB36CE12E8CB280026A6EA /* TiUIWebViewProxy.m in Sources */,
				DABB36CF12E8CB280026A6EA /* TiUIViewProxy.m in Sources */,
				DABB36D012E8CB280026A6EA /* TiUIView.m in Sources */,
				DABB36D312E8CB280026A6EA /* TiUITextFieldProxy.m in Sources */,
				DABB36D412E8CB280026A6EA /* TiUITextField.m in Sources */,
				DABB36D512E8CB280026A6EA /* TiUITextAreaProxy.m in Sources */,
				DABB36D612E8CB280026A6EA /* TiUITextArea.m in Sources */,
				DABB36D712E8CB280026A6EA /* TiUITabProxy.m in Sources */,
				DABB36D812E8CB280026A6EA /* TiUITableViewProxy.m in Sources */,
				DABB36D912E8CB280026A6EA /* TiUITableView.m in Sources */,
				DABB36DA12E8CB280026A6EA /* TiUITabGroupProxy.m in Sources */,
				DABB36DB12E8CB280026A6EA /* TiUITabGroup.m in Sources */,
				DABB36DC12E8CB280026A6EA /* TiUITabController.m in Sources */,
				DABB36DE12E8CB280026A6EA /* TiUIiPhoneSystemIconProxy.m in Sources */,
				DABB36DF12E8CB280026A6EA /* TiUIiPhoneSystemButtonStyleProxy.m in Sources */,
				DABB36E012E8CB280026A6EA /* TiUIiPhoneSystemButtonProxy.m in Sources */,
				DABB36E112E8CB280026A6EA /* TiUISwitchProxy.m in Sources */,
				DABB36E212E8CB280026A6EA /* TiUISwitch.m in Sources */,
				DABB36E312E8CB280026A6EA /* TiUIiPhoneStatusBarProxy.m in Sources */,
				DABB36E412E8CB280026A6EA /* TiUISliderProxy.m in Sources */,
				DABB36E512E8CB280026A6EA /* TiUISlider.m in Sources */,
				DABB36E612E8CB280026A6EA /* TiUISearchBarProxy.m in Sources */,
				DABB36E712E8CB280026A6EA /* TiUISearchBar.m in Sources */,
				DABB36E812E8CB280026A6EA /* TiUIiPhoneRowAnimationStyleProxy.m in Sources */,
				DABB36E912E8CB280026A6EA /* TiUIiPhoneProgressBarStyleProxy.m in Sources */,
				DABB36EA12E8CB280026A6EA /* TiUIProgressBarProxy.m in Sources */,
				DABB36EB12E8CB280026A6EA /* TiUIProgressBar.m in Sources */,
				DABB36EC12E8CB280026A6EA /* TiUIOptionDialogProxy.m in Sources */,
				DABB36ED12E8CB280026A6EA /* TiUINavBarButton.m in Sources */,
				DABB36EE12E8CB280026A6EA /* TiUILabelProxy.m in Sources */,
				DABB36EF12E8CB280026A6EA /* TiUILabel.m in Sources */,
				DABB36F012E8CB280026A6EA /* TiUIiPhoneProxy.m in Sources */,
				DABB36F112E8CB280026A6EA /* TiUIImageViewProxy.m in Sources */,
				DABB36F212E8CB280026A6EA /* TiUIImageView.m in Sources */,
				DABB36F312E8CB280026A6EA /* TiUIEmailDialogProxy.m in Sources */,
				DABB36F612E8CB280026A6EA /* TiUICanvasViewProxy.m in Sources */,
				DABB36F712E8CB280026A6EA /* TiUICanvasView.m in Sources */,
				DABB36F812E8CB280026A6EA /* TiUIButtonProxy.m in Sources */,
				DABB36F912E8CB280026A6EA /* TiUIButtonBarProxy.m in Sources */,
				DABB36FA12E8CB280026A6EA /* TiUIButtonBar.m in Sources */,
				DABB36FB12E8CB280026A6EA /* TiUIButton.m in Sources */,
				DABB36FC12E8CB280026A6EA /* TiUIiPhoneAnimationStyleProxy.m in Sources */,
				DABB36FD12E8CB280026A6EA /* TiUIAlertDialogProxy.m in Sources */,
				DABB36FE12E8CB280026A6EA /* TiUIiPhoneActivityIndicatorStyleProxy.m in Sources */,
				DABB36FF12E8CB280026A6EA /* TiUIActivityIndicatorProxy.m in Sources */,
				DABB370012E8CB280026A6EA /* TiUIActivityIndicator.m in Sources */,
				DABB370112E8CB280026A6EA /* TiRect.m in Sources */,
				DABB370312E8CB280026A6EA /* TiProxy.m in Sources */,
				DABB370412E8CB280026A6EA /* TiPoint.m in Sources */,
				DABB370512E8CB280026A6EA /* TiNetworkHTTPClientResultProxy.m in Sources */,
				DABB370612E8CB280026A6EA /* TiNetworkHTTPClientProxy.m in Sources */,
				DABB370712E8CB280026A6EA /* TiModule.m in Sources */,
				DABB370812E8CB280026A6EA /* TiMediaVideoPlayerProxy.m in Sources */,
				DABB370912E8CB280026A6EA /* TiMediaSoundProxy.m in Sources */,
				DABB370A12E8CB280026A6EA /* TiMediaAudioPlayerProxy.m in Sources */,
				DABB370B12E8CB280026A6EA /* TiMapViewProxy.m in Sources */,
				DABB370C12E8CB280026A6EA /* TiMapView.m in Sources */,
				DABB370D12E8CB280026A6EA /* TiMapAnnotationProxy.m in Sources */,
				DABB370E12E8CB280026A6EA /* TiHost.m in Sources */,
				DABB370F12E8CB280026A6EA /* TiFilesystemFileProxy.m in Sources */,
				DABB371012E8CB280026A6EA /* TiDimension.m in Sources */,
				DABB371112E8CB280026A6EA /* TiDatabaseResultSetProxy.m in Sources */,
				DABB371212E8CB280026A6EA /* TiDatabaseProxy.m in Sources */,
				DABB371312E8CB280026A6EA /* TiContactsPerson.m in Sources */,
				DABB371412E8CB280026A6EA /* TiComplexValue.m in Sources */,
				DABB371512E8CB280026A6EA /* TiColor.m in Sources */,
				DABB371612E8CB280026A6EA /* TiButtonUtil.m in Sources */,
				DABB371712E8CB280026A6EA /* TiBlob.m in Sources */,
				DABB371812E8CB280026A6EA /* TiBase.m in Sources */,
				DABB371912E8CB280026A6EA /* TiAppPropertiesProxy.m in Sources */,
				DABB371A12E8CB280026A6EA /* TiAnimation.m in Sources */,
				DABB371B12E8CB280026A6EA /* TiAction.m in Sources */,
				DABB371D12E8CB280026A6EA /* Ti2DMatrix.m in Sources */,
				DABB371E12E8CB280026A6EA /* TiPlatformDisplayCaps.m in Sources */,
				DABB371F12E8CB280026A6EA /* PlatformModule.m in Sources */,
				DABB372012E8CB280026A6EA /* OperationQueue.m in Sources */,
				DABB372112E8CB280026A6EA /* NetworkModule.m in Sources */,
				DABB372212E8CB280026A6EA /* Mimetypes.m in Sources */,
				DABB372312E8CB280026A6EA /* MediaModule.m in Sources */,
				DABB372412E8CB280026A6EA /* MapModule.m in Sources */,
				DABB372512E8CB280026A6EA /* LayoutConstraint.m in Sources */,
				DABB372612E8CB280026A6EA /* ImageLoader.m in Sources */,
				DABB372712E8CB280026A6EA /* GestureModule.m in Sources */,
				DABB372912E8CB280026A6EA /* FilesystemModule.m in Sources */,
				DABB372A12E8CB280026A6EA /* DatabaseModule.m in Sources */,
				DABB372B12E8CB280026A6EA /* ContactsModule.m in Sources */,
				DABB372C12E8CB280026A6EA /* TiUITableViewRowProxy.m in Sources */,
				DABB372D12E8CB280026A6EA /* Bridge.m in Sources */,
				DABB372E12E8CB280026A6EA /* AppModule.m in Sources */,
				DABB372F12E8CB280026A6EA /* APIModule.m in Sources */,
				DABB373112E8CB280026A6EA /* AccelerometerModule.m in Sources */,
				DABB373212E8CB280026A6EA /* TiUIScrollableViewProxy.m in Sources */,
				DABB373312E8CB280026A6EA /* TiUIScrollableView.m in Sources */,
				DABB373412E8CB280026A6EA /* TiUIScrollViewProxy.m in Sources */,
				DABB373512E8CB280026A6EA /* TiUIScrollView.m in Sources */,
				DABB373612E8CB280026A6EA /* TiUIWebView.m in Sources */,
				DABB373712E8CB280026A6EA /* TiDOMDocumentProxy.m in Sources */,
				DABB373812E8CB280026A6EA /* GDataXMLNode.m in Sources */,
				DABB373912E8CB280026A6EA /* TiDOMNodeProxy.m in Sources */,
				DABB373A12E8CB280026A6EA /* TiDOMElementProxy.m in Sources */,
				DABB373B12E8CB280026A6EA /* TiDOMNamedNodeMapProxy.m in Sources */,
				DABB373C12E8CB280026A6EA /* TiDOMNodeListProxy.m in Sources */,
				DABB373D12E8CB280026A6EA /* TiDOMAttrProxy.m in Sources */,
				DABB373F12E8CB280026A6EA /* ListenerEntry.m in Sources */,
				DABB374012E8CB280026A6EA /* XMLModule.m in Sources */,
				DABB374112E8CB280026A6EA /* TiUIiPhoneTableViewScrollPositionProxy.m in Sources */,
				DABB374212E8CB280026A6EA /* TiMediaAudioRecorderProxy.mm in Sources */,
				DABB374312E8CB280026A6EA /* CADebugMacros.cpp in Sources */,
				DABB374412E8CB280026A6EA /* CAStreamBasicDescription.cpp in Sources */,
				DABB374512E8CB280026A6EA /* CAXException.cpp in Sources */,
				DABB374612E8CB280026A6EA /* AQRecorder.mm in Sources */,
				DABB374712E8CB280026A6EA /* SCListener.m in Sources */,
				DABB374812E8CB280026A6EA /* TiMediaAudioSession.m in Sources */,
				DABB374912E8CB280026A6EA /* TiUIPickerProxy.m in Sources */,
				DABB374A12E8CB280026A6EA /* TiUIPicker.m in Sources */,
				DABB374B12E8CB280026A6EA /* TiUIPickerRowProxy.m in Sources */,
				DABB374C12E8CB280026A6EA /* TiUIPickerColumnProxy.m in Sources */,
				DABB374D12E8CB280026A6EA /* UIImage+Alpha.m in Sources */,
				DABB374E12E8CB280026A6EA /* UIImage+Resize.m in Sources */,
				DABB374F12E8CB280026A6EA /* UIImage+RoundedCorner.m in Sources */,
				DABB375012E8CB280026A6EA /* UtilsModule.m in Sources */,
				DABB375112E8CB280026A6EA /* TiUIiPhoneTableViewCellSelectionStyleProxy.m in Sources */,
				DABB375212E8CB280026A6EA /* TiUIMaskedImageProxy.m in Sources */,
				DABB375312E8CB280026A6EA /* TiUIMaskedImage.m in Sources */,
				DABB375412E8CB280026A6EA /* TiNetworkBonjourBrowserProxy.m in Sources */,
				DABB375512E8CB280026A6EA /* TiNetworkBonjourServiceProxy.m in Sources */,
				DABB375612E8CB280026A6EA /* TiNetworkTCPSocketProxy.m in Sources */,
				DABB375712E8CB280026A6EA /* TiDOMTextNodeProxy.m in Sources */,
				DABB375812E8CB280026A6EA /* TiMediaVideoPlayer.m in Sources */,
				DABB375912E8CB280026A6EA /* TiUIiPadSplitWindowProxy.m in Sources */,
				DABB375A12E8CB280026A6EA /* TiUIiPadPopoverProxy.m in Sources */,
				DABB375B12E8CB280026A6EA /* TiUIiPadPopover.m in Sources */,
				DABB375C12E8CB280026A6EA /* TiUIiPadProxy.m in Sources */,
				DABB375D12E8CB280026A6EA /* TiUIiPhoneNavigationGroupProxy.m in Sources */,
				DABB375E12E8CB280026A6EA /* TiUIiPhoneNavigationGroup.m in Sources */,
				DABB375F12E8CB280026A6EA /* TiUIiPadSplitWindowButtonProxy.m in Sources */,
				DABB376012E8CB280026A6EA /* LauncherButton.m in Sources */,
				DABB376112E8CB280026A6EA /* LauncherItem.m in Sources */,
				DABB376212E8CB280026A6EA /* LauncherView.m in Sources */,
				DABB376312E8CB280026A6EA /* TiUIDashboardViewProxy.m in Sources */,
				DABB376412E8CB280026A6EA /* TiUIDashboardView.m in Sources */,
				DABB376512E8CB280026A6EA /* TiUIDashboardItemProxy.m in Sources */,
				DABB376812E8CB280026A6EA /* TiGradient.m in Sources */,
				DABB376912E8CB280026A6EA /* ApplicationRouting.m in Sources */,
				DABB376A12E8CB280026A6EA /* TiUIiPadSplitWindow.m in Sources */,
				DABB376B12E8CB280026A6EA /* TopTiModule.m in Sources */,
				DABB376C12E8CB280026A6EA /* TiApp.m in Sources */,
				DABB376D12E8CB280026A6EA /* TiErrorController.m in Sources */,
				DABB376E12E8CB280026A6EA /* TiRootViewController.m in Sources */,
				DABB376F12E8CB280026A6EA /* TiMediaMusicPlayer.m in Sources */,
				DABB377012E8CB280026A6EA /* TiMediaItem.m in Sources */,
				DABB377112E8CB280026A6EA /* TiLayoutQueue.m in Sources */,
				DABB377312E8CB280026A6EA /* AsyncSocket.m in Sources */,
				DABB377412E8CB280026A6EA /* AsyncUdpSocket.m in Sources */,
				DABB377612E8CB280026A6EA /* TiContactsGroup.m in Sources */,
				DABB377712E8CB280026A6EA /* ApplicationMods.m in Sources */,
				DABB377812E8CB280026A6EA /* TiUIiOSAdViewProxy.m in Sources */,
				DABB377912E8CB280026A6EA /* TiUIiOSAdView.m in Sources */,
				DABB377A12E8CB280026A6EA /* TiUIiOSProxy.m in Sources */,
				DABB377B12E8CB280026A6EA /* TiMapImageAnnotationView.m in Sources */,
				DABB377E12E8CB280026A6EA /* Webcolor.m in Sources */,
				DABB377F12E8CB280026A6EA /* TiFilesystemBlobProxy.m in Sources */,
				DABB378012E8CB280026A6EA /* TiUIDashboardItem.m in Sources */,
				DABB378112E8CB280026A6EA /* MGSplitCornersView.m in Sources */,
				DABB378212E8CB280026A6EA /* MGSplitDividerView.m in Sources */,
				DABB378312E8CB280026A6EA /* MGSplitViewController.m in Sources */,
				DABB378412E8CB280026A6EA /* TiStylesheet.m in Sources */,
				DABB378512E8CB280026A6EA /* TiLocale.m in Sources */,
				DABB378612E8CB280026A6EA /* LocaleModule.m in Sources */,
				DABB378712E8CB280026A6EA /* TiUIClipboardProxy.m in Sources */,
				DABB378812E8CB280026A6EA /* TiPublicAPI.m in Sources */,
				DABB378912E8CB280026A6EA /* TiThreading.m in Sources */,
				DABB378B12E8CB280026A6EA /* AudioStreamerCUR.m in Sources */,
				DABB378C12E8CB280026A6EA /* UIImageExtras.m in Sources */,
				DABB378E12E8CB280026A6EA /* TiAppiOSProxy.m in Sources */,
				DABB378F12E8CB280026A6EA /* TiAppiOSBackgroundServiceProxy.m in Sources */,
				DABB379012E8CB280026A6EA /* TiAppiOSLocalNotificationProxy.m in Sources */,
				DABB379112E8CB280026A6EA /* NSObject+SBJSON.m in Sources */,
				DABB379212E8CB280026A6EA /* NSString+SBJSON.m in Sources */,
				DABB379312E8CB280026A6EA /* SBJSON.m in Sources */,
				DABB379412E8CB280026A6EA /* SBJsonBase.m in Sources */,
				DABB379512E8CB280026A6EA /* SBJsonParser.m in Sources */,
				DABB379612E8CB280026A6EA /* SBJsonWriter.m in Sources */,
				DABB379712E8CB280026A6EA /* FacebookModule.m in Sources */,
				DABB379812E8CB280026A6EA /* TiFacebookDialogRequest.m in Sources */,
				DABB379912E8CB280026A6EA /* TiFacebookLoginButton.m in Sources */,
				DABB379A12E8CB280026A6EA /* TiFacebookLoginButtonProxy.m in Sources */,
				DABB379B12E8CB280026A6EA /* TiFacebookRequest.m in Sources */,
				DABB379C12E8CB280026A6EA /* Facebook.m in Sources */,
				DABB379D12E8CB280026A6EA /* FBDialog.m in Sources */,
				DABB379E12E8CB280026A6EA /* FBLoginButton.m in Sources */,
				DABB379F12E8CB280026A6EA /* FBLoginDialog.m in Sources */,
				DABB37A012E8CB280026A6EA /* FBRequest.m in Sources */,
				DA2B35C4134514FE00056705 /* TiNetworkSocketTCPProxy.m in Sources */,
				DABF3ED1134D210400836137 /* TiBuffer.m in Sources */,
				DABF3ED9134D2CA100836137 /* StreamModule.m in Sources */,
				DABF3EDE134D2E4400836137 /* TiStreamProxy.m in Sources */,
				DAA4B2B6134E75AC00AB6011 /* CodecModule.m in Sources */,
				DA2556461353D2FC005D459C /* TiNetworkSocketProxy.m in Sources */,
				DAE541E513577BEC00A65123 /* TiDataStream.m in Sources */,
				B415067D136745FE0084074A /* TiFilesystemFileStreamProxy.m in Sources */,
				ABD472F613BB73BF00502912 /* KrollCoverage.m in Sources */,
				DADD76EB13CCF4FF00CD03AC /* MGSplitView.m in Sources */,
				EF8339D513E3643C001F2A97 /* ASIDownloadCache.m in Sources */,
				EF03EFF513E3665100BD4FF7 /* ASIDataCompressor.m in Sources */,
				EF03EFF813E3665100BD4FF7 /* ASIDataDecompressor.m in Sources */,
				2B94603A13F0A2AE000C5BEA /* TiUIiOSCoverFlowView.m in Sources */,
				2B94603B13F0A2AE000C5BEA /* TiUIiOSCoverFlowViewProxy.m in Sources */,
				1DCC543113FF0B0800DF3EE5 /* TIDOMCharacterDataProxy.m in Sources */,
				1D19459813FF3BC400E2B4D0 /* TIDOMDOMImplementationProxy.m in Sources */,
				1D19459D13FF3BE500E2B4D0 /* TIDOMDocumentTypeProxy.m in Sources */,
				EF0ADCFC143F9ABF00977386 /* NSData+Additions.m in Sources */,
				EF0ADD1C143FA0CD00977386 /* GeolocationModule.m in Sources */,
				EF0ADD21143FA0E200977386 /* AnalyticsModule.m in Sources */,
				2B1F65791431031E006C5D37 /* ApplicationDefaults.m in Sources */,
				848C2596145F37A300E1B0F1 /* TiDOMCDATANodeProxy.m in Sources */,
				848C259C145F3FE200E1B0F1 /* TiDOMCommentProxy.m in Sources */,
				848C25A1145F46C300E1B0F1 /* TiDOMPIProxy.m in Sources */,
				848C25A6145F501700E1B0F1 /* TiDOMDocFragProxy.m in Sources */,
				84D541A51460B2E0005338D1 /* TiDOMNotationProxy.m in Sources */,
				84D541AA1460B3C9005338D1 /* TiDOMEntityProxy.m in Sources */,
				84D541AF1460B3EE005338D1 /* TiDOMEntityRefProxy.m in Sources */,
				2BDEA4F614490547004EC750 /* TiUIiOSTabbedBarProxy.m in Sources */,
				844E1F8014883A3700F5424C /* TiDOMValidator.m in Sources */,
				DAA72345156D642400757987 /* TiConsole.m in Sources */,
				2B353A8315901D41008FBD84 /* Ti3DMatrix.m in Sources */,
				2B0B6E0E15951F9400F3170F /* TiUIiOSDocumentViewerProxy.m in Sources */,
				1D8166E115A79362007F20A0 /* FBFrictionlessRequestSettings.m in Sources */,
				4688700915E39A9D008FA326 /* TiUIiPhoneAlertDialogStyleProxy.m in Sources */,
<<<<<<< HEAD
				1D1029AA15F9769200372EC0 /* TiBindingEvent.m in Sources */,
				1D0061C3160283820016BBEE /* TiBindingRunLoop.m in Sources */,
				1DD9388E1609230900091777 /* TiBindingTiValue.m in Sources */,
=======
				5081CEFA15F8100E00C881D8 /* TiExceptionHandler.m in Sources */,
>>>>>>> 46414166
			);
			runOnlyForDeploymentPostprocessing = 0;
		};
/* End PBXSourcesBuildPhase section */

/* Begin XCBuildConfiguration section */
		1D6058940D05DD3E006BFB54 /* Debug */ = {
			isa = XCBuildConfiguration;
			baseConfigurationReference = 241EAEC5118E2BA90081A5BE /* project.xcconfig */;
			buildSettings = {
				ALWAYS_SEARCH_USER_PATHS = NO;
				COPY_PHASE_STRIP = NO;
				GCC_DYNAMIC_NO_PIC = NO;
				GCC_ENABLE_CPP_RTTI = NO;
				GCC_OPTIMIZATION_LEVEL = 0;
				GCC_PRECOMPILE_PREFIX_HEADER = YES;
				GCC_PREFIX_HEADER = Titanium_Prefix.pch;
				GCC_THUMB_SUPPORT = NO;
				GCC_VERSION = com.apple.compilers.llvm.clang.1_0;
				INFOPLIST_FILE = Titanium.plist;
				IPHONEOS_DEPLOYMENT_TARGET = 4.0;
				LIBRARY_SEARCH_PATHS = (
					"$(inherited)",
					"\"$(SRCROOT)/../lib\"",
				);
				OTHER_CFLAGS = (
					"-DDEBUG",
					"-DTI_POST_1_2",
				);
				"OTHER_LDFLAGS[sdk=iphoneos*]" = (
					"$(inherited)",
					"-weak_framework",
					iAd,
					"-weak_framework",
					CoreMedia,
					"-weak_framework",
					CoreVideo,
				);
				"OTHER_LDFLAGS[sdk=iphonesimulator*]" = (
					"$(inherited)",
					"-weak_framework",
					iAd,
				);
				PRODUCT_NAME = Titanium;
				SDKROOT = iphoneos;
				TARGETED_DEVICE_FAMILY = 1;
			};
			name = Debug;
		};
		1D6058950D05DD3E006BFB54 /* Release */ = {
			isa = XCBuildConfiguration;
			baseConfigurationReference = 241EAEC5118E2BA90081A5BE /* project.xcconfig */;
			buildSettings = {
				ALWAYS_SEARCH_USER_PATHS = NO;
				COPY_PHASE_STRIP = YES;
				GCC_PRECOMPILE_PREFIX_HEADER = YES;
				GCC_PREFIX_HEADER = Titanium_Prefix.pch;
				GCC_THUMB_SUPPORT = NO;
				GCC_VERSION = com.apple.compilers.llvm.clang.1_0;
				INFOPLIST_FILE = Titanium.plist;
				IPHONEOS_DEPLOYMENT_TARGET = 4.0;
				LIBRARY_SEARCH_PATHS = (
					"$(inherited)",
					"\"$(SRCROOT)/../lib\"",
				);
				"OTHER_LDFLAGS[sdk=iphoneos*]" = (
					"$(inherited)",
					"-weak_framework",
					iAd,
					"-weak_framework",
					CoreMedia,
					"-weak_framework",
					CoreVideo,
				);
				PRODUCT_NAME = Titanium;
				TARGETED_DEVICE_FAMILY = 1;
				VALIDATE_PRODUCT = YES;
			};
			name = Release;
		};
		24D8E4AF119B9D8A00F8CAA6 /* Debug */ = {
			isa = XCBuildConfiguration;
			baseConfigurationReference = 241EAEC5118E2BA90081A5BE /* project.xcconfig */;
			buildSettings = {
				ALWAYS_SEARCH_USER_PATHS = NO;
				COPY_PHASE_STRIP = NO;
				GCC_DYNAMIC_NO_PIC = NO;
				GCC_OPTIMIZATION_LEVEL = 0;
				GCC_PRECOMPILE_PREFIX_HEADER = YES;
				GCC_PREFIX_HEADER = Titanium_Prefix.pch;
				GCC_THUMB_SUPPORT = NO;
				INFOPLIST_FILE = Titanium.plist;
				IPHONEOS_DEPLOYMENT_TARGET = 4.0;
				LIBRARY_SEARCH_PATHS = (
					"$(inherited)",
					"\"$(SRCROOT)/../lib\"",
				);
				OTHER_CFLAGS = (
					"-DIPAD",
					"-DTI_POST_1_2",
					"-DDEBUG",
				);
				"OTHER_LDFLAGS[sdk=iphoneos*]" = (
					"$(inherited)",
					"-weak_framework",
					iAd,
					"-weak_framework",
					CoreMedia,
					"-weak_framework",
					CoreVideo,
				);
				PRODUCT_NAME = Titanium;
				TARGETED_DEVICE_FAMILY = 2;
				VALID_ARCHS = "armv6 armv7 i386";
			};
			name = Debug;
		};
		24D8E4B0119B9D8A00F8CAA6 /* Release */ = {
			isa = XCBuildConfiguration;
			baseConfigurationReference = 241EAEC5118E2BA90081A5BE /* project.xcconfig */;
			buildSettings = {
				ALWAYS_SEARCH_USER_PATHS = NO;
				COPY_PHASE_STRIP = YES;
				GCC_PRECOMPILE_PREFIX_HEADER = YES;
				GCC_PREFIX_HEADER = Titanium_Prefix.pch;
				GCC_THUMB_SUPPORT = NO;
				INFOPLIST_FILE = Titanium.plist;
				IPHONEOS_DEPLOYMENT_TARGET = 4.0;
				LIBRARY_SEARCH_PATHS = (
					"$(inherited)",
					"\"$(SRCROOT)/../lib\"",
				);
				OTHER_CFLAGS = (
					"-DIPAD",
					"-DTI_POST_1_2",
				);
				"OTHER_LDFLAGS[sdk=iphoneos*]" = (
					"$(inherited)",
					"-weak_framework",
					iAd,
					"-weak_framework",
					CoreMedia,
					"-weak_framework",
					CoreVideo,
				);
				PRODUCT_NAME = Titanium;
				TARGETED_DEVICE_FAMILY = 2;
				VALIDATE_PRODUCT = YES;
				VALID_ARCHS = "armv6 armv7 i386";
			};
			name = Release;
		};
		C01FCF4F08A954540054247B /* Debug */ = {
			isa = XCBuildConfiguration;
			baseConfigurationReference = 241EAEC5118E2BA90081A5BE /* project.xcconfig */;
			buildSettings = {
				ARCHS = (
					armv6,
					armv7,
				);
				"ARCHS[sdk=iphoneos*]" = (
					armv6,
					armv7,
				);
				"ARCHS[sdk=iphonesimulator*]" = i386;
				CODE_SIGN_IDENTITY = "iPhone Developer";
				"CODE_SIGN_IDENTITY[sdk=iphoneos*]" = "iPhone Developer";
				GCC_C_LANGUAGE_STANDARD = c99;
				GCC_PREPROCESSOR_DEFINITIONS = "TI_VERSION=$(TI_VERSION)";
				GCC_THUMB_SUPPORT = NO;
				GCC_TREAT_WARNINGS_AS_ERRORS = NO;
				GCC_VERSION = com.apple.compilers.llvm.clang.1_0;
				GCC_WARN_ABOUT_RETURN_TYPE = NO;
				GCC_WARN_MISSING_PARENTHESES = NO;
				GCC_WARN_SHADOW = NO;
				GCC_WARN_STRICT_SELECTOR_MATCH = NO;
				GCC_WARN_UNUSED_FUNCTION = YES;
				GCC_WARN_UNUSED_PARAMETER = NO;
				GCC_WARN_UNUSED_VALUE = NO;
				GCC_WARN_UNUSED_VARIABLE = NO;
				HEADER_SEARCH_PATHS = (
					"${SDKROOT}/usr/include/libxml2",
					../headers,
				);
				IPHONEOS_DEPLOYMENT_TARGET = 4.0;
				OTHER_CFLAGS = (
					"-DDEBUG",
					"-DTI_POST_1_2",
				);
				OTHER_LDFLAGS = "-ObjC";
				PROVISIONING_PROFILE = "";
				"PROVISIONING_PROFILE[sdk=iphoneos*]" = "";
				RUN_CLANG_STATIC_ANALYZER = NO;
				SDKROOT = iphoneos;
				USER_HEADER_SEARCH_PATHS = "";
			};
			name = Debug;
		};
		C01FCF5008A954540054247B /* Release */ = {
			isa = XCBuildConfiguration;
			baseConfigurationReference = 241EAEC5118E2BA90081A5BE /* project.xcconfig */;
			buildSettings = {
				ARCHS = (
					armv6,
					armv7,
				);
				"ARCHS[sdk=iphoneos*]" = (
					armv6,
					armv7,
				);
				"ARCHS[sdk=iphonesimulator*]" = i386;
				CODE_SIGN_IDENTITY = "iPhone Developer";
				"CODE_SIGN_IDENTITY[sdk=iphoneos*]" = "iPhone Developer";
				GCC_C_LANGUAGE_STANDARD = c99;
				GCC_PREPROCESSOR_DEFINITIONS = "TI_VERSION=$(TI_VERSION)";
				GCC_THUMB_SUPPORT = NO;
				GCC_TREAT_WARNINGS_AS_ERRORS = NO;
				GCC_VERSION = com.apple.compilers.llvm.clang.1_0;
				GCC_WARN_ABOUT_RETURN_TYPE = NO;
				GCC_WARN_MISSING_PARENTHESES = NO;
				GCC_WARN_SHADOW = NO;
				GCC_WARN_STRICT_SELECTOR_MATCH = NO;
				GCC_WARN_UNUSED_FUNCTION = YES;
				GCC_WARN_UNUSED_PARAMETER = NO;
				GCC_WARN_UNUSED_VALUE = NO;
				GCC_WARN_UNUSED_VARIABLE = NO;
				HEADER_SEARCH_PATHS = (
					"${SDKROOT}/usr/include/libxml2",
					../headers,
				);
				IPHONEOS_DEPLOYMENT_TARGET = 4.0;
				OTHER_CFLAGS = "-DTI_POST_1_2";
				OTHER_LDFLAGS = "-ObjC";
				PROVISIONING_PROFILE = "";
				"PROVISIONING_PROFILE[sdk=iphoneos*]" = "";
				RUN_CLANG_STATIC_ANALYZER = NO;
				SDKROOT = iphoneos;
				USER_HEADER_SEARCH_PATHS = "";
			};
			name = Release;
		};
		DA60651C155C6EB200CEA37C /* Developer */ = {
			isa = XCBuildConfiguration;
			baseConfigurationReference = 241EAEC5118E2BA90081A5BE /* project.xcconfig */;
			buildSettings = {
				ARCHS = (
					armv6,
					armv7,
				);
				"ARCHS[sdk=iphoneos*]" = (
					armv6,
					armv7,
				);
				"ARCHS[sdk=iphonesimulator*]" = i386;
				CODE_SIGN_IDENTITY = "iPhone Developer";
				"CODE_SIGN_IDENTITY[sdk=iphoneos*]" = "iPhone Developer";
				GCC_C_LANGUAGE_STANDARD = c99;
				GCC_PREPROCESSOR_DEFINITIONS = "TI_VERSION=$(TI_VERSION)";
				GCC_THUMB_SUPPORT = NO;
				GCC_TREAT_WARNINGS_AS_ERRORS = NO;
				GCC_VERSION = com.apple.compilers.llvm.clang.1_0;
				GCC_WARN_ABOUT_RETURN_TYPE = NO;
				GCC_WARN_MISSING_PARENTHESES = NO;
				GCC_WARN_SHADOW = NO;
				GCC_WARN_STRICT_SELECTOR_MATCH = NO;
				GCC_WARN_UNUSED_FUNCTION = YES;
				GCC_WARN_UNUSED_PARAMETER = NO;
				GCC_WARN_UNUSED_VALUE = NO;
				GCC_WARN_UNUSED_VARIABLE = NO;
				HEADER_SEARCH_PATHS = (
					"${SDKROOT}/usr/include/libxml2",
					../headers,
				);
				IPHONEOS_DEPLOYMENT_TARGET = 4.0;
				OTHER_CFLAGS = (
					"-DDEBUG",
					"-DTI_POST_1_2",
					"-DDEVELOPER",
				);
				OTHER_LDFLAGS = "-ObjC";
				PROVISIONING_PROFILE = "";
				"PROVISIONING_PROFILE[sdk=iphoneos*]" = "";
				RUN_CLANG_STATIC_ANALYZER = NO;
				SDKROOT = iphoneos;
				USER_HEADER_SEARCH_PATHS = "";
			};
			name = Developer;
		};
		DA60651D155C6EB200CEA37C /* Developer */ = {
			isa = XCBuildConfiguration;
			baseConfigurationReference = 241EAEC5118E2BA90081A5BE /* project.xcconfig */;
			buildSettings = {
				ALWAYS_SEARCH_USER_PATHS = NO;
				COPY_PHASE_STRIP = NO;
				GCC_DYNAMIC_NO_PIC = NO;
				GCC_ENABLE_CPP_RTTI = NO;
				GCC_OPTIMIZATION_LEVEL = 0;
				GCC_PRECOMPILE_PREFIX_HEADER = YES;
				GCC_PREFIX_HEADER = Titanium_Prefix.pch;
				GCC_THUMB_SUPPORT = NO;
				GCC_VERSION = com.apple.compilers.llvm.clang.1_0;
				INFOPLIST_FILE = Titanium.plist;
				IPHONEOS_DEPLOYMENT_TARGET = 4.0;
				LIBRARY_SEARCH_PATHS = (
					"$(inherited)",
					"\"$(SRCROOT)/../lib\"",
				);
				OTHER_CFLAGS = (
					"-DDEBUG",
					"-DTI_POST_1_2",
				);
				"OTHER_LDFLAGS[sdk=iphoneos*]" = (
					"$(inherited)",
					"-weak_framework",
					iAd,
					"-weak_framework",
					CoreMedia,
					"-weak_framework",
					CoreVideo,
				);
				"OTHER_LDFLAGS[sdk=iphonesimulator*]" = (
					"$(inherited)",
					"-weak_framework",
					iAd,
				);
				PRODUCT_NAME = Titanium;
				SDKROOT = iphoneos;
				TARGETED_DEVICE_FAMILY = 1;
			};
			name = Developer;
		};
		DA60651E155C6EB200CEA37C /* Developer */ = {
			isa = XCBuildConfiguration;
			baseConfigurationReference = 241EAEC5118E2BA90081A5BE /* project.xcconfig */;
			buildSettings = {
				ALWAYS_SEARCH_USER_PATHS = NO;
				COPY_PHASE_STRIP = NO;
				GCC_DYNAMIC_NO_PIC = NO;
				GCC_OPTIMIZATION_LEVEL = 0;
				GCC_PRECOMPILE_PREFIX_HEADER = YES;
				GCC_PREFIX_HEADER = Titanium_Prefix.pch;
				GCC_THUMB_SUPPORT = NO;
				INFOPLIST_FILE = Titanium.plist;
				IPHONEOS_DEPLOYMENT_TARGET = 4.0;
				LIBRARY_SEARCH_PATHS = (
					"$(inherited)",
					"\"$(SRCROOT)/../lib\"",
				);
				OTHER_CFLAGS = (
					"-DIPAD",
					"-DTI_POST_1_2",
					"-DDEBUG",
				);
				"OTHER_LDFLAGS[sdk=iphoneos*]" = (
					"$(inherited)",
					"-weak_framework",
					iAd,
					"-weak_framework",
					CoreMedia,
					"-weak_framework",
					CoreVideo,
				);
				PRODUCT_NAME = Titanium;
				TARGETED_DEVICE_FAMILY = 2;
				VALID_ARCHS = "armv6 armv7 i386";
			};
			name = Developer;
		};
		DA60651F155C6EB200CEA37C /* Developer */ = {
			isa = XCBuildConfiguration;
			baseConfigurationReference = 241EAEC5118E2BA90081A5BE /* project.xcconfig */;
			buildSettings = {
				ALWAYS_SEARCH_USER_PATHS = NO;
				COPY_PHASE_STRIP = NO;
				GCC_DYNAMIC_NO_PIC = NO;
				GCC_OPTIMIZATION_LEVEL = 0;
				GCC_PRECOMPILE_PREFIX_HEADER = YES;
				GCC_PREFIX_HEADER = Titanium_Prefix.pch;
				GCC_THUMB_SUPPORT = NO;
				INFOPLIST_FILE = Titanium.plist;
				IPHONEOS_DEPLOYMENT_TARGET = 4.0;
				LIBRARY_SEARCH_PATHS = (
					"$(inherited)",
					"\"$(SRCROOT)/../lib\"",
				);
				OTHER_CFLAGS = (
					"-DIPAD",
					"-DTI_POST_1_2",
					"-DDEBUG",
				);
				"OTHER_CFLAGS[arch=*]" = (
					"-DIPAD",
					"-DTI_POST_1_2",
					"-DDEBUG",
				);
				"OTHER_LDFLAGS[sdk=iphoneos*]" = (
					"$(inherited)",
					"-weak_framework",
					iAd,
					"-weak_framework",
					CoreVideo,
					"-weak_framework",
					CoreMedia,
				);
				PRODUCT_NAME = Titanium;
				SDKROOT = iphoneos;
				TARGETED_DEVICE_FAMILY = "1,2";
				VALID_ARCHS = "armv6 armv7 i386";
			};
			name = Developer;
		};
		DABB37BA12E8CB280026A6EA /* Debug */ = {
			isa = XCBuildConfiguration;
			baseConfigurationReference = 241EAEC5118E2BA90081A5BE /* project.xcconfig */;
			buildSettings = {
				ALWAYS_SEARCH_USER_PATHS = NO;
				COPY_PHASE_STRIP = NO;
				GCC_DYNAMIC_NO_PIC = NO;
				GCC_OPTIMIZATION_LEVEL = 0;
				GCC_PRECOMPILE_PREFIX_HEADER = YES;
				GCC_PREFIX_HEADER = Titanium_Prefix.pch;
				GCC_THUMB_SUPPORT = NO;
				INFOPLIST_FILE = Titanium.plist;
				IPHONEOS_DEPLOYMENT_TARGET = 4.0;
				LIBRARY_SEARCH_PATHS = (
					"$(inherited)",
					"\"$(SRCROOT)/../lib\"",
				);
				OTHER_CFLAGS = (
					"-DIPAD",
					"-DTI_POST_1_2",
					"-DDEBUG",
				);
				"OTHER_CFLAGS[arch=*]" = (
					"-DIPAD",
					"-DTI_POST_1_2",
					"-DDEBUG",
				);
				"OTHER_LDFLAGS[sdk=iphoneos*]" = (
					"$(inherited)",
					"-weak_framework",
					iAd,
					"-weak_framework",
					CoreVideo,
					"-weak_framework",
					CoreMedia,
				);
				PRODUCT_NAME = Titanium;
				SDKROOT = iphoneos;
				TARGETED_DEVICE_FAMILY = "1,2";
				VALID_ARCHS = "armv6 armv7 i386";
			};
			name = Debug;
		};
		DABB37BB12E8CB280026A6EA /* Release */ = {
			isa = XCBuildConfiguration;
			baseConfigurationReference = 241EAEC5118E2BA90081A5BE /* project.xcconfig */;
			buildSettings = {
				ALWAYS_SEARCH_USER_PATHS = NO;
				COPY_PHASE_STRIP = YES;
				GCC_PRECOMPILE_PREFIX_HEADER = YES;
				GCC_PREFIX_HEADER = Titanium_Prefix.pch;
				GCC_THUMB_SUPPORT = NO;
				INFOPLIST_FILE = Titanium.plist;
				IPHONEOS_DEPLOYMENT_TARGET = 4.0;
				LIBRARY_SEARCH_PATHS = (
					"$(inherited)",
					"\"$(SRCROOT)/../lib\"",
				);
				OTHER_CFLAGS = (
					"-DIPAD",
					"-DTI_POST_1_2",
				);
				"OTHER_LDFLAGS[sdk=iphoneos*]" = (
					"$(inherited)",
					"-weak_framework",
					iAd,
					"-weak_framework",
					CoreVideo,
					"-weak_framework",
					CoreMedia,
				);
				PRODUCT_NAME = Titanium;
				SDKROOT = iphoneos;
				TARGETED_DEVICE_FAMILY = "1,2";
				VALIDATE_PRODUCT = YES;
				VALID_ARCHS = "armv6 armv7 i386";
			};
			name = Release;
		};
/* End XCBuildConfiguration section */

/* Begin XCConfigurationList section */
		1D6058960D05DD3E006BFB54 /* Build configuration list for PBXNativeTarget "Titanium-KitchenSink" */ = {
			isa = XCConfigurationList;
			buildConfigurations = (
				1D6058940D05DD3E006BFB54 /* Debug */,
				DA60651D155C6EB200CEA37C /* Developer */,
				1D6058950D05DD3E006BFB54 /* Release */,
			);
			defaultConfigurationIsVisible = 0;
			defaultConfigurationName = Release;
		};
		24D8E4AE119B9D8A00F8CAA6 /* Build configuration list for PBXNativeTarget "Titanium-KitchenSink-iPad" */ = {
			isa = XCConfigurationList;
			buildConfigurations = (
				24D8E4AF119B9D8A00F8CAA6 /* Debug */,
				DA60651E155C6EB200CEA37C /* Developer */,
				24D8E4B0119B9D8A00F8CAA6 /* Release */,
			);
			defaultConfigurationIsVisible = 0;
			defaultConfigurationName = Release;
		};
		C01FCF4E08A954540054247B /* Build configuration list for PBXProject "Titanium" */ = {
			isa = XCConfigurationList;
			buildConfigurations = (
				C01FCF4F08A954540054247B /* Debug */,
				DA60651C155C6EB200CEA37C /* Developer */,
				C01FCF5008A954540054247B /* Release */,
			);
			defaultConfigurationIsVisible = 0;
			defaultConfigurationName = Release;
		};
		DABB37B912E8CB280026A6EA /* Build configuration list for PBXNativeTarget "Titanium-KitchenSink-universal" */ = {
			isa = XCConfigurationList;
			buildConfigurations = (
				DABB37BA12E8CB280026A6EA /* Debug */,
				DA60651F155C6EB200CEA37C /* Developer */,
				DABB37BB12E8CB280026A6EA /* Release */,
			);
			defaultConfigurationIsVisible = 0;
			defaultConfigurationName = Release;
		};
/* End XCConfigurationList section */
	};
	rootObject = 29B97313FDCFA39411CA2CEA /* Project object */;
}<|MERGE_RESOLUTION|>--- conflicted
+++ resolved
@@ -2065,17 +2065,14 @@
 				DABF3EDB134D2E4300836137 /* TiStreamProxy.m */,
 				DAE541E113577BEC00A65123 /* TiDataStream.h */,
 				DAE541E213577BEC00A65123 /* TiDataStream.m */,
-<<<<<<< HEAD
 				1DD9388A1609230900091777 /* TiBindingTiValue.h */,
 				1DD9388B1609230900091777 /* TiBindingTiValue.m */,
 				1D0061BF160283820016BBEE /* TiBindingRunLoop.h */,
 				1D0061C0160283820016BBEE /* TiBindingRunLoop.m */,
 				1D1029A615F9769100372EC0 /* TiBindingEvent.h */,
 				1D1029A715F9769100372EC0 /* TiBindingEvent.m */,
-=======
 				5081CEF615F8100E00C881D8 /* TiExceptionHandler.h */,
 				5081CEF715F8100E00C881D8 /* TiExceptionHandler.m */,
->>>>>>> 46414166
 			);
 			name = API;
 			sourceTree = "<group>";
@@ -3477,13 +3474,10 @@
 				2B0B6E0C15951F9400F3170F /* TiUIiOSDocumentViewerProxy.m in Sources */,
 				1D8166DF15A79362007F20A0 /* FBFrictionlessRequestSettings.m in Sources */,
 				4688700715E39A9D008FA326 /* TiUIiPhoneAlertDialogStyleProxy.m in Sources */,
-<<<<<<< HEAD
 				1D1029A815F9769200372EC0 /* TiBindingEvent.m in Sources */,
 				1D0061C1160283820016BBEE /* TiBindingRunLoop.m in Sources */,
 				1DD9388C1609230900091777 /* TiBindingTiValue.m in Sources */,
-=======
 				5081CEF815F8100E00C881D8 /* TiExceptionHandler.m in Sources */,
->>>>>>> 46414166
 			);
 			runOnlyForDeploymentPostprocessing = 0;
 		};
@@ -3766,13 +3760,10 @@
 				2B0B6E0D15951F9400F3170F /* TiUIiOSDocumentViewerProxy.m in Sources */,
 				1D8166E015A79362007F20A0 /* FBFrictionlessRequestSettings.m in Sources */,
 				4688700815E39A9D008FA326 /* TiUIiPhoneAlertDialogStyleProxy.m in Sources */,
-<<<<<<< HEAD
 				1D1029A915F9769200372EC0 /* TiBindingEvent.m in Sources */,
 				1D0061C2160283820016BBEE /* TiBindingRunLoop.m in Sources */,
 				1DD9388D1609230900091777 /* TiBindingTiValue.m in Sources */,
-=======
 				5081CEF915F8100E00C881D8 /* TiExceptionHandler.m in Sources */,
->>>>>>> 46414166
 			);
 			runOnlyForDeploymentPostprocessing = 0;
 		};
@@ -4055,13 +4046,10 @@
 				2B0B6E0E15951F9400F3170F /* TiUIiOSDocumentViewerProxy.m in Sources */,
 				1D8166E115A79362007F20A0 /* FBFrictionlessRequestSettings.m in Sources */,
 				4688700915E39A9D008FA326 /* TiUIiPhoneAlertDialogStyleProxy.m in Sources */,
-<<<<<<< HEAD
 				1D1029AA15F9769200372EC0 /* TiBindingEvent.m in Sources */,
 				1D0061C3160283820016BBEE /* TiBindingRunLoop.m in Sources */,
 				1DD9388E1609230900091777 /* TiBindingTiValue.m in Sources */,
-=======
 				5081CEFA15F8100E00C881D8 /* TiExceptionHandler.m in Sources */,
->>>>>>> 46414166
 			);
 			runOnlyForDeploymentPostprocessing = 0;
 		};
