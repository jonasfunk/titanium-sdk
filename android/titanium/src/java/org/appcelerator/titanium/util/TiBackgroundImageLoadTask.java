/**
 * Appcelerator Titanium Mobile
 * Copyright (c) 2009-2013 by Appcelerator, Inc. All Rights Reserved.
 * Licensed under the terms of the Apache Public License
 * Please see the LICENSE included with this distribution for details.
 */
package org.appcelerator.titanium.util;

import java.lang.ref.SoftReference;
import java.util.concurrent.RejectedExecutionException;

import org.appcelerator.kroll.common.Log;
import org.appcelerator.titanium.view.TiDrawableReference;

import android.app.Activity;
import android.graphics.Bitmap;
import android.os.AsyncTask;
import android.view.View;

public abstract class TiBackgroundImageLoadTask
	extends AsyncTask<String, Long, Bitmap>
{
	private static final String TAG = "TiBackgroundImageLoadTask";

	protected SoftReference<View> parent;
	protected String url;

	public TiBackgroundImageLoadTask(View parent)
	{
		this.parent = new SoftReference<View>(parent);
	}

	@Override
	protected Bitmap doInBackground(String... arg) {

		if (arg.length == 0) {
			Log.w(TAG, "url argument is missing.  Returning null drawable");
			return null;
		}

		String url = arg[0];
		Bitmap b = null;
		if (parent.get() == null) {
			Log.d(TAG, "doInBackground exiting early because context already gc'd", Log.DEBUG_MODE);
			return null;
		}

		// TODO - check the parent?  can View.get().getContext() ever not be an activity?
		TiDrawableReference ref = TiDrawableReference.fromUrl(((Activity)parent.get().getContext()), url);

		boolean retry = true;
		int retryCount = 3;

		while(retry) {
			retry = false;

<<<<<<< HEAD
			b = ref.getBitmap();
			if (ref.outOfMemoryOccurred()) {
=======
			Bitmap b = ref.getBitmap();
			if (b != null) {
				d = new BitmapDrawable(b);
			} else if (ref.outOfMemoryOccurred()) {
>>>>>>> 7b8f3f06
				Log.e(TAG, "Not enough memory left to load image: " + url);
				retryCount -= 1;
				if (retryCount > 0) {
					retry = true;
					Log.i(TAG, "Signalling a GC, will retry load.");
					System.gc(); // See if we can force a compaction
					try {
						Thread.sleep(1000);
					} catch (InterruptedException ie) {
						// Ignore
					}
					Log.i(TAG, "Retry #" + (3 - retryCount) + " for " + url);
				}
			} else {
				// ref.getBitmap() returned null and it wasn't because of OOM
				Log.d(TAG, "TiDrawableReference.getBitmap() (url '" + url + "') returned null", Log.DEBUG_MODE);
				return null;
			}
		}

		return b;
	}

	public void load(String url) {
		this.url = url;
		try {
			execute(url);
		} catch (RejectedExecutionException e) {
			Log.w(TAG, "Thread pool rejected attempt to load image: " + url);
			Log.w(TAG, "ADD Handler for retry");
		}
	}
}<|MERGE_RESOLUTION|>--- conflicted
+++ resolved
@@ -54,15 +54,8 @@
 		while(retry) {
 			retry = false;
 
-<<<<<<< HEAD
 			b = ref.getBitmap();
 			if (ref.outOfMemoryOccurred()) {
-=======
-			Bitmap b = ref.getBitmap();
-			if (b != null) {
-				d = new BitmapDrawable(b);
-			} else if (ref.outOfMemoryOccurred()) {
->>>>>>> 7b8f3f06
 				Log.e(TAG, "Not enough memory left to load image: " + url);
 				retryCount -= 1;
 				if (retryCount > 0) {
