--- conflicted
+++ resolved
@@ -12,13 +12,10 @@
 import java.util.Map;
 import java.util.Set;
 
-<<<<<<< HEAD
 import org.appcelerator.kroll.KrollDict;
 import org.appcelerator.kroll.KrollProxy;
 import org.appcelerator.kroll.annotations.Kroll;
-=======
 import org.appcelerator.titanium.TiBlob;
->>>>>>> 7df967e4
 import org.appcelerator.titanium.TiContext;
 import org.appcelerator.titanium.util.Log;
 
@@ -33,7 +30,6 @@
 public class PersonProxy extends KrollProxy
 {
 	private static final String LCAT = "PersonProxy";
-<<<<<<< HEAD
 
 	@Kroll.property private String lastName, firstName, fullName, middleName, firstPhonetic, lastPhonetic, middlePhonetic, department;
 	@Kroll.property private String jobTitle, nickname, note, organization, prefix, suffix;
@@ -42,24 +38,17 @@
 	@Kroll.property private int kind;
 	@Kroll.property private KrollDict email, phone, address;
 	@Kroll.property private long id;
-=======
-	private String lastName, firstName, fullName, middleName, firstPhonetic, lastPhonetic, middlePhonetic, department;
-	private String jobTitle, nickname, note, organization, prefix, suffix;
-	private String birthday, created, modified;
-	private int kind;
-	private TiDict email, phone, address;
-	private long id;
+	
 	private TiBlob image = null;
 	private boolean imageFetched; // lazy load these bitmap images
 	protected boolean hasImage = false;
 	private Uri personUri;
->>>>>>> 7df967e4
 	
 	protected static final String[] PEOPLE_PROJECTION = new String[] {
-        Contacts.People._ID,
-        Contacts.People.NAME,
-        Contacts.People.NOTES,
-    };
+		Contacts.People._ID,
+		Contacts.People.NAME,
+		Contacts.People.NOTES,
+	};
 	protected static final int PEOPLE_COL_ID = 0;
 	protected static final int PEOPLE_COL_NAME = 1;
 	protected static final int PEOPLE_COL_NOTES = 2;
@@ -97,7 +86,92 @@
 		super(tiContext);
 	}
 	
-	
+	protected static class LightPerson
+	{
+		long id;
+		String name;
+		String notes;
+		boolean hasImage = false;
+		Map<String, ArrayList<String>> emails = new HashMap<String, ArrayList<String>>();
+		Map<String, ArrayList<String>> phones = new HashMap<String, ArrayList<String>>();
+		Map<String, ArrayList<String>> addresses = new HashMap<String, ArrayList<String>>();
+		
+		LightPerson(long id, String name, String notes) 
+		{
+			this.id = id;
+			this.name = name;
+			this.notes = notes;
+		}
+		LightPerson(Cursor cursor)
+		{
+			this(cursor.getLong(PersonProxy.PEOPLE_COL_ID), cursor.getString(PersonProxy.PEOPLE_COL_NAME), cursor.getString(PersonProxy.PEOPLE_COL_NOTES));
+		}
+		
+		void addEmailFromCursor(Cursor emailsCursor)
+		{
+			String emailAddress = emailsCursor.getString(PersonProxy.CONTACT_METHOD_COL_DATA);
+			int type = emailsCursor.getInt(PersonProxy.CONTACT_METHOD_COL_TYPE);
+			String key = PersonProxy.getEmailTextType(type);
+			
+			ArrayList<String> collection;
+			if (emails.containsKey(key)) {
+				collection = emails.get(key);
+			} else {
+				collection = new ArrayList<String>();
+				emails.put(key, collection);
+			}
+			collection.add(emailAddress);
+		}
+		
+		void addPhoneFromCursor(Cursor phonesCursor)
+		{
+			String phoneNumber = phonesCursor.getString(PersonProxy.PHONE_COL_NUMBER);
+			int type = phonesCursor.getInt(PersonProxy.PHONE_COL_TYPE);
+			String key = PersonProxy.getPhoneTextType(type);
+			ArrayList<String> collection;
+			if (phones.containsKey(key)) {
+				collection = phones.get(key);
+			} else {
+				collection = new ArrayList<String>();
+				phones.put(key, collection);
+			}
+			collection.add(phoneNumber);
+		}
+		
+		void addAddressFromCursor(Cursor addressesCursor)
+		{
+			String fullAddress = addressesCursor.getString(PersonProxy.CONTACT_METHOD_COL_DATA);
+			int type = addressesCursor.getInt(PersonProxy.CONTACT_METHOD_COL_TYPE);
+			String key = PersonProxy.getAddressTextType(type);
+			ArrayList<String> collection;
+			if (addresses.containsKey(key)) {
+				collection = addresses.get(key);
+			} else {
+				collection = new ArrayList<String>();
+				addresses.put(key, collection);
+			}
+			collection.add(fullAddress);
+		}
+		void addPhotoInfoFromCursor(Cursor photosCursor)
+		{
+			hasImage = true;
+		}
+		
+		PersonProxy proxify(TiContext tiContext)
+		{
+			PersonProxy proxy = new PersonProxy(tiContext);
+			proxy.firstName = name;
+			proxy.note = notes;
+			proxy.setEmailFromMap(emails);
+			proxy.setPhoneFromMap(phones);
+			proxy.setAddressFromMap(addresses);
+			proxy.kind = ContactsModule.CONTACTS_KIND_PERSON;
+			proxy.id = id;
+			proxy.hasImage = this.hasImage;
+			return proxy;
+			
+		}
+	}
 	
 	public static PersonProxy[] getAllPersons(TiContext tiContext, int limit)
 	{
@@ -272,18 +346,8 @@
 		if (cursor.isBeforeFirst() ) {
 			cursor.moveToFirst();
 		}
-<<<<<<< HEAD
-		PersonProxy person = new PersonProxy(tiContext);
-		person.fullName = cursor.getString(cursor.getColumnIndex(Contacts.People.NAME));
-		person.kind = ContactsModule.CONTACTS_KIND_PERSON;
-		person.note = cursor.getString(cursor.getColumnIndex(Contacts.People.NOTES));
-		long personId = cursor.getInt(cursor.getColumnIndex(Contacts.People._ID));
-		person.id = personId;
-		
-=======
 		LightPerson lp = new LightPerson(cursor);
 		long personId = lp.id;
->>>>>>> 7df967e4
 		Cursor emailsCursor = tiContext.getActivity().managedQuery(Contacts.ContactMethods.CONTENT_URI, 
 				CONTACT_METHOD_PROJECTION, 
 				Contacts.ContactMethods.PERSON_ID + " = ? AND " + Contacts.ContactMethods.KIND + " = ?" , 
@@ -403,135 +467,4 @@
 			address.put(key, dictValues);
 		}
 	}
-<<<<<<< HEAD
-=======
-
-	public void setPhone(TiDict phone)
-	{
-		this.phone = phone;
-	}
-
-	public TiDict getPhone()
-	{
-		return phone;
-	}
-	
-	public TiDict getAddress()
-	{
-		return address;
-	}
-
-	public void setAddress(TiDict address)
-	{
-		this.address = address;
-	}
-
-	public void setKind(int kind)
-	{
-		this.kind = kind;
-	}
-
-	public int getKind()
-	{
-		return kind;
-	}
-
-	public void setId(long id)
-	{
-		this.id = id;
-	}
-
-	public long getId()
-	{
-		return id;
-	}
-
-}
-
-class LightPerson
-{
-	long id;
-	String name;
-	String notes;
-	boolean hasImage = false;
-	Map<String, ArrayList<String>> emails = new HashMap<String, ArrayList<String>>();
-	Map<String, ArrayList<String>> phones = new HashMap<String, ArrayList<String>>();
-	Map<String, ArrayList<String>> addresses = new HashMap<String, ArrayList<String>>();
-	
-	LightPerson(long id, String name, String notes) 
-	{
-		this.id = id;
-		this.name = name;
-		this.notes = notes;
-	}
-	LightPerson(Cursor cursor)
-	{
-		this(cursor.getLong(PersonProxy.PEOPLE_COL_ID), cursor.getString(PersonProxy.PEOPLE_COL_NAME), cursor.getString(PersonProxy.PEOPLE_COL_NOTES));
-	}
-	
-	void addEmailFromCursor(Cursor emailsCursor)
-	{
-		String emailAddress = emailsCursor.getString(PersonProxy.CONTACT_METHOD_COL_DATA);
-		int type = emailsCursor.getInt(PersonProxy.CONTACT_METHOD_COL_TYPE);
-		String key = PersonProxy.getEmailTextType(type);
-		
-		ArrayList<String> collection;
-		if (emails.containsKey(key)) {
-			collection = emails.get(key);
-		} else {
-			collection = new ArrayList<String>();
-			emails.put(key, collection);
-		}
-		collection.add(emailAddress);
-	}
-	
-	void addPhoneFromCursor(Cursor phonesCursor)
-	{
-		String phoneNumber = phonesCursor.getString(PersonProxy.PHONE_COL_NUMBER);
-		int type = phonesCursor.getInt(PersonProxy.PHONE_COL_TYPE);
-		String key = PersonProxy.getPhoneTextType(type);
-		ArrayList<String> collection;
-		if (phones.containsKey(key)) {
-			collection = phones.get(key);
-		} else {
-			collection = new ArrayList<String>();
-			phones.put(key, collection);
-		}
-		collection.add(phoneNumber);
-	}
-	
-	void addAddressFromCursor(Cursor addressesCursor)
-	{
-		String fullAddress = addressesCursor.getString(PersonProxy.CONTACT_METHOD_COL_DATA);
-		int type = addressesCursor.getInt(PersonProxy.CONTACT_METHOD_COL_TYPE);
-		String key = PersonProxy.getAddressTextType(type);
-		ArrayList<String> collection;
-		if (addresses.containsKey(key)) {
-			collection = addresses.get(key);
-		} else {
-			collection = new ArrayList<String>();
-			addresses.put(key, collection);
-		}
-		collection.add(fullAddress);
-	}
-	void addPhotoInfoFromCursor(Cursor photosCursor)
-	{
-		hasImage = true;
-	}
-	
-	PersonProxy proxify(TiContext tiContext)
-	{
-		PersonProxy proxy = new PersonProxy(tiContext);
-		proxy.setFullName(name);
-		proxy.setNote(notes);
-		proxy.setEmailFromMap(emails);
-		proxy.setPhoneFromMap(phones);
-		proxy.setAddressFromMap(addresses);
-		proxy.setKind(ContactsModule.CONTACTS_KIND_PERSON) ;
-		proxy.setId(id);
-		proxy.hasImage = this.hasImage;
-		return proxy;
-		
-	}
->>>>>>> 7df967e4
 }