/**
 * Appcelerator Titanium Mobile
 * Copyright (c) 2009-2018 by Appcelerator, Inc. All Rights Reserved.
 * Licensed under the terms of the Apache Public License
 * Please see the LICENSE included with this distribution for details.
 */

#import "KrollContext.h"
<<<<<<< HEAD
=======
#import "KrollWrapper.h"
#import "TiToJS.h"
>>>>>>> a64c68fd
#import <Foundation/Foundation.h>
#import <JavaScriptCore/JavaScriptCore.h>

@class KrollBridge;

//
// KrollCallback is a wrapper around a JS function object which is passed
// from JS land to native.  This object can be passed around on the native
// side as a normal opaque object and then passed back through to Kroll
// for function invocation (or just to pass the function object back as-is)
//
@interface KrollCallback : NSObject {
  @private
  JSContextRef jsContext;
  JSObjectRef thisObj;
  JSObjectRef function;
  KrollContext *context;
  KrollBridge *bridge;
  NSString *type;
}

@property (nonatomic, readwrite, retain) NSString *type;

- (id)initWithCallback:(JSValueRef)function_ thisObject:(JSObjectRef)thisObject_ context:(KrollContext *)context_;
- (void)callAsync:(NSArray *)args thisObject:(id)thisObject_;
- (id)call:(NSArray *)args thisObject:(id)thisObject_;
- (JSObjectRef)function;
- (KrollContext *)context;
- (KrollWrapper *)toKrollWrapper;
+ (void)shutdownContext:(KrollContext *)context;

<<<<<<< HEAD
@end

//
// KrollCallback has one fatal flaw: It can lead to retention loops. So when a
// function is to be a property of a proxy, we store this on the JS object. But
// if the proxy spans multiple contexts, we need to take a rain check on other
// contexts.

/*
 *	For functions and other objects that need to be held by proxies without
 *	conversion or possible retain cycles, KrollWrapper passively refers to a
 *	JS Object. In the future, this should become the base class, instead of a
 *	collection of Kroll wrappers all based off of NSObject despite common
 *	functionality.
 *
 *	NOTE: This is an object that is never made explicitly by TiIdToValue;
 *	instead, all JS functions become KrollCallbacks, and both KrollCallbacks
 *	and KrollObjectProperties will be converted into functions.
 *	(or JSObjectRefs at any rate)
 *	Instead, KrollWrapper is used in two places currently: When a function is
 *	retained as a property by a proxy (to avoid the above retain loop),
 *	and for JS-based modules which do not need proxy properties but do need to
 *	be first-class JS object citizens.
 *	TODO: Consolidate various KrollObjects, KrollCallbacks, etc to be
 *	KrollWrappers.
 */

@class KrollBridge;

@interface KrollWrapper : NSObject {
  JSObjectRef jsobject;
  KrollBridge *bridge;
  BOOL protecting;
}

@property (nonatomic, readwrite, assign) JSObjectRef jsobject;
@property (nonatomic, readwrite, assign) KrollBridge *bridge;

- (void)protectJsobject;
- (void)unprotectJsobject;
- (void)replaceValue:(id)value forKey:(NSString *)key notification:(BOOL)notify;

@end

KrollWrapper *ConvertKrollCallbackToWrapper(KrollCallback *callback);
=======
@end
>>>>>>> a64c68fd
<|MERGE_RESOLUTION|>--- conflicted
+++ resolved
@@ -6,11 +6,7 @@
  */
 
 #import "KrollContext.h"
-<<<<<<< HEAD
-=======
 #import "KrollWrapper.h"
-#import "TiToJS.h"
->>>>>>> a64c68fd
 #import <Foundation/Foundation.h>
 #import <JavaScriptCore/JavaScriptCore.h>
 
@@ -42,52 +38,4 @@
 - (KrollWrapper *)toKrollWrapper;
 + (void)shutdownContext:(KrollContext *)context;
 
-<<<<<<< HEAD
-@end
-
-//
-// KrollCallback has one fatal flaw: It can lead to retention loops. So when a
-// function is to be a property of a proxy, we store this on the JS object. But
-// if the proxy spans multiple contexts, we need to take a rain check on other
-// contexts.
-
-/*
- *	For functions and other objects that need to be held by proxies without
- *	conversion or possible retain cycles, KrollWrapper passively refers to a
- *	JS Object. In the future, this should become the base class, instead of a
- *	collection of Kroll wrappers all based off of NSObject despite common
- *	functionality.
- *
- *	NOTE: This is an object that is never made explicitly by TiIdToValue;
- *	instead, all JS functions become KrollCallbacks, and both KrollCallbacks
- *	and KrollObjectProperties will be converted into functions.
- *	(or JSObjectRefs at any rate)
- *	Instead, KrollWrapper is used in two places currently: When a function is
- *	retained as a property by a proxy (to avoid the above retain loop),
- *	and for JS-based modules which do not need proxy properties but do need to
- *	be first-class JS object citizens.
- *	TODO: Consolidate various KrollObjects, KrollCallbacks, etc to be
- *	KrollWrappers.
- */
-
-@class KrollBridge;
-
-@interface KrollWrapper : NSObject {
-  JSObjectRef jsobject;
-  KrollBridge *bridge;
-  BOOL protecting;
-}
-
-@property (nonatomic, readwrite, assign) JSObjectRef jsobject;
-@property (nonatomic, readwrite, assign) KrollBridge *bridge;
-
-- (void)protectJsobject;
-- (void)unprotectJsobject;
-- (void)replaceValue:(id)value forKey:(NSString *)key notification:(BOOL)notify;
-
-@end
-
-KrollWrapper *ConvertKrollCallbackToWrapper(KrollCallback *callback);
-=======
-@end
->>>>>>> a64c68fd
+@end