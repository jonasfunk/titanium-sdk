--- conflicted
+++ resolved
@@ -29,97 +29,12 @@
 		return hasListeners.booleanValue();
 	}
 
-<<<<<<< HEAD
-	protected void setHasListenersForEventType(String event, boolean hasListeners)
-=======
-	/**
-	 * Fires the passed in event asynchronously with the specified data
-	 * @param event The event type
-	 * @param data The event data
-	 * @return Whether or not the event was fired
-	 */
-	public boolean fireEvent(String event, Object data)
-	{
-		Message msg = mainHandler.obtainMessage(MSG_FIRE_EVENT, data);
-		msg.getData().putString(PROPERTY_NAME, event);
-		msg.sendToTarget();
-		return true;
-	}
-
-	/**
-	 * Fires the passed in event synchronously on the current thread
-	 * @param event The event type
-	 * @param data The event data
-	 * @return Whether or not the event was fired
-	 */
-	public boolean fireSyncEvent(String event, Object data)
-	{
-		return doFireEvent(event, data);
-	}
-
 	public void setHasListenersForEventType(String event, boolean hasListeners)
->>>>>>> cb5ae94a
 	{
 		hasListenersForEventType.put(event, hasListeners);
 	}
 
-<<<<<<< HEAD
 	protected abstract void setProperty(String name, Object value);
 	protected abstract boolean fireEvent(String type, Object data);
 	protected abstract void release();
 }
-=======
-	public Object call(KrollFunction fn, Object[] args)
-	{
-		return fn.call(this, args);
-	}
-
-	public void callAsync(final KrollFunction fn, final Object[] args)
-	{
-		mainHandler.post(new Runnable() {
-			public void run()
-			{
-				fn.call(KrollObject.this, args);
-			}
-		});
-	}
-
-	public void release()
-	{
-		if (KrollRuntime.getInstance().isUiThread()) {
-			doRelease();
-		} else {
-			mainHandler.sendEmptyMessage(MSG_RELEASE);
-		}
-	}
-
-	public boolean handleMessage(Message msg)
-	{
-		switch (msg.what) {
-			case MSG_SET_PROPERTY:
-				Object value = msg.obj;
-				String property = msg.getData().getString(PROPERTY_NAME);
-				doSetProperty(property, value);
-				return true;
-			case MSG_FIRE_EVENT:
-				Object data = msg.obj;
-				String event = msg.getData().getString(PROPERTY_NAME);
-				doFireEvent(event, data);
-				return true;
-			case MSG_RELEASE:
-				doRelease();
-				return true;
-		}
-
-		if (delegate == null) {
-			return false;
-		}
-		return delegate.handleMessage(msg);
-	}
-
-	public abstract Object getNativeObject();
-	protected abstract void doSetProperty(String name, Object value);
-	protected abstract boolean doFireEvent(String type, Object data);
-	protected abstract void doRelease();
-}
->>>>>>> cb5ae94a
