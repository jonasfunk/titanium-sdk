html,body{height:100%;width:100%;}
body{margin:0;}

.tiDOMElement {}

.tiStyleable {
	background-repeat: no-repeat;
	background-size: 100% 100%;
	line-height: normal;
}
<<<<<<< HEAD
.tiverticalLayout{
	clear: both;
}

.tiverticalLayout > .tiDOMElement {
	position: relative !important;
}

.tihorizontalLayout > .tiDOMElement {
=======

.tiVerticalLayout{
	clear: both;
}

.tiVerticalLayout > .tiDOMElement {
	position: relative !important;
}

.tiHorizontalLayout > .tiDOMElement {
>>>>>>> e91f289d
	float: left;
	position: relative;
}

.tiVideoPlayer {
	position: relative;
}

.tiVideoPlayer video {
	left: 0;
	position: absolute;
	top: 0;
}

.tiVideoPlayer.scaling-none {
	overflow: hidden;
}

.tiVideoPlayer.scaling-aspect-fit video {
	height: 100%;
	max-height: 100%;
	max-width: 100%;
	width: 100%;
}

.tiVideoPlayer video.fullscreen {
	background-color: #000;
	position: fixed;
}

.tiVideoPlayer video:-webkit-full-screen {
	max-height: 100%;
}

.tiVideoPlayer video:-moz-full-screen {
	max-height: 100%;
}<|MERGE_RESOLUTION|>--- conflicted
+++ resolved
@@ -8,17 +8,6 @@
 	background-size: 100% 100%;
 	line-height: normal;
 }
-<<<<<<< HEAD
-.tiverticalLayout{
-	clear: both;
-}
-
-.tiverticalLayout > .tiDOMElement {
-	position: relative !important;
-}
-
-.tihorizontalLayout > .tiDOMElement {
-=======
 
 .tiVerticalLayout{
 	clear: both;
@@ -29,7 +18,6 @@
 }
 
 .tiHorizontalLayout > .tiDOMElement {
->>>>>>> e91f289d
 	float: left;
 	position: relative;
 }
