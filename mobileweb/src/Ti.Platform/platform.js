(function(api){

	var match = navigator.userAgent.toLowerCase().match(/(webkit|gecko|trident|presto)/),
		runtime = match ? match[0] : "unknown",
		createUUID = Ti._5.createUUID,
		id = localStorage && localStorage.getItem("html5_titaniumPlatformId") ?
			localStorage.getItem("html5_titaniumPlatformId") : createUUID();

	// Interfaces
	Ti._5.EventDriven(api);

	// Properties
	Ti._5.propReadOnly(api, {
		BATTERY_STATE_CHARGING: 1,
		BATTERY_STATE_FULL: 2,
		BATTERY_STATE_UNKNOWN: -1,
		BATTERY_STATE_UNPLUGGED: 0,
		address: null,
		architecture: null,
		availableMemory: null,
		batteryLevel: null,
		batteryMonitoring: null,
		batteryState: api.BATTERY_STATE_UNKNOWN,
		id: id,
		isBrowser: true,
		locale: navigator.language,
		macaddress: null,
		model: null,
		name: navigator.userAgent,
		netmask: null,
		osname: "mobileweb",
		ostype: navigator.platform,
		runtime: runtime,
		processorCount: null,
		username: null,
		version: require.config.ti.version
	});

	
	// Methods
<<<<<<< HEAD
	api.canOpenURL = function(url){
		return true;
	};

	api.createUUID = createUUID;

=======
	api.createUUID = function(){
		return Ti._5.createUUID();
	};
	api.canOpenURL = function(url){
		true;
	};
>>>>>>> eb1cd192
	api.openURL = function(url){
		var m = /^(?:(?![^:@]+:[^:@\/]*@)([^:\/?#.]+):)?(?:\/\/)?/.exec(url);
		if ( (/^([tel|sms|mailto])/.test(url) || /^([\/?#]|[\w\d-]+^:[\w\d]+^@)/.test(m[1])) && !/^(localhost)/.test(url) ) {
			setTimeout(function () {
				window.location.href = url;
			}, 1);
		} else {
			window.open(url);
		}
	};

	localStorage.setItem("html5_titaniumPlatformId", id);

})(Ti._5.createClass("Ti.Platform"));
<|MERGE_RESOLUTION|>--- conflicted
+++ resolved
@@ -1,69 +1,59 @@
-(function(api){
-
-	var match = navigator.userAgent.toLowerCase().match(/(webkit|gecko|trident|presto)/),
-		runtime = match ? match[0] : "unknown",
-		createUUID = Ti._5.createUUID,
-		id = localStorage && localStorage.getItem("html5_titaniumPlatformId") ?
-			localStorage.getItem("html5_titaniumPlatformId") : createUUID();
-
-	// Interfaces
-	Ti._5.EventDriven(api);
-
-	// Properties
-	Ti._5.propReadOnly(api, {
-		BATTERY_STATE_CHARGING: 1,
-		BATTERY_STATE_FULL: 2,
-		BATTERY_STATE_UNKNOWN: -1,
-		BATTERY_STATE_UNPLUGGED: 0,
-		address: null,
-		architecture: null,
-		availableMemory: null,
-		batteryLevel: null,
-		batteryMonitoring: null,
-		batteryState: api.BATTERY_STATE_UNKNOWN,
-		id: id,
-		isBrowser: true,
-		locale: navigator.language,
-		macaddress: null,
-		model: null,
-		name: navigator.userAgent,
-		netmask: null,
-		osname: "mobileweb",
-		ostype: navigator.platform,
-		runtime: runtime,
-		processorCount: null,
-		username: null,
-		version: require.config.ti.version
-	});
-
-	
-	// Methods
-<<<<<<< HEAD
-	api.canOpenURL = function(url){
-		return true;
-	};
-
-	api.createUUID = createUUID;
-
-=======
-	api.createUUID = function(){
-		return Ti._5.createUUID();
-	};
-	api.canOpenURL = function(url){
-		true;
-	};
->>>>>>> eb1cd192
-	api.openURL = function(url){
-		var m = /^(?:(?![^:@]+:[^:@\/]*@)([^:\/?#.]+):)?(?:\/\/)?/.exec(url);
-		if ( (/^([tel|sms|mailto])/.test(url) || /^([\/?#]|[\w\d-]+^:[\w\d]+^@)/.test(m[1])) && !/^(localhost)/.test(url) ) {
-			setTimeout(function () {
-				window.location.href = url;
-			}, 1);
-		} else {
-			window.open(url);
-		}
-	};
-
-	localStorage.setItem("html5_titaniumPlatformId", id);
-
-})(Ti._5.createClass("Ti.Platform"));
+(function(api){
+
+	var match = navigator.userAgent.toLowerCase().match(/(webkit|gecko|trident|presto)/),
+		runtime = match ? match[0] : "unknown",
+		createUUID = Ti._5.createUUID,
+		id = localStorage && localStorage.getItem("html5_titaniumPlatformId") ?
+			localStorage.getItem("html5_titaniumPlatformId") : createUUID();
+
+	// Interfaces
+	Ti._5.EventDriven(api);
+
+	// Properties
+	Ti._5.propReadOnly(api, {
+		BATTERY_STATE_CHARGING: 1,
+		BATTERY_STATE_FULL: 2,
+		BATTERY_STATE_UNKNOWN: -1,
+		BATTERY_STATE_UNPLUGGED: 0,
+		address: null,
+		architecture: null,
+		availableMemory: null,
+		batteryLevel: null,
+		batteryMonitoring: null,
+		batteryState: api.BATTERY_STATE_UNKNOWN,
+		id: id,
+		isBrowser: true,
+		locale: navigator.language,
+		macaddress: null,
+		model: null,
+		name: navigator.userAgent,
+		netmask: null,
+		osname: "mobileweb",
+		ostype: navigator.platform,
+		runtime: runtime,
+		processorCount: null,
+		username: null,
+		version: require.config.ti.version
+	});
+
+	// Methods
+	api.createUUID = createUUID;
+
+	api.canOpenURL = function(url){
+		return true;
+	};
+
+	api.openURL = function(url){
+		var m = /^(?:(?![^:@]+:[^:@\/]*@)([^:\/?#.]+):)?(?:\/\/)?/.exec(url);
+		if ( (/^([tel|sms|mailto])/.test(url) || /^([\/?#]|[\w\d-]+^:[\w\d]+^@)/.test(m[1])) && !/^(localhost)/.test(url) ) {
+			setTimeout(function () {
+				window.location.href = url;
+			}, 1);
+		} else {
+			window.open(url);
+		}
+	};
+
+	localStorage.setItem("html5_titaniumPlatformId", id);
+
+})(Ti._5.createClass("Ti.Platform"));