/**
 * Appcelerator Titanium Mobile
 * Copyright (c) 2009-2010 by Appcelerator, Inc. All Rights Reserved.
 * Licensed under the terms of the Apache Public License
 * Please see the LICENSE included with this distribution for details.
 */
#import "TiBase.h"
#import "TiApp.h"
#import "TiDebugger.h"

#include <stdarg.h>
#include <pthread.h>
#include <sys/time.h>

NSMutableArray* TiCreateNonRetainingArray() 
{
	CFArrayCallBacks callbacks = kCFTypeArrayCallBacks;
	callbacks.retain = NULL;
	callbacks.release = NULL;
	return (NSMutableArray*)CFArrayCreateMutable(nil, 0, &callbacks);
}

NSMutableDictionary* TiCreateNonRetainingDictionary() 
{
	CFDictionaryKeyCallBacks keyCallbacks = kCFTypeDictionaryKeyCallBacks;
	CFDictionaryValueCallBacks callbacks = kCFTypeDictionaryValueCallBacks;
	callbacks.retain = NULL;
	callbacks.release = NULL;
	return (NSMutableDictionary*)CFDictionaryCreateMutable(nil, 0, &keyCallbacks, &callbacks);
}

CGPoint midpointBetweenPoints(CGPoint a, CGPoint b) 
{
    CGFloat x = (a.x + b.x) / 2.0;
    CGFloat y = (a.y + b.y) / 2.0;
    return CGPointMake(x, y);
}

void TiLogMessage(NSString* str, ...) {
    va_list args;
    va_start(args, str);
    
    NSString* message = [[NSString alloc] initWithFormat:str arguments:args];
    if ([[TiApp app] debugMode]) {
        TiDebuggerLogMessage(OUT, message);
    }
    else {
        const char* s = [message UTF8String];
        if (s[0]=='[')
        {
            fprintf(stderr,"%s\n", s);
            fflush(stderr);
        }
        else
        {
            fprintf(stderr,"[DEBUG] %s\n", s);
            fflush(stderr);
        }
    }

    [message release];
}

NSString * const kTiASCIIEncoding = @"ascii";
NSString * const kTiISOLatin1Encoding = @"ios-latin-1";
NSString * const kTiUTF8Encoding = @"utf8";
NSString * const kTiUTF16Encoding = @"utf16";
NSString * const kTiUTF16LEEncoding = @"utf16le";
NSString * const kTiUTF16BEEncoding = @"utf16be";

NSString * const kTiByteTypeName = @"byte";
NSString * const kTiShortTypeName = @"short";
NSString * const kTiIntTypeName = @"int";
NSString * const kTiLongTypeName = @"long";
NSString * const kTiFloatTypeName = @"float";
NSString * const kTiDoubleTypeName = @"double";

NSString * const kTiContextShutdownNotification = @"TiContextShutdown";
NSString * const kTiWillShutdownNotification = @"TiWillShutdown";
NSString * const kTiShutdownNotification = @"TiShutdown";
NSString * const kTiSuspendNotification = @"TiSuspend";
NSString * const kTiResumeNotification = @"TiResume";
NSString * const kTiResumedNotification = @"TiResumed";
NSString * const kTiAnalyticsNotification = @"TiAnalytics";
NSString * const kTiRemoteDeviceUUIDNotification = @"TiDeviceUUID";
NSString * const kTiGestureShakeNotification = @"TiGestureShake";
NSString * const kTiRemoteControlNotification = @"TiRemoteControl";

NSString * const kTiLocalNotification = @"TiLocalNotification";

NSString* const kTiBehaviorSize = @"SIZE";
NSString* const kTiBehaviorFill = @"FILL";
NSString* const kTiBehaviorAuto = @"auto";
NSString* const kTiUnitPixel = @"px";
NSString* const kTiUnitCm = @"cm";
NSString* const kTiUnitMm = @"mm";
NSString* const kTiUnitInch = @"in";
NSString* const kTiUnitDip = @"dip";
NSString* const kTiUnitDipAlternate = @"dp";
NSString* const kTiUnitSystem = @"system";
NSString* const kTiUnitPercent = @"%";



BOOL TiExceptionIsSafeOnMainThread = NO;

void TiExceptionThrowWithNameAndReason(NSString * exceptionName, NSString * message)
{
	NSLog(@"[ERROR] %@",message);
	if (TiExceptionIsSafeOnMainThread || ![NSThread isMainThread]) {
		@throw [NSException exceptionWithName:exceptionName reason:message userInfo:nil];
	}
}

void TiThreadReleaseOnMainThread(id releasedObject,BOOL waitForFinish)
{
	if (releasedObject == nil) {
		return;
	}
	if ([NSThread isMainThread]) {
		[releasedObject release];
	}
	else
	{
		TiThreadPerformOnMainThread(^{[releasedObject release];}, waitForFinish);
	}
}

void TiThreadRemoveFromSuperviewOnMainThread(UIView* view,BOOL waitForFinish)
{
	if (view == nil) {
		return;
	}
	if ([NSThread isMainThread]) {
		[view removeFromSuperview];
	}
	else
	{
		TiThreadPerformOnMainThread(^{[view removeFromSuperview];}, waitForFinish);
	}
}

// NOTE: This method of batch-processing is actually fairly expensive
// for us, and doesn't take full advantage of GCD scheduling (and requires
// lots of mutexing). Unfortunately for now it seems to be necessary, as:
// * We are required to complete all scheduled main thread GCD operations
//   as "suspend" is fired

// There may be other ways to do this (dispatch source on the main loop that
// pulls from a private queue, for example) but in and of itself this could be
// expensive (still have to semaphore the queue) and requires further research.

NSMutableArray * TiThreadBlockQueue = nil;
pthread_mutex_t TiThreadBlockMutex;
pthread_cond_t TiThreadBlockCondition;

void TiThreadInitalize()
{
	pthread_mutex_init(&TiThreadBlockMutex,NULL);
    pthread_cond_init(&TiThreadBlockCondition, NULL);
	TiThreadBlockQueue = [[NSMutableArray alloc] initWithCapacity:10];
}

void TiThreadPerformOnMainThread(void (^mainBlock)(void),BOOL waitForFinish)
{
	BOOL alreadyOnMainThread = [NSThread isMainThread];
	BOOL usesWaitSemaphore = waitForFinish && !alreadyOnMainThread;

	__block dispatch_semaphore_t waitSemaphore;
	if (usesWaitSemaphore) {
		waitSemaphore = dispatch_semaphore_create(0);
	}
	__block NSException * caughtException = nil;
	void (^wrapperBlock)() = ^{
		BOOL exceptionsWereSafe = TiExceptionIsSafeOnMainThread;
		TiExceptionIsSafeOnMainThread = YES;
		@try {
			mainBlock();
		}
		@catch (NSException *exception) {
			if (waitForFinish && (!alreadyOnMainThread || exceptionsWereSafe)) {
				caughtException = [exception retain];
			}
		}
		TiExceptionIsSafeOnMainThread = exceptionsWereSafe;
		if (usesWaitSemaphore) {
			dispatch_semaphore_signal(waitSemaphore);
		}
	};
	
<<<<<<< HEAD
=======
    
    // If we're on the main thread and required to wait for completion, just
    // run the block immediately. This behavior is consistent with
    // -[NSObject performSelectorOnMainThread:withObject:waitUntilDone:], which
    // our code may currently rely on the assumptions for.
    
    if (alreadyOnMainThread && waitForFinish) {
        wrapperBlock();

        if (caughtException != nil) {
            [caughtException autorelease];
            [caughtException raise];
        }
        
        return;
    }
    
>>>>>>> 43438dde
	void (^wrapperBlockCopy)() = [wrapperBlock copy];
	
	pthread_mutex_lock(&TiThreadBlockMutex);
    [TiThreadBlockQueue addObject:wrapperBlockCopy];
    pthread_cond_signal(&TiThreadBlockCondition);
    pthread_mutex_unlock(&TiThreadBlockMutex);
	
	dispatch_block_t dispatchedMainBlock = (dispatch_block_t)^(){
		TiThreadProcessPendingMainThreadBlocks(0.0, YES, nil);
	};
    
    dispatch_async(dispatch_get_main_queue(), dispatchedMainBlock);
    
    if (waitForFinish)
    {
        /*
         *	The reason we use a semaphore instead of simply calling the block sychronously
         *	is that it is possible that a previous dispatchedMainBlock (Or manual call of
         *	TiThreadProcessPendingMainThreadBlocks) processes the wrapperBlockCopy we
         *	care about. In other words, sychronously waiting will lead to the thread
         *	blocking much longer than necessary, especially during the shutdown sequence.
         */
        dispatch_time_t oneSecond = dispatch_time(DISPATCH_TIME_NOW, NSEC_PER_SEC);
        BOOL waiting = dispatch_semaphore_wait(waitSemaphore, oneSecond);
        if (waiting) {
            NSLog(@"[WARN] Timing out waiting on main thread. Possibly a deadlock? %@",CODELOCATION);
            dispatch_semaphore_wait(waitSemaphore, DISPATCH_TIME_FOREVER);
        }
        dispatch_release(waitSemaphore);
    }

	[wrapperBlockCopy release];
	if (caughtException != nil) {
		[caughtException autorelease];
		[caughtException raise];
	}
}

BOOL TiThreadProcessPendingMainThreadBlocks(NSTimeInterval timeout, BOOL doneWhenEmpty, void * reserved )
{
    static BOOL running = NO;
    
    // Keep the block processor from being re-entrant
    if (running) {
        return NO;
    }
    
    running = YES;
	struct timeval doneTime;
	gettimeofday(&doneTime, NULL);
	float timeoutSeconds = floorf(timeout);
	doneTime.tv_sec += (int)timeoutSeconds;
	doneTime.tv_usec += ((timeout - timeoutSeconds) * USEC_PER_SEC);
	if (doneTime.tv_usec >= USEC_PER_SEC) {
		doneTime.tv_usec -= USEC_PER_SEC;
		doneTime.tv_sec++;
	}
	
	BOOL shouldContinue = YES;
	BOOL isEmpty = NO;
	do {
		void (^thisAction)(void) = nil;
		
		pthread_mutex_lock(&TiThreadBlockMutex);
			isEmpty = [TiThreadBlockQueue count] <= 0;
			if (!isEmpty) {
				thisAction = [[TiThreadBlockQueue objectAtIndex:0] retain];
				[TiThreadBlockQueue removeObjectAtIndex:0];
			}
		pthread_mutex_unlock(&TiThreadBlockMutex);
		
		if (thisAction != nil) {
			NSAutoreleasePool * smallPool = [[NSAutoreleasePool alloc] init];
			thisAction();
			[thisAction release];
			[smallPool release];
		}
		//It's entirely possible that the action itself caused more entries.

		pthread_mutex_lock(&TiThreadBlockMutex);
			isEmpty = [TiThreadBlockQueue count] <= 0;
			shouldContinue = !(doneWhenEmpty && isEmpty);
			if (shouldContinue) {
				struct timeval nowTime;
				gettimeofday(&nowTime, NULL);
				shouldContinue = timercmp(&nowTime, &doneTime, <);
			}
			
			if (shouldContinue && isEmpty) {
				struct timespec doneTimeSpec;
				TIMEVAL_TO_TIMESPEC(&doneTime,&doneTimeSpec);
				/*
				 *	If we're told to loop despite there being nothing to loop, it
				 *	is likely we're waiting for the background thread to request
				 *	something. In this case, we should briefly sleep.
				 */
				pthread_cond_timedwait(&TiThreadBlockCondition, &TiThreadBlockMutex, &doneTimeSpec);
			}
		pthread_mutex_unlock(&TiThreadBlockMutex);
	} while (shouldContinue);
<<<<<<< HEAD
    
    running = NO;
=======

>>>>>>> 43438dde
	return isEmpty;
}<|MERGE_RESOLUTION|>--- conflicted
+++ resolved
@@ -188,8 +188,6 @@
 		}
 	};
 	
-<<<<<<< HEAD
-=======
     
     // If we're on the main thread and required to wait for completion, just
     // run the block immediately. This behavior is consistent with
@@ -207,7 +205,6 @@
         return;
     }
     
->>>>>>> 43438dde
 	void (^wrapperBlockCopy)() = [wrapperBlock copy];
 	
 	pthread_mutex_lock(&TiThreadBlockMutex);
@@ -248,14 +245,6 @@
 
 BOOL TiThreadProcessPendingMainThreadBlocks(NSTimeInterval timeout, BOOL doneWhenEmpty, void * reserved )
 {
-    static BOOL running = NO;
-    
-    // Keep the block processor from being re-entrant
-    if (running) {
-        return NO;
-    }
-    
-    running = YES;
 	struct timeval doneTime;
 	gettimeofday(&doneTime, NULL);
 	float timeoutSeconds = floorf(timeout);
@@ -308,11 +297,6 @@
 			}
 		pthread_mutex_unlock(&TiThreadBlockMutex);
 	} while (shouldContinue);
-<<<<<<< HEAD
-    
-    running = NO;
-=======
-
->>>>>>> 43438dde
+
 	return isEmpty;
 }