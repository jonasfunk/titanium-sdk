--- conflicted
+++ resolved
@@ -18,14 +18,10 @@
 	TiViewController *viewController;
 }
 
-<<<<<<< HEAD
 //Because the Popover isn't meant to be placed in anywhere specific, 
 @property(nonatomic,readwrite,retain) UIPopoverController *popoverController;
 @property(nonatomic,readwrite,retain) TiViewController *viewController;
 
 @end
-=======
-@end
 
-#endif
->>>>>>> 1ed49442
+#endif