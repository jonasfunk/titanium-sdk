---
name: Titanium.Filesystem.File
summary: Object representing a path to a file or directory in the device's persistent storage.
description: |
    Use the <Titanium.Filesystem.getFile> method to get a handle to a `File` object,
    which represents a given path.  There does not need to be an existing file or directory 
    does not need to exist before `getFile` is called. If the file doesn't exist, and 
    the file path identifies a file in a writable directory, writing to the file 
    creates the file implicitly. 

    See <Titanium.Filesystem> for constants identifying commonly-used device directories.
    
    Use the [exists](Titanium.Filesystem.File.exists) method to test whether the file exists.

    A file object can point to an ordinary file, a directory or a symbolic link.
    Use [createDirectory](Titanium.Filesystem.File.createDirectory) to create a directory.
    Use the [getDirectoryListing](Titanium.Filesystem.File.getDirectoryListing) method to
    retrieve a list of the directory's contents.

    The `File` object doesn't provide methods for random access into the file.
    The `read` method reads the file's entire contents into a `Blob` object.
    The `write` method can either overwrite the entire file or append to an
    existing file. 

    For random access to a file, such as accessing a small portion of a larger file, 
    you can open a file as a [FileStream](Titanium.Filesystem.FileStream) object. Use the 
    [open](Titanium.Filesystem.File.open) method to get a `FileStream` for an 
    existing `File` object, or use the <Titanium.Filesystem.openStream> method 
    to get a `FileStream` directly without calling `getFile` first.

    The <Titanium.Filesystem> module defines a number of properties and methods related to 
    filesystem access, including properties that specify paths for application-specific 
    directories, and methods for creating temporary files and directories.

    On Android, files may be stored on external storage (that is, removable media such as 
    SD Cards).

    Note that once created with `getFile`, the path associated with a file object is
    immutable. If you move the underlying file using [move](Titanium.Filesystem.File.move) 
    or [rename](Titanium.Filesystem.File.rename), you can no longer access it with the 
    original `File` object. You must use `getFile` to get a handle to the new path.

extends: Titanium.Proxy
since: "0.1"
<<<<<<< HEAD
platforms: [android, iphone, ipad, mobileweb]
=======
platforms: [android, iphone, ipad]
createable: false
>>>>>>> 0ccdf638
examples: 
  - title: Reading a File
    example: |
        Data files shipped with the application are stored in the resources directory.

        This example reads string data from a text file.

            // resourcesDirectory is actually the default location, so the first 
            // argument could be omitted here.
            file = Ti.Filesystem.getFile(Ti.Filesystem.resourcesDirectory, "textfile.txt");
            var blob = file.read();
            var readText = blob.text;
            // dispose of file handle & blob.
            file = null;
            blob = null;
  - title: Creating a Subdirectory
    example: |
        Files that the application writes to need to be stored outside of the 
        resources directory, since that directory is read-only.

        This example creates a subdirectory to store downloaded images.
        The example assumes that two variables are defined elsewhere in the code:
        myImageID, a string containing some kind of ID for the downloaded image, 
        and myImageData, a `Blob` containing JPEG image data.

            var imageDir = Ti.Filesystem.getFile(Ti.Filesystem.applicationDataDirectory,            
                'downloaded_images');
            if (! imageDir.exists()) {
                imageDir.createDirectory();
            }

            // .resolve() provides the resolved native path for the directory.
            var imageFile  = Ti.Filesystem.getFile(imageDir.resolve(), myImageID + '.jpg');
            Ti.API.info("ImageFile path is: " + imageFile.resolve());
            if (imageFile.write(myImageData)===false) {
                // handle write error
            }
            // dispose of file handles
            imageFile = null;
            imageDir = null;
methods:
  - name: append
    summary: Appends data to the file identified by this file object.
    description: |
        Data to append can be specified as a String, `Blob`, or `File`.

        If the `data` argument is a `File` object, the file's contents
        are appended to this file.

        Returns `true` if the operation succeeds.
    parameters: 
      - name: data
        summary: Data to append.
        type: [String,Titanium.Blob,Titanium.Filesystem.File]
    returns:
        type: Boolean
    platforms: [iphone,ipad]
  - name: copy
    summary: Copies the file identified by this file object to a new path.
    description: Returns `true` if the copy succeeds.
    parameters: 
      - name: destinationPath
        summary: Destination path to copy to.
        type: String
    returns:
        type: Boolean
    platforms: [android]
  - name: createDirectory
    summary: Creates a directory at the path identified by this file object.
    description: |
        Returns `true` if the directory was created successfully.
    returns:
        type: Boolean
  - name: createFile
    summary: Creates a file at the path identified by this file object.
    description: |
        Note that if you write to a file that doesn't exist, the file is created automatically,
        so it is not necessary to call this method unless you want to explicitly create the file
        (for example, to create an empty file).
        
        Returns `true` if the file was created successfully. Returns `false` if the 
        file already exists, or if the file couldn't be created for some other reason.
    returns:
        type: Boolean
    platforms: [iphone,ipad]
  - name: createTimestamp
    summary: Returns the creation timestamp for the file identified by this file object.
    returns:
        type: Number
  - name: deleteDirectory
    summary: Deletes the directory identified by this file object.
    description: |
        Returns `true` if the operation was successful. Does nothing if the file
        object does not identify a directory.
    returns:
        type: Boolean
    parameters:
      - name: recursive
        summary: Pass `true` to recursively delete any directory contents. 
        type: Boolean
        optional: true
        default: false
  - name: deleteFile
    summary: Deletes the file identified by this file object.
    description: |
        Returns `true` if the operation was successful.
    returns:
        type: Boolean
  - name: exists
    summary: Returns `true` if the file or directory identified by this file object exists on the device.
    returns:
        type: Boolean
  - name: extension
    summary: Returns the extension for the file identified by this file object.
    returns:
        type: String
  - name: getDirectoryListing
    summary: |
        Returns a listing of the directory identified by this file object, or `null`
        if this object doesn't identify a directory.
    returns: 
        type: Array<String>
  - name: getParent
    summary: Returns the path of the parent directory holding the file identified by this
        file object, as a String **or** as a `File` object.
    description: |
        On iOS, this method returns the path of the parent directory as a String.

        Android supports a [parent](Titanium.Filesystem.File.parent) property, which 
        is a `File` object representing the parent directory path. The `getParent` method
        on Android is a getter for the `parent` property, so it returns a `File` object
        rather than a String.
    returns:
      - type: String
      - type: Titanium.Filesystem.File
  - name: isDirectory
    summary: Returns `true` if this file object represents a directory. 
    returns:
        type: Boolean
    platforms: [android]
  - name: isFile
    summary: Returns `true` if this file object represents an ordinary file.
    returns: 
        type: Boolean
    platforms: [android]
  - name: modificationTimestamp
    summary: Returns the last modification time for this file.
    returns:
        type: Number
  - name: move
    summary: Moves the file identified by this file object to another path.
    description: |
        Note that this method moves the stored file, but doesn't update this 
        file object to point to the new path. To access the file after moving it,
        you must call [getFile](Titanium.Filesystem.getFile) using the destination
        path to obtain a new file handle.
    returns:
        type: Boolean
    parameters:
      - name: newpath
        summary: New location for the file.
        type: String
  - name: open
    summary: Opens the file identified by this file object for random access. 
    description: |
        You can open the file for reading, writing, or appending by specifying one of the 
        `MODE` constants from <Titanium.Filesystem>:
        [MODE_READ](Titanium.Filesystem.MODE_READ), [MODE_WRITE](Titanium.Filesystem.MODE_WRITE), 
        or [MODE_APPEND](Titanium.Filesystem.MODE_APPEND).

        The `FileStream` object returned by this call can be used to read from, write to, or 
        append to the file, depending on what mode the file is opened in.
    parameters: 
      - name: mode
        summary: |
            Mode to open the file in: `MODE_READ`, `MODE_WRITE`, or `MODE_APPEND`.
        type: Number
    returns:
        type: Titanium.Filesystem.FileStream
  - name: read
    summary: Returns the contents of the file identified by this file object as a `Blob`.
    returns:
        type: Titanium.Blob
  - name: rename
    summary: Renames the file identified by this file object.
    description: |
        Returns `true` if the file was successfully renamed.

        Fails if the destination is in a different directory than the current file.
        Use [move](Titanium.Filesystem.File.move) to move a file to a different directory.

        Note that this method renames the stored file, but doesn't update this 
        file object to point to the new path. To access the file after renaming it,
        you must call [getFile](Titanium.Filesystem.getFile) using the destination
        path to obtain a new file handle.
    returns:
        type: Boolean
    parameters:
      - name: newname
        summary: New name for the file.
        type: String
  - name: resolve
    summary: Returns the fully-resolved native path associated with this file object.
    description: |
        On iOS, the path returned by this method is a plain file path, not a URL. It is suitable
        for use in native modules that need to access the file using native APIs.

        On Android, the return value of `resolve` is a `file://` URL, identical to the
        [nativePath](Titanium.Filesystem.File.nativePath) property.
    returns:
        type: String
  - name: spaceAvailable
    summary: Returns the amount of free space available on the device where the file
        identified by this file object is stored.
    description: |
        Free space is returned in bytes.
    returns:
        type: Number
  - name: write
    summary: Writes the specified data to the file identified by this file object.
    description: |
        If the `append` parameter is `false` or not specified, any existing data in 
        the file is overwritten. 
        
        If `append` is `true`, the specified data is appended to the end of the file.
    returns:
        type: Boolean
    parameters:
      - name: data
        summary: Data to write, as a String, `Blob` or `File` object.
        type: [String, Titanium.Filesystem.File, Titanium.Blob]
      - name: append
        summary: If `true`, append the data to the end of the file.
        type: Boolean
        optional: true
        default: false
properties:
  - name: executable
    summary: |
        `true` if the file is executable.
    description: |
        On iOS and Mobile Web, this property exists but is always `false`.
    type: Boolean
    platforms: [android,iphone,ipad,mobileweb]
    permission: read-only
  - name: hidden
    summary:
        Set to `true` if the file is hidden.
    description: |
        On iOS and Mobile Web, this property exists but is always `false`.
    type: Boolean
    platforms: [android,iphone,ipad,mobileweb]
  - name: name
    summary: Name of the file.
    type: String
    permission: read-only
  - name: nativePath
    summary: Native path associated with this file object, as a file URL.
    description: |
        On iOS, use the [resolve](Titanium.Filesystem.File.resolve) 
        method to obtain a plain file path for use with native modules.
    type: String
    permission: read-only
  - name: parent
    summary: A `File` object representing the parent directory of the file identified by this object.
    type: Titanium.Filesystem.File
    permission: read-only
    platforms: [android]
  - name: readonly
    summary: |
        `true` if the file identified by this object is read-only.
    type: Boolean
    permission: read-only
    platforms: [android,mobileweb]
  - name: size
    summary: Size, in bytes, of the file identified by this object.
    type: Number
    permission: read-only
    platforms: [android,mobileweb]
  - name: remoteBackup
    summary: Value indicating whether or not to back up to a cloud service.
    description: |
        Some apps may be rejected by Apple for backing up specific files; if this
        is the case, ensure that this value is set to `false` for them. This
        value should only need to be set once by your app, but setting it
        multiple times will not cause problems. For files distributed with your
        app, this will need to be set on boot. This flag will only affect iOS
        versions 5.0.1 and later, but is safe to set on earlier versions.
        
        Note that setting this property to `false` will also prevent the
        file identified by this object from being backed up to iTunes.
    default: true
    type: Boolean
    platforms: [iphone,ipad]
    since: "1.8.0"
  - name: symbolicLink
    summary: |
        `true` if the file identified by this object is a symbolic link.
    type: Boolean
    permission: read-only
  - name: writable
    summary: |
        `true` if the file identified by this object is writable.
    type: Boolean
    permission: read-only
  - name: writeable
    summary: |
        Use [writable](Titanium.Filesystem.File.writable) instead.
    type: Boolean
    permission: read-only
    platforms: [iphone,ipad]
    deprecated: 
        since: "1.8.1"<|MERGE_RESOLUTION|>--- conflicted
+++ resolved
@@ -42,12 +42,8 @@
 
 extends: Titanium.Proxy
 since: "0.1"
-<<<<<<< HEAD
 platforms: [android, iphone, ipad, mobileweb]
-=======
-platforms: [android, iphone, ipad]
 createable: false
->>>>>>> 0ccdf638
 examples: 
   - title: Reading a File
     example: |
