--- conflicted
+++ resolved
@@ -201,7 +201,6 @@
 			matchXmlTrees(a, b);
 		}
 	},
-<<<<<<< HEAD
 	apiXmlDocumentProperties: function(){
 		// File with DTD
 		var doc = Ti.XML.parseString(this.testSource["with_dtd.xml"]);
@@ -401,8 +400,7 @@
 		valueOf(importedNode.ownerDocument).shouldBeObject();
 		valueOf(importedNode.ownerDocument).shouldBe(doc); // fails in Android TIMOB-4703
 		valueOf(importedNode.parentNode).shouldBeNull();
-=======
-
+	},
 	xmlNodeListElementsByTagName : function() {
 		var xml = Ti.XML.parseString(this.testSource["nodes.xml"]);
 		valueOf(xml).shouldNotBeNull();
@@ -491,6 +489,5 @@
 		attr.value = "new value";
 		valueOf(attr.value).shouldBe("new value");
 		valueOf(attr.specified).shouldBeTrue();
->>>>>>> 329729bb
 	}
 });