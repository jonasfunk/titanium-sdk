/**
 * Appcelerator Titanium Mobile
 * Copyright (c) 2009-2010 by Appcelerator, Inc. All Rights Reserved.
 * Licensed under the terms of the Apache Public License
 * Please see the LICENSE included with this distribution for details.
 */
package ti.modules.titanium.ui;

import java.util.ArrayList;

import org.appcelerator.kroll.KrollDict;
import org.appcelerator.kroll.KrollProxy;
import org.appcelerator.kroll.annotations.Kroll;
import org.appcelerator.titanium.TiContext;
import org.appcelerator.titanium.proxy.TiViewProxy;
import org.appcelerator.titanium.util.AsyncResult;
import org.appcelerator.titanium.util.Log;
import org.appcelerator.titanium.util.TiConfig;
import org.appcelerator.titanium.util.TiConvert;
import org.appcelerator.titanium.view.TiUIView;

import ti.modules.titanium.ui.widget.TiUITableView;
import android.app.Activity;
import android.os.Message;

@Kroll.proxy(creatableInModule=UIModule.class)
public class TableViewProxy extends TiViewProxy
{
<<<<<<< HEAD
	private static final String LCAT = "TableViewProxy";
=======
	private static final String LCAT = "TableViewProxyl";
	@SuppressWarnings("unused")
>>>>>>> 3a5b92bc
	private static final boolean DBG = TiConfig.LOGD;

	private static final int INSERT_ROW_BEFORE = 0;
	private static final int INSERT_ROW_AFTER = 1;
	
	private static final int MSG_UPDATE_VIEW = TiViewProxy.MSG_LAST_ID + 5001;
	private static final int MSG_SCROLL_TO_INDEX = TiViewProxy.MSG_LAST_ID + 5002;
	private static final int MSG_SET_DATA = TiViewProxy.MSG_LAST_ID + 5003;
	private static final int MSG_DELETE_ROW = TiViewProxy.MSG_LAST_ID + 5004;
	private static final int MSG_INSERT_ROW = TiViewProxy.MSG_LAST_ID + 5005;
	private static final int MSG_APPEND_ROW = TiViewProxy.MSG_LAST_ID + 5006;
	
	public static final String CLASSNAME_DEFAULT = "__default__";
	public static final String CLASSNAME_HEADER = "__header__";
	public static final String CLASSNAME_NORMAL = "__normal__";

	class RowResult {
		int sectionIndex;
		TableViewSectionProxy section;
		TableViewRowProxy row;
		int rowIndexInSection;
	}

	private ArrayList<TableViewSectionProxy> localSections;

	public TableViewProxy(TiContext tiContext) {
		super(tiContext);
		
		eventManager.addOnEventChangeListener(this);
	}
	
	@Override
	public void handleCreationDict(KrollDict dict) {
		Object o = dict.get("data");
		if (o != null) {
			processData((Object[]) o);
			dict.remove("data"); // don't override our data accessor
		}
		
		super.handleCreationDict(dict);
	}

	@Override
	public void releaseViews()
	{
		super.releaseViews();
		if (localSections != null) {
			for (TableViewSectionProxy section : localSections) {
				section.releaseViews();
			}
		}
		localSections.clear();
	}

	@Override
	public TiUIView createView(Activity activity) {
		return new TiUITableView(this);
	}

	public TiUITableView getTableView() {
		TiContext ctx = getTiContext();
		if (ctx != null) {
			return (TiUITableView) getView(ctx.getActivity());
		} 
		return null;
	}
	
	@Kroll.method
	public void updateRow(Object row, Object data, @Kroll.argument(optional=true) KrollDict options) {
		TableViewRowProxy rowProxy = null;
		TableViewSectionProxy sectionProxy = null;
		int rowIndex = -1;
		
		if (row instanceof Number) {
			RowResult rr = new RowResult();

			rowIndex = ((Number)row).intValue();
			locateIndex(rowIndex, rr);
			rowProxy = rr.row;
			sectionProxy = rr.section;
		} else if (row instanceof TableViewRowProxy) {
			ArrayList<TableViewSectionProxy> sections = getSections();
			sectionLoop: for (int i = 0; i < sections.size(); i++) {
				ArrayList<TableViewRowProxy> rows = sections.get(i).rows;
				for (int j = 0; j < rows.size(); j++) {
					if (rows.get(j) == row) {
						rowProxy = (TableViewRowProxy)row;
						sectionProxy = sections.get(i);
						rowIndex = j;
						break sectionLoop;
					}
				}
			}
		}
		
		if (sectionProxy != null) {
			sectionProxy.updateRowAt(rowIndex, rowProxyFor(data));
			getTableView().setModelDirty();
			updateView();
		}
	}

	@Kroll.method
	public void appendRow(Object row, @Kroll.argument(optional=true) KrollDict options)
	{
		TiContext ctx = getTiContext();
		if (ctx == null) {
			Log.w(LCAT, "Context has been GC'd, not appending row");
			return;
		}
		if (ctx.isUIThread()) {
			handleAppendRow(row);
			return;
		}
		
		AsyncResult result = new AsyncResult(row);
		Message msg = getUIHandler().obtainMessage(MSG_APPEND_ROW, result);
		msg.sendToTarget();
		result.getResult();
	}
	
	private void handleAppendRow(Object row)
	{
		TableViewRowProxy rowProxy = rowProxyFor(row);
		
		ArrayList<TableViewSectionProxy> sections = getSections();
		if (sections.size() == 0) {
			Object[] data = { rowProxy };
			processData(data);
		} else {
			TableViewSectionProxy lastSection = sections.get(sections.size() - 1);
			rowProxy.setProperty("section", lastSection);
			rowProxy.setProperty("parent", lastSection);

			lastSection.insertRowAt((int) lastSection.getRowCount(), rowProxy);
			getTableView().setModelDirty();
		}
		
		updateView();
	}

	@Kroll.method
	public void deleteRow(int index, @Kroll.argument(optional=true) KrollDict options)
	{
		TiContext ctx = getTiContext();
		if (ctx == null) {
			Log.w(LCAT, "Context has been GC'd, not deleting row.");
			return;
		}
		if (ctx.isUIThread()) {
			handleDeleteRow(index);
			return;
		}
		Message msg = getUIHandler().obtainMessage(MSG_DELETE_ROW);
		msg.arg1 = index;
		msg.sendToTarget();

	}
	
	private void handleDeleteRow(int index)
	{
		RowResult rr = new RowResult();
		if (locateIndex(index, rr)) {
			rr.section.removeRowAt(rr.rowIndexInSection);
			getTableView().setModelDirty();
			updateView();
		} else {
			throw new IllegalStateException(
				"Index out of range. Non-existant row at " + index);
		}
	}

	public int getIndexByName(String name) {
		int index = -1;
		int idx = 0;
		if (name != null) {
			for (TableViewSectionProxy section : getSections()) {
				for (TableViewRowProxy row : section.getRows()) {
					String rname = TiConvert.toString(row.getProperty("name"));
					if (rname != null && name.equals(rname)) {
						index = idx;
						break;
					}
					idx++;
				}
				if (index > -1) {
					break;
				}
			}
		}
		return index;
	}

<<<<<<< HEAD
	@Kroll.method
	public void insertRowBefore(int index, Object data, @Kroll.argument(optional=true) KrollDict options) {
=======
	public void insertRowBefore(int index, Object data, TiDict options) {
		TiContext ctx = getTiContext();
		if (ctx == null) {
			Log.w(LCAT, "Context has been GC'd, not inserting row");
			return;
		}
		if (ctx.isUIThread()) {
			handleInsertRowBefore(index, data);
			return;
		}
		AsyncResult result = new AsyncResult(data);
		Message msg = getUIHandler().obtainMessage(MSG_INSERT_ROW, result);
		msg.arg1 = INSERT_ROW_BEFORE;
		msg.arg2 = index;
		msg.sendToTarget();
		result.getResult();
	}
	
	private void handleInsertRowBefore(int index, Object data) {
>>>>>>> 3a5b92bc
		if (getSections().size() > 0) {
			if (index < 0) {
				index = 0;
			}

			RowResult rr = new RowResult();
			if (locateIndex(index, rr)) {
				TableViewRowProxy rowProxy = rowProxyFor(data);
				rr.section.insertRowAt(rr.rowIndexInSection, rowProxy);
			} else {
				throw new IllegalStateException(
					"Index out of range. Non-existant row at " + index);
			}
		} else {
			// Add first row.
			Object[] args = { rowProxyFor(data) };
			processData(args);
		}
		getTableView().setModelDirty();
		updateView();
	}

<<<<<<< HEAD
	@Kroll.method
	public void insertRowAfter(int index, Object data, @Kroll.argument(optional=true) KrollDict options) {
=======
	public void insertRowAfter(int index, Object data, TiDict options) {
		TiContext ctx = getTiContext();
		if (ctx == null) {
			Log.w(LCAT, "Context has been GC'd, not inserting row.");
			return;
		}
		if (ctx.isUIThread()) {
			handleInsertRowAfter(index, data);
			return;
		}
		AsyncResult result = new AsyncResult(data);
		Message msg = getUIHandler().obtainMessage(MSG_INSERT_ROW, result);
		msg.arg1 = INSERT_ROW_AFTER;
		msg.arg2 = index;
		msg.sendToTarget();
		result.getResult();
	}
	
	private void handleInsertRowAfter(int index, Object data) {
>>>>>>> 3a5b92bc
		RowResult rr = new RowResult();
		if (locateIndex(index, rr)) {
			// TODO check for section
			TableViewRowProxy rowProxy = rowProxyFor(data);
			rr.section.insertRowAt(rr.rowIndexInSection + 1, rowProxy);
			getTableView().setModelDirty();
			updateView();
		} else {
			throw new IllegalStateException(
				"Index out of range. Non-existant row at " + index);
		}
	}

	@Kroll.getProperty @Kroll.method
	public ArrayList<TableViewSectionProxy> getSections()
	{
		ArrayList<TableViewSectionProxy> sections = localSections;
		if (sections == null) {
			sections = new ArrayList<TableViewSectionProxy>();
			localSections = sections;
		}
		return sections;
	}
	
	public void processData(Object[] data) {
		ArrayList<TableViewSectionProxy> sections = getSections();
		sections.clear();

		TableViewSectionProxy currentSection = null;

		for (int i = 0; i < data.length; i++) {
			Object o = data[i];

			if (o instanceof KrollDict) {
				KrollDict d = (KrollDict) o;
				TableViewRowProxy rowProxy = new TableViewRowProxy(getTiContext());
				rowProxy.handleCreationDict(d);
				rowProxy.setProperty("className", CLASSNAME_NORMAL);
				rowProxy.setProperty("rowData", data);
				rowProxy.setParent(this);

				if (currentSection == null || d.containsKey("header")) {
					currentSection = new TableViewSectionProxy(getTiContext());
					sections.add(currentSection);
				}
				if (d.containsKey("header")) {
					currentSection.setProperty("headerTitle", d.get("header"));
				}
				if (d.containsKey("footer")) {
					currentSection.setProperty("footerTitle", d.get("footer"));
				}
				currentSection.add(rowProxy);
			} else if (o instanceof TableViewRowProxy) {
				TableViewRowProxy rowProxy = (TableViewRowProxy) o;
				KrollDict d = rowProxy.getProperties();
				rowProxy.setParent(this);

				if (currentSection == null || d.containsKey("header")) {
					currentSection = new TableViewSectionProxy(getTiContext());
					sections.add(currentSection);
				}
				if (d.containsKey("header")) {
					currentSection.setProperty("headerTitle", d.get("header"));
				}
				if (d.containsKey("footer")) {
					currentSection.setProperty("footerTitle", d.get("footer"));
				}

				currentSection.add((TableViewRowProxy) o);
			} else if (o instanceof TableViewSectionProxy) {
				currentSection = (TableViewSectionProxy) o;
				sections.add(currentSection);
				currentSection.setParent(this);
			}
		}
	}

<<<<<<< HEAD
	@Kroll.setProperty @Kroll.method
	public void setData(Object[] data, @Kroll.argument(optional=true) KrollDict options) {
=======
	public void setData(Object[] data, TiDict options) {
		TiContext ctx = getTiContext();
		if (ctx == null) {
			Log.w(LCAT, "Context has been GC'd, not setting table data.");
			return;
		}
		if (ctx.isUIThread()) {
			handleSetData(data);
		} else {
			AsyncResult result = new AsyncResult(data);
			Message msg = getUIHandler().obtainMessage(MSG_SET_DATA, result);
			msg.sendToTarget();
			result.getResult();
		}
	}
	
	private void handleSetData(Object[] data) {
>>>>>>> 3a5b92bc
		if (data != null) {
			processData(data);
			getTableView().setModelDirty();
			updateView();
		} 
	}
	
	@Kroll.getProperty @Kroll.method
	public Object[] getData() {
		ArrayList<TableViewSectionProxy> sections = getSections();
		if (sections != null) {
			return sections.toArray();
		}
		
		return new Object[0];		
	}

	private TableViewRowProxy rowProxyFor(Object row) {
		TableViewRowProxy rowProxy = null;
		if (row instanceof KrollDict) {
			KrollDict d = (KrollDict) row;
			rowProxy = new TableViewRowProxy(getTiContext());
			rowProxy.handleCreationDict(d);
			rowProxy.setProperty("className", CLASSNAME_NORMAL);
			rowProxy.setProperty("rowData", row);
		} else {
			rowProxy = (TableViewRowProxy) row;
		}
		
		rowProxy.setParent(this);
		return rowProxy;
	}

	private boolean locateIndex(int index, RowResult rowResult) {
		boolean found = false;
		int rowCount = 0;
		int sectionIndex = 0;

		for (TableViewSectionProxy section : getSections()) {
			int sectionRowCount = (int) section.getRowCount();
			if (sectionRowCount + rowCount > index) {
				rowResult.section = section;
				rowResult.sectionIndex = sectionIndex;
				rowResult.row = section.getRows()[index - rowCount];
				rowResult.rowIndexInSection = index - rowCount;
				found = true;
				break;
			} else {
				rowCount += sectionRowCount;
			}

			sectionIndex += 1;
		}

		return found;
	}

	public void updateView() {
		if (getTiContext().isUIThread()) {
			getTableView().updateView();
			return;
		}
		AsyncResult result = new AsyncResult();
		Message msg = getUIHandler().obtainMessage(MSG_UPDATE_VIEW);
		msg.obj = result;
		msg.sendToTarget();
		result.getResult();
	}

	@Kroll.method
	public void scrollToIndex(int index) {
		Message msg = getUIHandler().obtainMessage(MSG_SCROLL_TO_INDEX);
		msg.arg1 = index;
		msg.sendToTarget();
	}

	@Override
	public boolean handleMessage(Message msg) {
		if (msg.what == MSG_UPDATE_VIEW) {
			getTableView().updateView();
			((AsyncResult) msg.obj).setResult(0);
			return true;
		} else if (msg.what == MSG_SCROLL_TO_INDEX) {
			getTableView().scrollToIndex(msg.arg1);
			return true;
		} else if (msg.what == MSG_SET_DATA) {
			AsyncResult result = (AsyncResult) msg.obj;
			Object[] data = (Object[]) result.getArg();
			handleSetData(data);
			result.setResult(0);
			return true;
		} else if (msg.what == MSG_INSERT_ROW) {
			AsyncResult result = (AsyncResult) msg.obj;
			if (msg.arg1 == INSERT_ROW_AFTER) {
				handleInsertRowAfter(msg.arg2, result.getArg());
			} else {
				handleInsertRowBefore(msg.arg2, result.getArg());
			}
			result.setResult(0);
			return true;
		} else if (msg.what == MSG_APPEND_ROW) {
			AsyncResult result = (AsyncResult) msg.obj;
			handleAppendRow(result.getArg());
			result.setResult(0);
			return true;
		} else if (msg.what == MSG_DELETE_ROW) {
			handleDeleteRow(msg.arg1);
			return true;
		}

		return super.handleMessage(msg);
	}
	

	// labels only send out click events when they are explicitly told to do so.
	// we need to tell each label child to enable clicks when a click listener is added
	@Override
	public void eventListenerAdded(String eventName, int count, KrollProxy proxy) {
		super.eventListenerAdded(eventName, count, proxy);
		if (eventName.equals("click") && proxy == this) {
			for (TableViewSectionProxy section : getSections()) {
				for (TableViewRowProxy row : section.getRows()) {
					row.setLabelsClickable(true);
				}
			}
		}
	}
	
	@Override
	public void eventListenerRemoved(String eventName, int count, KrollProxy proxy) {
		super.eventListenerRemoved(eventName, count, proxy);
		if (eventName.equals("click") && count == 0 && proxy == this) {
			for (TableViewSectionProxy section : getSections()) {
				for (TableViewRowProxy row : section.getRows()) {
					row.setLabelsClickable(false);
				}
			}
		}
	}
}<|MERGE_RESOLUTION|>--- conflicted
+++ resolved
@@ -26,12 +26,7 @@
 @Kroll.proxy(creatableInModule=UIModule.class)
 public class TableViewProxy extends TiViewProxy
 {
-<<<<<<< HEAD
 	private static final String LCAT = "TableViewProxy";
-=======
-	private static final String LCAT = "TableViewProxyl";
-	@SuppressWarnings("unused")
->>>>>>> 3a5b92bc
 	private static final boolean DBG = TiConfig.LOGD;
 
 	private static final int INSERT_ROW_BEFORE = 0;
@@ -225,11 +220,8 @@
 		return index;
 	}
 
-<<<<<<< HEAD
 	@Kroll.method
 	public void insertRowBefore(int index, Object data, @Kroll.argument(optional=true) KrollDict options) {
-=======
-	public void insertRowBefore(int index, Object data, TiDict options) {
 		TiContext ctx = getTiContext();
 		if (ctx == null) {
 			Log.w(LCAT, "Context has been GC'd, not inserting row");
@@ -248,7 +240,6 @@
 	}
 	
 	private void handleInsertRowBefore(int index, Object data) {
->>>>>>> 3a5b92bc
 		if (getSections().size() > 0) {
 			if (index < 0) {
 				index = 0;
@@ -271,11 +262,8 @@
 		updateView();
 	}
 
-<<<<<<< HEAD
 	@Kroll.method
 	public void insertRowAfter(int index, Object data, @Kroll.argument(optional=true) KrollDict options) {
-=======
-	public void insertRowAfter(int index, Object data, TiDict options) {
 		TiContext ctx = getTiContext();
 		if (ctx == null) {
 			Log.w(LCAT, "Context has been GC'd, not inserting row.");
@@ -294,7 +282,6 @@
 	}
 	
 	private void handleInsertRowAfter(int index, Object data) {
->>>>>>> 3a5b92bc
 		RowResult rr = new RowResult();
 		if (locateIndex(index, rr)) {
 			// TODO check for section
@@ -372,11 +359,8 @@
 		}
 	}
 
-<<<<<<< HEAD
 	@Kroll.setProperty @Kroll.method
 	public void setData(Object[] data, @Kroll.argument(optional=true) KrollDict options) {
-=======
-	public void setData(Object[] data, TiDict options) {
 		TiContext ctx = getTiContext();
 		if (ctx == null) {
 			Log.w(LCAT, "Context has been GC'd, not setting table data.");
@@ -393,7 +377,6 @@
 	}
 	
 	private void handleSetData(Object[] data) {
->>>>>>> 3a5b92bc
 		if (data != null) {
 			processData(data);
 			getTableView().setModelDirty();
