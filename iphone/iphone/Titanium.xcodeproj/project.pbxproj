// !$*UTF8*$!
{
	archiveVersion = 1;
	classes = {
	};
	objectVersion = 45;
	objects = {

/* Begin PBXBuildFile section */
		1D60589B0D05DD56006BFB54 /* main.m in Sources */ = {isa = PBXBuildFile; fileRef = 29B97316FDCFA39411CA2CEA /* main.m */; };
		1D60589F0D05DD5A006BFB54 /* Foundation.framework in Frameworks */ = {isa = PBXBuildFile; fileRef = 1D30AB110D05D00D00671497 /* Foundation.framework */; };
		1DF5F4E00D08C38300B7A737 /* UIKit.framework in Frameworks */ = {isa = PBXBuildFile; fileRef = 1DF5F4DF0D08C38300B7A737 /* UIKit.framework */; settings = {ATTRIBUTES = (Weak, ); }; };
		2412F466115C296300454E5B /* TiMediaVideoPlayer.m in Sources */ = {isa = PBXBuildFile; fileRef = 2412F465115C296300454E5B /* TiMediaVideoPlayer.m */; };
		2412F467115C296300454E5B /* TiMediaVideoPlayer.m in Sources */ = {isa = PBXBuildFile; fileRef = 2412F465115C296300454E5B /* TiMediaVideoPlayer.m */; };
		2412F468115C296300454E5B /* TiMediaVideoPlayer.h in Headers */ = {isa = PBXBuildFile; fileRef = 2412F464115C296300454E5B /* TiMediaVideoPlayer.h */; };
		2412F469115C296300454E5B /* TiMediaVideoPlayer.m in Sources */ = {isa = PBXBuildFile; fileRef = 2412F465115C296300454E5B /* TiMediaVideoPlayer.m */; };
		2412F46A115C296300454E5B /* TiMediaVideoPlayer.m in Sources */ = {isa = PBXBuildFile; fileRef = 2412F465115C296300454E5B /* TiMediaVideoPlayer.m */; };
		2412F4F6115C44B000454E5B /* MainWindow.xib in Resources */ = {isa = PBXBuildFile; fileRef = 28AD733E0D9D9553002E5188 /* MainWindow.xib */; };
		2412F531115C62AF00454E5B /* MainWindow.xib in Resources */ = {isa = PBXBuildFile; fileRef = 2461CF111151D858007A4CC9 /* MainWindow.xib */; };
		241EAA22118AB3BB0081A5BE /* defines.h in Headers */ = {isa = PBXBuildFile; fileRef = 241EAA21118AB3BB0081A5BE /* defines.h */; };
		243EC5EB112617F900639DF4 /* TiUITableViewSectionProxy.h in Headers */ = {isa = PBXBuildFile; fileRef = 243EC5E9112617F900639DF4 /* TiUITableViewSectionProxy.h */; };
		243EC5EE112617F900639DF4 /* TiUITableViewSectionProxy.m in Sources */ = {isa = PBXBuildFile; fileRef = 243EC5EA112617F900639DF4 /* TiUITableViewSectionProxy.m */; };
		243EC7D7112634AF00639DF4 /* TiUITableViewAction.h in Headers */ = {isa = PBXBuildFile; fileRef = 243EC7D5112634AF00639DF4 /* TiUITableViewAction.h */; };
		243EC7DA112634AF00639DF4 /* TiUITableViewAction.m in Sources */ = {isa = PBXBuildFile; fileRef = 243EC7D6112634AF00639DF4 /* TiUITableViewAction.m */; };
		243EC96A1126632700639DF4 /* TiUITableViewStyleProxy.h in Headers */ = {isa = PBXBuildFile; fileRef = 243EC9681126632700639DF4 /* TiUITableViewStyleProxy.h */; };
		243EC96B1126632700639DF4 /* TiUITableViewStyleProxy.m in Sources */ = {isa = PBXBuildFile; fileRef = 243EC9691126632700639DF4 /* TiUITableViewStyleProxy.m */; };
		243ECB2511267CC100639DF4 /* TiUITableViewSeparatorStyleProxy.h in Headers */ = {isa = PBXBuildFile; fileRef = 243ECB2311267CC100639DF4 /* TiUITableViewSeparatorStyleProxy.h */; };
		243ECB2611267CC100639DF4 /* TiUITableViewSeparatorStyleProxy.m in Sources */ = {isa = PBXBuildFile; fileRef = 243ECB2411267CC100639DF4 /* TiUITableViewSeparatorStyleProxy.m */; };
		243ECCAA1126981C00639DF4 /* TiUITableViewSectionProxy.m in Sources */ = {isa = PBXBuildFile; fileRef = 243EC5EA112617F900639DF4 /* TiUITableViewSectionProxy.m */; };
		243ECCAB1126981C00639DF4 /* TiUITableViewStyleProxy.m in Sources */ = {isa = PBXBuildFile; fileRef = 243EC9691126632700639DF4 /* TiUITableViewStyleProxy.m */; };
		243ECCAC1126981C00639DF4 /* TiUITableViewSeparatorStyleProxy.m in Sources */ = {isa = PBXBuildFile; fileRef = 243ECB2411267CC100639DF4 /* TiUITableViewSeparatorStyleProxy.m */; };
		243ECCB21126984E00639DF4 /* TiUITableViewAction.m in Sources */ = {isa = PBXBuildFile; fileRef = 243EC7D6112634AF00639DF4 /* TiUITableViewAction.m */; };
		243ECCB71126986F00639DF4 /* TiFile.m in Sources */ = {isa = PBXBuildFile; fileRef = 24F5AEB3111F9DE9005C9199 /* TiFile.m */; };
		243ECCB81126988200639DF4 /* TiUIScrollIndicatorStyleProxy.m in Sources */ = {isa = PBXBuildFile; fileRef = B4F97C57111BAD4700E2F72C /* TiUIScrollIndicatorStyleProxy.m */; };
		243ECCB91126989700639DF4 /* TiUITextWidget.m in Sources */ = {isa = PBXBuildFile; fileRef = B4D5829611264FF500A6B66C /* TiUITextWidget.m */; };
		243ECCBE112698AA00639DF4 /* TiUITextWidgetProxy.m in Sources */ = {isa = PBXBuildFile; fileRef = B4D5829011264FD000A6B66C /* TiUITextWidgetProxy.m */; };
		243ECCD2112698D600639DF4 /* TiMapPinAnnotationView.m in Sources */ = {isa = PBXBuildFile; fileRef = 24EB0BA9111F7959001DC2D1 /* TiMapPinAnnotationView.m */; };
		243ECCD3112698D600639DF4 /* TiUITextWidgetProxy.m in Sources */ = {isa = PBXBuildFile; fileRef = B4D5829011264FD000A6B66C /* TiUITextWidgetProxy.m */; };
		243ECCD4112698D600639DF4 /* TiUITableViewStyleProxy.m in Sources */ = {isa = PBXBuildFile; fileRef = 243EC9691126632700639DF4 /* TiUITableViewStyleProxy.m */; };
		243ECCD5112698D600639DF4 /* TiUITableViewSeparatorStyleProxy.m in Sources */ = {isa = PBXBuildFile; fileRef = 243ECB2411267CC100639DF4 /* TiUITableViewSeparatorStyleProxy.m */; };
		243ECCD6112698D600639DF4 /* TiUITextWidget.m in Sources */ = {isa = PBXBuildFile; fileRef = B4D5829611264FF500A6B66C /* TiUITextWidget.m */; };
		243ECCD7112698D600639DF4 /* TiUIScrollableViewProxy.m in Sources */ = {isa = PBXBuildFile; fileRef = B421C4111113AA9300DBCB42 /* TiUIScrollableViewProxy.m */; };
		243ECCD8112698D600639DF4 /* TiUIScrollableView.m in Sources */ = {isa = PBXBuildFile; fileRef = B421C4151113AAA900DBCB42 /* TiUIScrollableView.m */; };
		243ECCD9112698D600639DF4 /* TiUIScrollViewProxy.m in Sources */ = {isa = PBXBuildFile; fileRef = B4F97B6E111A41B600E2F72C /* TiUIScrollViewProxy.m */; };
		243ECCDA112698D600639DF4 /* TiUIScrollView.m in Sources */ = {isa = PBXBuildFile; fileRef = B4F97B72111A41C800E2F72C /* TiUIScrollView.m */; };
		243ECCDB112698D600639DF4 /* ListenerEntry.m in Sources */ = {isa = PBXBuildFile; fileRef = 24F5B145111FDFE8005C9199 /* ListenerEntry.m */; };
		243ECD001126991000639DF4 /* TiUITableViewAction.m in Sources */ = {isa = PBXBuildFile; fileRef = 243EC7D6112634AF00639DF4 /* TiUITableViewAction.m */; };
		243ECD011126991000639DF4 /* TiFile.m in Sources */ = {isa = PBXBuildFile; fileRef = 24F5AEB3111F9DE9005C9199 /* TiFile.m */; };
		243ECD021126991000639DF4 /* TiMapPinAnnotationView.m in Sources */ = {isa = PBXBuildFile; fileRef = 24EB0BA9111F7959001DC2D1 /* TiMapPinAnnotationView.m */; };
		243ECD041126991000639DF4 /* TiUIScrollIndicatorStyleProxy.m in Sources */ = {isa = PBXBuildFile; fileRef = B4F97C57111BAD4700E2F72C /* TiUIScrollIndicatorStyleProxy.m */; };
		243ECD051126991000639DF4 /* TiUITableViewSectionProxy.m in Sources */ = {isa = PBXBuildFile; fileRef = 243EC5EA112617F900639DF4 /* TiUITableViewSectionProxy.m */; };
		243ECD061126991000639DF4 /* ListenerEntry.m in Sources */ = {isa = PBXBuildFile; fileRef = 24F5B145111FDFE8005C9199 /* ListenerEntry.m */; };
		243ED8ED11288B4300639DF4 /* TiUITableViewScrollPositionProxy.h in Headers */ = {isa = PBXBuildFile; fileRef = 243ED8EB11288B4300639DF4 /* TiUITableViewScrollPositionProxy.h */; };
		243ED8EE11288B4300639DF4 /* TiUITableViewScrollPositionProxy.m in Sources */ = {isa = PBXBuildFile; fileRef = 243ED8EC11288B4300639DF4 /* TiUITableViewScrollPositionProxy.m */; };
		243ED8EF11288B4300639DF4 /* TiUITableViewScrollPositionProxy.m in Sources */ = {isa = PBXBuildFile; fileRef = 243ED8EC11288B4300639DF4 /* TiUITableViewScrollPositionProxy.m */; };
		243ED8F011288B4300639DF4 /* TiUITableViewScrollPositionProxy.m in Sources */ = {isa = PBXBuildFile; fileRef = 243ED8EC11288B4300639DF4 /* TiUITableViewScrollPositionProxy.m */; };
		24596693118E70D300519F79 /* ApplicationRouting.m in Sources */ = {isa = PBXBuildFile; fileRef = 24596692118E70D300519F79 /* ApplicationRouting.m */; };
		24596694118E70D300519F79 /* ApplicationRouting.m in Sources */ = {isa = PBXBuildFile; fileRef = 24596692118E70D300519F79 /* ApplicationRouting.m */; };
		24596695118E70D300519F79 /* ApplicationRouting.m in Sources */ = {isa = PBXBuildFile; fileRef = 24596692118E70D300519F79 /* ApplicationRouting.m */; };
		24596696118E70D300519F79 /* ApplicationRouting.m in Sources */ = {isa = PBXBuildFile; fileRef = 24596692118E70D300519F79 /* ApplicationRouting.m */; };
		24596A2A118E890B00519F79 /* TiTabController.h in Headers */ = {isa = PBXBuildFile; fileRef = 24596A29118E88FE00519F79 /* TiTabController.h */; };
		24597035118FF66300519F79 /* StoreKit.framework in Frameworks */ = {isa = PBXBuildFile; fileRef = 24597034118FF66300519F79 /* StoreKit.framework */; };
		245972C611921D0D00519F79 /* TiUIiPadSplitWindow.m in Sources */ = {isa = PBXBuildFile; fileRef = 245972C511921D0D00519F79 /* TiUIiPadSplitWindow.m */; };
		245972C711921D0D00519F79 /* TiUIiPadSplitWindow.m in Sources */ = {isa = PBXBuildFile; fileRef = 245972C511921D0D00519F79 /* TiUIiPadSplitWindow.m */; };
		245972C811921D0D00519F79 /* TiUIiPadSplitWindow.m in Sources */ = {isa = PBXBuildFile; fileRef = 245972C511921D0D00519F79 /* TiUIiPadSplitWindow.m */; };
		245972C911921D0D00519F79 /* TiUIiPadSplitWindow.m in Sources */ = {isa = PBXBuildFile; fileRef = 245972C511921D0D00519F79 /* TiUIiPadSplitWindow.m */; };
		245972CA11921D0D00519F79 /* TiUIiPadSplitWindow.h in Headers */ = {isa = PBXBuildFile; fileRef = 245972C411921D0D00519F79 /* TiUIiPadSplitWindow.h */; };
		245972CB11921D0E00519F79 /* TiUIiPadSplitWindow.m in Sources */ = {isa = PBXBuildFile; fileRef = 245972C511921D0D00519F79 /* TiUIiPadSplitWindow.m */; };
		245B3C3A11375A6600CE7530 /* UtilsModule.m in Sources */ = {isa = PBXBuildFile; fileRef = 245B3C3911375A6600CE7530 /* UtilsModule.m */; };
		245B3C3B11375A6600CE7530 /* UtilsModule.h in Headers */ = {isa = PBXBuildFile; fileRef = 245B3C3811375A6600CE7530 /* UtilsModule.h */; };
		245B3C3C11375A6600CE7530 /* UtilsModule.m in Sources */ = {isa = PBXBuildFile; fileRef = 245B3C3911375A6600CE7530 /* UtilsModule.m */; };
		245B3C3D11375A6600CE7530 /* UtilsModule.m in Sources */ = {isa = PBXBuildFile; fileRef = 245B3C3911375A6600CE7530 /* UtilsModule.m */; };
		245B45611139B41800CE7530 /* TiUITableViewCellSelectionStyleProxy.m in Sources */ = {isa = PBXBuildFile; fileRef = 245B45601139B41800CE7530 /* TiUITableViewCellSelectionStyleProxy.m */; };
		245B45621139B41800CE7530 /* TiUITableViewCellSelectionStyleProxy.h in Headers */ = {isa = PBXBuildFile; fileRef = 245B455F1139B41800CE7530 /* TiUITableViewCellSelectionStyleProxy.h */; };
		245B45631139B41800CE7530 /* TiUITableViewCellSelectionStyleProxy.m in Sources */ = {isa = PBXBuildFile; fileRef = 245B45601139B41800CE7530 /* TiUITableViewCellSelectionStyleProxy.m */; };
		245B45641139B41800CE7530 /* TiUITableViewCellSelectionStyleProxy.m in Sources */ = {isa = PBXBuildFile; fileRef = 245B45601139B41800CE7530 /* TiUITableViewCellSelectionStyleProxy.m */; };
		245E7621111A9A7700A18644 /* TitaniumModule.h in Headers */ = {isa = PBXBuildFile; fileRef = 24CA8AA5111161FD0084E2DE /* TitaniumModule.h */; };
		245E7622111A9A7800A18644 /* AccelerometerModule.h in Headers */ = {isa = PBXBuildFile; fileRef = 24CA8B65111161FE0084E2DE /* AccelerometerModule.h */; };
		245E7623111A9A7800A18644 /* APIModule.h in Headers */ = {isa = PBXBuildFile; fileRef = 24CA8B59111161FE0084E2DE /* APIModule.h */; };
		245E7624111A9A7800A18644 /* AppModule.h in Headers */ = {isa = PBXBuildFile; fileRef = 24CA8B57111161FE0084E2DE /* AppModule.h */; };
		245E7625111A9A7800A18644 /* TiAppPropertiesProxy.h in Headers */ = {isa = PBXBuildFile; fileRef = 24CA8AE5111161FE0084E2DE /* TiAppPropertiesProxy.h */; };
		245E7626111A9A7800A18644 /* AnalyticsModule.h in Headers */ = {isa = PBXBuildFile; fileRef = 24CA8B5B111161FE0084E2DE /* AnalyticsModule.h */; };
		245E7627111A9A7800A18644 /* ContactsModule.h in Headers */ = {isa = PBXBuildFile; fileRef = 24CA8B38111161FE0084E2DE /* ContactsModule.h */; };
		245E7628111A9A7800A18644 /* TiContactsContactProxy.h in Headers */ = {isa = PBXBuildFile; fileRef = 24CA8AD9111161FD0084E2DE /* TiContactsContactProxy.h */; };
		245E7629111A9A7800A18644 /* DatabaseModule.h in Headers */ = {isa = PBXBuildFile; fileRef = 24CA8B36111161FE0084E2DE /* DatabaseModule.h */; };
		245E762A111A9A7800A18644 /* TiDatabaseResultSetProxy.h in Headers */ = {isa = PBXBuildFile; fileRef = 24CA8AD4111161FD0084E2DE /* TiDatabaseResultSetProxy.h */; };
		245E762B111A9A7800A18644 /* TiDatabaseProxy.h in Headers */ = {isa = PBXBuildFile; fileRef = 24CA8AD6111161FD0084E2DE /* TiDatabaseProxy.h */; };
		245E762C111A9A7800A18644 /* FacebookModule.h in Headers */ = {isa = PBXBuildFile; fileRef = 24CA8B34111161FE0084E2DE /* FacebookModule.h */; };
		245E762D111A9A7800A18644 /* TiFacebookLoginButtonProxy.h in Headers */ = {isa = PBXBuildFile; fileRef = 24CA8ACD111161FD0084E2DE /* TiFacebookLoginButtonProxy.h */; };
		245E762E111A9A7800A18644 /* TiFacebookLoginButton.h in Headers */ = {isa = PBXBuildFile; fileRef = 24CA8ACF111161FD0084E2DE /* TiFacebookLoginButton.h */; };
		245E762F111A9A7800A18644 /* FilesystemModule.h in Headers */ = {isa = PBXBuildFile; fileRef = 24CA8B13111161FE0084E2DE /* FilesystemModule.h */; };
		245E7630111A9A7800A18644 /* TiFilesystemFileProxy.h in Headers */ = {isa = PBXBuildFile; fileRef = 24CA8AC9111161FD0084E2DE /* TiFilesystemFileProxy.h */; };
		245E7631111A9A7800A18644 /* GeolocationModule.h in Headers */ = {isa = PBXBuildFile; fileRef = 24CA8B11111161FE0084E2DE /* GeolocationModule.h */; };
		245E7632111A9A7800A18644 /* GestureModule.h in Headers */ = {isa = PBXBuildFile; fileRef = 24CA8B0F111161FE0084E2DE /* GestureModule.h */; };
		245E7633111A9A7800A18644 /* MapModule.h in Headers */ = {isa = PBXBuildFile; fileRef = 24CA8B07111161FE0084E2DE /* MapModule.h */; };
		245E7634111A9A7800A18644 /* TiMapViewProxy.h in Headers */ = {isa = PBXBuildFile; fileRef = 24CA8AC1111161FD0084E2DE /* TiMapViewProxy.h */; };
		245E7635111A9A7800A18644 /* TiMapView.h in Headers */ = {isa = PBXBuildFile; fileRef = 24CA8AC3111161FD0084E2DE /* TiMapView.h */; };
		245E7636111A9A7800A18644 /* TiMapAnnotationProxy.h in Headers */ = {isa = PBXBuildFile; fileRef = 24CA8AC5111161FD0084E2DE /* TiMapAnnotationProxy.h */; };
		245E7637111A9A7800A18644 /* MediaModule.h in Headers */ = {isa = PBXBuildFile; fileRef = 24CA8B05111161FE0084E2DE /* MediaModule.h */; };
		245E7638111A9A7800A18644 /* TiMediaAudioPlayerProxy.h in Headers */ = {isa = PBXBuildFile; fileRef = 24CA8ABF111161FD0084E2DE /* TiMediaAudioPlayerProxy.h */; };
		245E7639111A9A7800A18644 /* TiMediaVideoPlayerProxy.h in Headers */ = {isa = PBXBuildFile; fileRef = 24CA8ABB111161FD0084E2DE /* TiMediaVideoPlayerProxy.h */; };
		245E763A111A9A7800A18644 /* TiMediaSoundProxy.h in Headers */ = {isa = PBXBuildFile; fileRef = 24CA8ABD111161FD0084E2DE /* TiMediaSoundProxy.h */; };
		245E763B111A9A7800A18644 /* NetworkModule.h in Headers */ = {isa = PBXBuildFile; fileRef = 24CA8B01111161FE0084E2DE /* NetworkModule.h */; };
		245E763C111A9A7800A18644 /* TiNetworkHTTPClientResultProxy.h in Headers */ = {isa = PBXBuildFile; fileRef = 24CA8AB5111161FD0084E2DE /* TiNetworkHTTPClientResultProxy.h */; };
		245E763D111A9A7800A18644 /* TiNetworkHTTPClientProxy.h in Headers */ = {isa = PBXBuildFile; fileRef = 24CA8AB7111161FD0084E2DE /* TiNetworkHTTPClientProxy.h */; };
		245E763E111A9A7800A18644 /* PlatformModule.h in Headers */ = {isa = PBXBuildFile; fileRef = 24CA8AFD111161FE0084E2DE /* PlatformModule.h */; };
		245E763F111A9A7800A18644 /* PlatformModuleDisplayCapsProxy.h in Headers */ = {isa = PBXBuildFile; fileRef = 24CA8AFB111161FE0084E2DE /* PlatformModuleDisplayCapsProxy.h */; };
		245E7640111A9A7800A18644 /* YahooModule.h in Headers */ = {isa = PBXBuildFile; fileRef = 24CA8A0D111161FD0084E2DE /* YahooModule.h */; };
		245E7641111A9A7800A18644 /* TiUIScrollViewProxy.h in Headers */ = {isa = PBXBuildFile; fileRef = B4F97B6D111A41B600E2F72C /* TiUIScrollViewProxy.h */; };
		245E7642111A9A7800A18644 /* TiUIScrollView.h in Headers */ = {isa = PBXBuildFile; fileRef = B4F97B71111A41C800E2F72C /* TiUIScrollView.h */; };
		245E7643111A9A7800A18644 /* TiUIScrollableViewProxy.h in Headers */ = {isa = PBXBuildFile; fileRef = B421C4101113AA9300DBCB42 /* TiUIScrollableViewProxy.h */; };
		245E7644111A9A7800A18644 /* TiUIScrollableView.h in Headers */ = {isa = PBXBuildFile; fileRef = B421C4141113AAA900DBCB42 /* TiUIScrollableView.h */; };
		245E7645111A9A7800A18644 /* UIModule.h in Headers */ = {isa = PBXBuildFile; fileRef = 24CA8A15111161FD0084E2DE /* UIModule.h */; };
		245E7646111A9A7800A18644 /* TiUICanvasViewProxy.h in Headers */ = {isa = PBXBuildFile; fileRef = 24CA8A8B111161FD0084E2DE /* TiUICanvasViewProxy.h */; };
		245E7647111A9A7800A18644 /* TiUICanvasView.h in Headers */ = {isa = PBXBuildFile; fileRef = 24CA8A8D111161FD0084E2DE /* TiUICanvasView.h */; };
		245E7648111A9A7800A18644 /* TiUIEmailDialogProxy.h in Headers */ = {isa = PBXBuildFile; fileRef = 24CA8A83111161FD0084E2DE /* TiUIEmailDialogProxy.h */; };
		245E764B111A9A7800A18644 /* TiUITableViewProxy.h in Headers */ = {isa = PBXBuildFile; fileRef = 24CA8A41111161FD0084E2DE /* TiUITableViewProxy.h */; };
		245E764D111A9A7800A18644 /* TiUITableView.h in Headers */ = {isa = PBXBuildFile; fileRef = 24CA8A49111161FD0084E2DE /* TiUITableView.h */; };
		245E7653111A9A7800A18644 /* TiUITabGroupProxy.h in Headers */ = {isa = PBXBuildFile; fileRef = 24CA8A4B111161FD0084E2DE /* TiUITabGroupProxy.h */; };
		245E7654111A9A7800A18644 /* TiUITabProxy.h in Headers */ = {isa = PBXBuildFile; fileRef = 24CA8A3B111161FD0084E2DE /* TiUITabProxy.h */; };
		245E7655111A9A7800A18644 /* TiUITabGroup.h in Headers */ = {isa = PBXBuildFile; fileRef = 24CA8A4D111161FD0084E2DE /* TiUITabGroup.h */; };
		245E7656111A9A7800A18644 /* TiUITabController.h in Headers */ = {isa = PBXBuildFile; fileRef = 24CA8A4F111161FD0084E2DE /* TiUITabController.h */; };
		245E7658111A9A7800A18644 /* TiUIAlertDialogProxy.h in Headers */ = {isa = PBXBuildFile; fileRef = 24CA8A99111161FD0084E2DE /* TiUIAlertDialogProxy.h */; };
		245E7659111A9A7800A18644 /* TiUIOptionDialogProxy.h in Headers */ = {isa = PBXBuildFile; fileRef = 24CA8A6F111161FD0084E2DE /* TiUIOptionDialogProxy.h */; };
		245E765A111A9A7800A18644 /* TiUIStatusBarProxy.h in Headers */ = {isa = PBXBuildFile; fileRef = 24CA8A5D111161FD0084E2DE /* TiUIStatusBarProxy.h */; };
		245E765B111A9A7800A18644 /* TiUISystemIconProxy.h in Headers */ = {isa = PBXBuildFile; fileRef = 24CA8A53111161FD0084E2DE /* TiUISystemIconProxy.h */; };
		245E765C111A9A7800A18644 /* TiUISystemButtonStyleProxy.h in Headers */ = {isa = PBXBuildFile; fileRef = 24CA8A55111161FD0084E2DE /* TiUISystemButtonStyleProxy.h */; };
		245E765D111A9A7800A18644 /* TiUISystemButtonProxy.h in Headers */ = {isa = PBXBuildFile; fileRef = 24CA8A57111161FD0084E2DE /* TiUISystemButtonProxy.h */; };
		245E765E111A9A7800A18644 /* TiUIAnimationStyleProxy.h in Headers */ = {isa = PBXBuildFile; fileRef = 24CA8A97111161FD0084E2DE /* TiUIAnimationStyleProxy.h */; };
		245E765F111A9A7800A18644 /* TiUIiPhoneProxy.h in Headers */ = {isa = PBXBuildFile; fileRef = 24CA8A77111161FD0084E2DE /* TiUIiPhoneProxy.h */; };
		245E7660111A9A7800A18644 /* TiUIActivityIndicatorStyleProxy.h in Headers */ = {isa = PBXBuildFile; fileRef = 24CA8A9B111161FD0084E2DE /* TiUIActivityIndicatorStyleProxy.h */; };
		245E7661111A9A7800A18644 /* TiUIRowAnimationStyleProxy.h in Headers */ = {isa = PBXBuildFile; fileRef = 24CA8A67111161FD0084E2DE /* TiUIRowAnimationStyleProxy.h */; };
		245E7662111A9A7800A18644 /* TiUIProgressBarStyleProxy.h in Headers */ = {isa = PBXBuildFile; fileRef = 24CA8A69111161FD0084E2DE /* TiUIProgressBarStyleProxy.h */; };
		245E7663111A9A7800A18644 /* TiUICoverFlowViewProxy.h in Headers */ = {isa = PBXBuildFile; fileRef = 24CA8A87111161FD0084E2DE /* TiUICoverFlowViewProxy.h */; };
		245E7664111A9A7800A18644 /* TiUICoverFlowView.h in Headers */ = {isa = PBXBuildFile; fileRef = 24CA8A89111161FD0084E2DE /* TiUICoverFlowView.h */; };
		245E7665111A9A7800A18644 /* TiUIViewProxy.h in Headers */ = {isa = PBXBuildFile; fileRef = 24CA8A2B111161FD0084E2DE /* TiUIViewProxy.h */; };
		245E7666111A9A7800A18644 /* TiUIWindowProxy.h in Headers */ = {isa = PBXBuildFile; fileRef = 24CA8A23111161FD0084E2DE /* TiUIWindowProxy.h */; };
		245E7667111A9A7800A18644 /* TiUIWindow.h in Headers */ = {isa = PBXBuildFile; fileRef = 24CA8A25111161FD0084E2DE /* TiUIWindow.h */; };
		245E7668111A9A7800A18644 /* TiUIWebViewProxy.h in Headers */ = {isa = PBXBuildFile; fileRef = 24CA8A29111161FD0084E2DE /* TiUIWebViewProxy.h */; };
		245E7669111A9A7800A18644 /* TiUIImageViewProxy.h in Headers */ = {isa = PBXBuildFile; fileRef = 24CA8A79111161FD0084E2DE /* TiUIImageViewProxy.h */; };
		245E766A111A9A7800A18644 /* TiUIImageView.h in Headers */ = {isa = PBXBuildFile; fileRef = 24CA8A7B111161FD0084E2DE /* TiUIImageView.h */; };
		245E766C111A9A7800A18644 /* TiUILabelProxy.h in Headers */ = {isa = PBXBuildFile; fileRef = 24CA8A73111161FD0084E2DE /* TiUILabelProxy.h */; };
		245E766D111A9A7800A18644 /* TiUILabel.h in Headers */ = {isa = PBXBuildFile; fileRef = 24CA8A75111161FD0084E2DE /* TiUILabel.h */; };
		245E766E111A9A7800A18644 /* TiUIButtonProxy.h in Headers */ = {isa = PBXBuildFile; fileRef = 24CA8A8F111161FD0084E2DE /* TiUIButtonProxy.h */; };
		245E766F111A9A7800A18644 /* TiUIButton.h in Headers */ = {isa = PBXBuildFile; fileRef = 24CA8A95111161FD0084E2DE /* TiUIButton.h */; };
		245E7670111A9A7800A18644 /* TiUINavBarButton.h in Headers */ = {isa = PBXBuildFile; fileRef = 24CA8A71111161FD0084E2DE /* TiUINavBarButton.h */; };
		245E7671111A9A7800A18644 /* TiUIButtonBarProxy.h in Headers */ = {isa = PBXBuildFile; fileRef = 24CA8A91111161FD0084E2DE /* TiUIButtonBarProxy.h */; };
		245E7672111A9A7800A18644 /* TiUITabbedBarProxy.h in Headers */ = {isa = PBXBuildFile; fileRef = 24CA8A51111161FD0084E2DE /* TiUITabbedBarProxy.h */; };
		245E7673111A9A7800A18644 /* TiUIButtonBar.h in Headers */ = {isa = PBXBuildFile; fileRef = 24CA8A93111161FD0084E2DE /* TiUIButtonBar.h */; };
		245E7674111A9A7800A18644 /* TiUIProgressBarProxy.h in Headers */ = {isa = PBXBuildFile; fileRef = 24CA8A6B111161FD0084E2DE /* TiUIProgressBarProxy.h */; };
		245E7675111A9A7800A18644 /* TiUIProgressBar.h in Headers */ = {isa = PBXBuildFile; fileRef = 24CA8A6D111161FD0084E2DE /* TiUIProgressBar.h */; };
		245E7676111A9A7800A18644 /* TiUISearchBarProxy.h in Headers */ = {isa = PBXBuildFile; fileRef = 24CA8A63111161FD0084E2DE /* TiUISearchBarProxy.h */; };
		245E7677111A9A7800A18644 /* TiUISearchBar.h in Headers */ = {isa = PBXBuildFile; fileRef = 24CA8A65111161FD0084E2DE /* TiUISearchBar.h */; };
		245E7678111A9A7800A18644 /* TiUIActivityIndicatorProxy.h in Headers */ = {isa = PBXBuildFile; fileRef = 24CA8A9D111161FD0084E2DE /* TiUIActivityIndicatorProxy.h */; };
		245E7679111A9A7800A18644 /* TiUIActivityIndicator.h in Headers */ = {isa = PBXBuildFile; fileRef = 24CA8A9F111161FD0084E2DE /* TiUIActivityIndicator.h */; };
		245E767A111A9A7800A18644 /* TiUISwitchProxy.h in Headers */ = {isa = PBXBuildFile; fileRef = 24CA8A59111161FD0084E2DE /* TiUISwitchProxy.h */; };
		245E767B111A9A7800A18644 /* TiUISwitch.h in Headers */ = {isa = PBXBuildFile; fileRef = 24CA8A5B111161FD0084E2DE /* TiUISwitch.h */; };
		245E767C111A9A7800A18644 /* TiUISliderProxy.h in Headers */ = {isa = PBXBuildFile; fileRef = 24CA8A5F111161FD0084E2DE /* TiUISliderProxy.h */; };
		245E767D111A9A7800A18644 /* TiUISlider.h in Headers */ = {isa = PBXBuildFile; fileRef = 24CA8A61111161FD0084E2DE /* TiUISlider.h */; };
		245E767E111A9A7800A18644 /* TiUITextAreaProxy.h in Headers */ = {isa = PBXBuildFile; fileRef = 24CA8A37111161FD0084E2DE /* TiUITextAreaProxy.h */; };
		245E767F111A9A7800A18644 /* TiUITextArea.h in Headers */ = {isa = PBXBuildFile; fileRef = 24CA8A39111161FD0084E2DE /* TiUITextArea.h */; };
		245E7680111A9A7800A18644 /* TiUITextFieldProxy.h in Headers */ = {isa = PBXBuildFile; fileRef = 24CA8A33111161FD0084E2DE /* TiUITextFieldProxy.h */; };
		245E7681111A9A7800A18644 /* TiUITextField.h in Headers */ = {isa = PBXBuildFile; fileRef = 24CA8A35111161FD0084E2DE /* TiUITextField.h */; };
		245E7682111A9A7800A18644 /* TiUIToolbar.h in Headers */ = {isa = PBXBuildFile; fileRef = 24CA8A31111161FD0084E2DE /* TiUIToolbar.h */; };
		245E7683111A9A7800A18644 /* TiUIToolbarProxy.h in Headers */ = {isa = PBXBuildFile; fileRef = 24CA8A2F111161FD0084E2DE /* TiUIToolbarProxy.h */; };
		245E7684111A9A7800A18644 /* WebFont.h in Headers */ = {isa = PBXBuildFile; fileRef = 24CA8A11111161FD0084E2DE /* WebFont.h */; };
		245E7685111A9A7800A18644 /* Webcolor.h in Headers */ = {isa = PBXBuildFile; fileRef = 24CA8A13111161FD0084E2DE /* Webcolor.h */; };
		245E7686111A9A7800A18644 /* TiUtils.h in Headers */ = {isa = PBXBuildFile; fileRef = 24CA8A21111161FD0084E2DE /* TiUtils.h */; };
		245E7687111A9A7800A18644 /* TiRect.h in Headers */ = {isa = PBXBuildFile; fileRef = 24CA8AAD111161FD0084E2DE /* TiRect.h */; };
		245E7688111A9A7800A18644 /* TiRange.h in Headers */ = {isa = PBXBuildFile; fileRef = 24CA8AAF111161FD0084E2DE /* TiRange.h */; };
		245E7689111A9A7800A18644 /* TiPoint.h in Headers */ = {isa = PBXBuildFile; fileRef = 24CA8AB3111161FD0084E2DE /* TiPoint.h */; };
		245E768A111A9A7800A18644 /* TiDimension.h in Headers */ = {isa = PBXBuildFile; fileRef = 24CA8AD2111161FD0084E2DE /* TiDimension.h */; };
		245E768B111A9A7800A18644 /* TiComplexValue.h in Headers */ = {isa = PBXBuildFile; fileRef = 24CA8ADB111161FE0084E2DE /* TiComplexValue.h */; };
		245E768C111A9A7800A18644 /* TiColor.h in Headers */ = {isa = PBXBuildFile; fileRef = 24CA8ADD111161FE0084E2DE /* TiColor.h */; };
		245E768D111A9A7800A18644 /* TiButtonUtil.h in Headers */ = {isa = PBXBuildFile; fileRef = 24CA8ADF111161FE0084E2DE /* TiButtonUtil.h */; };
		245E768E111A9A7800A18644 /* Ti3DMatrix.h in Headers */ = {isa = PBXBuildFile; fileRef = 24CA8AEB111161FE0084E2DE /* Ti3DMatrix.h */; };
		245E768F111A9A7800A18644 /* Ti2DMatrix.h in Headers */ = {isa = PBXBuildFile; fileRef = 24CA8AED111161FE0084E2DE /* Ti2DMatrix.h */; };
		245E7690111A9A7800A18644 /* OperationQueue.h in Headers */ = {isa = PBXBuildFile; fileRef = 24CA8AFF111161FE0084E2DE /* OperationQueue.h */; };
		245E7691111A9A7800A18644 /* Mimetypes.h in Headers */ = {isa = PBXBuildFile; fileRef = 24CA8B03111161FE0084E2DE /* Mimetypes.h */; };
		245E7693111A9A7800A18644 /* LayoutConstraint.h in Headers */ = {isa = PBXBuildFile; fileRef = 24CA8B0B111161FE0084E2DE /* LayoutConstraint.h */; };
		245E7694111A9A7800A18644 /* ImageLoader.h in Headers */ = {isa = PBXBuildFile; fileRef = 24CA8B0D111161FE0084E2DE /* ImageLoader.h */; };
		245E7695111A9A7800A18644 /* TiUITableViewRowProxy.h in Headers */ = {isa = PBXBuildFile; fileRef = 24CA8B3A111161FE0084E2DE /* TiUITableViewRowProxy.h */; };
		245E7696111A9A7800A18644 /* TiUIView.h in Headers */ = {isa = PBXBuildFile; fileRef = 24CA8A2D111161FD0084E2DE /* TiUIView.h */; };
		245E7697111A9A7800A18644 /* TiModule.h in Headers */ = {isa = PBXBuildFile; fileRef = 24CA8AB9111161FD0084E2DE /* TiModule.h */; };
		245E7698111A9A7800A18644 /* XHRBridge.h in Headers */ = {isa = PBXBuildFile; fileRef = 24CA8A0F111161FD0084E2DE /* XHRBridge.h */; };
		245E7699111A9A7800A18644 /* TiWindowProxy.h in Headers */ = {isa = PBXBuildFile; fileRef = 24CA8A17111161FD0084E2DE /* TiWindowProxy.h */; };
		245E769A111A9A7800A18644 /* TiViewProxy.h in Headers */ = {isa = PBXBuildFile; fileRef = 24CA8A19111161FD0084E2DE /* TiViewProxy.h */; };
		245E769B111A9A7800A18644 /* TiViewController.h in Headers */ = {isa = PBXBuildFile; fileRef = 24CA8A1B111161FD0084E2DE /* TiViewController.h */; };
		245E769E111A9A7800A18644 /* TitaniumViewController.h in Headers */ = {isa = PBXBuildFile; fileRef = 24CA8AA3111161FD0084E2DE /* TitaniumViewController.h */; };
		245E76A0111A9A7800A18644 /* TiProxy.h in Headers */ = {isa = PBXBuildFile; fileRef = 24CA8AB1111161FD0084E2DE /* TiProxy.h */; };
		245E76A1111A9A7800A18644 /* TitaniumErrorController.h in Headers */ = {isa = PBXBuildFile; fileRef = 24CA8AA7111161FD0084E2DE /* TitaniumErrorController.h */; };
		245E76A2111A9A7800A18644 /* TitaniumApp.h in Headers */ = {isa = PBXBuildFile; fileRef = 24CA8AA9111161FD0084E2DE /* TitaniumApp.h */; };
		245E76A3111A9A7800A18644 /* TiTab.h in Headers */ = {isa = PBXBuildFile; fileRef = 24CA8AAB111161FD0084E2DE /* TiTab.h */; };
		245E76A4111A9A7800A18644 /* TiEvaluator.h in Headers */ = {isa = PBXBuildFile; fileRef = 24CA8AD0111161FD0084E2DE /* TiEvaluator.h */; };
		245E76A6111A9A7800A18644 /* TiBlob.h in Headers */ = {isa = PBXBuildFile; fileRef = 24CA8AE1111161FE0084E2DE /* TiBlob.h */; };
		245E76A7111A9A7800A18644 /* TiHost.h in Headers */ = {isa = PBXBuildFile; fileRef = 24CA8AC7111161FD0084E2DE /* TiHost.h */; };
		245E76A8111A9A7800A18644 /* TiBase.h in Headers */ = {isa = PBXBuildFile; fileRef = 24CA8AE3111161FE0084E2DE /* TiBase.h */; };
		245E76A9111A9A7800A18644 /* TiAnimation.h in Headers */ = {isa = PBXBuildFile; fileRef = 24CA8AE7111161FE0084E2DE /* TiAnimation.h */; };
		245E76AA111A9A7800A18644 /* TiAction.h in Headers */ = {isa = PBXBuildFile; fileRef = 24CA8AE9111161FE0084E2DE /* TiAction.h */; };
		245E76AB111A9A7800A18644 /* Bridge.h in Headers */ = {isa = PBXBuildFile; fileRef = 24CA8B3C111161FE0084E2DE /* Bridge.h */; };
		245E76AC111A9A7800A18644 /* KrollBridge.h in Headers */ = {isa = PBXBuildFile; fileRef = 24CA89A81111615D0084E2DE /* KrollBridge.h */; };
		2461CE261151D856007A4CC9 /* Default.png in Resources */ = {isa = PBXBuildFile; fileRef = 24CA9182111170820084E2DE /* Default.png */; };
		2461CE291151D856007A4CC9 /* TiUITableViewAction.m in Sources */ = {isa = PBXBuildFile; fileRef = 243EC7D6112634AF00639DF4 /* TiUITableViewAction.m */; };
		2461CE2A1151D856007A4CC9 /* TiFile.m in Sources */ = {isa = PBXBuildFile; fileRef = 24F5AEB3111F9DE9005C9199 /* TiFile.m */; };
		2461CE2B1151D856007A4CC9 /* TiMapPinAnnotationView.m in Sources */ = {isa = PBXBuildFile; fileRef = 24EB0BA9111F7959001DC2D1 /* TiMapPinAnnotationView.m */; };
		2461CE2C1151D856007A4CC9 /* main.m in Sources */ = {isa = PBXBuildFile; fileRef = 29B97316FDCFA39411CA2CEA /* main.m */; };
		2461CE2D1151D856007A4CC9 /* AFItemView.m in Sources */ = {isa = PBXBuildFile; fileRef = 24CA890B111161050084E2DE /* AFItemView.m */; };
		2461CE2E1151D856007A4CC9 /* AFOpenFlowView.m in Sources */ = {isa = PBXBuildFile; fileRef = 24CA890E111161050084E2DE /* AFOpenFlowView.m */; };
		2461CE2F1151D856007A4CC9 /* AFUIImageReflection.m in Sources */ = {isa = PBXBuildFile; fileRef = 24CA8910111161050084E2DE /* AFUIImageReflection.m */; };
		2461CE301151D856007A4CC9 /* ASIAuthenticationDialog.m in Sources */ = {isa = PBXBuildFile; fileRef = 24CA8913111161050084E2DE /* ASIAuthenticationDialog.m */; };
		2461CE311151D856007A4CC9 /* ASIFormDataRequest.m in Sources */ = {isa = PBXBuildFile; fileRef = 24CA8915111161050084E2DE /* ASIFormDataRequest.m */; };
		2461CE321151D856007A4CC9 /* ASIHTTPRequest.m in Sources */ = {isa = PBXBuildFile; fileRef = 24CA8917111161050084E2DE /* ASIHTTPRequest.m */; };
		2461CE331151D856007A4CC9 /* TiUIScrollIndicatorStyleProxy.m in Sources */ = {isa = PBXBuildFile; fileRef = B4F97C57111BAD4700E2F72C /* TiUIScrollIndicatorStyleProxy.m */; };
		2461CE341151D856007A4CC9 /* ASIInputStream.m in Sources */ = {isa = PBXBuildFile; fileRef = 24CA891A111161050084E2DE /* ASIInputStream.m */; };
		2461CE351151D856007A4CC9 /* ASINetworkQueue.m in Sources */ = {isa = PBXBuildFile; fileRef = 24CA891C111161050084E2DE /* ASINetworkQueue.m */; };
		2461CE361151D856007A4CC9 /* TiUITextWidgetProxy.m in Sources */ = {isa = PBXBuildFile; fileRef = B4D5829011264FD000A6B66C /* TiUITextWidgetProxy.m */; };
		2461CE371151D856007A4CC9 /* ASINSStringAdditions.m in Sources */ = {isa = PBXBuildFile; fileRef = 24CA891E111161050084E2DE /* ASINSStringAdditions.m */; };
		2461CE381151D856007A4CC9 /* TiUITableViewSectionProxy.m in Sources */ = {isa = PBXBuildFile; fileRef = 243EC5EA112617F900639DF4 /* TiUITableViewSectionProxy.m */; };
		2461CE391151D856007A4CC9 /* TiUITableViewStyleProxy.m in Sources */ = {isa = PBXBuildFile; fileRef = 243EC9691126632700639DF4 /* TiUITableViewStyleProxy.m */; };
		2461CE3A1151D856007A4CC9 /* TiUITableViewSeparatorStyleProxy.m in Sources */ = {isa = PBXBuildFile; fileRef = 243ECB2411267CC100639DF4 /* TiUITableViewSeparatorStyleProxy.m */; };
		2461CE3E1151D856007A4CC9 /* Reachability.m in Sources */ = {isa = PBXBuildFile; fileRef = 24CA8926111161050084E2DE /* Reachability.m */; };
		2461CE3F1151D856007A4CC9 /* AudioStreamer.m in Sources */ = {isa = PBXBuildFile; fileRef = 24CA8929111161050084E2DE /* AudioStreamer.m */; };
		2461CE401151D856007A4CC9 /* Base64Transcoder.c in Sources */ = {isa = PBXBuildFile; fileRef = 24CA892A111161050084E2DE /* Base64Transcoder.c */; };
		2461CE411151D856007A4CC9 /* TiUITextWidget.m in Sources */ = {isa = PBXBuildFile; fileRef = B4D5829611264FF500A6B66C /* TiUITextWidget.m */; };
		2461CE421151D856007A4CC9 /* FBConnectGlobal.m in Sources */ = {isa = PBXBuildFile; fileRef = 24CA892F111161050084E2DE /* FBConnectGlobal.m */; };
		2461CE431151D856007A4CC9 /* FBDialog.m in Sources */ = {isa = PBXBuildFile; fileRef = 24CA8931111161050084E2DE /* FBDialog.m */; };
		2461CE441151D856007A4CC9 /* FBFeedDialog.m in Sources */ = {isa = PBXBuildFile; fileRef = 24CA8933111161050084E2DE /* FBFeedDialog.m */; };
		2461CE451151D856007A4CC9 /* FBLoginButton.m in Sources */ = {isa = PBXBuildFile; fileRef = 24CA8935111161050084E2DE /* FBLoginButton.m */; };
		2461CE461151D856007A4CC9 /* FBLoginDialog.m in Sources */ = {isa = PBXBuildFile; fileRef = 24CA8937111161050084E2DE /* FBLoginDialog.m */; };
		2461CE471151D856007A4CC9 /* FBPermissionDialog.m in Sources */ = {isa = PBXBuildFile; fileRef = 24CA8939111161050084E2DE /* FBPermissionDialog.m */; };
		2461CE481151D856007A4CC9 /* FBRequest.m in Sources */ = {isa = PBXBuildFile; fileRef = 24CA893B111161050084E2DE /* FBRequest.m */; };
		2461CE491151D856007A4CC9 /* FBSession.m in Sources */ = {isa = PBXBuildFile; fileRef = 24CA893D111161050084E2DE /* FBSession.m */; };
		2461CE4A1151D856007A4CC9 /* FBStreamDialog.m in Sources */ = {isa = PBXBuildFile; fileRef = 24CA893F111161050084E2DE /* FBStreamDialog.m */; };
		2461CE4B1151D856007A4CC9 /* FBXMLHandler.m in Sources */ = {isa = PBXBuildFile; fileRef = 24CA8941111161050084E2DE /* FBXMLHandler.m */; };
		2461CE4D1151D856007A4CC9 /* PlausibleDatabase.m in Sources */ = {isa = PBXBuildFile; fileRef = 24CA894F111161050084E2DE /* PlausibleDatabase.m */; };
		2461CE4E1151D856007A4CC9 /* PLSqliteDatabase.m in Sources */ = {isa = PBXBuildFile; fileRef = 24CA8954111161050084E2DE /* PLSqliteDatabase.m */; };
		2461CE4F1151D856007A4CC9 /* PLSqlitePreparedStatement.m in Sources */ = {isa = PBXBuildFile; fileRef = 24CA8956111161050084E2DE /* PLSqlitePreparedStatement.m */; };
		2461CE501151D856007A4CC9 /* PLSqliteResultSet.m in Sources */ = {isa = PBXBuildFile; fileRef = 24CA8958111161050084E2DE /* PLSqliteResultSet.m */; };
		2461CE511151D856007A4CC9 /* SBJSON.m in Sources */ = {isa = PBXBuildFile; fileRef = 24CA895A111161050084E2DE /* SBJSON.m */; };
		2461CE521151D856007A4CC9 /* KrollBridge.mm in Sources */ = {isa = PBXBuildFile; fileRef = 24CA89A91111615D0084E2DE /* KrollBridge.mm */; };
		2461CE531151D856007A4CC9 /* KrollCallback.m in Sources */ = {isa = PBXBuildFile; fileRef = 24CA89AB1111615D0084E2DE /* KrollCallback.m */; };
		2461CE541151D856007A4CC9 /* KrollContext.mm in Sources */ = {isa = PBXBuildFile; fileRef = 24CA89AD1111615D0084E2DE /* KrollContext.mm */; };
		2461CE551151D856007A4CC9 /* KrollMethod.m in Sources */ = {isa = PBXBuildFile; fileRef = 24CA89AF1111615D0084E2DE /* KrollMethod.m */; };
		2461CE561151D856007A4CC9 /* KrollMethodDelegate.m in Sources */ = {isa = PBXBuildFile; fileRef = 24CA89B11111615D0084E2DE /* KrollMethodDelegate.m */; };
		2461CE571151D856007A4CC9 /* KrollObject.m in Sources */ = {isa = PBXBuildFile; fileRef = 24CA89B31111615D0084E2DE /* KrollObject.m */; };
		2461CE581151D856007A4CC9 /* KrollPropertyDelegate.m in Sources */ = {isa = PBXBuildFile; fileRef = 24CA89B51111615D0084E2DE /* KrollPropertyDelegate.m */; };
		2461CE591151D856007A4CC9 /* KrollTimer.m in Sources */ = {isa = PBXBuildFile; fileRef = 24CA89B71111615D0084E2DE /* KrollTimer.m */; };
		2461CE5A1151D856007A4CC9 /* YahooModule.m in Sources */ = {isa = PBXBuildFile; fileRef = 24CA8A0C111161FD0084E2DE /* YahooModule.m */; };
		2461CE5B1151D856007A4CC9 /* XHRBridge.m in Sources */ = {isa = PBXBuildFile; fileRef = 24CA8A0E111161FD0084E2DE /* XHRBridge.m */; };
		2461CE5C1151D856007A4CC9 /* WebFont.m in Sources */ = {isa = PBXBuildFile; fileRef = 24CA8A10111161FD0084E2DE /* WebFont.m */; };
		2461CE5D1151D856007A4CC9 /* Webcolor.m in Sources */ = {isa = PBXBuildFile; fileRef = 24CA8A12111161FD0084E2DE /* Webcolor.m */; };
		2461CE5E1151D856007A4CC9 /* UIModule.m in Sources */ = {isa = PBXBuildFile; fileRef = 24CA8A14111161FD0084E2DE /* UIModule.m */; };
		2461CE5F1151D856007A4CC9 /* TiWindowProxy.m in Sources */ = {isa = PBXBuildFile; fileRef = 24CA8A16111161FD0084E2DE /* TiWindowProxy.m */; };
		2461CE601151D856007A4CC9 /* TiViewProxy.m in Sources */ = {isa = PBXBuildFile; fileRef = 24CA8A18111161FD0084E2DE /* TiViewProxy.m */; };
		2461CE611151D856007A4CC9 /* TiViewController.m in Sources */ = {isa = PBXBuildFile; fileRef = 24CA8A1A111161FD0084E2DE /* TiViewController.m */; };
		2461CE621151D856007A4CC9 /* TiUtils.m in Sources */ = {isa = PBXBuildFile; fileRef = 24CA8A20111161FD0084E2DE /* TiUtils.m */; };
		2461CE631151D856007A4CC9 /* TiUIWindowProxy.m in Sources */ = {isa = PBXBuildFile; fileRef = 24CA8A22111161FD0084E2DE /* TiUIWindowProxy.m */; };
		2461CE641151D856007A4CC9 /* TiUIWindow.m in Sources */ = {isa = PBXBuildFile; fileRef = 24CA8A24111161FD0084E2DE /* TiUIWindow.m */; };
		2461CE661151D856007A4CC9 /* TiUIWebViewProxy.m in Sources */ = {isa = PBXBuildFile; fileRef = 24CA8A28111161FD0084E2DE /* TiUIWebViewProxy.m */; };
		2461CE671151D856007A4CC9 /* TiUIViewProxy.m in Sources */ = {isa = PBXBuildFile; fileRef = 24CA8A2A111161FD0084E2DE /* TiUIViewProxy.m */; };
		2461CE681151D856007A4CC9 /* TiUIView.m in Sources */ = {isa = PBXBuildFile; fileRef = 24CA8A2C111161FD0084E2DE /* TiUIView.m */; };
		2461CE691151D856007A4CC9 /* TiUIToolbarProxy.m in Sources */ = {isa = PBXBuildFile; fileRef = 24CA8A2E111161FD0084E2DE /* TiUIToolbarProxy.m */; };
		2461CE6A1151D856007A4CC9 /* TiUIToolbar.m in Sources */ = {isa = PBXBuildFile; fileRef = 24CA8A30111161FD0084E2DE /* TiUIToolbar.m */; };
		2461CE6B1151D856007A4CC9 /* TiUITextFieldProxy.m in Sources */ = {isa = PBXBuildFile; fileRef = 24CA8A32111161FD0084E2DE /* TiUITextFieldProxy.m */; };
		2461CE6C1151D856007A4CC9 /* TiUITextField.m in Sources */ = {isa = PBXBuildFile; fileRef = 24CA8A34111161FD0084E2DE /* TiUITextField.m */; };
		2461CE6D1151D856007A4CC9 /* TiUITextAreaProxy.m in Sources */ = {isa = PBXBuildFile; fileRef = 24CA8A36111161FD0084E2DE /* TiUITextAreaProxy.m */; };
		2461CE6E1151D856007A4CC9 /* TiUITextArea.m in Sources */ = {isa = PBXBuildFile; fileRef = 24CA8A38111161FD0084E2DE /* TiUITextArea.m */; };
		2461CE6F1151D856007A4CC9 /* TiUITabProxy.m in Sources */ = {isa = PBXBuildFile; fileRef = 24CA8A3A111161FD0084E2DE /* TiUITabProxy.m */; };
		2461CE701151D856007A4CC9 /* TiUITableViewProxy.m in Sources */ = {isa = PBXBuildFile; fileRef = 24CA8A40111161FD0084E2DE /* TiUITableViewProxy.m */; };
		2461CE711151D856007A4CC9 /* TiUITableView.m in Sources */ = {isa = PBXBuildFile; fileRef = 24CA8A48111161FD0084E2DE /* TiUITableView.m */; };
		2461CE721151D856007A4CC9 /* TiUITabGroupProxy.m in Sources */ = {isa = PBXBuildFile; fileRef = 24CA8A4A111161FD0084E2DE /* TiUITabGroupProxy.m */; };
		2461CE731151D856007A4CC9 /* TiUITabGroup.m in Sources */ = {isa = PBXBuildFile; fileRef = 24CA8A4C111161FD0084E2DE /* TiUITabGroup.m */; };
		2461CE741151D856007A4CC9 /* TiUITabController.m in Sources */ = {isa = PBXBuildFile; fileRef = 24CA8A4E111161FD0084E2DE /* TiUITabController.m */; };
		2461CE751151D856007A4CC9 /* TiUITabbedBarProxy.m in Sources */ = {isa = PBXBuildFile; fileRef = 24CA8A50111161FD0084E2DE /* TiUITabbedBarProxy.m */; };
		2461CE761151D856007A4CC9 /* TiUISystemIconProxy.m in Sources */ = {isa = PBXBuildFile; fileRef = 24CA8A52111161FD0084E2DE /* TiUISystemIconProxy.m */; };
		2461CE771151D856007A4CC9 /* TiUISystemButtonStyleProxy.m in Sources */ = {isa = PBXBuildFile; fileRef = 24CA8A54111161FD0084E2DE /* TiUISystemButtonStyleProxy.m */; };
		2461CE781151D856007A4CC9 /* TiUISystemButtonProxy.m in Sources */ = {isa = PBXBuildFile; fileRef = 24CA8A56111161FD0084E2DE /* TiUISystemButtonProxy.m */; };
		2461CE791151D856007A4CC9 /* TiUISwitchProxy.m in Sources */ = {isa = PBXBuildFile; fileRef = 24CA8A58111161FD0084E2DE /* TiUISwitchProxy.m */; };
		2461CE7A1151D856007A4CC9 /* TiUISwitch.m in Sources */ = {isa = PBXBuildFile; fileRef = 24CA8A5A111161FD0084E2DE /* TiUISwitch.m */; };
		2461CE7B1151D856007A4CC9 /* TiUIStatusBarProxy.m in Sources */ = {isa = PBXBuildFile; fileRef = 24CA8A5C111161FD0084E2DE /* TiUIStatusBarProxy.m */; };
		2461CE7C1151D856007A4CC9 /* TiUISliderProxy.m in Sources */ = {isa = PBXBuildFile; fileRef = 24CA8A5E111161FD0084E2DE /* TiUISliderProxy.m */; };
		2461CE7D1151D856007A4CC9 /* TiUISlider.m in Sources */ = {isa = PBXBuildFile; fileRef = 24CA8A60111161FD0084E2DE /* TiUISlider.m */; };
		2461CE7E1151D856007A4CC9 /* TiUISearchBarProxy.m in Sources */ = {isa = PBXBuildFile; fileRef = 24CA8A62111161FD0084E2DE /* TiUISearchBarProxy.m */; };
		2461CE7F1151D856007A4CC9 /* TiUISearchBar.m in Sources */ = {isa = PBXBuildFile; fileRef = 24CA8A64111161FD0084E2DE /* TiUISearchBar.m */; };
		2461CE801151D856007A4CC9 /* TiUIRowAnimationStyleProxy.m in Sources */ = {isa = PBXBuildFile; fileRef = 24CA8A66111161FD0084E2DE /* TiUIRowAnimationStyleProxy.m */; };
		2461CE811151D856007A4CC9 /* TiUIProgressBarStyleProxy.m in Sources */ = {isa = PBXBuildFile; fileRef = 24CA8A68111161FD0084E2DE /* TiUIProgressBarStyleProxy.m */; };
		2461CE821151D856007A4CC9 /* TiUIProgressBarProxy.m in Sources */ = {isa = PBXBuildFile; fileRef = 24CA8A6A111161FD0084E2DE /* TiUIProgressBarProxy.m */; };
		2461CE831151D856007A4CC9 /* TiUIProgressBar.m in Sources */ = {isa = PBXBuildFile; fileRef = 24CA8A6C111161FD0084E2DE /* TiUIProgressBar.m */; };
		2461CE841151D856007A4CC9 /* TiUIOptionDialogProxy.m in Sources */ = {isa = PBXBuildFile; fileRef = 24CA8A6E111161FD0084E2DE /* TiUIOptionDialogProxy.m */; };
		2461CE851151D856007A4CC9 /* TiUINavBarButton.m in Sources */ = {isa = PBXBuildFile; fileRef = 24CA8A70111161FD0084E2DE /* TiUINavBarButton.m */; };
		2461CE861151D856007A4CC9 /* TiUILabelProxy.m in Sources */ = {isa = PBXBuildFile; fileRef = 24CA8A72111161FD0084E2DE /* TiUILabelProxy.m */; };
		2461CE871151D856007A4CC9 /* TiUILabel.m in Sources */ = {isa = PBXBuildFile; fileRef = 24CA8A74111161FD0084E2DE /* TiUILabel.m */; };
		2461CE881151D856007A4CC9 /* TiUIiPhoneProxy.m in Sources */ = {isa = PBXBuildFile; fileRef = 24CA8A76111161FD0084E2DE /* TiUIiPhoneProxy.m */; };
		2461CE891151D856007A4CC9 /* TiUIImageViewProxy.m in Sources */ = {isa = PBXBuildFile; fileRef = 24CA8A78111161FD0084E2DE /* TiUIImageViewProxy.m */; };
		2461CE8A1151D856007A4CC9 /* TiUIImageView.m in Sources */ = {isa = PBXBuildFile; fileRef = 24CA8A7A111161FD0084E2DE /* TiUIImageView.m */; };
		2461CE8B1151D856007A4CC9 /* TiUIEmailDialogProxy.m in Sources */ = {isa = PBXBuildFile; fileRef = 24CA8A82111161FD0084E2DE /* TiUIEmailDialogProxy.m */; };
		2461CE8C1151D856007A4CC9 /* TiUICoverFlowViewProxy.m in Sources */ = {isa = PBXBuildFile; fileRef = 24CA8A86111161FD0084E2DE /* TiUICoverFlowViewProxy.m */; };
		2461CE8D1151D856007A4CC9 /* TiUICoverFlowView.m in Sources */ = {isa = PBXBuildFile; fileRef = 24CA8A88111161FD0084E2DE /* TiUICoverFlowView.m */; };
		2461CE8E1151D856007A4CC9 /* TiUICanvasViewProxy.m in Sources */ = {isa = PBXBuildFile; fileRef = 24CA8A8A111161FD0084E2DE /* TiUICanvasViewProxy.m */; };
		2461CE8F1151D856007A4CC9 /* TiUICanvasView.m in Sources */ = {isa = PBXBuildFile; fileRef = 24CA8A8C111161FD0084E2DE /* TiUICanvasView.m */; };
		2461CE901151D856007A4CC9 /* TiUIButtonProxy.m in Sources */ = {isa = PBXBuildFile; fileRef = 24CA8A8E111161FD0084E2DE /* TiUIButtonProxy.m */; };
		2461CE911151D856007A4CC9 /* TiUIButtonBarProxy.m in Sources */ = {isa = PBXBuildFile; fileRef = 24CA8A90111161FD0084E2DE /* TiUIButtonBarProxy.m */; };
		2461CE921151D856007A4CC9 /* TiUIButtonBar.m in Sources */ = {isa = PBXBuildFile; fileRef = 24CA8A92111161FD0084E2DE /* TiUIButtonBar.m */; };
		2461CE931151D856007A4CC9 /* TiUIButton.m in Sources */ = {isa = PBXBuildFile; fileRef = 24CA8A94111161FD0084E2DE /* TiUIButton.m */; };
		2461CE941151D856007A4CC9 /* TiUIAnimationStyleProxy.m in Sources */ = {isa = PBXBuildFile; fileRef = 24CA8A96111161FD0084E2DE /* TiUIAnimationStyleProxy.m */; };
		2461CE951151D856007A4CC9 /* TiUIAlertDialogProxy.m in Sources */ = {isa = PBXBuildFile; fileRef = 24CA8A98111161FD0084E2DE /* TiUIAlertDialogProxy.m */; };
		2461CE961151D856007A4CC9 /* TiUIActivityIndicatorStyleProxy.m in Sources */ = {isa = PBXBuildFile; fileRef = 24CA8A9A111161FD0084E2DE /* TiUIActivityIndicatorStyleProxy.m */; };
		2461CE971151D856007A4CC9 /* TiUIActivityIndicatorProxy.m in Sources */ = {isa = PBXBuildFile; fileRef = 24CA8A9C111161FD0084E2DE /* TiUIActivityIndicatorProxy.m */; };
		2461CE981151D856007A4CC9 /* TiUIActivityIndicator.m in Sources */ = {isa = PBXBuildFile; fileRef = 24CA8A9E111161FD0084E2DE /* TiUIActivityIndicator.m */; };
		2461CE9A1151D856007A4CC9 /* TitaniumViewController.m in Sources */ = {isa = PBXBuildFile; fileRef = 24CA8AA2111161FD0084E2DE /* TitaniumViewController.m */; };
		2461CE9B1151D856007A4CC9 /* TitaniumModule.m in Sources */ = {isa = PBXBuildFile; fileRef = 24CA8AA4111161FD0084E2DE /* TitaniumModule.m */; };
		2461CE9C1151D856007A4CC9 /* TitaniumErrorController.m in Sources */ = {isa = PBXBuildFile; fileRef = 24CA8AA6111161FD0084E2DE /* TitaniumErrorController.m */; };
		2461CE9D1151D856007A4CC9 /* TitaniumApp.mm in Sources */ = {isa = PBXBuildFile; fileRef = 24CA8AA8111161FD0084E2DE /* TitaniumApp.mm */; };
		2461CE9E1151D856007A4CC9 /* TiRect.m in Sources */ = {isa = PBXBuildFile; fileRef = 24CA8AAC111161FD0084E2DE /* TiRect.m */; };
		2461CE9F1151D856007A4CC9 /* TiRange.m in Sources */ = {isa = PBXBuildFile; fileRef = 24CA8AAE111161FD0084E2DE /* TiRange.m */; };
		2461CEA01151D856007A4CC9 /* TiProxy.m in Sources */ = {isa = PBXBuildFile; fileRef = 24CA8AB0111161FD0084E2DE /* TiProxy.m */; };
		2461CEA11151D856007A4CC9 /* TiPoint.m in Sources */ = {isa = PBXBuildFile; fileRef = 24CA8AB2111161FD0084E2DE /* TiPoint.m */; };
		2461CEA21151D856007A4CC9 /* TiNetworkHTTPClientResultProxy.m in Sources */ = {isa = PBXBuildFile; fileRef = 24CA8AB4111161FD0084E2DE /* TiNetworkHTTPClientResultProxy.m */; };
		2461CEA31151D856007A4CC9 /* TiNetworkHTTPClientProxy.m in Sources */ = {isa = PBXBuildFile; fileRef = 24CA8AB6111161FD0084E2DE /* TiNetworkHTTPClientProxy.m */; };
		2461CEA41151D856007A4CC9 /* TiModule.m in Sources */ = {isa = PBXBuildFile; fileRef = 24CA8AB8111161FD0084E2DE /* TiModule.m */; };
		2461CEA51151D856007A4CC9 /* TiMediaVideoPlayerProxy.m in Sources */ = {isa = PBXBuildFile; fileRef = 24CA8ABA111161FD0084E2DE /* TiMediaVideoPlayerProxy.m */; };
		2461CEA61151D856007A4CC9 /* TiMediaSoundProxy.m in Sources */ = {isa = PBXBuildFile; fileRef = 24CA8ABC111161FD0084E2DE /* TiMediaSoundProxy.m */; };
		2461CEA71151D856007A4CC9 /* TiMediaAudioPlayerProxy.m in Sources */ = {isa = PBXBuildFile; fileRef = 24CA8ABE111161FD0084E2DE /* TiMediaAudioPlayerProxy.m */; };
		2461CEA81151D856007A4CC9 /* TiMapViewProxy.m in Sources */ = {isa = PBXBuildFile; fileRef = 24CA8AC0111161FD0084E2DE /* TiMapViewProxy.m */; };
		2461CEA91151D856007A4CC9 /* TiMapView.m in Sources */ = {isa = PBXBuildFile; fileRef = 24CA8AC2111161FD0084E2DE /* TiMapView.m */; };
		2461CEAA1151D856007A4CC9 /* TiMapAnnotationProxy.m in Sources */ = {isa = PBXBuildFile; fileRef = 24CA8AC4111161FD0084E2DE /* TiMapAnnotationProxy.m */; };
		2461CEAB1151D856007A4CC9 /* TiHost.m in Sources */ = {isa = PBXBuildFile; fileRef = 24CA8AC6111161FD0084E2DE /* TiHost.m */; };
		2461CEAC1151D856007A4CC9 /* TiFilesystemFileProxy.m in Sources */ = {isa = PBXBuildFile; fileRef = 24CA8AC8111161FD0084E2DE /* TiFilesystemFileProxy.m */; };
		2461CEAD1151D856007A4CC9 /* TiFacebookLoginButtonProxy.m in Sources */ = {isa = PBXBuildFile; fileRef = 24CA8ACC111161FD0084E2DE /* TiFacebookLoginButtonProxy.m */; };
		2461CEAE1151D856007A4CC9 /* TiFacebookLoginButton.m in Sources */ = {isa = PBXBuildFile; fileRef = 24CA8ACE111161FD0084E2DE /* TiFacebookLoginButton.m */; };
		2461CEAF1151D856007A4CC9 /* TiDimension.m in Sources */ = {isa = PBXBuildFile; fileRef = 24CA8AD1111161FD0084E2DE /* TiDimension.m */; };
		2461CEB01151D856007A4CC9 /* TiDatabaseResultSetProxy.m in Sources */ = {isa = PBXBuildFile; fileRef = 24CA8AD3111161FD0084E2DE /* TiDatabaseResultSetProxy.m */; };
		2461CEB11151D856007A4CC9 /* TiDatabaseProxy.m in Sources */ = {isa = PBXBuildFile; fileRef = 24CA8AD5111161FD0084E2DE /* TiDatabaseProxy.m */; };
		2461CEB21151D856007A4CC9 /* TiContactsContactProxy.m in Sources */ = {isa = PBXBuildFile; fileRef = 24CA8AD8111161FD0084E2DE /* TiContactsContactProxy.m */; };
		2461CEB31151D856007A4CC9 /* TiComplexValue.m in Sources */ = {isa = PBXBuildFile; fileRef = 24CA8ADA111161FE0084E2DE /* TiComplexValue.m */; };
		2461CEB41151D856007A4CC9 /* TiColor.m in Sources */ = {isa = PBXBuildFile; fileRef = 24CA8ADC111161FE0084E2DE /* TiColor.m */; };
		2461CEB51151D856007A4CC9 /* TiButtonUtil.m in Sources */ = {isa = PBXBuildFile; fileRef = 24CA8ADE111161FE0084E2DE /* TiButtonUtil.m */; };
		2461CEB61151D856007A4CC9 /* TiBlob.m in Sources */ = {isa = PBXBuildFile; fileRef = 24CA8AE0111161FE0084E2DE /* TiBlob.m */; };
		2461CEB71151D856007A4CC9 /* TiBase.m in Sources */ = {isa = PBXBuildFile; fileRef = 24CA8AE2111161FE0084E2DE /* TiBase.m */; };
		2461CEB81151D856007A4CC9 /* TiAppPropertiesProxy.m in Sources */ = {isa = PBXBuildFile; fileRef = 24CA8AE4111161FE0084E2DE /* TiAppPropertiesProxy.m */; };
		2461CEB91151D856007A4CC9 /* TiAnimation.m in Sources */ = {isa = PBXBuildFile; fileRef = 24CA8AE6111161FE0084E2DE /* TiAnimation.m */; };
		2461CEBA1151D856007A4CC9 /* TiAction.m in Sources */ = {isa = PBXBuildFile; fileRef = 24CA8AE8111161FE0084E2DE /* TiAction.m */; };
		2461CEBB1151D856007A4CC9 /* Ti3DMatrix.m in Sources */ = {isa = PBXBuildFile; fileRef = 24CA8AEA111161FE0084E2DE /* Ti3DMatrix.m */; };
		2461CEBC1151D856007A4CC9 /* Ti2DMatrix.m in Sources */ = {isa = PBXBuildFile; fileRef = 24CA8AEC111161FE0084E2DE /* Ti2DMatrix.m */; };
		2461CEBD1151D856007A4CC9 /* PlatformModuleDisplayCapsProxy.m in Sources */ = {isa = PBXBuildFile; fileRef = 24CA8AFA111161FE0084E2DE /* PlatformModuleDisplayCapsProxy.m */; };
		2461CEBE1151D856007A4CC9 /* PlatformModule.m in Sources */ = {isa = PBXBuildFile; fileRef = 24CA8AFC111161FE0084E2DE /* PlatformModule.m */; };
		2461CEBF1151D856007A4CC9 /* OperationQueue.m in Sources */ = {isa = PBXBuildFile; fileRef = 24CA8AFE111161FE0084E2DE /* OperationQueue.m */; };
		2461CEC01151D856007A4CC9 /* NetworkModule.m in Sources */ = {isa = PBXBuildFile; fileRef = 24CA8B00111161FE0084E2DE /* NetworkModule.m */; };
		2461CEC11151D856007A4CC9 /* Mimetypes.m in Sources */ = {isa = PBXBuildFile; fileRef = 24CA8B02111161FE0084E2DE /* Mimetypes.m */; };
		2461CEC21151D856007A4CC9 /* MediaModule.m in Sources */ = {isa = PBXBuildFile; fileRef = 24CA8B04111161FE0084E2DE /* MediaModule.m */; };
		2461CEC31151D856007A4CC9 /* MapModule.m in Sources */ = {isa = PBXBuildFile; fileRef = 24CA8B06111161FE0084E2DE /* MapModule.m */; };
		2461CEC41151D856007A4CC9 /* LayoutConstraint.m in Sources */ = {isa = PBXBuildFile; fileRef = 24CA8B0A111161FE0084E2DE /* LayoutConstraint.m */; };
		2461CEC51151D856007A4CC9 /* ImageLoader.m in Sources */ = {isa = PBXBuildFile; fileRef = 24CA8B0C111161FE0084E2DE /* ImageLoader.m */; };
		2461CEC61151D856007A4CC9 /* GestureModule.m in Sources */ = {isa = PBXBuildFile; fileRef = 24CA8B0E111161FE0084E2DE /* GestureModule.m */; };
		2461CEC71151D856007A4CC9 /* GeolocationModule.m in Sources */ = {isa = PBXBuildFile; fileRef = 24CA8B10111161FE0084E2DE /* GeolocationModule.m */; };
		2461CEC81151D856007A4CC9 /* FilesystemModule.m in Sources */ = {isa = PBXBuildFile; fileRef = 24CA8B12111161FE0084E2DE /* FilesystemModule.m */; };
		2461CEC91151D856007A4CC9 /* FacebookModule.m in Sources */ = {isa = PBXBuildFile; fileRef = 24CA8B33111161FE0084E2DE /* FacebookModule.m */; };
		2461CECA1151D856007A4CC9 /* DatabaseModule.m in Sources */ = {isa = PBXBuildFile; fileRef = 24CA8B35111161FE0084E2DE /* DatabaseModule.m */; };
		2461CECB1151D856007A4CC9 /* ContactsModule.m in Sources */ = {isa = PBXBuildFile; fileRef = 24CA8B37111161FE0084E2DE /* ContactsModule.m */; };
		2461CECC1151D856007A4CC9 /* TiUITableViewRowProxy.m in Sources */ = {isa = PBXBuildFile; fileRef = 24CA8B39111161FE0084E2DE /* TiUITableViewRowProxy.m */; };
		2461CECD1151D856007A4CC9 /* Bridge.m in Sources */ = {isa = PBXBuildFile; fileRef = 24CA8B3B111161FE0084E2DE /* Bridge.m */; };
		2461CECE1151D856007A4CC9 /* AppModule.m in Sources */ = {isa = PBXBuildFile; fileRef = 24CA8B56111161FE0084E2DE /* AppModule.m */; };
		2461CECF1151D856007A4CC9 /* APIModule.m in Sources */ = {isa = PBXBuildFile; fileRef = 24CA8B58111161FE0084E2DE /* APIModule.m */; };
		2461CED01151D856007A4CC9 /* AnalyticsModule.m in Sources */ = {isa = PBXBuildFile; fileRef = 24CA8B5A111161FE0084E2DE /* AnalyticsModule.m */; };
		2461CED11151D856007A4CC9 /* AccelerometerModule.m in Sources */ = {isa = PBXBuildFile; fileRef = 24CA8B64111161FE0084E2DE /* AccelerometerModule.m */; };
		2461CED21151D856007A4CC9 /* TiUIScrollableViewProxy.m in Sources */ = {isa = PBXBuildFile; fileRef = B421C4111113AA9300DBCB42 /* TiUIScrollableViewProxy.m */; };
		2461CED31151D856007A4CC9 /* TiUIScrollableView.m in Sources */ = {isa = PBXBuildFile; fileRef = B421C4151113AAA900DBCB42 /* TiUIScrollableView.m */; };
		2461CED41151D856007A4CC9 /* TiUIScrollViewProxy.m in Sources */ = {isa = PBXBuildFile; fileRef = B4F97B6E111A41B600E2F72C /* TiUIScrollViewProxy.m */; };
		2461CED51151D856007A4CC9 /* TiUIScrollView.m in Sources */ = {isa = PBXBuildFile; fileRef = B4F97B72111A41C800E2F72C /* TiUIScrollView.m */; };
		2461CED61151D856007A4CC9 /* TiUIWebView.m in Sources */ = {isa = PBXBuildFile; fileRef = 24EB02C0111BF827001DC2D1 /* TiUIWebView.m */; };
		2461CED71151D856007A4CC9 /* TiDOMDocumentProxy.m in Sources */ = {isa = PBXBuildFile; fileRef = 24EB07D3111D4264001DC2D1 /* TiDOMDocumentProxy.m */; };
		2461CED81151D856007A4CC9 /* GDataXMLNode.m in Sources */ = {isa = PBXBuildFile; fileRef = 24EB07DF111D43AE001DC2D1 /* GDataXMLNode.m */; };
		2461CED91151D856007A4CC9 /* TiDOMNodeProxy.m in Sources */ = {isa = PBXBuildFile; fileRef = 24EB0808111D4654001DC2D1 /* TiDOMNodeProxy.m */; };
		2461CEDA1151D856007A4CC9 /* TiDOMElementProxy.m in Sources */ = {isa = PBXBuildFile; fileRef = 24EB080E111D46C0001DC2D1 /* TiDOMElementProxy.m */; };
		2461CEDB1151D856007A4CC9 /* TiDOMNamedNodeMapProxy.m in Sources */ = {isa = PBXBuildFile; fileRef = 24EB0828111D4BEB001DC2D1 /* TiDOMNamedNodeMapProxy.m */; };
		2461CEDC1151D856007A4CC9 /* TiDOMNodeListProxy.m in Sources */ = {isa = PBXBuildFile; fileRef = 24EB0842111D500E001DC2D1 /* TiDOMNodeListProxy.m */; };
		2461CEDD1151D856007A4CC9 /* TiDOMAttrProxy.m in Sources */ = {isa = PBXBuildFile; fileRef = 24EB085C111D51D9001DC2D1 /* TiDOMAttrProxy.m */; };
		2461CEDE1151D856007A4CC9 /* NSData+Additions.m in Sources */ = {isa = PBXBuildFile; fileRef = 24EB0B73111E7EE8001DC2D1 /* NSData+Additions.m */; };
		2461CEDF1151D856007A4CC9 /* ListenerEntry.m in Sources */ = {isa = PBXBuildFile; fileRef = 24F5B145111FDFE8005C9199 /* ListenerEntry.m */; };
		2461CEE01151D856007A4CC9 /* XMLModule.m in Sources */ = {isa = PBXBuildFile; fileRef = 24DEDAC4112371A500398D86 /* XMLModule.m */; };
		2461CEE11151D856007A4CC9 /* TiUITableViewScrollPositionProxy.m in Sources */ = {isa = PBXBuildFile; fileRef = 243ED8EC11288B4300639DF4 /* TiUITableViewScrollPositionProxy.m */; };
		2461CEE21151D856007A4CC9 /* TiMediaAudioRecorderProxy.mm in Sources */ = {isa = PBXBuildFile; fileRef = 24FBE58211293D06005C8D48 /* TiMediaAudioRecorderProxy.mm */; };
		2461CEE31151D856007A4CC9 /* CADebugMacros.cpp in Sources */ = {isa = PBXBuildFile; fileRef = 24FBE5A711293DD1005C8D48 /* CADebugMacros.cpp */; };
		2461CEE41151D856007A4CC9 /* CAStreamBasicDescription.cpp in Sources */ = {isa = PBXBuildFile; fileRef = 24FBE5AA11293DD1005C8D48 /* CAStreamBasicDescription.cpp */; };
		2461CEE51151D856007A4CC9 /* CAXException.cpp in Sources */ = {isa = PBXBuildFile; fileRef = 24FBE5AC11293DD1005C8D48 /* CAXException.cpp */; };
		2461CEE61151D856007A4CC9 /* AQRecorder.mm in Sources */ = {isa = PBXBuildFile; fileRef = 24E25CC0112A698C0083D43D /* AQRecorder.mm */; };
		2461CEE71151D856007A4CC9 /* SCListener.m in Sources */ = {isa = PBXBuildFile; fileRef = 24E25CC2112A698C0083D43D /* SCListener.m */; };
		2461CEE81151D856007A4CC9 /* TiMediaAudioSession.m in Sources */ = {isa = PBXBuildFile; fileRef = 24A1E516112D33AF003DA834 /* TiMediaAudioSession.m */; };
		2461CEE91151D856007A4CC9 /* TiUIPickerProxy.m in Sources */ = {isa = PBXBuildFile; fileRef = 24A1E874112DF80B003DA834 /* TiUIPickerProxy.m */; };
		2461CEEA1151D856007A4CC9 /* TiUIPicker.m in Sources */ = {isa = PBXBuildFile; fileRef = 24A1E87A112DF83E003DA834 /* TiUIPicker.m */; };
		2461CEEB1151D856007A4CC9 /* TiUIPickerRowProxy.m in Sources */ = {isa = PBXBuildFile; fileRef = 24A1E8A7112DFACA003DA834 /* TiUIPickerRowProxy.m */; };
		2461CEEC1151D856007A4CC9 /* TiUIPickerColumnProxy.m in Sources */ = {isa = PBXBuildFile; fileRef = 24A1E991112E1363003DA834 /* TiUIPickerColumnProxy.m */; };
		2461CEED1151D856007A4CC9 /* UIImage+Alpha.m in Sources */ = {isa = PBXBuildFile; fileRef = 24A1EAF1112F4C02003DA834 /* UIImage+Alpha.m */; };
		2461CEEE1151D856007A4CC9 /* UIImage+Resize.m in Sources */ = {isa = PBXBuildFile; fileRef = 24A1EAF3112F4C02003DA834 /* UIImage+Resize.m */; };
		2461CEEF1151D856007A4CC9 /* UIImage+RoundedCorner.m in Sources */ = {isa = PBXBuildFile; fileRef = 24A1EAF5112F4C02003DA834 /* UIImage+RoundedCorner.m */; };
		2461CEF01151D856007A4CC9 /* UtilsModule.m in Sources */ = {isa = PBXBuildFile; fileRef = 245B3C3911375A6600CE7530 /* UtilsModule.m */; };
		2461CEF11151D856007A4CC9 /* TiUITableViewCellSelectionStyleProxy.m in Sources */ = {isa = PBXBuildFile; fileRef = 245B45601139B41800CE7530 /* TiUITableViewCellSelectionStyleProxy.m */; };
		2461CEF21151D856007A4CC9 /* TiUIMaskedImageProxy.m in Sources */ = {isa = PBXBuildFile; fileRef = 24C012881140D30B00A94CE2 /* TiUIMaskedImageProxy.m */; };
		2461CEF31151D856007A4CC9 /* TiUIMaskedImage.m in Sources */ = {isa = PBXBuildFile; fileRef = 24C0128E1140D31C00A94CE2 /* TiUIMaskedImage.m */; };
		2461CEF51151D856007A4CC9 /* Foundation.framework in Frameworks */ = {isa = PBXBuildFile; fileRef = 1D30AB110D05D00D00671497 /* Foundation.framework */; };
		2461CEF61151D856007A4CC9 /* UIKit.framework in Frameworks */ = {isa = PBXBuildFile; fileRef = 1DF5F4DF0D08C38300B7A737 /* UIKit.framework */; };
		2461CEF71151D856007A4CC9 /* CoreGraphics.framework in Frameworks */ = {isa = PBXBuildFile; fileRef = 288765FC0DF74451002DB57D /* CoreGraphics.framework */; };
		2461CEF81151D856007A4CC9 /* libTiCore.a in Frameworks */ = {isa = PBXBuildFile; fileRef = 24CA8C73111167780084E2DE /* libTiCore.a */; };
		2461CEF91151D856007A4CC9 /* AddressBook.framework in Frameworks */ = {isa = PBXBuildFile; fileRef = 24CA8C75111167B60084E2DE /* AddressBook.framework */; };
		2461CEFA1151D856007A4CC9 /* AddressBookUI.framework in Frameworks */ = {isa = PBXBuildFile; fileRef = 24CA8C77111167B60084E2DE /* AddressBookUI.framework */; };
		2461CEFB1151D856007A4CC9 /* CFNetwork.framework in Frameworks */ = {isa = PBXBuildFile; fileRef = 24CA8C7B111167B60084E2DE /* CFNetwork.framework */; };
		2461CEFC1151D856007A4CC9 /* CoreLocation.framework in Frameworks */ = {isa = PBXBuildFile; fileRef = 24CA8C7D111167B60084E2DE /* CoreLocation.framework */; };
		2461CEFD1151D856007A4CC9 /* MapKit.framework in Frameworks */ = {isa = PBXBuildFile; fileRef = 24CA8C7F111167B60084E2DE /* MapKit.framework */; };
		2461CEFE1151D856007A4CC9 /* MessageUI.framework in Frameworks */ = {isa = PBXBuildFile; fileRef = 24CA8C81111167B60084E2DE /* MessageUI.framework */; };
		2461CEFF1151D856007A4CC9 /* MobileCoreServices.framework in Frameworks */ = {isa = PBXBuildFile; fileRef = 24CA8C83111167B60084E2DE /* MobileCoreServices.framework */; };
		2461CF001151D856007A4CC9 /* OpenGLES.framework in Frameworks */ = {isa = PBXBuildFile; fileRef = 24CA8C85111167B60084E2DE /* OpenGLES.framework */; };
		2461CF011151D856007A4CC9 /* QuartzCore.framework in Frameworks */ = {isa = PBXBuildFile; fileRef = 24CA8C87111167B60084E2DE /* QuartzCore.framework */; };
		2461CF021151D856007A4CC9 /* SystemConfiguration.framework in Frameworks */ = {isa = PBXBuildFile; fileRef = 24CA8C89111167B60084E2DE /* SystemConfiguration.framework */; };
		2461CF041151D856007A4CC9 /* libsqlite3.dylib in Frameworks */ = {isa = PBXBuildFile; fileRef = 24CA8C8D111167B60084E2DE /* libsqlite3.dylib */; };
		2461CF051151D856007A4CC9 /* libz.dylib in Frameworks */ = {isa = PBXBuildFile; fileRef = 24CA8C8F111167B60084E2DE /* libz.dylib */; };
		2461CF061151D856007A4CC9 /* AudioToolbox.framework in Frameworks */ = {isa = PBXBuildFile; fileRef = 24CA8CEC1111689B0084E2DE /* AudioToolbox.framework */; };
		2461CF071151D856007A4CC9 /* MediaPlayer.framework in Frameworks */ = {isa = PBXBuildFile; fileRef = 24CA8CF3111168AE0084E2DE /* MediaPlayer.framework */; };
		2461CF081151D856007A4CC9 /* AVFoundation.framework in Frameworks */ = {isa = PBXBuildFile; fileRef = 24CA8CFA111168C30084E2DE /* AVFoundation.framework */; };
		2461CF091151D856007A4CC9 /* libxml2.dylib in Frameworks */ = {isa = PBXBuildFile; fileRef = 24EB0A57111E1BAE001DC2D1 /* libxml2.dylib */; };
		248133A7115761DE00E3A9BA /* TiNetworkBonjourBrowserProxy.m in Sources */ = {isa = PBXBuildFile; fileRef = 248133A2115761DE00E3A9BA /* TiNetworkBonjourBrowserProxy.m */; };
		248133A8115761DE00E3A9BA /* TiNetworkBonjourServiceProxy.m in Sources */ = {isa = PBXBuildFile; fileRef = 248133A4115761DE00E3A9BA /* TiNetworkBonjourServiceProxy.m */; };
		248133A9115761DE00E3A9BA /* TiNetworkTCPSocketProxy.mm in Sources */ = {isa = PBXBuildFile; fileRef = 248133A6115761DE00E3A9BA /* TiNetworkTCPSocketProxy.mm */; };
		248133AA115761DE00E3A9BA /* TiNetworkBonjourBrowserProxy.m in Sources */ = {isa = PBXBuildFile; fileRef = 248133A2115761DE00E3A9BA /* TiNetworkBonjourBrowserProxy.m */; };
		248133AB115761DE00E3A9BA /* TiNetworkBonjourServiceProxy.m in Sources */ = {isa = PBXBuildFile; fileRef = 248133A4115761DE00E3A9BA /* TiNetworkBonjourServiceProxy.m */; };
		248133AC115761DE00E3A9BA /* TiNetworkTCPSocketProxy.mm in Sources */ = {isa = PBXBuildFile; fileRef = 248133A6115761DE00E3A9BA /* TiNetworkTCPSocketProxy.mm */; };
		248133AD115761DE00E3A9BA /* TiNetworkBonjourBrowserProxy.h in Headers */ = {isa = PBXBuildFile; fileRef = 248133A1115761DE00E3A9BA /* TiNetworkBonjourBrowserProxy.h */; };
		248133AE115761DE00E3A9BA /* TiNetworkBonjourBrowserProxy.m in Sources */ = {isa = PBXBuildFile; fileRef = 248133A2115761DE00E3A9BA /* TiNetworkBonjourBrowserProxy.m */; };
		248133AF115761DE00E3A9BA /* TiNetworkBonjourServiceProxy.h in Headers */ = {isa = PBXBuildFile; fileRef = 248133A3115761DE00E3A9BA /* TiNetworkBonjourServiceProxy.h */; };
		248133B0115761DE00E3A9BA /* TiNetworkBonjourServiceProxy.m in Sources */ = {isa = PBXBuildFile; fileRef = 248133A4115761DE00E3A9BA /* TiNetworkBonjourServiceProxy.m */; };
		248133B1115761DE00E3A9BA /* TiNetworkTCPSocketProxy.h in Headers */ = {isa = PBXBuildFile; fileRef = 248133A5115761DE00E3A9BA /* TiNetworkTCPSocketProxy.h */; };
		248133B2115761DE00E3A9BA /* TiNetworkTCPSocketProxy.mm in Sources */ = {isa = PBXBuildFile; fileRef = 248133A6115761DE00E3A9BA /* TiNetworkTCPSocketProxy.mm */; };
		248133B3115761DE00E3A9BA /* TiNetworkBonjourBrowserProxy.m in Sources */ = {isa = PBXBuildFile; fileRef = 248133A2115761DE00E3A9BA /* TiNetworkBonjourBrowserProxy.m */; };
		248133B4115761DE00E3A9BA /* TiNetworkBonjourServiceProxy.m in Sources */ = {isa = PBXBuildFile; fileRef = 248133A4115761DE00E3A9BA /* TiNetworkBonjourServiceProxy.m */; };
		248133B5115761DE00E3A9BA /* TiNetworkTCPSocketProxy.mm in Sources */ = {isa = PBXBuildFile; fileRef = 248133A6115761DE00E3A9BA /* TiNetworkTCPSocketProxy.mm */; };
		24813713115A852800E3A9BA /* TiDOMTextNodeProxy.m in Sources */ = {isa = PBXBuildFile; fileRef = 24813712115A852800E3A9BA /* TiDOMTextNodeProxy.m */; };
		24813714115A852800E3A9BA /* TiDOMTextNodeProxy.m in Sources */ = {isa = PBXBuildFile; fileRef = 24813712115A852800E3A9BA /* TiDOMTextNodeProxy.m */; };
		24813715115A852800E3A9BA /* TiDOMTextNodeProxy.h in Headers */ = {isa = PBXBuildFile; fileRef = 24813711115A852800E3A9BA /* TiDOMTextNodeProxy.h */; };
		24813716115A852800E3A9BA /* TiDOMTextNodeProxy.m in Sources */ = {isa = PBXBuildFile; fileRef = 24813712115A852800E3A9BA /* TiDOMTextNodeProxy.m */; };
		24813717115A852800E3A9BA /* TiDOMTextNodeProxy.m in Sources */ = {isa = PBXBuildFile; fileRef = 24813712115A852800E3A9BA /* TiDOMTextNodeProxy.m */; };
		24A1E517112D33AF003DA834 /* TiMediaAudioSession.h in Headers */ = {isa = PBXBuildFile; fileRef = 24A1E515112D33AF003DA834 /* TiMediaAudioSession.h */; };
		24A1E518112D33AF003DA834 /* TiMediaAudioSession.m in Sources */ = {isa = PBXBuildFile; fileRef = 24A1E516112D33AF003DA834 /* TiMediaAudioSession.m */; };
		24A1E519112D33AF003DA834 /* TiMediaAudioSession.m in Sources */ = {isa = PBXBuildFile; fileRef = 24A1E516112D33AF003DA834 /* TiMediaAudioSession.m */; };
		24A1E51A112D33AF003DA834 /* TiMediaAudioSession.m in Sources */ = {isa = PBXBuildFile; fileRef = 24A1E516112D33AF003DA834 /* TiMediaAudioSession.m */; };
		24A1E875112DF80B003DA834 /* TiUIPickerProxy.m in Sources */ = {isa = PBXBuildFile; fileRef = 24A1E874112DF80B003DA834 /* TiUIPickerProxy.m */; };
		24A1E876112DF80B003DA834 /* TiUIPickerProxy.h in Headers */ = {isa = PBXBuildFile; fileRef = 24A1E873112DF80B003DA834 /* TiUIPickerProxy.h */; };
		24A1E877112DF80B003DA834 /* TiUIPickerProxy.m in Sources */ = {isa = PBXBuildFile; fileRef = 24A1E874112DF80B003DA834 /* TiUIPickerProxy.m */; };
		24A1E878112DF80B003DA834 /* TiUIPickerProxy.m in Sources */ = {isa = PBXBuildFile; fileRef = 24A1E874112DF80B003DA834 /* TiUIPickerProxy.m */; };
		24A1E87B112DF83E003DA834 /* TiUIPicker.m in Sources */ = {isa = PBXBuildFile; fileRef = 24A1E87A112DF83E003DA834 /* TiUIPicker.m */; };
		24A1E87C112DF83E003DA834 /* TiUIPicker.h in Headers */ = {isa = PBXBuildFile; fileRef = 24A1E879112DF83E003DA834 /* TiUIPicker.h */; };
		24A1E87D112DF83E003DA834 /* TiUIPicker.m in Sources */ = {isa = PBXBuildFile; fileRef = 24A1E87A112DF83E003DA834 /* TiUIPicker.m */; };
		24A1E87E112DF83E003DA834 /* TiUIPicker.m in Sources */ = {isa = PBXBuildFile; fileRef = 24A1E87A112DF83E003DA834 /* TiUIPicker.m */; };
		24A1E8A8112DFACA003DA834 /* TiUIPickerRowProxy.m in Sources */ = {isa = PBXBuildFile; fileRef = 24A1E8A7112DFACA003DA834 /* TiUIPickerRowProxy.m */; };
		24A1E8A9112DFACA003DA834 /* TiUIPickerRowProxy.h in Headers */ = {isa = PBXBuildFile; fileRef = 24A1E8A6112DFACA003DA834 /* TiUIPickerRowProxy.h */; };
		24A1E8AA112DFACA003DA834 /* TiUIPickerRowProxy.m in Sources */ = {isa = PBXBuildFile; fileRef = 24A1E8A7112DFACA003DA834 /* TiUIPickerRowProxy.m */; };
		24A1E8AB112DFACA003DA834 /* TiUIPickerRowProxy.m in Sources */ = {isa = PBXBuildFile; fileRef = 24A1E8A7112DFACA003DA834 /* TiUIPickerRowProxy.m */; };
		24A1E992112E1363003DA834 /* TiUIPickerColumnProxy.m in Sources */ = {isa = PBXBuildFile; fileRef = 24A1E991112E1363003DA834 /* TiUIPickerColumnProxy.m */; };
		24A1E993112E1363003DA834 /* TiUIPickerColumnProxy.h in Headers */ = {isa = PBXBuildFile; fileRef = 24A1E990112E1363003DA834 /* TiUIPickerColumnProxy.h */; };
		24A1E994112E1363003DA834 /* TiUIPickerColumnProxy.m in Sources */ = {isa = PBXBuildFile; fileRef = 24A1E991112E1363003DA834 /* TiUIPickerColumnProxy.m */; };
		24A1E995112E1363003DA834 /* TiUIPickerColumnProxy.m in Sources */ = {isa = PBXBuildFile; fileRef = 24A1E991112E1363003DA834 /* TiUIPickerColumnProxy.m */; };
		24A1EAF6112F4C02003DA834 /* UIImage+Alpha.m in Sources */ = {isa = PBXBuildFile; fileRef = 24A1EAF1112F4C02003DA834 /* UIImage+Alpha.m */; };
		24A1EAF7112F4C02003DA834 /* UIImage+Resize.m in Sources */ = {isa = PBXBuildFile; fileRef = 24A1EAF3112F4C02003DA834 /* UIImage+Resize.m */; };
		24A1EAF8112F4C02003DA834 /* UIImage+RoundedCorner.m in Sources */ = {isa = PBXBuildFile; fileRef = 24A1EAF5112F4C02003DA834 /* UIImage+RoundedCorner.m */; };
		24A1EAF9112F4C02003DA834 /* UIImage+Alpha.h in Headers */ = {isa = PBXBuildFile; fileRef = 24A1EAF0112F4C02003DA834 /* UIImage+Alpha.h */; };
		24A1EAFA112F4C02003DA834 /* UIImage+Alpha.m in Sources */ = {isa = PBXBuildFile; fileRef = 24A1EAF1112F4C02003DA834 /* UIImage+Alpha.m */; };
		24A1EAFB112F4C02003DA834 /* UIImage+Resize.h in Headers */ = {isa = PBXBuildFile; fileRef = 24A1EAF2112F4C02003DA834 /* UIImage+Resize.h */; };
		24A1EAFC112F4C02003DA834 /* UIImage+Resize.m in Sources */ = {isa = PBXBuildFile; fileRef = 24A1EAF3112F4C02003DA834 /* UIImage+Resize.m */; };
		24A1EAFD112F4C02003DA834 /* UIImage+RoundedCorner.h in Headers */ = {isa = PBXBuildFile; fileRef = 24A1EAF4112F4C02003DA834 /* UIImage+RoundedCorner.h */; };
		24A1EAFE112F4C02003DA834 /* UIImage+RoundedCorner.m in Sources */ = {isa = PBXBuildFile; fileRef = 24A1EAF5112F4C02003DA834 /* UIImage+RoundedCorner.m */; };
		24A1EAFF112F4C02003DA834 /* UIImage+Alpha.m in Sources */ = {isa = PBXBuildFile; fileRef = 24A1EAF1112F4C02003DA834 /* UIImage+Alpha.m */; };
		24A1EB00112F4C02003DA834 /* UIImage+Resize.m in Sources */ = {isa = PBXBuildFile; fileRef = 24A1EAF3112F4C02003DA834 /* UIImage+Resize.m */; };
		24A1EB01112F4C02003DA834 /* UIImage+RoundedCorner.m in Sources */ = {isa = PBXBuildFile; fileRef = 24A1EAF5112F4C02003DA834 /* UIImage+RoundedCorner.m */; };
		24C012891140D30B00A94CE2 /* TiUIMaskedImageProxy.m in Sources */ = {isa = PBXBuildFile; fileRef = 24C012881140D30B00A94CE2 /* TiUIMaskedImageProxy.m */; };
		24C0128A1140D30B00A94CE2 /* TiUIMaskedImageProxy.h in Headers */ = {isa = PBXBuildFile; fileRef = 24C012871140D30B00A94CE2 /* TiUIMaskedImageProxy.h */; };
		24C0128B1140D30B00A94CE2 /* TiUIMaskedImageProxy.m in Sources */ = {isa = PBXBuildFile; fileRef = 24C012881140D30B00A94CE2 /* TiUIMaskedImageProxy.m */; };
		24C0128C1140D30B00A94CE2 /* TiUIMaskedImageProxy.m in Sources */ = {isa = PBXBuildFile; fileRef = 24C012881140D30B00A94CE2 /* TiUIMaskedImageProxy.m */; };
		24C0128F1140D31C00A94CE2 /* TiUIMaskedImage.m in Sources */ = {isa = PBXBuildFile; fileRef = 24C0128E1140D31C00A94CE2 /* TiUIMaskedImage.m */; };
		24C012901140D31C00A94CE2 /* TiUIMaskedImage.h in Headers */ = {isa = PBXBuildFile; fileRef = 24C0128D1140D31C00A94CE2 /* TiUIMaskedImage.h */; };
		24C012911140D31C00A94CE2 /* TiUIMaskedImage.m in Sources */ = {isa = PBXBuildFile; fileRef = 24C0128E1140D31C00A94CE2 /* TiUIMaskedImage.m */; };
		24C012921140D31C00A94CE2 /* TiUIMaskedImage.m in Sources */ = {isa = PBXBuildFile; fileRef = 24C0128E1140D31C00A94CE2 /* TiUIMaskedImage.m */; };
		24CA895B111161050084E2DE /* AFItemView.m in Sources */ = {isa = PBXBuildFile; fileRef = 24CA890B111161050084E2DE /* AFItemView.m */; };
		24CA895C111161050084E2DE /* AFOpenFlowView.m in Sources */ = {isa = PBXBuildFile; fileRef = 24CA890E111161050084E2DE /* AFOpenFlowView.m */; };
		24CA895D111161050084E2DE /* AFUIImageReflection.m in Sources */ = {isa = PBXBuildFile; fileRef = 24CA8910111161050084E2DE /* AFUIImageReflection.m */; };
		24CA895E111161050084E2DE /* ASIAuthenticationDialog.m in Sources */ = {isa = PBXBuildFile; fileRef = 24CA8913111161050084E2DE /* ASIAuthenticationDialog.m */; };
		24CA895F111161050084E2DE /* ASIFormDataRequest.m in Sources */ = {isa = PBXBuildFile; fileRef = 24CA8915111161050084E2DE /* ASIFormDataRequest.m */; };
		24CA8960111161050084E2DE /* ASIHTTPRequest.m in Sources */ = {isa = PBXBuildFile; fileRef = 24CA8917111161050084E2DE /* ASIHTTPRequest.m */; };
		24CA8961111161050084E2DE /* ASIInputStream.m in Sources */ = {isa = PBXBuildFile; fileRef = 24CA891A111161050084E2DE /* ASIInputStream.m */; };
		24CA8962111161050084E2DE /* ASINetworkQueue.m in Sources */ = {isa = PBXBuildFile; fileRef = 24CA891C111161050084E2DE /* ASINetworkQueue.m */; };
		24CA8963111161050084E2DE /* ASINSStringAdditions.m in Sources */ = {isa = PBXBuildFile; fileRef = 24CA891E111161050084E2DE /* ASINSStringAdditions.m */; };
		24CA8967111161050084E2DE /* Reachability.m in Sources */ = {isa = PBXBuildFile; fileRef = 24CA8926111161050084E2DE /* Reachability.m */; };
		24CA8968111161050084E2DE /* AudioStreamer.m in Sources */ = {isa = PBXBuildFile; fileRef = 24CA8929111161050084E2DE /* AudioStreamer.m */; };
		24CA8969111161050084E2DE /* Base64Transcoder.c in Sources */ = {isa = PBXBuildFile; fileRef = 24CA892A111161050084E2DE /* Base64Transcoder.c */; };
		24CA896A111161050084E2DE /* FBConnectGlobal.m in Sources */ = {isa = PBXBuildFile; fileRef = 24CA892F111161050084E2DE /* FBConnectGlobal.m */; };
		24CA896B111161050084E2DE /* FBDialog.m in Sources */ = {isa = PBXBuildFile; fileRef = 24CA8931111161050084E2DE /* FBDialog.m */; };
		24CA896C111161050084E2DE /* FBFeedDialog.m in Sources */ = {isa = PBXBuildFile; fileRef = 24CA8933111161050084E2DE /* FBFeedDialog.m */; };
		24CA896D111161050084E2DE /* FBLoginButton.m in Sources */ = {isa = PBXBuildFile; fileRef = 24CA8935111161050084E2DE /* FBLoginButton.m */; };
		24CA896E111161050084E2DE /* FBLoginDialog.m in Sources */ = {isa = PBXBuildFile; fileRef = 24CA8937111161050084E2DE /* FBLoginDialog.m */; };
		24CA896F111161050084E2DE /* FBPermissionDialog.m in Sources */ = {isa = PBXBuildFile; fileRef = 24CA8939111161050084E2DE /* FBPermissionDialog.m */; };
		24CA8970111161050084E2DE /* FBRequest.m in Sources */ = {isa = PBXBuildFile; fileRef = 24CA893B111161050084E2DE /* FBRequest.m */; };
		24CA8971111161050084E2DE /* FBSession.m in Sources */ = {isa = PBXBuildFile; fileRef = 24CA893D111161050084E2DE /* FBSession.m */; };
		24CA8972111161050084E2DE /* FBStreamDialog.m in Sources */ = {isa = PBXBuildFile; fileRef = 24CA893F111161050084E2DE /* FBStreamDialog.m */; };
		24CA8973111161050084E2DE /* FBXMLHandler.m in Sources */ = {isa = PBXBuildFile; fileRef = 24CA8941111161050084E2DE /* FBXMLHandler.m */; };
		24CA897D111161050084E2DE /* PlausibleDatabase.m in Sources */ = {isa = PBXBuildFile; fileRef = 24CA894F111161050084E2DE /* PlausibleDatabase.m */; };
		24CA897E111161050084E2DE /* PLSqliteDatabase.m in Sources */ = {isa = PBXBuildFile; fileRef = 24CA8954111161050084E2DE /* PLSqliteDatabase.m */; };
		24CA897F111161050084E2DE /* PLSqlitePreparedStatement.m in Sources */ = {isa = PBXBuildFile; fileRef = 24CA8956111161050084E2DE /* PLSqlitePreparedStatement.m */; };
		24CA8980111161050084E2DE /* PLSqliteResultSet.m in Sources */ = {isa = PBXBuildFile; fileRef = 24CA8958111161050084E2DE /* PLSqliteResultSet.m */; };
		24CA8981111161050084E2DE /* SBJSON.m in Sources */ = {isa = PBXBuildFile; fileRef = 24CA895A111161050084E2DE /* SBJSON.m */; };
		24CA89B81111615D0084E2DE /* KrollBridge.mm in Sources */ = {isa = PBXBuildFile; fileRef = 24CA89A91111615D0084E2DE /* KrollBridge.mm */; };
		24CA89B91111615D0084E2DE /* KrollCallback.m in Sources */ = {isa = PBXBuildFile; fileRef = 24CA89AB1111615D0084E2DE /* KrollCallback.m */; };
		24CA89BA1111615D0084E2DE /* KrollContext.mm in Sources */ = {isa = PBXBuildFile; fileRef = 24CA89AD1111615D0084E2DE /* KrollContext.mm */; };
		24CA89BB1111615D0084E2DE /* KrollMethod.m in Sources */ = {isa = PBXBuildFile; fileRef = 24CA89AF1111615D0084E2DE /* KrollMethod.m */; };
		24CA89BC1111615D0084E2DE /* KrollMethodDelegate.m in Sources */ = {isa = PBXBuildFile; fileRef = 24CA89B11111615D0084E2DE /* KrollMethodDelegate.m */; };
		24CA89BD1111615D0084E2DE /* KrollObject.m in Sources */ = {isa = PBXBuildFile; fileRef = 24CA89B31111615D0084E2DE /* KrollObject.m */; };
		24CA89BE1111615D0084E2DE /* KrollPropertyDelegate.m in Sources */ = {isa = PBXBuildFile; fileRef = 24CA89B51111615D0084E2DE /* KrollPropertyDelegate.m */; };
		24CA89BF1111615D0084E2DE /* KrollTimer.m in Sources */ = {isa = PBXBuildFile; fileRef = 24CA89B71111615D0084E2DE /* KrollTimer.m */; };
		24CA8B66111161FE0084E2DE /* YahooModule.m in Sources */ = {isa = PBXBuildFile; fileRef = 24CA8A0C111161FD0084E2DE /* YahooModule.m */; };
		24CA8B67111161FE0084E2DE /* XHRBridge.m in Sources */ = {isa = PBXBuildFile; fileRef = 24CA8A0E111161FD0084E2DE /* XHRBridge.m */; };
		24CA8B68111161FE0084E2DE /* WebFont.m in Sources */ = {isa = PBXBuildFile; fileRef = 24CA8A10111161FD0084E2DE /* WebFont.m */; };
		24CA8B69111161FE0084E2DE /* Webcolor.m in Sources */ = {isa = PBXBuildFile; fileRef = 24CA8A12111161FD0084E2DE /* Webcolor.m */; };
		24CA8B6A111161FE0084E2DE /* UIModule.m in Sources */ = {isa = PBXBuildFile; fileRef = 24CA8A14111161FD0084E2DE /* UIModule.m */; };
		24CA8B6B111161FE0084E2DE /* TiWindowProxy.m in Sources */ = {isa = PBXBuildFile; fileRef = 24CA8A16111161FD0084E2DE /* TiWindowProxy.m */; };
		24CA8B6C111161FE0084E2DE /* TiViewProxy.m in Sources */ = {isa = PBXBuildFile; fileRef = 24CA8A18111161FD0084E2DE /* TiViewProxy.m */; };
		24CA8B6D111161FE0084E2DE /* TiViewController.m in Sources */ = {isa = PBXBuildFile; fileRef = 24CA8A1A111161FD0084E2DE /* TiViewController.m */; };
		24CA8B70111161FE0084E2DE /* TiUtils.m in Sources */ = {isa = PBXBuildFile; fileRef = 24CA8A20111161FD0084E2DE /* TiUtils.m */; };
		24CA8B71111161FE0084E2DE /* TiUIWindowProxy.m in Sources */ = {isa = PBXBuildFile; fileRef = 24CA8A22111161FD0084E2DE /* TiUIWindowProxy.m */; };
		24CA8B72111161FE0084E2DE /* TiUIWindow.m in Sources */ = {isa = PBXBuildFile; fileRef = 24CA8A24111161FD0084E2DE /* TiUIWindow.m */; };
		24CA8B74111161FE0084E2DE /* TiUIWebViewProxy.m in Sources */ = {isa = PBXBuildFile; fileRef = 24CA8A28111161FD0084E2DE /* TiUIWebViewProxy.m */; };
		24CA8B75111161FE0084E2DE /* TiUIViewProxy.m in Sources */ = {isa = PBXBuildFile; fileRef = 24CA8A2A111161FD0084E2DE /* TiUIViewProxy.m */; };
		24CA8B76111161FE0084E2DE /* TiUIView.m in Sources */ = {isa = PBXBuildFile; fileRef = 24CA8A2C111161FD0084E2DE /* TiUIView.m */; };
		24CA8B77111161FE0084E2DE /* TiUIToolbarProxy.m in Sources */ = {isa = PBXBuildFile; fileRef = 24CA8A2E111161FD0084E2DE /* TiUIToolbarProxy.m */; };
		24CA8B78111161FE0084E2DE /* TiUIToolbar.m in Sources */ = {isa = PBXBuildFile; fileRef = 24CA8A30111161FD0084E2DE /* TiUIToolbar.m */; };
		24CA8B79111161FE0084E2DE /* TiUITextFieldProxy.m in Sources */ = {isa = PBXBuildFile; fileRef = 24CA8A32111161FD0084E2DE /* TiUITextFieldProxy.m */; };
		24CA8B7A111161FE0084E2DE /* TiUITextField.m in Sources */ = {isa = PBXBuildFile; fileRef = 24CA8A34111161FD0084E2DE /* TiUITextField.m */; };
		24CA8B7B111161FE0084E2DE /* TiUITextAreaProxy.m in Sources */ = {isa = PBXBuildFile; fileRef = 24CA8A36111161FD0084E2DE /* TiUITextAreaProxy.m */; };
		24CA8B7C111161FE0084E2DE /* TiUITextArea.m in Sources */ = {isa = PBXBuildFile; fileRef = 24CA8A38111161FD0084E2DE /* TiUITextArea.m */; };
		24CA8B7D111161FE0084E2DE /* TiUITabProxy.m in Sources */ = {isa = PBXBuildFile; fileRef = 24CA8A3A111161FD0084E2DE /* TiUITabProxy.m */; };
		24CA8B80111161FE0084E2DE /* TiUITableViewProxy.m in Sources */ = {isa = PBXBuildFile; fileRef = 24CA8A40111161FD0084E2DE /* TiUITableViewProxy.m */; };
		24CA8B84111161FE0084E2DE /* TiUITableView.m in Sources */ = {isa = PBXBuildFile; fileRef = 24CA8A48111161FD0084E2DE /* TiUITableView.m */; };
		24CA8B85111161FE0084E2DE /* TiUITabGroupProxy.m in Sources */ = {isa = PBXBuildFile; fileRef = 24CA8A4A111161FD0084E2DE /* TiUITabGroupProxy.m */; };
		24CA8B86111161FE0084E2DE /* TiUITabGroup.m in Sources */ = {isa = PBXBuildFile; fileRef = 24CA8A4C111161FD0084E2DE /* TiUITabGroup.m */; };
		24CA8B87111161FE0084E2DE /* TiUITabController.m in Sources */ = {isa = PBXBuildFile; fileRef = 24CA8A4E111161FD0084E2DE /* TiUITabController.m */; };
		24CA8B88111161FE0084E2DE /* TiUITabbedBarProxy.m in Sources */ = {isa = PBXBuildFile; fileRef = 24CA8A50111161FD0084E2DE /* TiUITabbedBarProxy.m */; };
		24CA8B89111161FE0084E2DE /* TiUISystemIconProxy.m in Sources */ = {isa = PBXBuildFile; fileRef = 24CA8A52111161FD0084E2DE /* TiUISystemIconProxy.m */; };
		24CA8B8A111161FE0084E2DE /* TiUISystemButtonStyleProxy.m in Sources */ = {isa = PBXBuildFile; fileRef = 24CA8A54111161FD0084E2DE /* TiUISystemButtonStyleProxy.m */; };
		24CA8B8B111161FE0084E2DE /* TiUISystemButtonProxy.m in Sources */ = {isa = PBXBuildFile; fileRef = 24CA8A56111161FD0084E2DE /* TiUISystemButtonProxy.m */; };
		24CA8B8C111161FE0084E2DE /* TiUISwitchProxy.m in Sources */ = {isa = PBXBuildFile; fileRef = 24CA8A58111161FD0084E2DE /* TiUISwitchProxy.m */; };
		24CA8B8D111161FE0084E2DE /* TiUISwitch.m in Sources */ = {isa = PBXBuildFile; fileRef = 24CA8A5A111161FD0084E2DE /* TiUISwitch.m */; };
		24CA8B8E111161FE0084E2DE /* TiUIStatusBarProxy.m in Sources */ = {isa = PBXBuildFile; fileRef = 24CA8A5C111161FD0084E2DE /* TiUIStatusBarProxy.m */; };
		24CA8B8F111161FE0084E2DE /* TiUISliderProxy.m in Sources */ = {isa = PBXBuildFile; fileRef = 24CA8A5E111161FD0084E2DE /* TiUISliderProxy.m */; };
		24CA8B90111161FE0084E2DE /* TiUISlider.m in Sources */ = {isa = PBXBuildFile; fileRef = 24CA8A60111161FD0084E2DE /* TiUISlider.m */; };
		24CA8B91111161FE0084E2DE /* TiUISearchBarProxy.m in Sources */ = {isa = PBXBuildFile; fileRef = 24CA8A62111161FD0084E2DE /* TiUISearchBarProxy.m */; };
		24CA8B92111161FE0084E2DE /* TiUISearchBar.m in Sources */ = {isa = PBXBuildFile; fileRef = 24CA8A64111161FD0084E2DE /* TiUISearchBar.m */; };
		24CA8B93111161FE0084E2DE /* TiUIRowAnimationStyleProxy.m in Sources */ = {isa = PBXBuildFile; fileRef = 24CA8A66111161FD0084E2DE /* TiUIRowAnimationStyleProxy.m */; };
		24CA8B94111161FE0084E2DE /* TiUIProgressBarStyleProxy.m in Sources */ = {isa = PBXBuildFile; fileRef = 24CA8A68111161FD0084E2DE /* TiUIProgressBarStyleProxy.m */; };
		24CA8B95111161FE0084E2DE /* TiUIProgressBarProxy.m in Sources */ = {isa = PBXBuildFile; fileRef = 24CA8A6A111161FD0084E2DE /* TiUIProgressBarProxy.m */; };
		24CA8B96111161FE0084E2DE /* TiUIProgressBar.m in Sources */ = {isa = PBXBuildFile; fileRef = 24CA8A6C111161FD0084E2DE /* TiUIProgressBar.m */; };
		24CA8B97111161FE0084E2DE /* TiUIOptionDialogProxy.m in Sources */ = {isa = PBXBuildFile; fileRef = 24CA8A6E111161FD0084E2DE /* TiUIOptionDialogProxy.m */; };
		24CA8B98111161FE0084E2DE /* TiUINavBarButton.m in Sources */ = {isa = PBXBuildFile; fileRef = 24CA8A70111161FD0084E2DE /* TiUINavBarButton.m */; };
		24CA8B99111161FE0084E2DE /* TiUILabelProxy.m in Sources */ = {isa = PBXBuildFile; fileRef = 24CA8A72111161FD0084E2DE /* TiUILabelProxy.m */; };
		24CA8B9A111161FE0084E2DE /* TiUILabel.m in Sources */ = {isa = PBXBuildFile; fileRef = 24CA8A74111161FD0084E2DE /* TiUILabel.m */; };
		24CA8B9B111161FE0084E2DE /* TiUIiPhoneProxy.m in Sources */ = {isa = PBXBuildFile; fileRef = 24CA8A76111161FD0084E2DE /* TiUIiPhoneProxy.m */; };
		24CA8B9C111161FE0084E2DE /* TiUIImageViewProxy.m in Sources */ = {isa = PBXBuildFile; fileRef = 24CA8A78111161FD0084E2DE /* TiUIImageViewProxy.m */; };
		24CA8B9D111161FE0084E2DE /* TiUIImageView.m in Sources */ = {isa = PBXBuildFile; fileRef = 24CA8A7A111161FD0084E2DE /* TiUIImageView.m */; };
		24CA8BA1111161FE0084E2DE /* TiUIEmailDialogProxy.m in Sources */ = {isa = PBXBuildFile; fileRef = 24CA8A82111161FD0084E2DE /* TiUIEmailDialogProxy.m */; };
		24CA8BA3111161FE0084E2DE /* TiUICoverFlowViewProxy.m in Sources */ = {isa = PBXBuildFile; fileRef = 24CA8A86111161FD0084E2DE /* TiUICoverFlowViewProxy.m */; };
		24CA8BA4111161FE0084E2DE /* TiUICoverFlowView.m in Sources */ = {isa = PBXBuildFile; fileRef = 24CA8A88111161FD0084E2DE /* TiUICoverFlowView.m */; };
		24CA8BA5111161FE0084E2DE /* TiUICanvasViewProxy.m in Sources */ = {isa = PBXBuildFile; fileRef = 24CA8A8A111161FD0084E2DE /* TiUICanvasViewProxy.m */; };
		24CA8BA6111161FE0084E2DE /* TiUICanvasView.m in Sources */ = {isa = PBXBuildFile; fileRef = 24CA8A8C111161FD0084E2DE /* TiUICanvasView.m */; };
		24CA8BA7111161FE0084E2DE /* TiUIButtonProxy.m in Sources */ = {isa = PBXBuildFile; fileRef = 24CA8A8E111161FD0084E2DE /* TiUIButtonProxy.m */; };
		24CA8BA8111161FE0084E2DE /* TiUIButtonBarProxy.m in Sources */ = {isa = PBXBuildFile; fileRef = 24CA8A90111161FD0084E2DE /* TiUIButtonBarProxy.m */; };
		24CA8BA9111161FE0084E2DE /* TiUIButtonBar.m in Sources */ = {isa = PBXBuildFile; fileRef = 24CA8A92111161FD0084E2DE /* TiUIButtonBar.m */; };
		24CA8BAA111161FE0084E2DE /* TiUIButton.m in Sources */ = {isa = PBXBuildFile; fileRef = 24CA8A94111161FD0084E2DE /* TiUIButton.m */; };
		24CA8BAB111161FE0084E2DE /* TiUIAnimationStyleProxy.m in Sources */ = {isa = PBXBuildFile; fileRef = 24CA8A96111161FD0084E2DE /* TiUIAnimationStyleProxy.m */; };
		24CA8BAC111161FE0084E2DE /* TiUIAlertDialogProxy.m in Sources */ = {isa = PBXBuildFile; fileRef = 24CA8A98111161FD0084E2DE /* TiUIAlertDialogProxy.m */; };
		24CA8BAD111161FE0084E2DE /* TiUIActivityIndicatorStyleProxy.m in Sources */ = {isa = PBXBuildFile; fileRef = 24CA8A9A111161FD0084E2DE /* TiUIActivityIndicatorStyleProxy.m */; };
		24CA8BAE111161FE0084E2DE /* TiUIActivityIndicatorProxy.m in Sources */ = {isa = PBXBuildFile; fileRef = 24CA8A9C111161FD0084E2DE /* TiUIActivityIndicatorProxy.m */; };
		24CA8BAF111161FE0084E2DE /* TiUIActivityIndicator.m in Sources */ = {isa = PBXBuildFile; fileRef = 24CA8A9E111161FD0084E2DE /* TiUIActivityIndicator.m */; };
		24CA8BB1111161FE0084E2DE /* TitaniumViewController.m in Sources */ = {isa = PBXBuildFile; fileRef = 24CA8AA2111161FD0084E2DE /* TitaniumViewController.m */; };
		24CA8BB2111161FE0084E2DE /* TitaniumModule.m in Sources */ = {isa = PBXBuildFile; fileRef = 24CA8AA4111161FD0084E2DE /* TitaniumModule.m */; };
		24CA8BB3111161FE0084E2DE /* TitaniumErrorController.m in Sources */ = {isa = PBXBuildFile; fileRef = 24CA8AA6111161FD0084E2DE /* TitaniumErrorController.m */; };
		24CA8BB4111161FE0084E2DE /* TitaniumApp.mm in Sources */ = {isa = PBXBuildFile; fileRef = 24CA8AA8111161FD0084E2DE /* TitaniumApp.mm */; };
		24CA8BB5111161FE0084E2DE /* TiRect.m in Sources */ = {isa = PBXBuildFile; fileRef = 24CA8AAC111161FD0084E2DE /* TiRect.m */; };
		24CA8BB6111161FE0084E2DE /* TiRange.m in Sources */ = {isa = PBXBuildFile; fileRef = 24CA8AAE111161FD0084E2DE /* TiRange.m */; };
		24CA8BB7111161FE0084E2DE /* TiProxy.m in Sources */ = {isa = PBXBuildFile; fileRef = 24CA8AB0111161FD0084E2DE /* TiProxy.m */; };
		24CA8BB8111161FE0084E2DE /* TiPoint.m in Sources */ = {isa = PBXBuildFile; fileRef = 24CA8AB2111161FD0084E2DE /* TiPoint.m */; };
		24CA8BB9111161FE0084E2DE /* TiNetworkHTTPClientResultProxy.m in Sources */ = {isa = PBXBuildFile; fileRef = 24CA8AB4111161FD0084E2DE /* TiNetworkHTTPClientResultProxy.m */; };
		24CA8BBA111161FE0084E2DE /* TiNetworkHTTPClientProxy.m in Sources */ = {isa = PBXBuildFile; fileRef = 24CA8AB6111161FD0084E2DE /* TiNetworkHTTPClientProxy.m */; };
		24CA8BBB111161FE0084E2DE /* TiModule.m in Sources */ = {isa = PBXBuildFile; fileRef = 24CA8AB8111161FD0084E2DE /* TiModule.m */; };
		24CA8BBC111161FE0084E2DE /* TiMediaVideoPlayerProxy.m in Sources */ = {isa = PBXBuildFile; fileRef = 24CA8ABA111161FD0084E2DE /* TiMediaVideoPlayerProxy.m */; };
		24CA8BBD111161FE0084E2DE /* TiMediaSoundProxy.m in Sources */ = {isa = PBXBuildFile; fileRef = 24CA8ABC111161FD0084E2DE /* TiMediaSoundProxy.m */; };
		24CA8BBE111161FE0084E2DE /* TiMediaAudioPlayerProxy.m in Sources */ = {isa = PBXBuildFile; fileRef = 24CA8ABE111161FD0084E2DE /* TiMediaAudioPlayerProxy.m */; };
		24CA8BBF111161FE0084E2DE /* TiMapViewProxy.m in Sources */ = {isa = PBXBuildFile; fileRef = 24CA8AC0111161FD0084E2DE /* TiMapViewProxy.m */; };
		24CA8BC0111161FE0084E2DE /* TiMapView.m in Sources */ = {isa = PBXBuildFile; fileRef = 24CA8AC2111161FD0084E2DE /* TiMapView.m */; };
		24CA8BC1111161FE0084E2DE /* TiMapAnnotationProxy.m in Sources */ = {isa = PBXBuildFile; fileRef = 24CA8AC4111161FD0084E2DE /* TiMapAnnotationProxy.m */; };
		24CA8BC2111161FE0084E2DE /* TiHost.m in Sources */ = {isa = PBXBuildFile; fileRef = 24CA8AC6111161FD0084E2DE /* TiHost.m */; };
		24CA8BC3111161FE0084E2DE /* TiFilesystemFileProxy.m in Sources */ = {isa = PBXBuildFile; fileRef = 24CA8AC8111161FD0084E2DE /* TiFilesystemFileProxy.m */; };
		24CA8BC5111161FE0084E2DE /* TiFacebookLoginButtonProxy.m in Sources */ = {isa = PBXBuildFile; fileRef = 24CA8ACC111161FD0084E2DE /* TiFacebookLoginButtonProxy.m */; };
		24CA8BC6111161FE0084E2DE /* TiFacebookLoginButton.m in Sources */ = {isa = PBXBuildFile; fileRef = 24CA8ACE111161FD0084E2DE /* TiFacebookLoginButton.m */; };
		24CA8BC7111161FE0084E2DE /* TiDimension.m in Sources */ = {isa = PBXBuildFile; fileRef = 24CA8AD1111161FD0084E2DE /* TiDimension.m */; };
		24CA8BC8111161FE0084E2DE /* TiDatabaseResultSetProxy.m in Sources */ = {isa = PBXBuildFile; fileRef = 24CA8AD3111161FD0084E2DE /* TiDatabaseResultSetProxy.m */; };
		24CA8BC9111161FE0084E2DE /* TiDatabaseProxy.m in Sources */ = {isa = PBXBuildFile; fileRef = 24CA8AD5111161FD0084E2DE /* TiDatabaseProxy.m */; };
		24CA8BCA111161FE0084E2DE /* TiContactsContactProxy.m in Sources */ = {isa = PBXBuildFile; fileRef = 24CA8AD8111161FD0084E2DE /* TiContactsContactProxy.m */; };
		24CA8BCB111161FE0084E2DE /* TiComplexValue.m in Sources */ = {isa = PBXBuildFile; fileRef = 24CA8ADA111161FE0084E2DE /* TiComplexValue.m */; };
		24CA8BCC111161FE0084E2DE /* TiColor.m in Sources */ = {isa = PBXBuildFile; fileRef = 24CA8ADC111161FE0084E2DE /* TiColor.m */; };
		24CA8BCD111161FE0084E2DE /* TiButtonUtil.m in Sources */ = {isa = PBXBuildFile; fileRef = 24CA8ADE111161FE0084E2DE /* TiButtonUtil.m */; };
		24CA8BCE111161FE0084E2DE /* TiBlob.m in Sources */ = {isa = PBXBuildFile; fileRef = 24CA8AE0111161FE0084E2DE /* TiBlob.m */; };
		24CA8BCF111161FE0084E2DE /* TiBase.m in Sources */ = {isa = PBXBuildFile; fileRef = 24CA8AE2111161FE0084E2DE /* TiBase.m */; };
		24CA8BD0111161FE0084E2DE /* TiAppPropertiesProxy.m in Sources */ = {isa = PBXBuildFile; fileRef = 24CA8AE4111161FE0084E2DE /* TiAppPropertiesProxy.m */; };
		24CA8BD1111161FE0084E2DE /* TiAnimation.m in Sources */ = {isa = PBXBuildFile; fileRef = 24CA8AE6111161FE0084E2DE /* TiAnimation.m */; };
		24CA8BD2111161FE0084E2DE /* TiAction.m in Sources */ = {isa = PBXBuildFile; fileRef = 24CA8AE8111161FE0084E2DE /* TiAction.m */; };
		24CA8BD3111161FE0084E2DE /* Ti3DMatrix.m in Sources */ = {isa = PBXBuildFile; fileRef = 24CA8AEA111161FE0084E2DE /* Ti3DMatrix.m */; };
		24CA8BD4111161FE0084E2DE /* Ti2DMatrix.m in Sources */ = {isa = PBXBuildFile; fileRef = 24CA8AEC111161FE0084E2DE /* Ti2DMatrix.m */; };
		24CA8BD9111161FE0084E2DE /* PlatformModuleDisplayCapsProxy.m in Sources */ = {isa = PBXBuildFile; fileRef = 24CA8AFA111161FE0084E2DE /* PlatformModuleDisplayCapsProxy.m */; };
		24CA8BDA111161FE0084E2DE /* PlatformModule.m in Sources */ = {isa = PBXBuildFile; fileRef = 24CA8AFC111161FE0084E2DE /* PlatformModule.m */; };
		24CA8BDB111161FE0084E2DE /* OperationQueue.m in Sources */ = {isa = PBXBuildFile; fileRef = 24CA8AFE111161FE0084E2DE /* OperationQueue.m */; };
		24CA8BDC111161FE0084E2DE /* NetworkModule.m in Sources */ = {isa = PBXBuildFile; fileRef = 24CA8B00111161FE0084E2DE /* NetworkModule.m */; };
		24CA8BDD111161FE0084E2DE /* Mimetypes.m in Sources */ = {isa = PBXBuildFile; fileRef = 24CA8B02111161FE0084E2DE /* Mimetypes.m */; };
		24CA8BDE111161FE0084E2DE /* MediaModule.m in Sources */ = {isa = PBXBuildFile; fileRef = 24CA8B04111161FE0084E2DE /* MediaModule.m */; };
		24CA8BDF111161FE0084E2DE /* MapModule.m in Sources */ = {isa = PBXBuildFile; fileRef = 24CA8B06111161FE0084E2DE /* MapModule.m */; };
		24CA8BE1111161FE0084E2DE /* LayoutConstraint.m in Sources */ = {isa = PBXBuildFile; fileRef = 24CA8B0A111161FE0084E2DE /* LayoutConstraint.m */; };
		24CA8BE2111161FE0084E2DE /* ImageLoader.m in Sources */ = {isa = PBXBuildFile; fileRef = 24CA8B0C111161FE0084E2DE /* ImageLoader.m */; };
		24CA8BE3111161FE0084E2DE /* GestureModule.m in Sources */ = {isa = PBXBuildFile; fileRef = 24CA8B0E111161FE0084E2DE /* GestureModule.m */; };
		24CA8BE4111161FE0084E2DE /* GeolocationModule.m in Sources */ = {isa = PBXBuildFile; fileRef = 24CA8B10111161FE0084E2DE /* GeolocationModule.m */; };
		24CA8BE5111161FE0084E2DE /* FilesystemModule.m in Sources */ = {isa = PBXBuildFile; fileRef = 24CA8B12111161FE0084E2DE /* FilesystemModule.m */; };
		24CA8BF8111161FE0084E2DE /* FacebookModule.m in Sources */ = {isa = PBXBuildFile; fileRef = 24CA8B33111161FE0084E2DE /* FacebookModule.m */; };
		24CA8BF9111161FE0084E2DE /* DatabaseModule.m in Sources */ = {isa = PBXBuildFile; fileRef = 24CA8B35111161FE0084E2DE /* DatabaseModule.m */; };
		24CA8BFA111161FE0084E2DE /* ContactsModule.m in Sources */ = {isa = PBXBuildFile; fileRef = 24CA8B37111161FE0084E2DE /* ContactsModule.m */; };
		24CA8BFB111161FE0084E2DE /* TiUITableViewRowProxy.m in Sources */ = {isa = PBXBuildFile; fileRef = 24CA8B39111161FE0084E2DE /* TiUITableViewRowProxy.m */; };
		24CA8BFC111161FE0084E2DE /* Bridge.m in Sources */ = {isa = PBXBuildFile; fileRef = 24CA8B3B111161FE0084E2DE /* Bridge.m */; };
		24CA8C08111161FE0084E2DE /* AppModule.m in Sources */ = {isa = PBXBuildFile; fileRef = 24CA8B56111161FE0084E2DE /* AppModule.m */; };
		24CA8C09111161FE0084E2DE /* APIModule.m in Sources */ = {isa = PBXBuildFile; fileRef = 24CA8B58111161FE0084E2DE /* APIModule.m */; };
		24CA8C0A111161FE0084E2DE /* AnalyticsModule.m in Sources */ = {isa = PBXBuildFile; fileRef = 24CA8B5A111161FE0084E2DE /* AnalyticsModule.m */; };
		24CA8C0E111161FE0084E2DE /* AccelerometerModule.m in Sources */ = {isa = PBXBuildFile; fileRef = 24CA8B64111161FE0084E2DE /* AccelerometerModule.m */; };
		24CA8C74111167780084E2DE /* libTiCore.a in Frameworks */ = {isa = PBXBuildFile; fileRef = 24CA8C73111167780084E2DE /* libTiCore.a */; };
		24CA8C76111167B60084E2DE /* AddressBook.framework in Frameworks */ = {isa = PBXBuildFile; fileRef = 24CA8C75111167B60084E2DE /* AddressBook.framework */; };
		24CA8C78111167B60084E2DE /* AddressBookUI.framework in Frameworks */ = {isa = PBXBuildFile; fileRef = 24CA8C77111167B60084E2DE /* AddressBookUI.framework */; };
		24CA8C7C111167B60084E2DE /* CFNetwork.framework in Frameworks */ = {isa = PBXBuildFile; fileRef = 24CA8C7B111167B60084E2DE /* CFNetwork.framework */; };
		24CA8C7E111167B60084E2DE /* CoreLocation.framework in Frameworks */ = {isa = PBXBuildFile; fileRef = 24CA8C7D111167B60084E2DE /* CoreLocation.framework */; };
		24CA8C80111167B60084E2DE /* MapKit.framework in Frameworks */ = {isa = PBXBuildFile; fileRef = 24CA8C7F111167B60084E2DE /* MapKit.framework */; };
		24CA8C82111167B60084E2DE /* MessageUI.framework in Frameworks */ = {isa = PBXBuildFile; fileRef = 24CA8C81111167B60084E2DE /* MessageUI.framework */; };
		24CA8C84111167B60084E2DE /* MobileCoreServices.framework in Frameworks */ = {isa = PBXBuildFile; fileRef = 24CA8C83111167B60084E2DE /* MobileCoreServices.framework */; };
		24CA8C86111167B60084E2DE /* OpenGLES.framework in Frameworks */ = {isa = PBXBuildFile; fileRef = 24CA8C85111167B60084E2DE /* OpenGLES.framework */; };
		24CA8C88111167B60084E2DE /* QuartzCore.framework in Frameworks */ = {isa = PBXBuildFile; fileRef = 24CA8C87111167B60084E2DE /* QuartzCore.framework */; };
		24CA8C8A111167B60084E2DE /* SystemConfiguration.framework in Frameworks */ = {isa = PBXBuildFile; fileRef = 24CA8C89111167B60084E2DE /* SystemConfiguration.framework */; };
		24CA8C8E111167B60084E2DE /* libsqlite3.dylib in Frameworks */ = {isa = PBXBuildFile; fileRef = 24CA8C8D111167B60084E2DE /* libsqlite3.dylib */; };
		24CA8C90111167B60084E2DE /* libz.dylib in Frameworks */ = {isa = PBXBuildFile; fileRef = 24CA8C8F111167B60084E2DE /* libz.dylib */; };
		24CA8CED1111689B0084E2DE /* AudioToolbox.framework in Frameworks */ = {isa = PBXBuildFile; fileRef = 24CA8CEC1111689B0084E2DE /* AudioToolbox.framework */; };
		24CA8CF4111168AE0084E2DE /* MediaPlayer.framework in Frameworks */ = {isa = PBXBuildFile; fileRef = 24CA8CF3111168AE0084E2DE /* MediaPlayer.framework */; settings = {ATTRIBUTES = (Weak, ); }; };
		24CA8CFB111168C30084E2DE /* AVFoundation.framework in Frameworks */ = {isa = PBXBuildFile; fileRef = 24CA8CFA111168C30084E2DE /* AVFoundation.framework */; };
		24CA8F7811116C490084E2DE /* MainWindow.xib in Resources */ = {isa = PBXBuildFile; fileRef = 28AD733E0D9D9553002E5188 /* MainWindow.xib */; };
		24CA8F7A11116C490084E2DE /* main.m in Sources */ = {isa = PBXBuildFile; fileRef = 29B97316FDCFA39411CA2CEA /* main.m */; };
		24CA8F7B11116C490084E2DE /* AFItemView.m in Sources */ = {isa = PBXBuildFile; fileRef = 24CA890B111161050084E2DE /* AFItemView.m */; };
		24CA8F7C11116C490084E2DE /* AFOpenFlowView.m in Sources */ = {isa = PBXBuildFile; fileRef = 24CA890E111161050084E2DE /* AFOpenFlowView.m */; };
		24CA8F7D11116C490084E2DE /* AFUIImageReflection.m in Sources */ = {isa = PBXBuildFile; fileRef = 24CA8910111161050084E2DE /* AFUIImageReflection.m */; };
		24CA8F7E11116C490084E2DE /* ASIAuthenticationDialog.m in Sources */ = {isa = PBXBuildFile; fileRef = 24CA8913111161050084E2DE /* ASIAuthenticationDialog.m */; };
		24CA8F7F11116C490084E2DE /* ASIFormDataRequest.m in Sources */ = {isa = PBXBuildFile; fileRef = 24CA8915111161050084E2DE /* ASIFormDataRequest.m */; };
		24CA8F8011116C490084E2DE /* ASIHTTPRequest.m in Sources */ = {isa = PBXBuildFile; fileRef = 24CA8917111161050084E2DE /* ASIHTTPRequest.m */; };
		24CA8F8111116C490084E2DE /* ASIInputStream.m in Sources */ = {isa = PBXBuildFile; fileRef = 24CA891A111161050084E2DE /* ASIInputStream.m */; };
		24CA8F8211116C490084E2DE /* ASINetworkQueue.m in Sources */ = {isa = PBXBuildFile; fileRef = 24CA891C111161050084E2DE /* ASINetworkQueue.m */; };
		24CA8F8311116C490084E2DE /* ASINSStringAdditions.m in Sources */ = {isa = PBXBuildFile; fileRef = 24CA891E111161050084E2DE /* ASINSStringAdditions.m */; };
		24CA8F8711116C490084E2DE /* Reachability.m in Sources */ = {isa = PBXBuildFile; fileRef = 24CA8926111161050084E2DE /* Reachability.m */; };
		24CA8F8811116C490084E2DE /* AudioStreamer.m in Sources */ = {isa = PBXBuildFile; fileRef = 24CA8929111161050084E2DE /* AudioStreamer.m */; };
		24CA8F8911116C490084E2DE /* Base64Transcoder.c in Sources */ = {isa = PBXBuildFile; fileRef = 24CA892A111161050084E2DE /* Base64Transcoder.c */; };
		24CA8F8A11116C490084E2DE /* FBConnectGlobal.m in Sources */ = {isa = PBXBuildFile; fileRef = 24CA892F111161050084E2DE /* FBConnectGlobal.m */; };
		24CA8F8B11116C490084E2DE /* FBDialog.m in Sources */ = {isa = PBXBuildFile; fileRef = 24CA8931111161050084E2DE /* FBDialog.m */; };
		24CA8F8C11116C490084E2DE /* FBFeedDialog.m in Sources */ = {isa = PBXBuildFile; fileRef = 24CA8933111161050084E2DE /* FBFeedDialog.m */; };
		24CA8F8D11116C490084E2DE /* FBLoginButton.m in Sources */ = {isa = PBXBuildFile; fileRef = 24CA8935111161050084E2DE /* FBLoginButton.m */; };
		24CA8F8E11116C490084E2DE /* FBLoginDialog.m in Sources */ = {isa = PBXBuildFile; fileRef = 24CA8937111161050084E2DE /* FBLoginDialog.m */; };
		24CA8F8F11116C490084E2DE /* FBPermissionDialog.m in Sources */ = {isa = PBXBuildFile; fileRef = 24CA8939111161050084E2DE /* FBPermissionDialog.m */; };
		24CA8F9011116C490084E2DE /* FBRequest.m in Sources */ = {isa = PBXBuildFile; fileRef = 24CA893B111161050084E2DE /* FBRequest.m */; };
		24CA8F9111116C490084E2DE /* FBSession.m in Sources */ = {isa = PBXBuildFile; fileRef = 24CA893D111161050084E2DE /* FBSession.m */; };
		24CA8F9211116C490084E2DE /* FBStreamDialog.m in Sources */ = {isa = PBXBuildFile; fileRef = 24CA893F111161050084E2DE /* FBStreamDialog.m */; };
		24CA8F9311116C490084E2DE /* FBXMLHandler.m in Sources */ = {isa = PBXBuildFile; fileRef = 24CA8941111161050084E2DE /* FBXMLHandler.m */; };
		24CA8F9511116C490084E2DE /* PlausibleDatabase.m in Sources */ = {isa = PBXBuildFile; fileRef = 24CA894F111161050084E2DE /* PlausibleDatabase.m */; };
		24CA8F9611116C490084E2DE /* PLSqliteDatabase.m in Sources */ = {isa = PBXBuildFile; fileRef = 24CA8954111161050084E2DE /* PLSqliteDatabase.m */; };
		24CA8F9711116C490084E2DE /* PLSqlitePreparedStatement.m in Sources */ = {isa = PBXBuildFile; fileRef = 24CA8956111161050084E2DE /* PLSqlitePreparedStatement.m */; };
		24CA8F9811116C490084E2DE /* PLSqliteResultSet.m in Sources */ = {isa = PBXBuildFile; fileRef = 24CA8958111161050084E2DE /* PLSqliteResultSet.m */; };
		24CA8F9911116C490084E2DE /* SBJSON.m in Sources */ = {isa = PBXBuildFile; fileRef = 24CA895A111161050084E2DE /* SBJSON.m */; };
		24CA8F9A11116C490084E2DE /* KrollBridge.mm in Sources */ = {isa = PBXBuildFile; fileRef = 24CA89A91111615D0084E2DE /* KrollBridge.mm */; };
		24CA8F9B11116C490084E2DE /* KrollCallback.m in Sources */ = {isa = PBXBuildFile; fileRef = 24CA89AB1111615D0084E2DE /* KrollCallback.m */; };
		24CA8F9C11116C490084E2DE /* KrollContext.mm in Sources */ = {isa = PBXBuildFile; fileRef = 24CA89AD1111615D0084E2DE /* KrollContext.mm */; };
		24CA8F9D11116C490084E2DE /* KrollMethod.m in Sources */ = {isa = PBXBuildFile; fileRef = 24CA89AF1111615D0084E2DE /* KrollMethod.m */; };
		24CA8F9E11116C490084E2DE /* KrollMethodDelegate.m in Sources */ = {isa = PBXBuildFile; fileRef = 24CA89B11111615D0084E2DE /* KrollMethodDelegate.m */; };
		24CA8F9F11116C490084E2DE /* KrollObject.m in Sources */ = {isa = PBXBuildFile; fileRef = 24CA89B31111615D0084E2DE /* KrollObject.m */; };
		24CA8FA011116C490084E2DE /* KrollPropertyDelegate.m in Sources */ = {isa = PBXBuildFile; fileRef = 24CA89B51111615D0084E2DE /* KrollPropertyDelegate.m */; };
		24CA8FA111116C490084E2DE /* KrollTimer.m in Sources */ = {isa = PBXBuildFile; fileRef = 24CA89B71111615D0084E2DE /* KrollTimer.m */; };
		24CA8FA211116C490084E2DE /* YahooModule.m in Sources */ = {isa = PBXBuildFile; fileRef = 24CA8A0C111161FD0084E2DE /* YahooModule.m */; };
		24CA8FA311116C490084E2DE /* XHRBridge.m in Sources */ = {isa = PBXBuildFile; fileRef = 24CA8A0E111161FD0084E2DE /* XHRBridge.m */; };
		24CA8FA411116C490084E2DE /* WebFont.m in Sources */ = {isa = PBXBuildFile; fileRef = 24CA8A10111161FD0084E2DE /* WebFont.m */; };
		24CA8FA511116C490084E2DE /* Webcolor.m in Sources */ = {isa = PBXBuildFile; fileRef = 24CA8A12111161FD0084E2DE /* Webcolor.m */; };
		24CA8FA611116C490084E2DE /* UIModule.m in Sources */ = {isa = PBXBuildFile; fileRef = 24CA8A14111161FD0084E2DE /* UIModule.m */; };
		24CA8FA711116C490084E2DE /* TiWindowProxy.m in Sources */ = {isa = PBXBuildFile; fileRef = 24CA8A16111161FD0084E2DE /* TiWindowProxy.m */; };
		24CA8FA811116C490084E2DE /* TiViewProxy.m in Sources */ = {isa = PBXBuildFile; fileRef = 24CA8A18111161FD0084E2DE /* TiViewProxy.m */; };
		24CA8FA911116C490084E2DE /* TiViewController.m in Sources */ = {isa = PBXBuildFile; fileRef = 24CA8A1A111161FD0084E2DE /* TiViewController.m */; };
		24CA8FAC11116C490084E2DE /* TiUtils.m in Sources */ = {isa = PBXBuildFile; fileRef = 24CA8A20111161FD0084E2DE /* TiUtils.m */; };
		24CA8FAD11116C490084E2DE /* TiUIWindowProxy.m in Sources */ = {isa = PBXBuildFile; fileRef = 24CA8A22111161FD0084E2DE /* TiUIWindowProxy.m */; };
		24CA8FAE11116C490084E2DE /* TiUIWindow.m in Sources */ = {isa = PBXBuildFile; fileRef = 24CA8A24111161FD0084E2DE /* TiUIWindow.m */; };
		24CA8FB011116C490084E2DE /* TiUIWebViewProxy.m in Sources */ = {isa = PBXBuildFile; fileRef = 24CA8A28111161FD0084E2DE /* TiUIWebViewProxy.m */; };
		24CA8FB111116C490084E2DE /* TiUIViewProxy.m in Sources */ = {isa = PBXBuildFile; fileRef = 24CA8A2A111161FD0084E2DE /* TiUIViewProxy.m */; };
		24CA8FB211116C490084E2DE /* TiUIView.m in Sources */ = {isa = PBXBuildFile; fileRef = 24CA8A2C111161FD0084E2DE /* TiUIView.m */; };
		24CA8FB311116C490084E2DE /* TiUIToolbarProxy.m in Sources */ = {isa = PBXBuildFile; fileRef = 24CA8A2E111161FD0084E2DE /* TiUIToolbarProxy.m */; };
		24CA8FB411116C490084E2DE /* TiUIToolbar.m in Sources */ = {isa = PBXBuildFile; fileRef = 24CA8A30111161FD0084E2DE /* TiUIToolbar.m */; };
		24CA8FB511116C490084E2DE /* TiUITextFieldProxy.m in Sources */ = {isa = PBXBuildFile; fileRef = 24CA8A32111161FD0084E2DE /* TiUITextFieldProxy.m */; };
		24CA8FB611116C490084E2DE /* TiUITextField.m in Sources */ = {isa = PBXBuildFile; fileRef = 24CA8A34111161FD0084E2DE /* TiUITextField.m */; };
		24CA8FB711116C490084E2DE /* TiUITextAreaProxy.m in Sources */ = {isa = PBXBuildFile; fileRef = 24CA8A36111161FD0084E2DE /* TiUITextAreaProxy.m */; };
		24CA8FB811116C490084E2DE /* TiUITextArea.m in Sources */ = {isa = PBXBuildFile; fileRef = 24CA8A38111161FD0084E2DE /* TiUITextArea.m */; };
		24CA8FB911116C490084E2DE /* TiUITabProxy.m in Sources */ = {isa = PBXBuildFile; fileRef = 24CA8A3A111161FD0084E2DE /* TiUITabProxy.m */; };
		24CA8FBC11116C490084E2DE /* TiUITableViewProxy.m in Sources */ = {isa = PBXBuildFile; fileRef = 24CA8A40111161FD0084E2DE /* TiUITableViewProxy.m */; };
		24CA8FC011116C490084E2DE /* TiUITableView.m in Sources */ = {isa = PBXBuildFile; fileRef = 24CA8A48111161FD0084E2DE /* TiUITableView.m */; };
		24CA8FC111116C490084E2DE /* TiUITabGroupProxy.m in Sources */ = {isa = PBXBuildFile; fileRef = 24CA8A4A111161FD0084E2DE /* TiUITabGroupProxy.m */; };
		24CA8FC211116C490084E2DE /* TiUITabGroup.m in Sources */ = {isa = PBXBuildFile; fileRef = 24CA8A4C111161FD0084E2DE /* TiUITabGroup.m */; };
		24CA8FC311116C490084E2DE /* TiUITabController.m in Sources */ = {isa = PBXBuildFile; fileRef = 24CA8A4E111161FD0084E2DE /* TiUITabController.m */; };
		24CA8FC411116C490084E2DE /* TiUITabbedBarProxy.m in Sources */ = {isa = PBXBuildFile; fileRef = 24CA8A50111161FD0084E2DE /* TiUITabbedBarProxy.m */; };
		24CA8FC511116C490084E2DE /* TiUISystemIconProxy.m in Sources */ = {isa = PBXBuildFile; fileRef = 24CA8A52111161FD0084E2DE /* TiUISystemIconProxy.m */; };
		24CA8FC611116C490084E2DE /* TiUISystemButtonStyleProxy.m in Sources */ = {isa = PBXBuildFile; fileRef = 24CA8A54111161FD0084E2DE /* TiUISystemButtonStyleProxy.m */; };
		24CA8FC711116C490084E2DE /* TiUISystemButtonProxy.m in Sources */ = {isa = PBXBuildFile; fileRef = 24CA8A56111161FD0084E2DE /* TiUISystemButtonProxy.m */; };
		24CA8FC811116C490084E2DE /* TiUISwitchProxy.m in Sources */ = {isa = PBXBuildFile; fileRef = 24CA8A58111161FD0084E2DE /* TiUISwitchProxy.m */; };
		24CA8FC911116C490084E2DE /* TiUISwitch.m in Sources */ = {isa = PBXBuildFile; fileRef = 24CA8A5A111161FD0084E2DE /* TiUISwitch.m */; };
		24CA8FCA11116C490084E2DE /* TiUIStatusBarProxy.m in Sources */ = {isa = PBXBuildFile; fileRef = 24CA8A5C111161FD0084E2DE /* TiUIStatusBarProxy.m */; };
		24CA8FCB11116C490084E2DE /* TiUISliderProxy.m in Sources */ = {isa = PBXBuildFile; fileRef = 24CA8A5E111161FD0084E2DE /* TiUISliderProxy.m */; };
		24CA8FCC11116C490084E2DE /* TiUISlider.m in Sources */ = {isa = PBXBuildFile; fileRef = 24CA8A60111161FD0084E2DE /* TiUISlider.m */; };
		24CA8FCD11116C490084E2DE /* TiUISearchBarProxy.m in Sources */ = {isa = PBXBuildFile; fileRef = 24CA8A62111161FD0084E2DE /* TiUISearchBarProxy.m */; };
		24CA8FCE11116C490084E2DE /* TiUISearchBar.m in Sources */ = {isa = PBXBuildFile; fileRef = 24CA8A64111161FD0084E2DE /* TiUISearchBar.m */; };
		24CA8FCF11116C490084E2DE /* TiUIRowAnimationStyleProxy.m in Sources */ = {isa = PBXBuildFile; fileRef = 24CA8A66111161FD0084E2DE /* TiUIRowAnimationStyleProxy.m */; };
		24CA8FD011116C490084E2DE /* TiUIProgressBarStyleProxy.m in Sources */ = {isa = PBXBuildFile; fileRef = 24CA8A68111161FD0084E2DE /* TiUIProgressBarStyleProxy.m */; };
		24CA8FD111116C490084E2DE /* TiUIProgressBarProxy.m in Sources */ = {isa = PBXBuildFile; fileRef = 24CA8A6A111161FD0084E2DE /* TiUIProgressBarProxy.m */; };
		24CA8FD211116C490084E2DE /* TiUIProgressBar.m in Sources */ = {isa = PBXBuildFile; fileRef = 24CA8A6C111161FD0084E2DE /* TiUIProgressBar.m */; };
		24CA8FD311116C490084E2DE /* TiUIOptionDialogProxy.m in Sources */ = {isa = PBXBuildFile; fileRef = 24CA8A6E111161FD0084E2DE /* TiUIOptionDialogProxy.m */; };
		24CA8FD411116C490084E2DE /* TiUINavBarButton.m in Sources */ = {isa = PBXBuildFile; fileRef = 24CA8A70111161FD0084E2DE /* TiUINavBarButton.m */; };
		24CA8FD511116C490084E2DE /* TiUILabelProxy.m in Sources */ = {isa = PBXBuildFile; fileRef = 24CA8A72111161FD0084E2DE /* TiUILabelProxy.m */; };
		24CA8FD611116C490084E2DE /* TiUILabel.m in Sources */ = {isa = PBXBuildFile; fileRef = 24CA8A74111161FD0084E2DE /* TiUILabel.m */; };
		24CA8FD711116C490084E2DE /* TiUIiPhoneProxy.m in Sources */ = {isa = PBXBuildFile; fileRef = 24CA8A76111161FD0084E2DE /* TiUIiPhoneProxy.m */; };
		24CA8FD811116C490084E2DE /* TiUIImageViewProxy.m in Sources */ = {isa = PBXBuildFile; fileRef = 24CA8A78111161FD0084E2DE /* TiUIImageViewProxy.m */; };
		24CA8FD911116C490084E2DE /* TiUIImageView.m in Sources */ = {isa = PBXBuildFile; fileRef = 24CA8A7A111161FD0084E2DE /* TiUIImageView.m */; };
		24CA8FDD11116C490084E2DE /* TiUIEmailDialogProxy.m in Sources */ = {isa = PBXBuildFile; fileRef = 24CA8A82111161FD0084E2DE /* TiUIEmailDialogProxy.m */; };
		24CA8FDF11116C490084E2DE /* TiUICoverFlowViewProxy.m in Sources */ = {isa = PBXBuildFile; fileRef = 24CA8A86111161FD0084E2DE /* TiUICoverFlowViewProxy.m */; };
		24CA8FE011116C490084E2DE /* TiUICoverFlowView.m in Sources */ = {isa = PBXBuildFile; fileRef = 24CA8A88111161FD0084E2DE /* TiUICoverFlowView.m */; };
		24CA8FE111116C490084E2DE /* TiUICanvasViewProxy.m in Sources */ = {isa = PBXBuildFile; fileRef = 24CA8A8A111161FD0084E2DE /* TiUICanvasViewProxy.m */; };
		24CA8FE211116C490084E2DE /* TiUICanvasView.m in Sources */ = {isa = PBXBuildFile; fileRef = 24CA8A8C111161FD0084E2DE /* TiUICanvasView.m */; };
		24CA8FE311116C490084E2DE /* TiUIButtonProxy.m in Sources */ = {isa = PBXBuildFile; fileRef = 24CA8A8E111161FD0084E2DE /* TiUIButtonProxy.m */; };
		24CA8FE411116C490084E2DE /* TiUIButtonBarProxy.m in Sources */ = {isa = PBXBuildFile; fileRef = 24CA8A90111161FD0084E2DE /* TiUIButtonBarProxy.m */; };
		24CA8FE511116C490084E2DE /* TiUIButtonBar.m in Sources */ = {isa = PBXBuildFile; fileRef = 24CA8A92111161FD0084E2DE /* TiUIButtonBar.m */; };
		24CA8FE611116C490084E2DE /* TiUIButton.m in Sources */ = {isa = PBXBuildFile; fileRef = 24CA8A94111161FD0084E2DE /* TiUIButton.m */; };
		24CA8FE711116C490084E2DE /* TiUIAnimationStyleProxy.m in Sources */ = {isa = PBXBuildFile; fileRef = 24CA8A96111161FD0084E2DE /* TiUIAnimationStyleProxy.m */; };
		24CA8FE811116C490084E2DE /* TiUIAlertDialogProxy.m in Sources */ = {isa = PBXBuildFile; fileRef = 24CA8A98111161FD0084E2DE /* TiUIAlertDialogProxy.m */; };
		24CA8FE911116C490084E2DE /* TiUIActivityIndicatorStyleProxy.m in Sources */ = {isa = PBXBuildFile; fileRef = 24CA8A9A111161FD0084E2DE /* TiUIActivityIndicatorStyleProxy.m */; };
		24CA8FEA11116C490084E2DE /* TiUIActivityIndicatorProxy.m in Sources */ = {isa = PBXBuildFile; fileRef = 24CA8A9C111161FD0084E2DE /* TiUIActivityIndicatorProxy.m */; };
		24CA8FEB11116C490084E2DE /* TiUIActivityIndicator.m in Sources */ = {isa = PBXBuildFile; fileRef = 24CA8A9E111161FD0084E2DE /* TiUIActivityIndicator.m */; };
		24CA8FED11116C490084E2DE /* TitaniumViewController.m in Sources */ = {isa = PBXBuildFile; fileRef = 24CA8AA2111161FD0084E2DE /* TitaniumViewController.m */; };
		24CA8FEE11116C490084E2DE /* TitaniumModule.m in Sources */ = {isa = PBXBuildFile; fileRef = 24CA8AA4111161FD0084E2DE /* TitaniumModule.m */; };
		24CA8FEF11116C490084E2DE /* TitaniumErrorController.m in Sources */ = {isa = PBXBuildFile; fileRef = 24CA8AA6111161FD0084E2DE /* TitaniumErrorController.m */; };
		24CA8FF011116C490084E2DE /* TitaniumApp.mm in Sources */ = {isa = PBXBuildFile; fileRef = 24CA8AA8111161FD0084E2DE /* TitaniumApp.mm */; };
		24CA8FF111116C490084E2DE /* TiRect.m in Sources */ = {isa = PBXBuildFile; fileRef = 24CA8AAC111161FD0084E2DE /* TiRect.m */; };
		24CA8FF211116C490084E2DE /* TiRange.m in Sources */ = {isa = PBXBuildFile; fileRef = 24CA8AAE111161FD0084E2DE /* TiRange.m */; };
		24CA8FF311116C490084E2DE /* TiProxy.m in Sources */ = {isa = PBXBuildFile; fileRef = 24CA8AB0111161FD0084E2DE /* TiProxy.m */; };
		24CA8FF411116C490084E2DE /* TiPoint.m in Sources */ = {isa = PBXBuildFile; fileRef = 24CA8AB2111161FD0084E2DE /* TiPoint.m */; };
		24CA8FF511116C490084E2DE /* TiNetworkHTTPClientResultProxy.m in Sources */ = {isa = PBXBuildFile; fileRef = 24CA8AB4111161FD0084E2DE /* TiNetworkHTTPClientResultProxy.m */; };
		24CA8FF611116C490084E2DE /* TiNetworkHTTPClientProxy.m in Sources */ = {isa = PBXBuildFile; fileRef = 24CA8AB6111161FD0084E2DE /* TiNetworkHTTPClientProxy.m */; };
		24CA8FF711116C490084E2DE /* TiModule.m in Sources */ = {isa = PBXBuildFile; fileRef = 24CA8AB8111161FD0084E2DE /* TiModule.m */; };
		24CA8FF811116C490084E2DE /* TiMediaVideoPlayerProxy.m in Sources */ = {isa = PBXBuildFile; fileRef = 24CA8ABA111161FD0084E2DE /* TiMediaVideoPlayerProxy.m */; };
		24CA8FF911116C490084E2DE /* TiMediaSoundProxy.m in Sources */ = {isa = PBXBuildFile; fileRef = 24CA8ABC111161FD0084E2DE /* TiMediaSoundProxy.m */; };
		24CA8FFA11116C490084E2DE /* TiMediaAudioPlayerProxy.m in Sources */ = {isa = PBXBuildFile; fileRef = 24CA8ABE111161FD0084E2DE /* TiMediaAudioPlayerProxy.m */; };
		24CA8FFB11116C490084E2DE /* TiMapViewProxy.m in Sources */ = {isa = PBXBuildFile; fileRef = 24CA8AC0111161FD0084E2DE /* TiMapViewProxy.m */; };
		24CA8FFC11116C490084E2DE /* TiMapView.m in Sources */ = {isa = PBXBuildFile; fileRef = 24CA8AC2111161FD0084E2DE /* TiMapView.m */; };
		24CA8FFD11116C490084E2DE /* TiMapAnnotationProxy.m in Sources */ = {isa = PBXBuildFile; fileRef = 24CA8AC4111161FD0084E2DE /* TiMapAnnotationProxy.m */; };
		24CA8FFE11116C490084E2DE /* TiHost.m in Sources */ = {isa = PBXBuildFile; fileRef = 24CA8AC6111161FD0084E2DE /* TiHost.m */; };
		24CA8FFF11116C490084E2DE /* TiFilesystemFileProxy.m in Sources */ = {isa = PBXBuildFile; fileRef = 24CA8AC8111161FD0084E2DE /* TiFilesystemFileProxy.m */; };
		24CA900111116C490084E2DE /* TiFacebookLoginButtonProxy.m in Sources */ = {isa = PBXBuildFile; fileRef = 24CA8ACC111161FD0084E2DE /* TiFacebookLoginButtonProxy.m */; };
		24CA900211116C490084E2DE /* TiFacebookLoginButton.m in Sources */ = {isa = PBXBuildFile; fileRef = 24CA8ACE111161FD0084E2DE /* TiFacebookLoginButton.m */; };
		24CA900311116C490084E2DE /* TiDimension.m in Sources */ = {isa = PBXBuildFile; fileRef = 24CA8AD1111161FD0084E2DE /* TiDimension.m */; };
		24CA900411116C490084E2DE /* TiDatabaseResultSetProxy.m in Sources */ = {isa = PBXBuildFile; fileRef = 24CA8AD3111161FD0084E2DE /* TiDatabaseResultSetProxy.m */; };
		24CA900511116C490084E2DE /* TiDatabaseProxy.m in Sources */ = {isa = PBXBuildFile; fileRef = 24CA8AD5111161FD0084E2DE /* TiDatabaseProxy.m */; };
		24CA900611116C490084E2DE /* TiContactsContactProxy.m in Sources */ = {isa = PBXBuildFile; fileRef = 24CA8AD8111161FD0084E2DE /* TiContactsContactProxy.m */; };
		24CA900711116C490084E2DE /* TiComplexValue.m in Sources */ = {isa = PBXBuildFile; fileRef = 24CA8ADA111161FE0084E2DE /* TiComplexValue.m */; };
		24CA900811116C490084E2DE /* TiColor.m in Sources */ = {isa = PBXBuildFile; fileRef = 24CA8ADC111161FE0084E2DE /* TiColor.m */; };
		24CA900911116C490084E2DE /* TiButtonUtil.m in Sources */ = {isa = PBXBuildFile; fileRef = 24CA8ADE111161FE0084E2DE /* TiButtonUtil.m */; };
		24CA900A11116C490084E2DE /* TiBlob.m in Sources */ = {isa = PBXBuildFile; fileRef = 24CA8AE0111161FE0084E2DE /* TiBlob.m */; };
		24CA900B11116C490084E2DE /* TiBase.m in Sources */ = {isa = PBXBuildFile; fileRef = 24CA8AE2111161FE0084E2DE /* TiBase.m */; };
		24CA900C11116C490084E2DE /* TiAppPropertiesProxy.m in Sources */ = {isa = PBXBuildFile; fileRef = 24CA8AE4111161FE0084E2DE /* TiAppPropertiesProxy.m */; };
		24CA900D11116C490084E2DE /* TiAnimation.m in Sources */ = {isa = PBXBuildFile; fileRef = 24CA8AE6111161FE0084E2DE /* TiAnimation.m */; };
		24CA900E11116C490084E2DE /* TiAction.m in Sources */ = {isa = PBXBuildFile; fileRef = 24CA8AE8111161FE0084E2DE /* TiAction.m */; };
		24CA900F11116C490084E2DE /* Ti3DMatrix.m in Sources */ = {isa = PBXBuildFile; fileRef = 24CA8AEA111161FE0084E2DE /* Ti3DMatrix.m */; };
		24CA901011116C490084E2DE /* Ti2DMatrix.m in Sources */ = {isa = PBXBuildFile; fileRef = 24CA8AEC111161FE0084E2DE /* Ti2DMatrix.m */; };
		24CA901111116C490084E2DE /* PlatformModuleDisplayCapsProxy.m in Sources */ = {isa = PBXBuildFile; fileRef = 24CA8AFA111161FE0084E2DE /* PlatformModuleDisplayCapsProxy.m */; };
		24CA901211116C490084E2DE /* PlatformModule.m in Sources */ = {isa = PBXBuildFile; fileRef = 24CA8AFC111161FE0084E2DE /* PlatformModule.m */; };
		24CA901311116C490084E2DE /* OperationQueue.m in Sources */ = {isa = PBXBuildFile; fileRef = 24CA8AFE111161FE0084E2DE /* OperationQueue.m */; };
		24CA901411116C490084E2DE /* NetworkModule.m in Sources */ = {isa = PBXBuildFile; fileRef = 24CA8B00111161FE0084E2DE /* NetworkModule.m */; };
		24CA901511116C490084E2DE /* Mimetypes.m in Sources */ = {isa = PBXBuildFile; fileRef = 24CA8B02111161FE0084E2DE /* Mimetypes.m */; };
		24CA901611116C490084E2DE /* MediaModule.m in Sources */ = {isa = PBXBuildFile; fileRef = 24CA8B04111161FE0084E2DE /* MediaModule.m */; };
		24CA901711116C490084E2DE /* MapModule.m in Sources */ = {isa = PBXBuildFile; fileRef = 24CA8B06111161FE0084E2DE /* MapModule.m */; };
		24CA901911116C490084E2DE /* LayoutConstraint.m in Sources */ = {isa = PBXBuildFile; fileRef = 24CA8B0A111161FE0084E2DE /* LayoutConstraint.m */; };
		24CA901A11116C490084E2DE /* ImageLoader.m in Sources */ = {isa = PBXBuildFile; fileRef = 24CA8B0C111161FE0084E2DE /* ImageLoader.m */; };
		24CA901B11116C490084E2DE /* GestureModule.m in Sources */ = {isa = PBXBuildFile; fileRef = 24CA8B0E111161FE0084E2DE /* GestureModule.m */; };
		24CA901C11116C490084E2DE /* GeolocationModule.m in Sources */ = {isa = PBXBuildFile; fileRef = 24CA8B10111161FE0084E2DE /* GeolocationModule.m */; };
		24CA901D11116C490084E2DE /* FilesystemModule.m in Sources */ = {isa = PBXBuildFile; fileRef = 24CA8B12111161FE0084E2DE /* FilesystemModule.m */; };
		24CA901E11116C490084E2DE /* FacebookModule.m in Sources */ = {isa = PBXBuildFile; fileRef = 24CA8B33111161FE0084E2DE /* FacebookModule.m */; };
		24CA901F11116C490084E2DE /* DatabaseModule.m in Sources */ = {isa = PBXBuildFile; fileRef = 24CA8B35111161FE0084E2DE /* DatabaseModule.m */; };
		24CA902011116C490084E2DE /* ContactsModule.m in Sources */ = {isa = PBXBuildFile; fileRef = 24CA8B37111161FE0084E2DE /* ContactsModule.m */; };
		24CA902111116C490084E2DE /* TiUITableViewRowProxy.m in Sources */ = {isa = PBXBuildFile; fileRef = 24CA8B39111161FE0084E2DE /* TiUITableViewRowProxy.m */; };
		24CA902211116C490084E2DE /* Bridge.m in Sources */ = {isa = PBXBuildFile; fileRef = 24CA8B3B111161FE0084E2DE /* Bridge.m */; };
		24CA902311116C490084E2DE /* AppModule.m in Sources */ = {isa = PBXBuildFile; fileRef = 24CA8B56111161FE0084E2DE /* AppModule.m */; };
		24CA902411116C490084E2DE /* APIModule.m in Sources */ = {isa = PBXBuildFile; fileRef = 24CA8B58111161FE0084E2DE /* APIModule.m */; };
		24CA902511116C490084E2DE /* AnalyticsModule.m in Sources */ = {isa = PBXBuildFile; fileRef = 24CA8B5A111161FE0084E2DE /* AnalyticsModule.m */; };
		24CA902611116C490084E2DE /* AccelerometerModule.m in Sources */ = {isa = PBXBuildFile; fileRef = 24CA8B64111161FE0084E2DE /* AccelerometerModule.m */; };
		24CA902811116C490084E2DE /* Foundation.framework in Frameworks */ = {isa = PBXBuildFile; fileRef = 1D30AB110D05D00D00671497 /* Foundation.framework */; };
		24CA902911116C490084E2DE /* UIKit.framework in Frameworks */ = {isa = PBXBuildFile; fileRef = 1DF5F4DF0D08C38300B7A737 /* UIKit.framework */; };
		24CA902A11116C490084E2DE /* CoreGraphics.framework in Frameworks */ = {isa = PBXBuildFile; fileRef = 288765FC0DF74451002DB57D /* CoreGraphics.framework */; };
		24CA902B11116C490084E2DE /* libTiCore.a in Frameworks */ = {isa = PBXBuildFile; fileRef = 24CA8C73111167780084E2DE /* libTiCore.a */; };
		24CA902C11116C490084E2DE /* AddressBook.framework in Frameworks */ = {isa = PBXBuildFile; fileRef = 24CA8C75111167B60084E2DE /* AddressBook.framework */; };
		24CA902D11116C490084E2DE /* AddressBookUI.framework in Frameworks */ = {isa = PBXBuildFile; fileRef = 24CA8C77111167B60084E2DE /* AddressBookUI.framework */; };
		24CA902E11116C490084E2DE /* CFNetwork.framework in Frameworks */ = {isa = PBXBuildFile; fileRef = 24CA8C7B111167B60084E2DE /* CFNetwork.framework */; };
		24CA902F11116C490084E2DE /* CoreLocation.framework in Frameworks */ = {isa = PBXBuildFile; fileRef = 24CA8C7D111167B60084E2DE /* CoreLocation.framework */; };
		24CA903011116C490084E2DE /* MapKit.framework in Frameworks */ = {isa = PBXBuildFile; fileRef = 24CA8C7F111167B60084E2DE /* MapKit.framework */; };
		24CA903111116C490084E2DE /* MessageUI.framework in Frameworks */ = {isa = PBXBuildFile; fileRef = 24CA8C81111167B60084E2DE /* MessageUI.framework */; };
		24CA903211116C490084E2DE /* MobileCoreServices.framework in Frameworks */ = {isa = PBXBuildFile; fileRef = 24CA8C83111167B60084E2DE /* MobileCoreServices.framework */; };
		24CA903311116C490084E2DE /* OpenGLES.framework in Frameworks */ = {isa = PBXBuildFile; fileRef = 24CA8C85111167B60084E2DE /* OpenGLES.framework */; };
		24CA903411116C490084E2DE /* QuartzCore.framework in Frameworks */ = {isa = PBXBuildFile; fileRef = 24CA8C87111167B60084E2DE /* QuartzCore.framework */; };
		24CA903511116C490084E2DE /* SystemConfiguration.framework in Frameworks */ = {isa = PBXBuildFile; fileRef = 24CA8C89111167B60084E2DE /* SystemConfiguration.framework */; };
		24CA903711116C490084E2DE /* libsqlite3.dylib in Frameworks */ = {isa = PBXBuildFile; fileRef = 24CA8C8D111167B60084E2DE /* libsqlite3.dylib */; };
		24CA903811116C490084E2DE /* libz.dylib in Frameworks */ = {isa = PBXBuildFile; fileRef = 24CA8C8F111167B60084E2DE /* libz.dylib */; };
		24CA903911116C490084E2DE /* AudioToolbox.framework in Frameworks */ = {isa = PBXBuildFile; fileRef = 24CA8CEC1111689B0084E2DE /* AudioToolbox.framework */; };
		24CA903A11116C490084E2DE /* MediaPlayer.framework in Frameworks */ = {isa = PBXBuildFile; fileRef = 24CA8CF3111168AE0084E2DE /* MediaPlayer.framework */; };
		24CA903B11116C490084E2DE /* AVFoundation.framework in Frameworks */ = {isa = PBXBuildFile; fileRef = 24CA8CFA111168C30084E2DE /* AVFoundation.framework */; };
		24CA9183111170820084E2DE /* Default.png in Resources */ = {isa = PBXBuildFile; fileRef = 24CA9182111170820084E2DE /* Default.png */; };
		24CA9184111170820084E2DE /* Default.png in Resources */ = {isa = PBXBuildFile; fileRef = 24CA9182111170820084E2DE /* Default.png */; };
		24CB0DDA111A971B00A813AD /* AFItemView.m in Sources */ = {isa = PBXBuildFile; fileRef = 24CA890B111161050084E2DE /* AFItemView.m */; };
		24CB0DDB111A971B00A813AD /* AFOpenFlowView.m in Sources */ = {isa = PBXBuildFile; fileRef = 24CA890E111161050084E2DE /* AFOpenFlowView.m */; };
		24CB0DDC111A971B00A813AD /* AFUIImageReflection.m in Sources */ = {isa = PBXBuildFile; fileRef = 24CA8910111161050084E2DE /* AFUIImageReflection.m */; };
		24CB0DDD111A971B00A813AD /* ASIAuthenticationDialog.m in Sources */ = {isa = PBXBuildFile; fileRef = 24CA8913111161050084E2DE /* ASIAuthenticationDialog.m */; };
		24CB0DDE111A971B00A813AD /* ASIFormDataRequest.m in Sources */ = {isa = PBXBuildFile; fileRef = 24CA8915111161050084E2DE /* ASIFormDataRequest.m */; };
		24CB0DDF111A971B00A813AD /* ASIHTTPRequest.m in Sources */ = {isa = PBXBuildFile; fileRef = 24CA8917111161050084E2DE /* ASIHTTPRequest.m */; };
		24CB0DE0111A971B00A813AD /* ASIInputStream.m in Sources */ = {isa = PBXBuildFile; fileRef = 24CA891A111161050084E2DE /* ASIInputStream.m */; };
		24CB0DE1111A971B00A813AD /* ASINetworkQueue.m in Sources */ = {isa = PBXBuildFile; fileRef = 24CA891C111161050084E2DE /* ASINetworkQueue.m */; };
		24CB0DE2111A971B00A813AD /* ASINSStringAdditions.m in Sources */ = {isa = PBXBuildFile; fileRef = 24CA891E111161050084E2DE /* ASINSStringAdditions.m */; };
		24CB0DE6111A971B00A813AD /* Reachability.m in Sources */ = {isa = PBXBuildFile; fileRef = 24CA8926111161050084E2DE /* Reachability.m */; };
		24CB0DE7111A971B00A813AD /* AudioStreamer.m in Sources */ = {isa = PBXBuildFile; fileRef = 24CA8929111161050084E2DE /* AudioStreamer.m */; };
		24CB0DE8111A971B00A813AD /* Base64Transcoder.c in Sources */ = {isa = PBXBuildFile; fileRef = 24CA892A111161050084E2DE /* Base64Transcoder.c */; };
		24CB0DE9111A971B00A813AD /* FBConnectGlobal.m in Sources */ = {isa = PBXBuildFile; fileRef = 24CA892F111161050084E2DE /* FBConnectGlobal.m */; };
		24CB0DEA111A971B00A813AD /* FBDialog.m in Sources */ = {isa = PBXBuildFile; fileRef = 24CA8931111161050084E2DE /* FBDialog.m */; };
		24CB0DEB111A971B00A813AD /* FBFeedDialog.m in Sources */ = {isa = PBXBuildFile; fileRef = 24CA8933111161050084E2DE /* FBFeedDialog.m */; };
		24CB0DEC111A971B00A813AD /* FBLoginButton.m in Sources */ = {isa = PBXBuildFile; fileRef = 24CA8935111161050084E2DE /* FBLoginButton.m */; };
		24CB0DED111A971B00A813AD /* FBLoginDialog.m in Sources */ = {isa = PBXBuildFile; fileRef = 24CA8937111161050084E2DE /* FBLoginDialog.m */; };
		24CB0DEE111A971B00A813AD /* FBPermissionDialog.m in Sources */ = {isa = PBXBuildFile; fileRef = 24CA8939111161050084E2DE /* FBPermissionDialog.m */; };
		24CB0DEF111A971B00A813AD /* FBRequest.m in Sources */ = {isa = PBXBuildFile; fileRef = 24CA893B111161050084E2DE /* FBRequest.m */; };
		24CB0DF0111A971B00A813AD /* FBSession.m in Sources */ = {isa = PBXBuildFile; fileRef = 24CA893D111161050084E2DE /* FBSession.m */; };
		24CB0DF1111A971B00A813AD /* FBStreamDialog.m in Sources */ = {isa = PBXBuildFile; fileRef = 24CA893F111161050084E2DE /* FBStreamDialog.m */; };
		24CB0DF2111A971B00A813AD /* FBXMLHandler.m in Sources */ = {isa = PBXBuildFile; fileRef = 24CA8941111161050084E2DE /* FBXMLHandler.m */; };
		24CB0DF4111A971B00A813AD /* PlausibleDatabase.m in Sources */ = {isa = PBXBuildFile; fileRef = 24CA894F111161050084E2DE /* PlausibleDatabase.m */; };
		24CB0DF5111A971B00A813AD /* PLSqliteDatabase.m in Sources */ = {isa = PBXBuildFile; fileRef = 24CA8954111161050084E2DE /* PLSqliteDatabase.m */; };
		24CB0DF6111A971B00A813AD /* PLSqlitePreparedStatement.m in Sources */ = {isa = PBXBuildFile; fileRef = 24CA8956111161050084E2DE /* PLSqlitePreparedStatement.m */; };
		24CB0DF7111A971B00A813AD /* PLSqliteResultSet.m in Sources */ = {isa = PBXBuildFile; fileRef = 24CA8958111161050084E2DE /* PLSqliteResultSet.m */; };
		24CB0DF8111A971B00A813AD /* SBJSON.m in Sources */ = {isa = PBXBuildFile; fileRef = 24CA895A111161050084E2DE /* SBJSON.m */; };
		24CB0DF9111A971B00A813AD /* KrollBridge.mm in Sources */ = {isa = PBXBuildFile; fileRef = 24CA89A91111615D0084E2DE /* KrollBridge.mm */; };
		24CB0DFA111A971B00A813AD /* KrollCallback.m in Sources */ = {isa = PBXBuildFile; fileRef = 24CA89AB1111615D0084E2DE /* KrollCallback.m */; };
		24CB0DFB111A971B00A813AD /* KrollContext.mm in Sources */ = {isa = PBXBuildFile; fileRef = 24CA89AD1111615D0084E2DE /* KrollContext.mm */; };
		24CB0DFC111A971B00A813AD /* KrollMethod.m in Sources */ = {isa = PBXBuildFile; fileRef = 24CA89AF1111615D0084E2DE /* KrollMethod.m */; };
		24CB0DFD111A971B00A813AD /* KrollMethodDelegate.m in Sources */ = {isa = PBXBuildFile; fileRef = 24CA89B11111615D0084E2DE /* KrollMethodDelegate.m */; };
		24CB0DFE111A971B00A813AD /* KrollObject.m in Sources */ = {isa = PBXBuildFile; fileRef = 24CA89B31111615D0084E2DE /* KrollObject.m */; };
		24CB0DFF111A971B00A813AD /* KrollPropertyDelegate.m in Sources */ = {isa = PBXBuildFile; fileRef = 24CA89B51111615D0084E2DE /* KrollPropertyDelegate.m */; };
		24CB0E00111A971B00A813AD /* KrollTimer.m in Sources */ = {isa = PBXBuildFile; fileRef = 24CA89B71111615D0084E2DE /* KrollTimer.m */; };
		24CB0E01111A971B00A813AD /* YahooModule.m in Sources */ = {isa = PBXBuildFile; fileRef = 24CA8A0C111161FD0084E2DE /* YahooModule.m */; };
		24CB0E02111A971B00A813AD /* XHRBridge.m in Sources */ = {isa = PBXBuildFile; fileRef = 24CA8A0E111161FD0084E2DE /* XHRBridge.m */; };
		24CB0E03111A971B00A813AD /* WebFont.m in Sources */ = {isa = PBXBuildFile; fileRef = 24CA8A10111161FD0084E2DE /* WebFont.m */; };
		24CB0E04111A971B00A813AD /* Webcolor.m in Sources */ = {isa = PBXBuildFile; fileRef = 24CA8A12111161FD0084E2DE /* Webcolor.m */; };
		24CB0E05111A971B00A813AD /* UIModule.m in Sources */ = {isa = PBXBuildFile; fileRef = 24CA8A14111161FD0084E2DE /* UIModule.m */; };
		24CB0E06111A971B00A813AD /* TiWindowProxy.m in Sources */ = {isa = PBXBuildFile; fileRef = 24CA8A16111161FD0084E2DE /* TiWindowProxy.m */; };
		24CB0E07111A971B00A813AD /* TiViewProxy.m in Sources */ = {isa = PBXBuildFile; fileRef = 24CA8A18111161FD0084E2DE /* TiViewProxy.m */; };
		24CB0E08111A971B00A813AD /* TiViewController.m in Sources */ = {isa = PBXBuildFile; fileRef = 24CA8A1A111161FD0084E2DE /* TiViewController.m */; };
		24CB0E0B111A971B00A813AD /* TiUtils.m in Sources */ = {isa = PBXBuildFile; fileRef = 24CA8A20111161FD0084E2DE /* TiUtils.m */; };
		24CB0E0C111A971B00A813AD /* TiUIWindowProxy.m in Sources */ = {isa = PBXBuildFile; fileRef = 24CA8A22111161FD0084E2DE /* TiUIWindowProxy.m */; };
		24CB0E0D111A971B00A813AD /* TiUIWindow.m in Sources */ = {isa = PBXBuildFile; fileRef = 24CA8A24111161FD0084E2DE /* TiUIWindow.m */; };
		24CB0E0F111A971B00A813AD /* TiUIWebViewProxy.m in Sources */ = {isa = PBXBuildFile; fileRef = 24CA8A28111161FD0084E2DE /* TiUIWebViewProxy.m */; };
		24CB0E10111A971B00A813AD /* TiUIViewProxy.m in Sources */ = {isa = PBXBuildFile; fileRef = 24CA8A2A111161FD0084E2DE /* TiUIViewProxy.m */; };
		24CB0E11111A971B00A813AD /* TiUIView.m in Sources */ = {isa = PBXBuildFile; fileRef = 24CA8A2C111161FD0084E2DE /* TiUIView.m */; };
		24CB0E12111A971B00A813AD /* TiUIToolbarProxy.m in Sources */ = {isa = PBXBuildFile; fileRef = 24CA8A2E111161FD0084E2DE /* TiUIToolbarProxy.m */; };
		24CB0E13111A971B00A813AD /* TiUIToolbar.m in Sources */ = {isa = PBXBuildFile; fileRef = 24CA8A30111161FD0084E2DE /* TiUIToolbar.m */; };
		24CB0E14111A971B00A813AD /* TiUITextFieldProxy.m in Sources */ = {isa = PBXBuildFile; fileRef = 24CA8A32111161FD0084E2DE /* TiUITextFieldProxy.m */; };
		24CB0E15111A971B00A813AD /* TiUITextField.m in Sources */ = {isa = PBXBuildFile; fileRef = 24CA8A34111161FD0084E2DE /* TiUITextField.m */; };
		24CB0E16111A971B00A813AD /* TiUITextAreaProxy.m in Sources */ = {isa = PBXBuildFile; fileRef = 24CA8A36111161FD0084E2DE /* TiUITextAreaProxy.m */; };
		24CB0E17111A971B00A813AD /* TiUITextArea.m in Sources */ = {isa = PBXBuildFile; fileRef = 24CA8A38111161FD0084E2DE /* TiUITextArea.m */; };
		24CB0E18111A971B00A813AD /* TiUITabProxy.m in Sources */ = {isa = PBXBuildFile; fileRef = 24CA8A3A111161FD0084E2DE /* TiUITabProxy.m */; };
		24CB0E1B111A971B00A813AD /* TiUITableViewProxy.m in Sources */ = {isa = PBXBuildFile; fileRef = 24CA8A40111161FD0084E2DE /* TiUITableViewProxy.m */; };
		24CB0E1F111A971B00A813AD /* TiUITableView.m in Sources */ = {isa = PBXBuildFile; fileRef = 24CA8A48111161FD0084E2DE /* TiUITableView.m */; };
		24CB0E20111A971B00A813AD /* TiUITabGroupProxy.m in Sources */ = {isa = PBXBuildFile; fileRef = 24CA8A4A111161FD0084E2DE /* TiUITabGroupProxy.m */; };
		24CB0E21111A971B00A813AD /* TiUITabGroup.m in Sources */ = {isa = PBXBuildFile; fileRef = 24CA8A4C111161FD0084E2DE /* TiUITabGroup.m */; };
		24CB0E22111A971B00A813AD /* TiUITabController.m in Sources */ = {isa = PBXBuildFile; fileRef = 24CA8A4E111161FD0084E2DE /* TiUITabController.m */; };
		24CB0E23111A971B00A813AD /* TiUITabbedBarProxy.m in Sources */ = {isa = PBXBuildFile; fileRef = 24CA8A50111161FD0084E2DE /* TiUITabbedBarProxy.m */; };
		24CB0E24111A971B00A813AD /* TiUISystemIconProxy.m in Sources */ = {isa = PBXBuildFile; fileRef = 24CA8A52111161FD0084E2DE /* TiUISystemIconProxy.m */; };
		24CB0E25111A971B00A813AD /* TiUISystemButtonStyleProxy.m in Sources */ = {isa = PBXBuildFile; fileRef = 24CA8A54111161FD0084E2DE /* TiUISystemButtonStyleProxy.m */; };
		24CB0E26111A971B00A813AD /* TiUISystemButtonProxy.m in Sources */ = {isa = PBXBuildFile; fileRef = 24CA8A56111161FD0084E2DE /* TiUISystemButtonProxy.m */; };
		24CB0E27111A971B00A813AD /* TiUISwitchProxy.m in Sources */ = {isa = PBXBuildFile; fileRef = 24CA8A58111161FD0084E2DE /* TiUISwitchProxy.m */; };
		24CB0E28111A971B00A813AD /* TiUISwitch.m in Sources */ = {isa = PBXBuildFile; fileRef = 24CA8A5A111161FD0084E2DE /* TiUISwitch.m */; };
		24CB0E29111A971B00A813AD /* TiUIStatusBarProxy.m in Sources */ = {isa = PBXBuildFile; fileRef = 24CA8A5C111161FD0084E2DE /* TiUIStatusBarProxy.m */; };
		24CB0E2A111A971B00A813AD /* TiUISliderProxy.m in Sources */ = {isa = PBXBuildFile; fileRef = 24CA8A5E111161FD0084E2DE /* TiUISliderProxy.m */; };
		24CB0E2B111A971B00A813AD /* TiUISlider.m in Sources */ = {isa = PBXBuildFile; fileRef = 24CA8A60111161FD0084E2DE /* TiUISlider.m */; };
		24CB0E2C111A971B00A813AD /* TiUISearchBarProxy.m in Sources */ = {isa = PBXBuildFile; fileRef = 24CA8A62111161FD0084E2DE /* TiUISearchBarProxy.m */; };
		24CB0E2D111A971B00A813AD /* TiUISearchBar.m in Sources */ = {isa = PBXBuildFile; fileRef = 24CA8A64111161FD0084E2DE /* TiUISearchBar.m */; };
		24CB0E2E111A971B00A813AD /* TiUIRowAnimationStyleProxy.m in Sources */ = {isa = PBXBuildFile; fileRef = 24CA8A66111161FD0084E2DE /* TiUIRowAnimationStyleProxy.m */; };
		24CB0E2F111A971B00A813AD /* TiUIProgressBarStyleProxy.m in Sources */ = {isa = PBXBuildFile; fileRef = 24CA8A68111161FD0084E2DE /* TiUIProgressBarStyleProxy.m */; };
		24CB0E30111A971B00A813AD /* TiUIProgressBarProxy.m in Sources */ = {isa = PBXBuildFile; fileRef = 24CA8A6A111161FD0084E2DE /* TiUIProgressBarProxy.m */; };
		24CB0E31111A971B00A813AD /* TiUIProgressBar.m in Sources */ = {isa = PBXBuildFile; fileRef = 24CA8A6C111161FD0084E2DE /* TiUIProgressBar.m */; };
		24CB0E32111A971B00A813AD /* TiUIOptionDialogProxy.m in Sources */ = {isa = PBXBuildFile; fileRef = 24CA8A6E111161FD0084E2DE /* TiUIOptionDialogProxy.m */; };
		24CB0E33111A971B00A813AD /* TiUINavBarButton.m in Sources */ = {isa = PBXBuildFile; fileRef = 24CA8A70111161FD0084E2DE /* TiUINavBarButton.m */; };
		24CB0E34111A971B00A813AD /* TiUILabelProxy.m in Sources */ = {isa = PBXBuildFile; fileRef = 24CA8A72111161FD0084E2DE /* TiUILabelProxy.m */; };
		24CB0E35111A971B00A813AD /* TiUILabel.m in Sources */ = {isa = PBXBuildFile; fileRef = 24CA8A74111161FD0084E2DE /* TiUILabel.m */; };
		24CB0E36111A971B00A813AD /* TiUIiPhoneProxy.m in Sources */ = {isa = PBXBuildFile; fileRef = 24CA8A76111161FD0084E2DE /* TiUIiPhoneProxy.m */; };
		24CB0E37111A971B00A813AD /* TiUIImageViewProxy.m in Sources */ = {isa = PBXBuildFile; fileRef = 24CA8A78111161FD0084E2DE /* TiUIImageViewProxy.m */; };
		24CB0E38111A971B00A813AD /* TiUIImageView.m in Sources */ = {isa = PBXBuildFile; fileRef = 24CA8A7A111161FD0084E2DE /* TiUIImageView.m */; };
		24CB0E3C111A971B00A813AD /* TiUIEmailDialogProxy.m in Sources */ = {isa = PBXBuildFile; fileRef = 24CA8A82111161FD0084E2DE /* TiUIEmailDialogProxy.m */; };
		24CB0E3E111A971B00A813AD /* TiUICoverFlowViewProxy.m in Sources */ = {isa = PBXBuildFile; fileRef = 24CA8A86111161FD0084E2DE /* TiUICoverFlowViewProxy.m */; };
		24CB0E3F111A971B00A813AD /* TiUICoverFlowView.m in Sources */ = {isa = PBXBuildFile; fileRef = 24CA8A88111161FD0084E2DE /* TiUICoverFlowView.m */; };
		24CB0E40111A971B00A813AD /* TiUICanvasViewProxy.m in Sources */ = {isa = PBXBuildFile; fileRef = 24CA8A8A111161FD0084E2DE /* TiUICanvasViewProxy.m */; };
		24CB0E41111A971B00A813AD /* TiUICanvasView.m in Sources */ = {isa = PBXBuildFile; fileRef = 24CA8A8C111161FD0084E2DE /* TiUICanvasView.m */; };
		24CB0E42111A971B00A813AD /* TiUIButtonProxy.m in Sources */ = {isa = PBXBuildFile; fileRef = 24CA8A8E111161FD0084E2DE /* TiUIButtonProxy.m */; };
		24CB0E43111A971B00A813AD /* TiUIButtonBarProxy.m in Sources */ = {isa = PBXBuildFile; fileRef = 24CA8A90111161FD0084E2DE /* TiUIButtonBarProxy.m */; };
		24CB0E44111A971B00A813AD /* TiUIButtonBar.m in Sources */ = {isa = PBXBuildFile; fileRef = 24CA8A92111161FD0084E2DE /* TiUIButtonBar.m */; };
		24CB0E45111A971B00A813AD /* TiUIButton.m in Sources */ = {isa = PBXBuildFile; fileRef = 24CA8A94111161FD0084E2DE /* TiUIButton.m */; };
		24CB0E46111A971B00A813AD /* TiUIAnimationStyleProxy.m in Sources */ = {isa = PBXBuildFile; fileRef = 24CA8A96111161FD0084E2DE /* TiUIAnimationStyleProxy.m */; };
		24CB0E47111A971B00A813AD /* TiUIAlertDialogProxy.m in Sources */ = {isa = PBXBuildFile; fileRef = 24CA8A98111161FD0084E2DE /* TiUIAlertDialogProxy.m */; };
		24CB0E48111A971B00A813AD /* TiUIActivityIndicatorStyleProxy.m in Sources */ = {isa = PBXBuildFile; fileRef = 24CA8A9A111161FD0084E2DE /* TiUIActivityIndicatorStyleProxy.m */; };
		24CB0E49111A971B00A813AD /* TiUIActivityIndicatorProxy.m in Sources */ = {isa = PBXBuildFile; fileRef = 24CA8A9C111161FD0084E2DE /* TiUIActivityIndicatorProxy.m */; };
		24CB0E4A111A971B00A813AD /* TiUIActivityIndicator.m in Sources */ = {isa = PBXBuildFile; fileRef = 24CA8A9E111161FD0084E2DE /* TiUIActivityIndicator.m */; };
		24CB0E4C111A971B00A813AD /* TitaniumViewController.m in Sources */ = {isa = PBXBuildFile; fileRef = 24CA8AA2111161FD0084E2DE /* TitaniumViewController.m */; };
		24CB0E4D111A971B00A813AD /* TitaniumModule.m in Sources */ = {isa = PBXBuildFile; fileRef = 24CA8AA4111161FD0084E2DE /* TitaniumModule.m */; };
		24CB0E4E111A971B00A813AD /* TitaniumErrorController.m in Sources */ = {isa = PBXBuildFile; fileRef = 24CA8AA6111161FD0084E2DE /* TitaniumErrorController.m */; };
		24CB0E4F111A971B00A813AD /* TitaniumApp.mm in Sources */ = {isa = PBXBuildFile; fileRef = 24CA8AA8111161FD0084E2DE /* TitaniumApp.mm */; };
		24CB0E50111A971B00A813AD /* TiRect.m in Sources */ = {isa = PBXBuildFile; fileRef = 24CA8AAC111161FD0084E2DE /* TiRect.m */; };
		24CB0E51111A971B00A813AD /* TiRange.m in Sources */ = {isa = PBXBuildFile; fileRef = 24CA8AAE111161FD0084E2DE /* TiRange.m */; };
		24CB0E52111A971B00A813AD /* TiProxy.m in Sources */ = {isa = PBXBuildFile; fileRef = 24CA8AB0111161FD0084E2DE /* TiProxy.m */; };
		24CB0E53111A971B00A813AD /* TiPoint.m in Sources */ = {isa = PBXBuildFile; fileRef = 24CA8AB2111161FD0084E2DE /* TiPoint.m */; };
		24CB0E54111A971B00A813AD /* TiNetworkHTTPClientResultProxy.m in Sources */ = {isa = PBXBuildFile; fileRef = 24CA8AB4111161FD0084E2DE /* TiNetworkHTTPClientResultProxy.m */; };
		24CB0E55111A971B00A813AD /* TiNetworkHTTPClientProxy.m in Sources */ = {isa = PBXBuildFile; fileRef = 24CA8AB6111161FD0084E2DE /* TiNetworkHTTPClientProxy.m */; };
		24CB0E56111A971B00A813AD /* TiModule.m in Sources */ = {isa = PBXBuildFile; fileRef = 24CA8AB8111161FD0084E2DE /* TiModule.m */; };
		24CB0E57111A971B00A813AD /* TiMediaVideoPlayerProxy.m in Sources */ = {isa = PBXBuildFile; fileRef = 24CA8ABA111161FD0084E2DE /* TiMediaVideoPlayerProxy.m */; };
		24CB0E58111A971B00A813AD /* TiMediaSoundProxy.m in Sources */ = {isa = PBXBuildFile; fileRef = 24CA8ABC111161FD0084E2DE /* TiMediaSoundProxy.m */; };
		24CB0E59111A971B00A813AD /* TiMediaAudioPlayerProxy.m in Sources */ = {isa = PBXBuildFile; fileRef = 24CA8ABE111161FD0084E2DE /* TiMediaAudioPlayerProxy.m */; };
		24CB0E5A111A971B00A813AD /* TiMapViewProxy.m in Sources */ = {isa = PBXBuildFile; fileRef = 24CA8AC0111161FD0084E2DE /* TiMapViewProxy.m */; };
		24CB0E5B111A971B00A813AD /* TiMapView.m in Sources */ = {isa = PBXBuildFile; fileRef = 24CA8AC2111161FD0084E2DE /* TiMapView.m */; };
		24CB0E5C111A971B00A813AD /* TiMapAnnotationProxy.m in Sources */ = {isa = PBXBuildFile; fileRef = 24CA8AC4111161FD0084E2DE /* TiMapAnnotationProxy.m */; };
		24CB0E5D111A971B00A813AD /* TiHost.m in Sources */ = {isa = PBXBuildFile; fileRef = 24CA8AC6111161FD0084E2DE /* TiHost.m */; };
		24CB0E5E111A971B00A813AD /* TiFilesystemFileProxy.m in Sources */ = {isa = PBXBuildFile; fileRef = 24CA8AC8111161FD0084E2DE /* TiFilesystemFileProxy.m */; };
		24CB0E60111A971B00A813AD /* TiFacebookLoginButtonProxy.m in Sources */ = {isa = PBXBuildFile; fileRef = 24CA8ACC111161FD0084E2DE /* TiFacebookLoginButtonProxy.m */; };
		24CB0E61111A971B00A813AD /* TiFacebookLoginButton.m in Sources */ = {isa = PBXBuildFile; fileRef = 24CA8ACE111161FD0084E2DE /* TiFacebookLoginButton.m */; };
		24CB0E62111A971B00A813AD /* TiDimension.m in Sources */ = {isa = PBXBuildFile; fileRef = 24CA8AD1111161FD0084E2DE /* TiDimension.m */; };
		24CB0E63111A971B00A813AD /* TiDatabaseResultSetProxy.m in Sources */ = {isa = PBXBuildFile; fileRef = 24CA8AD3111161FD0084E2DE /* TiDatabaseResultSetProxy.m */; };
		24CB0E64111A971B00A813AD /* TiDatabaseProxy.m in Sources */ = {isa = PBXBuildFile; fileRef = 24CA8AD5111161FD0084E2DE /* TiDatabaseProxy.m */; };
		24CB0E65111A971B00A813AD /* TiContactsContactProxy.m in Sources */ = {isa = PBXBuildFile; fileRef = 24CA8AD8111161FD0084E2DE /* TiContactsContactProxy.m */; };
		24CB0E66111A971B00A813AD /* TiComplexValue.m in Sources */ = {isa = PBXBuildFile; fileRef = 24CA8ADA111161FE0084E2DE /* TiComplexValue.m */; };
		24CB0E67111A971B00A813AD /* TiColor.m in Sources */ = {isa = PBXBuildFile; fileRef = 24CA8ADC111161FE0084E2DE /* TiColor.m */; };
		24CB0E68111A971B00A813AD /* TiButtonUtil.m in Sources */ = {isa = PBXBuildFile; fileRef = 24CA8ADE111161FE0084E2DE /* TiButtonUtil.m */; };
		24CB0E69111A971B00A813AD /* TiBlob.m in Sources */ = {isa = PBXBuildFile; fileRef = 24CA8AE0111161FE0084E2DE /* TiBlob.m */; };
		24CB0E6A111A971B00A813AD /* TiBase.m in Sources */ = {isa = PBXBuildFile; fileRef = 24CA8AE2111161FE0084E2DE /* TiBase.m */; };
		24CB0E6B111A971B00A813AD /* TiAppPropertiesProxy.m in Sources */ = {isa = PBXBuildFile; fileRef = 24CA8AE4111161FE0084E2DE /* TiAppPropertiesProxy.m */; };
		24CB0E6C111A971B00A813AD /* TiAnimation.m in Sources */ = {isa = PBXBuildFile; fileRef = 24CA8AE6111161FE0084E2DE /* TiAnimation.m */; };
		24CB0E6D111A971B00A813AD /* TiAction.m in Sources */ = {isa = PBXBuildFile; fileRef = 24CA8AE8111161FE0084E2DE /* TiAction.m */; };
		24CB0E6E111A971B00A813AD /* Ti3DMatrix.m in Sources */ = {isa = PBXBuildFile; fileRef = 24CA8AEA111161FE0084E2DE /* Ti3DMatrix.m */; };
		24CB0E6F111A971B00A813AD /* Ti2DMatrix.m in Sources */ = {isa = PBXBuildFile; fileRef = 24CA8AEC111161FE0084E2DE /* Ti2DMatrix.m */; };
		24CB0E70111A971B00A813AD /* PlatformModuleDisplayCapsProxy.m in Sources */ = {isa = PBXBuildFile; fileRef = 24CA8AFA111161FE0084E2DE /* PlatformModuleDisplayCapsProxy.m */; };
		24CB0E71111A971B00A813AD /* PlatformModule.m in Sources */ = {isa = PBXBuildFile; fileRef = 24CA8AFC111161FE0084E2DE /* PlatformModule.m */; };
		24CB0E72111A971B00A813AD /* OperationQueue.m in Sources */ = {isa = PBXBuildFile; fileRef = 24CA8AFE111161FE0084E2DE /* OperationQueue.m */; };
		24CB0E73111A971B00A813AD /* NetworkModule.m in Sources */ = {isa = PBXBuildFile; fileRef = 24CA8B00111161FE0084E2DE /* NetworkModule.m */; };
		24CB0E74111A971B00A813AD /* Mimetypes.m in Sources */ = {isa = PBXBuildFile; fileRef = 24CA8B02111161FE0084E2DE /* Mimetypes.m */; };
		24CB0E75111A971B00A813AD /* MediaModule.m in Sources */ = {isa = PBXBuildFile; fileRef = 24CA8B04111161FE0084E2DE /* MediaModule.m */; };
		24CB0E76111A971B00A813AD /* MapModule.m in Sources */ = {isa = PBXBuildFile; fileRef = 24CA8B06111161FE0084E2DE /* MapModule.m */; };
		24CB0E78111A971B00A813AD /* LayoutConstraint.m in Sources */ = {isa = PBXBuildFile; fileRef = 24CA8B0A111161FE0084E2DE /* LayoutConstraint.m */; };
		24CB0E79111A971B00A813AD /* ImageLoader.m in Sources */ = {isa = PBXBuildFile; fileRef = 24CA8B0C111161FE0084E2DE /* ImageLoader.m */; };
		24CB0E7A111A971B00A813AD /* GestureModule.m in Sources */ = {isa = PBXBuildFile; fileRef = 24CA8B0E111161FE0084E2DE /* GestureModule.m */; };
		24CB0E7B111A971B00A813AD /* GeolocationModule.m in Sources */ = {isa = PBXBuildFile; fileRef = 24CA8B10111161FE0084E2DE /* GeolocationModule.m */; };
		24CB0E7C111A971B00A813AD /* FilesystemModule.m in Sources */ = {isa = PBXBuildFile; fileRef = 24CA8B12111161FE0084E2DE /* FilesystemModule.m */; };
		24CB0E7D111A971B00A813AD /* FacebookModule.m in Sources */ = {isa = PBXBuildFile; fileRef = 24CA8B33111161FE0084E2DE /* FacebookModule.m */; };
		24CB0E7E111A971B00A813AD /* DatabaseModule.m in Sources */ = {isa = PBXBuildFile; fileRef = 24CA8B35111161FE0084E2DE /* DatabaseModule.m */; };
		24CB0E7F111A971B00A813AD /* ContactsModule.m in Sources */ = {isa = PBXBuildFile; fileRef = 24CA8B37111161FE0084E2DE /* ContactsModule.m */; };
		24CB0E80111A971B00A813AD /* TiUITableViewRowProxy.m in Sources */ = {isa = PBXBuildFile; fileRef = 24CA8B39111161FE0084E2DE /* TiUITableViewRowProxy.m */; };
		24CB0E81111A971B00A813AD /* Bridge.m in Sources */ = {isa = PBXBuildFile; fileRef = 24CA8B3B111161FE0084E2DE /* Bridge.m */; };
		24CB0E82111A971B00A813AD /* AppModule.m in Sources */ = {isa = PBXBuildFile; fileRef = 24CA8B56111161FE0084E2DE /* AppModule.m */; };
		24CB0E83111A971B00A813AD /* APIModule.m in Sources */ = {isa = PBXBuildFile; fileRef = 24CA8B58111161FE0084E2DE /* APIModule.m */; };
		24CB0E84111A971B00A813AD /* AnalyticsModule.m in Sources */ = {isa = PBXBuildFile; fileRef = 24CA8B5A111161FE0084E2DE /* AnalyticsModule.m */; };
		24CB0E85111A971B00A813AD /* AccelerometerModule.m in Sources */ = {isa = PBXBuildFile; fileRef = 24CA8B64111161FE0084E2DE /* AccelerometerModule.m */; };
		24CB0E86111A971B00A813AD /* TiUIScrollableViewProxy.m in Sources */ = {isa = PBXBuildFile; fileRef = B421C4111113AA9300DBCB42 /* TiUIScrollableViewProxy.m */; };
		24CB0E87111A971B00A813AD /* TiUIScrollableView.m in Sources */ = {isa = PBXBuildFile; fileRef = B421C4151113AAA900DBCB42 /* TiUIScrollableView.m */; };
		24CB0E88111A971B00A813AD /* TiUIScrollViewProxy.m in Sources */ = {isa = PBXBuildFile; fileRef = B4F97B6E111A41B600E2F72C /* TiUIScrollViewProxy.m */; };
		24CB0E89111A971B00A813AD /* TiUIScrollView.m in Sources */ = {isa = PBXBuildFile; fileRef = B4F97B72111A41C800E2F72C /* TiUIScrollView.m */; };
		24DD022511686DE8006FD6E1 /* MainWindow.xib in Resources */ = {isa = PBXBuildFile; fileRef = 2461CF111151D858007A4CC9 /* MainWindow.xib */; };
		24DD022611686DE8006FD6E1 /* Default.png in Resources */ = {isa = PBXBuildFile; fileRef = 24CA9182111170820084E2DE /* Default.png */; };
		24DD022811686DE8006FD6E1 /* TiUITableViewAction.m in Sources */ = {isa = PBXBuildFile; fileRef = 243EC7D6112634AF00639DF4 /* TiUITableViewAction.m */; };
		24DD022911686DE8006FD6E1 /* TiFile.m in Sources */ = {isa = PBXBuildFile; fileRef = 24F5AEB3111F9DE9005C9199 /* TiFile.m */; };
		24DD022A11686DE8006FD6E1 /* TiMapPinAnnotationView.m in Sources */ = {isa = PBXBuildFile; fileRef = 24EB0BA9111F7959001DC2D1 /* TiMapPinAnnotationView.m */; };
		24DD022B11686DE8006FD6E1 /* main.m in Sources */ = {isa = PBXBuildFile; fileRef = 29B97316FDCFA39411CA2CEA /* main.m */; };
		24DD022C11686DE8006FD6E1 /* AFItemView.m in Sources */ = {isa = PBXBuildFile; fileRef = 24CA890B111161050084E2DE /* AFItemView.m */; };
		24DD022D11686DE8006FD6E1 /* AFOpenFlowView.m in Sources */ = {isa = PBXBuildFile; fileRef = 24CA890E111161050084E2DE /* AFOpenFlowView.m */; };
		24DD022E11686DE8006FD6E1 /* AFUIImageReflection.m in Sources */ = {isa = PBXBuildFile; fileRef = 24CA8910111161050084E2DE /* AFUIImageReflection.m */; };
		24DD022F11686DE8006FD6E1 /* ASIAuthenticationDialog.m in Sources */ = {isa = PBXBuildFile; fileRef = 24CA8913111161050084E2DE /* ASIAuthenticationDialog.m */; };
		24DD023011686DE8006FD6E1 /* ASIFormDataRequest.m in Sources */ = {isa = PBXBuildFile; fileRef = 24CA8915111161050084E2DE /* ASIFormDataRequest.m */; };
		24DD023111686DE8006FD6E1 /* ASIHTTPRequest.m in Sources */ = {isa = PBXBuildFile; fileRef = 24CA8917111161050084E2DE /* ASIHTTPRequest.m */; };
		24DD023211686DE8006FD6E1 /* TiUIScrollIndicatorStyleProxy.m in Sources */ = {isa = PBXBuildFile; fileRef = B4F97C57111BAD4700E2F72C /* TiUIScrollIndicatorStyleProxy.m */; };
		24DD023311686DE8006FD6E1 /* ASIInputStream.m in Sources */ = {isa = PBXBuildFile; fileRef = 24CA891A111161050084E2DE /* ASIInputStream.m */; };
		24DD023411686DE8006FD6E1 /* ASINetworkQueue.m in Sources */ = {isa = PBXBuildFile; fileRef = 24CA891C111161050084E2DE /* ASINetworkQueue.m */; };
		24DD023511686DE8006FD6E1 /* TiUITextWidgetProxy.m in Sources */ = {isa = PBXBuildFile; fileRef = B4D5829011264FD000A6B66C /* TiUITextWidgetProxy.m */; };
		24DD023611686DE8006FD6E1 /* ASINSStringAdditions.m in Sources */ = {isa = PBXBuildFile; fileRef = 24CA891E111161050084E2DE /* ASINSStringAdditions.m */; };
		24DD023711686DE8006FD6E1 /* TiUITableViewSectionProxy.m in Sources */ = {isa = PBXBuildFile; fileRef = 243EC5EA112617F900639DF4 /* TiUITableViewSectionProxy.m */; };
		24DD023811686DE8006FD6E1 /* TiUITableViewStyleProxy.m in Sources */ = {isa = PBXBuildFile; fileRef = 243EC9691126632700639DF4 /* TiUITableViewStyleProxy.m */; };
		24DD023911686DE8006FD6E1 /* TiUITableViewSeparatorStyleProxy.m in Sources */ = {isa = PBXBuildFile; fileRef = 243ECB2411267CC100639DF4 /* TiUITableViewSeparatorStyleProxy.m */; };
		24DD023D11686DE8006FD6E1 /* Reachability.m in Sources */ = {isa = PBXBuildFile; fileRef = 24CA8926111161050084E2DE /* Reachability.m */; };
		24DD023E11686DE8006FD6E1 /* AudioStreamer.m in Sources */ = {isa = PBXBuildFile; fileRef = 24CA8929111161050084E2DE /* AudioStreamer.m */; };
		24DD023F11686DE8006FD6E1 /* Base64Transcoder.c in Sources */ = {isa = PBXBuildFile; fileRef = 24CA892A111161050084E2DE /* Base64Transcoder.c */; };
		24DD024011686DE8006FD6E1 /* TiUITextWidget.m in Sources */ = {isa = PBXBuildFile; fileRef = B4D5829611264FF500A6B66C /* TiUITextWidget.m */; };
		24DD024111686DE8006FD6E1 /* FBConnectGlobal.m in Sources */ = {isa = PBXBuildFile; fileRef = 24CA892F111161050084E2DE /* FBConnectGlobal.m */; };
		24DD024211686DE8006FD6E1 /* FBDialog.m in Sources */ = {isa = PBXBuildFile; fileRef = 24CA8931111161050084E2DE /* FBDialog.m */; };
		24DD024311686DE8006FD6E1 /* FBFeedDialog.m in Sources */ = {isa = PBXBuildFile; fileRef = 24CA8933111161050084E2DE /* FBFeedDialog.m */; };
		24DD024411686DE8006FD6E1 /* FBLoginButton.m in Sources */ = {isa = PBXBuildFile; fileRef = 24CA8935111161050084E2DE /* FBLoginButton.m */; };
		24DD024511686DE8006FD6E1 /* FBLoginDialog.m in Sources */ = {isa = PBXBuildFile; fileRef = 24CA8937111161050084E2DE /* FBLoginDialog.m */; };
		24DD024611686DE8006FD6E1 /* FBPermissionDialog.m in Sources */ = {isa = PBXBuildFile; fileRef = 24CA8939111161050084E2DE /* FBPermissionDialog.m */; };
		24DD024711686DE8006FD6E1 /* FBRequest.m in Sources */ = {isa = PBXBuildFile; fileRef = 24CA893B111161050084E2DE /* FBRequest.m */; };
		24DD024811686DE8006FD6E1 /* FBSession.m in Sources */ = {isa = PBXBuildFile; fileRef = 24CA893D111161050084E2DE /* FBSession.m */; };
		24DD024911686DE8006FD6E1 /* FBStreamDialog.m in Sources */ = {isa = PBXBuildFile; fileRef = 24CA893F111161050084E2DE /* FBStreamDialog.m */; };
		24DD024A11686DE8006FD6E1 /* FBXMLHandler.m in Sources */ = {isa = PBXBuildFile; fileRef = 24CA8941111161050084E2DE /* FBXMLHandler.m */; };
		24DD024B11686DE8006FD6E1 /* PlausibleDatabase.m in Sources */ = {isa = PBXBuildFile; fileRef = 24CA894F111161050084E2DE /* PlausibleDatabase.m */; };
		24DD024C11686DE8006FD6E1 /* PLSqliteDatabase.m in Sources */ = {isa = PBXBuildFile; fileRef = 24CA8954111161050084E2DE /* PLSqliteDatabase.m */; };
		24DD024D11686DE8006FD6E1 /* PLSqlitePreparedStatement.m in Sources */ = {isa = PBXBuildFile; fileRef = 24CA8956111161050084E2DE /* PLSqlitePreparedStatement.m */; };
		24DD024E11686DE8006FD6E1 /* PLSqliteResultSet.m in Sources */ = {isa = PBXBuildFile; fileRef = 24CA8958111161050084E2DE /* PLSqliteResultSet.m */; };
		24DD024F11686DE8006FD6E1 /* SBJSON.m in Sources */ = {isa = PBXBuildFile; fileRef = 24CA895A111161050084E2DE /* SBJSON.m */; };
		24DD025011686DE8006FD6E1 /* KrollBridge.mm in Sources */ = {isa = PBXBuildFile; fileRef = 24CA89A91111615D0084E2DE /* KrollBridge.mm */; };
		24DD025111686DE8006FD6E1 /* KrollCallback.m in Sources */ = {isa = PBXBuildFile; fileRef = 24CA89AB1111615D0084E2DE /* KrollCallback.m */; };
		24DD025211686DE8006FD6E1 /* KrollContext.mm in Sources */ = {isa = PBXBuildFile; fileRef = 24CA89AD1111615D0084E2DE /* KrollContext.mm */; };
		24DD025311686DE8006FD6E1 /* KrollMethod.m in Sources */ = {isa = PBXBuildFile; fileRef = 24CA89AF1111615D0084E2DE /* KrollMethod.m */; };
		24DD025411686DE8006FD6E1 /* KrollMethodDelegate.m in Sources */ = {isa = PBXBuildFile; fileRef = 24CA89B11111615D0084E2DE /* KrollMethodDelegate.m */; };
		24DD025511686DE8006FD6E1 /* KrollObject.m in Sources */ = {isa = PBXBuildFile; fileRef = 24CA89B31111615D0084E2DE /* KrollObject.m */; };
		24DD025611686DE8006FD6E1 /* KrollPropertyDelegate.m in Sources */ = {isa = PBXBuildFile; fileRef = 24CA89B51111615D0084E2DE /* KrollPropertyDelegate.m */; };
		24DD025711686DE8006FD6E1 /* KrollTimer.m in Sources */ = {isa = PBXBuildFile; fileRef = 24CA89B71111615D0084E2DE /* KrollTimer.m */; };
		24DD025811686DE8006FD6E1 /* YahooModule.m in Sources */ = {isa = PBXBuildFile; fileRef = 24CA8A0C111161FD0084E2DE /* YahooModule.m */; };
		24DD025911686DE8006FD6E1 /* XHRBridge.m in Sources */ = {isa = PBXBuildFile; fileRef = 24CA8A0E111161FD0084E2DE /* XHRBridge.m */; };
		24DD025A11686DE8006FD6E1 /* WebFont.m in Sources */ = {isa = PBXBuildFile; fileRef = 24CA8A10111161FD0084E2DE /* WebFont.m */; };
		24DD025B11686DE8006FD6E1 /* Webcolor.m in Sources */ = {isa = PBXBuildFile; fileRef = 24CA8A12111161FD0084E2DE /* Webcolor.m */; };
		24DD025C11686DE8006FD6E1 /* UIModule.m in Sources */ = {isa = PBXBuildFile; fileRef = 24CA8A14111161FD0084E2DE /* UIModule.m */; };
		24DD025D11686DE8006FD6E1 /* TiWindowProxy.m in Sources */ = {isa = PBXBuildFile; fileRef = 24CA8A16111161FD0084E2DE /* TiWindowProxy.m */; };
		24DD025E11686DE8006FD6E1 /* TiViewProxy.m in Sources */ = {isa = PBXBuildFile; fileRef = 24CA8A18111161FD0084E2DE /* TiViewProxy.m */; };
		24DD025F11686DE8006FD6E1 /* TiViewController.m in Sources */ = {isa = PBXBuildFile; fileRef = 24CA8A1A111161FD0084E2DE /* TiViewController.m */; };
		24DD026011686DE8006FD6E1 /* TiUtils.m in Sources */ = {isa = PBXBuildFile; fileRef = 24CA8A20111161FD0084E2DE /* TiUtils.m */; };
		24DD026111686DE8006FD6E1 /* TiUIWindowProxy.m in Sources */ = {isa = PBXBuildFile; fileRef = 24CA8A22111161FD0084E2DE /* TiUIWindowProxy.m */; };
		24DD026211686DE8006FD6E1 /* TiUIWindow.m in Sources */ = {isa = PBXBuildFile; fileRef = 24CA8A24111161FD0084E2DE /* TiUIWindow.m */; };
		24DD026411686DE8006FD6E1 /* TiUIWebViewProxy.m in Sources */ = {isa = PBXBuildFile; fileRef = 24CA8A28111161FD0084E2DE /* TiUIWebViewProxy.m */; };
		24DD026511686DE8006FD6E1 /* TiUIViewProxy.m in Sources */ = {isa = PBXBuildFile; fileRef = 24CA8A2A111161FD0084E2DE /* TiUIViewProxy.m */; };
		24DD026611686DE8006FD6E1 /* TiUIView.m in Sources */ = {isa = PBXBuildFile; fileRef = 24CA8A2C111161FD0084E2DE /* TiUIView.m */; };
		24DD026711686DE8006FD6E1 /* TiUIToolbarProxy.m in Sources */ = {isa = PBXBuildFile; fileRef = 24CA8A2E111161FD0084E2DE /* TiUIToolbarProxy.m */; };
		24DD026811686DE8006FD6E1 /* TiUIToolbar.m in Sources */ = {isa = PBXBuildFile; fileRef = 24CA8A30111161FD0084E2DE /* TiUIToolbar.m */; };
		24DD026911686DE8006FD6E1 /* TiUITextFieldProxy.m in Sources */ = {isa = PBXBuildFile; fileRef = 24CA8A32111161FD0084E2DE /* TiUITextFieldProxy.m */; };
		24DD026A11686DE8006FD6E1 /* TiUITextField.m in Sources */ = {isa = PBXBuildFile; fileRef = 24CA8A34111161FD0084E2DE /* TiUITextField.m */; };
		24DD026B11686DE8006FD6E1 /* TiUITextAreaProxy.m in Sources */ = {isa = PBXBuildFile; fileRef = 24CA8A36111161FD0084E2DE /* TiUITextAreaProxy.m */; };
		24DD026C11686DE8006FD6E1 /* TiUITextArea.m in Sources */ = {isa = PBXBuildFile; fileRef = 24CA8A38111161FD0084E2DE /* TiUITextArea.m */; };
		24DD026D11686DE8006FD6E1 /* TiUITabProxy.m in Sources */ = {isa = PBXBuildFile; fileRef = 24CA8A3A111161FD0084E2DE /* TiUITabProxy.m */; };
		24DD026E11686DE8006FD6E1 /* TiUITableViewProxy.m in Sources */ = {isa = PBXBuildFile; fileRef = 24CA8A40111161FD0084E2DE /* TiUITableViewProxy.m */; };
		24DD026F11686DE8006FD6E1 /* TiUITableView.m in Sources */ = {isa = PBXBuildFile; fileRef = 24CA8A48111161FD0084E2DE /* TiUITableView.m */; };
		24DD027011686DE8006FD6E1 /* TiUITabGroupProxy.m in Sources */ = {isa = PBXBuildFile; fileRef = 24CA8A4A111161FD0084E2DE /* TiUITabGroupProxy.m */; };
		24DD027111686DE8006FD6E1 /* TiUITabGroup.m in Sources */ = {isa = PBXBuildFile; fileRef = 24CA8A4C111161FD0084E2DE /* TiUITabGroup.m */; };
		24DD027211686DE8006FD6E1 /* TiUITabController.m in Sources */ = {isa = PBXBuildFile; fileRef = 24CA8A4E111161FD0084E2DE /* TiUITabController.m */; };
		24DD027311686DE8006FD6E1 /* TiUITabbedBarProxy.m in Sources */ = {isa = PBXBuildFile; fileRef = 24CA8A50111161FD0084E2DE /* TiUITabbedBarProxy.m */; };
		24DD027411686DE8006FD6E1 /* TiUISystemIconProxy.m in Sources */ = {isa = PBXBuildFile; fileRef = 24CA8A52111161FD0084E2DE /* TiUISystemIconProxy.m */; };
		24DD027511686DE8006FD6E1 /* TiUISystemButtonStyleProxy.m in Sources */ = {isa = PBXBuildFile; fileRef = 24CA8A54111161FD0084E2DE /* TiUISystemButtonStyleProxy.m */; };
		24DD027611686DE8006FD6E1 /* TiUISystemButtonProxy.m in Sources */ = {isa = PBXBuildFile; fileRef = 24CA8A56111161FD0084E2DE /* TiUISystemButtonProxy.m */; };
		24DD027711686DE8006FD6E1 /* TiUISwitchProxy.m in Sources */ = {isa = PBXBuildFile; fileRef = 24CA8A58111161FD0084E2DE /* TiUISwitchProxy.m */; };
		24DD027811686DE8006FD6E1 /* TiUISwitch.m in Sources */ = {isa = PBXBuildFile; fileRef = 24CA8A5A111161FD0084E2DE /* TiUISwitch.m */; };
		24DD027911686DE8006FD6E1 /* TiUIStatusBarProxy.m in Sources */ = {isa = PBXBuildFile; fileRef = 24CA8A5C111161FD0084E2DE /* TiUIStatusBarProxy.m */; };
		24DD027A11686DE8006FD6E1 /* TiUISliderProxy.m in Sources */ = {isa = PBXBuildFile; fileRef = 24CA8A5E111161FD0084E2DE /* TiUISliderProxy.m */; };
		24DD027B11686DE8006FD6E1 /* TiUISlider.m in Sources */ = {isa = PBXBuildFile; fileRef = 24CA8A60111161FD0084E2DE /* TiUISlider.m */; };
		24DD027C11686DE8006FD6E1 /* TiUISearchBarProxy.m in Sources */ = {isa = PBXBuildFile; fileRef = 24CA8A62111161FD0084E2DE /* TiUISearchBarProxy.m */; };
		24DD027D11686DE8006FD6E1 /* TiUISearchBar.m in Sources */ = {isa = PBXBuildFile; fileRef = 24CA8A64111161FD0084E2DE /* TiUISearchBar.m */; };
		24DD027E11686DE8006FD6E1 /* TiUIRowAnimationStyleProxy.m in Sources */ = {isa = PBXBuildFile; fileRef = 24CA8A66111161FD0084E2DE /* TiUIRowAnimationStyleProxy.m */; };
		24DD027F11686DE8006FD6E1 /* TiUIProgressBarStyleProxy.m in Sources */ = {isa = PBXBuildFile; fileRef = 24CA8A68111161FD0084E2DE /* TiUIProgressBarStyleProxy.m */; };
		24DD028011686DE8006FD6E1 /* TiUIProgressBarProxy.m in Sources */ = {isa = PBXBuildFile; fileRef = 24CA8A6A111161FD0084E2DE /* TiUIProgressBarProxy.m */; };
		24DD028111686DE8006FD6E1 /* TiUIProgressBar.m in Sources */ = {isa = PBXBuildFile; fileRef = 24CA8A6C111161FD0084E2DE /* TiUIProgressBar.m */; };
		24DD028211686DE8006FD6E1 /* TiUIOptionDialogProxy.m in Sources */ = {isa = PBXBuildFile; fileRef = 24CA8A6E111161FD0084E2DE /* TiUIOptionDialogProxy.m */; };
		24DD028311686DE8006FD6E1 /* TiUINavBarButton.m in Sources */ = {isa = PBXBuildFile; fileRef = 24CA8A70111161FD0084E2DE /* TiUINavBarButton.m */; };
		24DD028411686DE8006FD6E1 /* TiUILabelProxy.m in Sources */ = {isa = PBXBuildFile; fileRef = 24CA8A72111161FD0084E2DE /* TiUILabelProxy.m */; };
		24DD028511686DE8006FD6E1 /* TiUILabel.m in Sources */ = {isa = PBXBuildFile; fileRef = 24CA8A74111161FD0084E2DE /* TiUILabel.m */; };
		24DD028611686DE8006FD6E1 /* TiUIiPhoneProxy.m in Sources */ = {isa = PBXBuildFile; fileRef = 24CA8A76111161FD0084E2DE /* TiUIiPhoneProxy.m */; };
		24DD028711686DE8006FD6E1 /* TiUIImageViewProxy.m in Sources */ = {isa = PBXBuildFile; fileRef = 24CA8A78111161FD0084E2DE /* TiUIImageViewProxy.m */; };
		24DD028811686DE8006FD6E1 /* TiUIImageView.m in Sources */ = {isa = PBXBuildFile; fileRef = 24CA8A7A111161FD0084E2DE /* TiUIImageView.m */; };
		24DD028911686DE8006FD6E1 /* TiUIEmailDialogProxy.m in Sources */ = {isa = PBXBuildFile; fileRef = 24CA8A82111161FD0084E2DE /* TiUIEmailDialogProxy.m */; };
		24DD028A11686DE8006FD6E1 /* TiUICoverFlowViewProxy.m in Sources */ = {isa = PBXBuildFile; fileRef = 24CA8A86111161FD0084E2DE /* TiUICoverFlowViewProxy.m */; };
		24DD028B11686DE8006FD6E1 /* TiUICoverFlowView.m in Sources */ = {isa = PBXBuildFile; fileRef = 24CA8A88111161FD0084E2DE /* TiUICoverFlowView.m */; };
		24DD028C11686DE8006FD6E1 /* TiUICanvasViewProxy.m in Sources */ = {isa = PBXBuildFile; fileRef = 24CA8A8A111161FD0084E2DE /* TiUICanvasViewProxy.m */; };
		24DD028D11686DE8006FD6E1 /* TiUICanvasView.m in Sources */ = {isa = PBXBuildFile; fileRef = 24CA8A8C111161FD0084E2DE /* TiUICanvasView.m */; };
		24DD028E11686DE8006FD6E1 /* TiUIButtonProxy.m in Sources */ = {isa = PBXBuildFile; fileRef = 24CA8A8E111161FD0084E2DE /* TiUIButtonProxy.m */; };
		24DD028F11686DE8006FD6E1 /* TiUIButtonBarProxy.m in Sources */ = {isa = PBXBuildFile; fileRef = 24CA8A90111161FD0084E2DE /* TiUIButtonBarProxy.m */; };
		24DD029011686DE8006FD6E1 /* TiUIButtonBar.m in Sources */ = {isa = PBXBuildFile; fileRef = 24CA8A92111161FD0084E2DE /* TiUIButtonBar.m */; };
		24DD029111686DE8006FD6E1 /* TiUIButton.m in Sources */ = {isa = PBXBuildFile; fileRef = 24CA8A94111161FD0084E2DE /* TiUIButton.m */; };
		24DD029211686DE8006FD6E1 /* TiUIAnimationStyleProxy.m in Sources */ = {isa = PBXBuildFile; fileRef = 24CA8A96111161FD0084E2DE /* TiUIAnimationStyleProxy.m */; };
		24DD029311686DE8006FD6E1 /* TiUIAlertDialogProxy.m in Sources */ = {isa = PBXBuildFile; fileRef = 24CA8A98111161FD0084E2DE /* TiUIAlertDialogProxy.m */; };
		24DD029411686DE8006FD6E1 /* TiUIActivityIndicatorStyleProxy.m in Sources */ = {isa = PBXBuildFile; fileRef = 24CA8A9A111161FD0084E2DE /* TiUIActivityIndicatorStyleProxy.m */; };
		24DD029511686DE8006FD6E1 /* TiUIActivityIndicatorProxy.m in Sources */ = {isa = PBXBuildFile; fileRef = 24CA8A9C111161FD0084E2DE /* TiUIActivityIndicatorProxy.m */; };
		24DD029611686DE8006FD6E1 /* TiUIActivityIndicator.m in Sources */ = {isa = PBXBuildFile; fileRef = 24CA8A9E111161FD0084E2DE /* TiUIActivityIndicator.m */; };
		24DD029811686DE8006FD6E1 /* TitaniumViewController.m in Sources */ = {isa = PBXBuildFile; fileRef = 24CA8AA2111161FD0084E2DE /* TitaniumViewController.m */; };
		24DD029911686DE8006FD6E1 /* TitaniumModule.m in Sources */ = {isa = PBXBuildFile; fileRef = 24CA8AA4111161FD0084E2DE /* TitaniumModule.m */; };
		24DD029A11686DE8006FD6E1 /* TitaniumErrorController.m in Sources */ = {isa = PBXBuildFile; fileRef = 24CA8AA6111161FD0084E2DE /* TitaniumErrorController.m */; };
		24DD029B11686DE8006FD6E1 /* TitaniumApp.mm in Sources */ = {isa = PBXBuildFile; fileRef = 24CA8AA8111161FD0084E2DE /* TitaniumApp.mm */; };
		24DD029C11686DE8006FD6E1 /* TiRect.m in Sources */ = {isa = PBXBuildFile; fileRef = 24CA8AAC111161FD0084E2DE /* TiRect.m */; };
		24DD029D11686DE8006FD6E1 /* TiRange.m in Sources */ = {isa = PBXBuildFile; fileRef = 24CA8AAE111161FD0084E2DE /* TiRange.m */; };
		24DD029E11686DE8006FD6E1 /* TiProxy.m in Sources */ = {isa = PBXBuildFile; fileRef = 24CA8AB0111161FD0084E2DE /* TiProxy.m */; };
		24DD029F11686DE8006FD6E1 /* TiPoint.m in Sources */ = {isa = PBXBuildFile; fileRef = 24CA8AB2111161FD0084E2DE /* TiPoint.m */; };
		24DD02A011686DE8006FD6E1 /* TiNetworkHTTPClientResultProxy.m in Sources */ = {isa = PBXBuildFile; fileRef = 24CA8AB4111161FD0084E2DE /* TiNetworkHTTPClientResultProxy.m */; };
		24DD02A111686DE8006FD6E1 /* TiNetworkHTTPClientProxy.m in Sources */ = {isa = PBXBuildFile; fileRef = 24CA8AB6111161FD0084E2DE /* TiNetworkHTTPClientProxy.m */; };
		24DD02A211686DE8006FD6E1 /* TiModule.m in Sources */ = {isa = PBXBuildFile; fileRef = 24CA8AB8111161FD0084E2DE /* TiModule.m */; };
		24DD02A311686DE8006FD6E1 /* TiMediaVideoPlayerProxy.m in Sources */ = {isa = PBXBuildFile; fileRef = 24CA8ABA111161FD0084E2DE /* TiMediaVideoPlayerProxy.m */; };
		24DD02A411686DE8006FD6E1 /* TiMediaSoundProxy.m in Sources */ = {isa = PBXBuildFile; fileRef = 24CA8ABC111161FD0084E2DE /* TiMediaSoundProxy.m */; };
		24DD02A511686DE8006FD6E1 /* TiMediaAudioPlayerProxy.m in Sources */ = {isa = PBXBuildFile; fileRef = 24CA8ABE111161FD0084E2DE /* TiMediaAudioPlayerProxy.m */; };
		24DD02A611686DE8006FD6E1 /* TiMapViewProxy.m in Sources */ = {isa = PBXBuildFile; fileRef = 24CA8AC0111161FD0084E2DE /* TiMapViewProxy.m */; };
		24DD02A711686DE8006FD6E1 /* TiMapView.m in Sources */ = {isa = PBXBuildFile; fileRef = 24CA8AC2111161FD0084E2DE /* TiMapView.m */; };
		24DD02A811686DE8006FD6E1 /* TiMapAnnotationProxy.m in Sources */ = {isa = PBXBuildFile; fileRef = 24CA8AC4111161FD0084E2DE /* TiMapAnnotationProxy.m */; };
		24DD02A911686DE8006FD6E1 /* TiHost.m in Sources */ = {isa = PBXBuildFile; fileRef = 24CA8AC6111161FD0084E2DE /* TiHost.m */; };
		24DD02AA11686DE8006FD6E1 /* TiFilesystemFileProxy.m in Sources */ = {isa = PBXBuildFile; fileRef = 24CA8AC8111161FD0084E2DE /* TiFilesystemFileProxy.m */; };
		24DD02AB11686DE8006FD6E1 /* TiFacebookLoginButtonProxy.m in Sources */ = {isa = PBXBuildFile; fileRef = 24CA8ACC111161FD0084E2DE /* TiFacebookLoginButtonProxy.m */; };
		24DD02AC11686DE8006FD6E1 /* TiFacebookLoginButton.m in Sources */ = {isa = PBXBuildFile; fileRef = 24CA8ACE111161FD0084E2DE /* TiFacebookLoginButton.m */; };
		24DD02AD11686DE8006FD6E1 /* TiDimension.m in Sources */ = {isa = PBXBuildFile; fileRef = 24CA8AD1111161FD0084E2DE /* TiDimension.m */; };
		24DD02AE11686DE8006FD6E1 /* TiDatabaseResultSetProxy.m in Sources */ = {isa = PBXBuildFile; fileRef = 24CA8AD3111161FD0084E2DE /* TiDatabaseResultSetProxy.m */; };
		24DD02AF11686DE8006FD6E1 /* TiDatabaseProxy.m in Sources */ = {isa = PBXBuildFile; fileRef = 24CA8AD5111161FD0084E2DE /* TiDatabaseProxy.m */; };
		24DD02B011686DE8006FD6E1 /* TiContactsContactProxy.m in Sources */ = {isa = PBXBuildFile; fileRef = 24CA8AD8111161FD0084E2DE /* TiContactsContactProxy.m */; };
		24DD02B111686DE8006FD6E1 /* TiComplexValue.m in Sources */ = {isa = PBXBuildFile; fileRef = 24CA8ADA111161FE0084E2DE /* TiComplexValue.m */; };
		24DD02B211686DE8006FD6E1 /* TiColor.m in Sources */ = {isa = PBXBuildFile; fileRef = 24CA8ADC111161FE0084E2DE /* TiColor.m */; };
		24DD02B311686DE8006FD6E1 /* TiButtonUtil.m in Sources */ = {isa = PBXBuildFile; fileRef = 24CA8ADE111161FE0084E2DE /* TiButtonUtil.m */; };
		24DD02B411686DE8006FD6E1 /* TiBlob.m in Sources */ = {isa = PBXBuildFile; fileRef = 24CA8AE0111161FE0084E2DE /* TiBlob.m */; };
		24DD02B511686DE8006FD6E1 /* TiBase.m in Sources */ = {isa = PBXBuildFile; fileRef = 24CA8AE2111161FE0084E2DE /* TiBase.m */; };
		24DD02B611686DE8006FD6E1 /* TiAppPropertiesProxy.m in Sources */ = {isa = PBXBuildFile; fileRef = 24CA8AE4111161FE0084E2DE /* TiAppPropertiesProxy.m */; };
		24DD02B711686DE8006FD6E1 /* TiAnimation.m in Sources */ = {isa = PBXBuildFile; fileRef = 24CA8AE6111161FE0084E2DE /* TiAnimation.m */; };
		24DD02B811686DE8006FD6E1 /* TiAction.m in Sources */ = {isa = PBXBuildFile; fileRef = 24CA8AE8111161FE0084E2DE /* TiAction.m */; };
		24DD02B911686DE8006FD6E1 /* Ti3DMatrix.m in Sources */ = {isa = PBXBuildFile; fileRef = 24CA8AEA111161FE0084E2DE /* Ti3DMatrix.m */; };
		24DD02BA11686DE8006FD6E1 /* Ti2DMatrix.m in Sources */ = {isa = PBXBuildFile; fileRef = 24CA8AEC111161FE0084E2DE /* Ti2DMatrix.m */; };
		24DD02BB11686DE8006FD6E1 /* PlatformModuleDisplayCapsProxy.m in Sources */ = {isa = PBXBuildFile; fileRef = 24CA8AFA111161FE0084E2DE /* PlatformModuleDisplayCapsProxy.m */; };
		24DD02BC11686DE8006FD6E1 /* PlatformModule.m in Sources */ = {isa = PBXBuildFile; fileRef = 24CA8AFC111161FE0084E2DE /* PlatformModule.m */; };
		24DD02BD11686DE8006FD6E1 /* OperationQueue.m in Sources */ = {isa = PBXBuildFile; fileRef = 24CA8AFE111161FE0084E2DE /* OperationQueue.m */; };
		24DD02BE11686DE8006FD6E1 /* NetworkModule.m in Sources */ = {isa = PBXBuildFile; fileRef = 24CA8B00111161FE0084E2DE /* NetworkModule.m */; };
		24DD02BF11686DE8006FD6E1 /* Mimetypes.m in Sources */ = {isa = PBXBuildFile; fileRef = 24CA8B02111161FE0084E2DE /* Mimetypes.m */; };
		24DD02C011686DE8006FD6E1 /* MediaModule.m in Sources */ = {isa = PBXBuildFile; fileRef = 24CA8B04111161FE0084E2DE /* MediaModule.m */; };
		24DD02C111686DE8006FD6E1 /* MapModule.m in Sources */ = {isa = PBXBuildFile; fileRef = 24CA8B06111161FE0084E2DE /* MapModule.m */; };
		24DD02C211686DE8006FD6E1 /* LayoutConstraint.m in Sources */ = {isa = PBXBuildFile; fileRef = 24CA8B0A111161FE0084E2DE /* LayoutConstraint.m */; };
		24DD02C311686DE8006FD6E1 /* ImageLoader.m in Sources */ = {isa = PBXBuildFile; fileRef = 24CA8B0C111161FE0084E2DE /* ImageLoader.m */; };
		24DD02C411686DE8006FD6E1 /* GestureModule.m in Sources */ = {isa = PBXBuildFile; fileRef = 24CA8B0E111161FE0084E2DE /* GestureModule.m */; };
		24DD02C511686DE8006FD6E1 /* GeolocationModule.m in Sources */ = {isa = PBXBuildFile; fileRef = 24CA8B10111161FE0084E2DE /* GeolocationModule.m */; };
		24DD02C611686DE8006FD6E1 /* FilesystemModule.m in Sources */ = {isa = PBXBuildFile; fileRef = 24CA8B12111161FE0084E2DE /* FilesystemModule.m */; };
		24DD02C711686DE8006FD6E1 /* FacebookModule.m in Sources */ = {isa = PBXBuildFile; fileRef = 24CA8B33111161FE0084E2DE /* FacebookModule.m */; };
		24DD02C811686DE8006FD6E1 /* DatabaseModule.m in Sources */ = {isa = PBXBuildFile; fileRef = 24CA8B35111161FE0084E2DE /* DatabaseModule.m */; };
		24DD02C911686DE8006FD6E1 /* ContactsModule.m in Sources */ = {isa = PBXBuildFile; fileRef = 24CA8B37111161FE0084E2DE /* ContactsModule.m */; };
		24DD02CA11686DE8006FD6E1 /* TiUITableViewRowProxy.m in Sources */ = {isa = PBXBuildFile; fileRef = 24CA8B39111161FE0084E2DE /* TiUITableViewRowProxy.m */; };
		24DD02CB11686DE8006FD6E1 /* Bridge.m in Sources */ = {isa = PBXBuildFile; fileRef = 24CA8B3B111161FE0084E2DE /* Bridge.m */; };
		24DD02CC11686DE8006FD6E1 /* AppModule.m in Sources */ = {isa = PBXBuildFile; fileRef = 24CA8B56111161FE0084E2DE /* AppModule.m */; };
		24DD02CD11686DE8006FD6E1 /* APIModule.m in Sources */ = {isa = PBXBuildFile; fileRef = 24CA8B58111161FE0084E2DE /* APIModule.m */; };
		24DD02CE11686DE8006FD6E1 /* AnalyticsModule.m in Sources */ = {isa = PBXBuildFile; fileRef = 24CA8B5A111161FE0084E2DE /* AnalyticsModule.m */; };
		24DD02CF11686DE8006FD6E1 /* AccelerometerModule.m in Sources */ = {isa = PBXBuildFile; fileRef = 24CA8B64111161FE0084E2DE /* AccelerometerModule.m */; };
		24DD02D011686DE8006FD6E1 /* TiUIScrollableViewProxy.m in Sources */ = {isa = PBXBuildFile; fileRef = B421C4111113AA9300DBCB42 /* TiUIScrollableViewProxy.m */; };
		24DD02D111686DE8006FD6E1 /* TiUIScrollableView.m in Sources */ = {isa = PBXBuildFile; fileRef = B421C4151113AAA900DBCB42 /* TiUIScrollableView.m */; };
		24DD02D211686DE8006FD6E1 /* TiUIScrollViewProxy.m in Sources */ = {isa = PBXBuildFile; fileRef = B4F97B6E111A41B600E2F72C /* TiUIScrollViewProxy.m */; };
		24DD02D311686DE8006FD6E1 /* TiUIScrollView.m in Sources */ = {isa = PBXBuildFile; fileRef = B4F97B72111A41C800E2F72C /* TiUIScrollView.m */; };
		24DD02D411686DE8006FD6E1 /* TiUIWebView.m in Sources */ = {isa = PBXBuildFile; fileRef = 24EB02C0111BF827001DC2D1 /* TiUIWebView.m */; };
		24DD02D511686DE8006FD6E1 /* TiDOMDocumentProxy.m in Sources */ = {isa = PBXBuildFile; fileRef = 24EB07D3111D4264001DC2D1 /* TiDOMDocumentProxy.m */; };
		24DD02D611686DE8006FD6E1 /* GDataXMLNode.m in Sources */ = {isa = PBXBuildFile; fileRef = 24EB07DF111D43AE001DC2D1 /* GDataXMLNode.m */; };
		24DD02D711686DE8006FD6E1 /* TiDOMNodeProxy.m in Sources */ = {isa = PBXBuildFile; fileRef = 24EB0808111D4654001DC2D1 /* TiDOMNodeProxy.m */; };
		24DD02D811686DE8006FD6E1 /* TiDOMElementProxy.m in Sources */ = {isa = PBXBuildFile; fileRef = 24EB080E111D46C0001DC2D1 /* TiDOMElementProxy.m */; };
		24DD02D911686DE8006FD6E1 /* TiDOMNamedNodeMapProxy.m in Sources */ = {isa = PBXBuildFile; fileRef = 24EB0828111D4BEB001DC2D1 /* TiDOMNamedNodeMapProxy.m */; };
		24DD02DA11686DE8006FD6E1 /* TiDOMNodeListProxy.m in Sources */ = {isa = PBXBuildFile; fileRef = 24EB0842111D500E001DC2D1 /* TiDOMNodeListProxy.m */; };
		24DD02DB11686DE8006FD6E1 /* TiDOMAttrProxy.m in Sources */ = {isa = PBXBuildFile; fileRef = 24EB085C111D51D9001DC2D1 /* TiDOMAttrProxy.m */; };
		24DD02DC11686DE8006FD6E1 /* NSData+Additions.m in Sources */ = {isa = PBXBuildFile; fileRef = 24EB0B73111E7EE8001DC2D1 /* NSData+Additions.m */; };
		24DD02DD11686DE8006FD6E1 /* ListenerEntry.m in Sources */ = {isa = PBXBuildFile; fileRef = 24F5B145111FDFE8005C9199 /* ListenerEntry.m */; };
		24DD02DE11686DE8006FD6E1 /* XMLModule.m in Sources */ = {isa = PBXBuildFile; fileRef = 24DEDAC4112371A500398D86 /* XMLModule.m */; };
		24DD02DF11686DE8006FD6E1 /* TiUITableViewScrollPositionProxy.m in Sources */ = {isa = PBXBuildFile; fileRef = 243ED8EC11288B4300639DF4 /* TiUITableViewScrollPositionProxy.m */; };
		24DD02E011686DE8006FD6E1 /* TiMediaAudioRecorderProxy.mm in Sources */ = {isa = PBXBuildFile; fileRef = 24FBE58211293D06005C8D48 /* TiMediaAudioRecorderProxy.mm */; };
		24DD02E111686DE8006FD6E1 /* CADebugMacros.cpp in Sources */ = {isa = PBXBuildFile; fileRef = 24FBE5A711293DD1005C8D48 /* CADebugMacros.cpp */; };
		24DD02E211686DE8006FD6E1 /* CAStreamBasicDescription.cpp in Sources */ = {isa = PBXBuildFile; fileRef = 24FBE5AA11293DD1005C8D48 /* CAStreamBasicDescription.cpp */; };
		24DD02E311686DE8006FD6E1 /* CAXException.cpp in Sources */ = {isa = PBXBuildFile; fileRef = 24FBE5AC11293DD1005C8D48 /* CAXException.cpp */; };
		24DD02E411686DE8006FD6E1 /* AQRecorder.mm in Sources */ = {isa = PBXBuildFile; fileRef = 24E25CC0112A698C0083D43D /* AQRecorder.mm */; };
		24DD02E511686DE8006FD6E1 /* SCListener.m in Sources */ = {isa = PBXBuildFile; fileRef = 24E25CC2112A698C0083D43D /* SCListener.m */; };
		24DD02E611686DE8006FD6E1 /* TiMediaAudioSession.m in Sources */ = {isa = PBXBuildFile; fileRef = 24A1E516112D33AF003DA834 /* TiMediaAudioSession.m */; };
		24DD02E711686DE8006FD6E1 /* TiUIPickerProxy.m in Sources */ = {isa = PBXBuildFile; fileRef = 24A1E874112DF80B003DA834 /* TiUIPickerProxy.m */; };
		24DD02E811686DE8006FD6E1 /* TiUIPicker.m in Sources */ = {isa = PBXBuildFile; fileRef = 24A1E87A112DF83E003DA834 /* TiUIPicker.m */; };
		24DD02E911686DE8006FD6E1 /* TiUIPickerRowProxy.m in Sources */ = {isa = PBXBuildFile; fileRef = 24A1E8A7112DFACA003DA834 /* TiUIPickerRowProxy.m */; };
		24DD02EA11686DE8006FD6E1 /* TiUIPickerColumnProxy.m in Sources */ = {isa = PBXBuildFile; fileRef = 24A1E991112E1363003DA834 /* TiUIPickerColumnProxy.m */; };
		24DD02EB11686DE8006FD6E1 /* UIImage+Alpha.m in Sources */ = {isa = PBXBuildFile; fileRef = 24A1EAF1112F4C02003DA834 /* UIImage+Alpha.m */; };
		24DD02EC11686DE8006FD6E1 /* UIImage+Resize.m in Sources */ = {isa = PBXBuildFile; fileRef = 24A1EAF3112F4C02003DA834 /* UIImage+Resize.m */; };
		24DD02ED11686DE8006FD6E1 /* UIImage+RoundedCorner.m in Sources */ = {isa = PBXBuildFile; fileRef = 24A1EAF5112F4C02003DA834 /* UIImage+RoundedCorner.m */; };
		24DD02EE11686DE8006FD6E1 /* UtilsModule.m in Sources */ = {isa = PBXBuildFile; fileRef = 245B3C3911375A6600CE7530 /* UtilsModule.m */; };
		24DD02EF11686DE8006FD6E1 /* TiUITableViewCellSelectionStyleProxy.m in Sources */ = {isa = PBXBuildFile; fileRef = 245B45601139B41800CE7530 /* TiUITableViewCellSelectionStyleProxy.m */; };
		24DD02F011686DE8006FD6E1 /* TiUIMaskedImageProxy.m in Sources */ = {isa = PBXBuildFile; fileRef = 24C012881140D30B00A94CE2 /* TiUIMaskedImageProxy.m */; };
		24DD02F111686DE8006FD6E1 /* TiUIMaskedImage.m in Sources */ = {isa = PBXBuildFile; fileRef = 24C0128E1140D31C00A94CE2 /* TiUIMaskedImage.m */; };
		24DD02F211686DE8006FD6E1 /* TiNetworkBonjourBrowserProxy.m in Sources */ = {isa = PBXBuildFile; fileRef = 248133A2115761DE00E3A9BA /* TiNetworkBonjourBrowserProxy.m */; };
		24DD02F311686DE8006FD6E1 /* TiNetworkBonjourServiceProxy.m in Sources */ = {isa = PBXBuildFile; fileRef = 248133A4115761DE00E3A9BA /* TiNetworkBonjourServiceProxy.m */; };
		24DD02F411686DE8006FD6E1 /* TiNetworkTCPSocketProxy.mm in Sources */ = {isa = PBXBuildFile; fileRef = 248133A6115761DE00E3A9BA /* TiNetworkTCPSocketProxy.mm */; };
		24DD02F511686DE8006FD6E1 /* TiDOMTextNodeProxy.m in Sources */ = {isa = PBXBuildFile; fileRef = 24813712115A852800E3A9BA /* TiDOMTextNodeProxy.m */; };
		24DD02F611686DE8006FD6E1 /* TiMediaVideoPlayer.m in Sources */ = {isa = PBXBuildFile; fileRef = 2412F465115C296300454E5B /* TiMediaVideoPlayer.m */; };
		24DD02F711686DE8006FD6E1 /* TiUIiPadSplitWindowProxy.m in Sources */ = {isa = PBXBuildFile; fileRef = 24FB4EDC115C81A7001AAF99 /* TiUIiPadSplitWindowProxy.m */; };
		24DD02F911686DE8006FD6E1 /* TiUIiPadPopoverProxy.m in Sources */ = {isa = PBXBuildFile; fileRef = 24FB4EEE115C81C5001AAF99 /* TiUIiPadPopoverProxy.m */; };
		24DD02FA11686DE8006FD6E1 /* TiUIiPadPopover.m in Sources */ = {isa = PBXBuildFile; fileRef = 24FB4EF7115C81DD001AAF99 /* TiUIiPadPopover.m */; };
		24DD02FB11686DE8006FD6E1 /* TiUIiPadProxy.m in Sources */ = {isa = PBXBuildFile; fileRef = 24FB4F41115C8C4E001AAF99 /* TiUIiPadProxy.m */; };
		24DD02FC11686DE8006FD6E1 /* TiUIiPhoneNavigationGroupProxy.m in Sources */ = {isa = PBXBuildFile; fileRef = 24FB5DD511600456001AAF99 /* TiUIiPhoneNavigationGroupProxy.m */; };
		24DD02FD11686DE8006FD6E1 /* TiUIiPhoneNavigationGroup.m in Sources */ = {isa = PBXBuildFile; fileRef = 24FB5DDE11600480001AAF99 /* TiUIiPhoneNavigationGroup.m */; };
		24DD02FE11686DE8006FD6E1 /* TiUIiPadSplitWindowButtonProxy.m in Sources */ = {isa = PBXBuildFile; fileRef = 24E50CF31160569B00AF54AF /* TiUIiPadSplitWindowButtonProxy.m */; };
		24DD02FF11686DE8006FD6E1 /* LauncherButton.m in Sources */ = {isa = PBXBuildFile; fileRef = 24E50E061160666300AF54AF /* LauncherButton.m */; };
		24DD030011686DE8006FD6E1 /* LauncherItem.m in Sources */ = {isa = PBXBuildFile; fileRef = 24E50E081160666300AF54AF /* LauncherItem.m */; };
		24DD030111686DE8006FD6E1 /* LauncherView.m in Sources */ = {isa = PBXBuildFile; fileRef = 24E50E0A1160666300AF54AF /* LauncherView.m */; };
		24DD030211686DE8006FD6E1 /* TiUIDashboardViewProxy.m in Sources */ = {isa = PBXBuildFile; fileRef = 24E50E21116066A800AF54AF /* TiUIDashboardViewProxy.m */; };
		24DD030311686DE8006FD6E1 /* TiUIDashboardView.m in Sources */ = {isa = PBXBuildFile; fileRef = 24E50E2A116066B400AF54AF /* TiUIDashboardView.m */; };
		24DD030411686DE8006FD6E1 /* TiUIDashboardItemProxy.m in Sources */ = {isa = PBXBuildFile; fileRef = 24E50F8B1160792D00AF54AF /* TiUIDashboardItemProxy.m */; };
		24DD030511686DE8006FD6E1 /* TiUIiPadDocumentViewerProxy.m in Sources */ = {isa = PBXBuildFile; fileRef = 24DDF65E11646D51006FD6E1 /* TiUIiPadDocumentViewerProxy.m */; };
		24DD030711686DE8006FD6E1 /* Foundation.framework in Frameworks */ = {isa = PBXBuildFile; fileRef = 1D30AB110D05D00D00671497 /* Foundation.framework */; };
		24DD030811686DE8006FD6E1 /* UIKit.framework in Frameworks */ = {isa = PBXBuildFile; fileRef = 1DF5F4DF0D08C38300B7A737 /* UIKit.framework */; };
		24DD030911686DE8006FD6E1 /* CoreGraphics.framework in Frameworks */ = {isa = PBXBuildFile; fileRef = 288765FC0DF74451002DB57D /* CoreGraphics.framework */; };
		24DD030A11686DE8006FD6E1 /* libTiCore.a in Frameworks */ = {isa = PBXBuildFile; fileRef = 24CA8C73111167780084E2DE /* libTiCore.a */; };
		24DD030B11686DE8006FD6E1 /* AddressBook.framework in Frameworks */ = {isa = PBXBuildFile; fileRef = 24CA8C75111167B60084E2DE /* AddressBook.framework */; };
		24DD030C11686DE8006FD6E1 /* AddressBookUI.framework in Frameworks */ = {isa = PBXBuildFile; fileRef = 24CA8C77111167B60084E2DE /* AddressBookUI.framework */; };
		24DD030D11686DE8006FD6E1 /* CFNetwork.framework in Frameworks */ = {isa = PBXBuildFile; fileRef = 24CA8C7B111167B60084E2DE /* CFNetwork.framework */; };
		24DD030E11686DE8006FD6E1 /* CoreLocation.framework in Frameworks */ = {isa = PBXBuildFile; fileRef = 24CA8C7D111167B60084E2DE /* CoreLocation.framework */; };
		24DD030F11686DE8006FD6E1 /* MapKit.framework in Frameworks */ = {isa = PBXBuildFile; fileRef = 24CA8C7F111167B60084E2DE /* MapKit.framework */; };
		24DD031011686DE8006FD6E1 /* MessageUI.framework in Frameworks */ = {isa = PBXBuildFile; fileRef = 24CA8C81111167B60084E2DE /* MessageUI.framework */; };
		24DD031111686DE8006FD6E1 /* MobileCoreServices.framework in Frameworks */ = {isa = PBXBuildFile; fileRef = 24CA8C83111167B60084E2DE /* MobileCoreServices.framework */; };
		24DD031211686DE8006FD6E1 /* OpenGLES.framework in Frameworks */ = {isa = PBXBuildFile; fileRef = 24CA8C85111167B60084E2DE /* OpenGLES.framework */; };
		24DD031311686DE8006FD6E1 /* QuartzCore.framework in Frameworks */ = {isa = PBXBuildFile; fileRef = 24CA8C87111167B60084E2DE /* QuartzCore.framework */; };
		24DD031411686DE8006FD6E1 /* SystemConfiguration.framework in Frameworks */ = {isa = PBXBuildFile; fileRef = 24CA8C89111167B60084E2DE /* SystemConfiguration.framework */; };
		24DD031511686DE8006FD6E1 /* libsqlite3.dylib in Frameworks */ = {isa = PBXBuildFile; fileRef = 24CA8C8D111167B60084E2DE /* libsqlite3.dylib */; };
		24DD031611686DE8006FD6E1 /* libz.dylib in Frameworks */ = {isa = PBXBuildFile; fileRef = 24CA8C8F111167B60084E2DE /* libz.dylib */; };
		24DD031711686DE8006FD6E1 /* AudioToolbox.framework in Frameworks */ = {isa = PBXBuildFile; fileRef = 24CA8CEC1111689B0084E2DE /* AudioToolbox.framework */; };
		24DD031811686DE8006FD6E1 /* MediaPlayer.framework in Frameworks */ = {isa = PBXBuildFile; fileRef = 24CA8CF3111168AE0084E2DE /* MediaPlayer.framework */; };
		24DD031911686DE8006FD6E1 /* AVFoundation.framework in Frameworks */ = {isa = PBXBuildFile; fileRef = 24CA8CFA111168C30084E2DE /* AVFoundation.framework */; };
		24DD031A11686DE8006FD6E1 /* libxml2.dylib in Frameworks */ = {isa = PBXBuildFile; fileRef = 24EB0A57111E1BAE001DC2D1 /* libxml2.dylib */; };
		24DD042C116A6C58006FD6E1 /* TiToolbar.m in Sources */ = {isa = PBXBuildFile; fileRef = 24DD042B116A6C58006FD6E1 /* TiToolbar.m */; };
		24DD042D116A6C58006FD6E1 /* TiToolbar.m in Sources */ = {isa = PBXBuildFile; fileRef = 24DD042B116A6C58006FD6E1 /* TiToolbar.m */; };
		24DD042E116A6C58006FD6E1 /* TiToolbar.m in Sources */ = {isa = PBXBuildFile; fileRef = 24DD042B116A6C58006FD6E1 /* TiToolbar.m */; };
		24DD042F116A6C58006FD6E1 /* TiToolbar.h in Headers */ = {isa = PBXBuildFile; fileRef = 24DD042A116A6C58006FD6E1 /* TiToolbar.h */; };
		24DD0430116A6C58006FD6E1 /* TiToolbar.m in Sources */ = {isa = PBXBuildFile; fileRef = 24DD042B116A6C58006FD6E1 /* TiToolbar.m */; };
		24DD0431116A6C58006FD6E1 /* TiToolbar.m in Sources */ = {isa = PBXBuildFile; fileRef = 24DD042B116A6C58006FD6E1 /* TiToolbar.m */; };
		24DD0456116A6F02006FD6E1 /* TiTabGroup.h in Headers */ = {isa = PBXBuildFile; fileRef = 24DD0455116A6F02006FD6E1 /* TiTabGroup.h */; };
		24DD0978116D8E07006FD6E1 /* TiToolbarButton.h in Headers */ = {isa = PBXBuildFile; fileRef = 24DD0977116D8E07006FD6E1 /* TiToolbarButton.h */; };
		24DDF65F11646D51006FD6E1 /* TiUIiPadDocumentViewerProxy.m in Sources */ = {isa = PBXBuildFile; fileRef = 24DDF65E11646D51006FD6E1 /* TiUIiPadDocumentViewerProxy.m */; };
		24DDF66011646D51006FD6E1 /* TiUIiPadDocumentViewerProxy.m in Sources */ = {isa = PBXBuildFile; fileRef = 24DDF65E11646D51006FD6E1 /* TiUIiPadDocumentViewerProxy.m */; };
		24DDF66111646D51006FD6E1 /* TiUIiPadDocumentViewerProxy.m in Sources */ = {isa = PBXBuildFile; fileRef = 24DDF65E11646D51006FD6E1 /* TiUIiPadDocumentViewerProxy.m */; };
		24DDF66211646D51006FD6E1 /* TiUIiPadDocumentViewerProxy.h in Headers */ = {isa = PBXBuildFile; fileRef = 24DDF65D11646D51006FD6E1 /* TiUIiPadDocumentViewerProxy.h */; };
		24DDF66311646D51006FD6E1 /* TiUIiPadDocumentViewerProxy.m in Sources */ = {isa = PBXBuildFile; fileRef = 24DDF65E11646D51006FD6E1 /* TiUIiPadDocumentViewerProxy.m */; };
		24DEDA6311236F0C00398D86 /* libxml2.dylib in Frameworks */ = {isa = PBXBuildFile; fileRef = 24EB0A57111E1BAE001DC2D1 /* libxml2.dylib */; };
		24DEDAC5112371A500398D86 /* XMLModule.h in Headers */ = {isa = PBXBuildFile; fileRef = 24DEDAC3112371A500398D86 /* XMLModule.h */; };
		24DEDAC6112371A500398D86 /* XMLModule.m in Sources */ = {isa = PBXBuildFile; fileRef = 24DEDAC4112371A500398D86 /* XMLModule.m */; };
		24DEDAC7112371A500398D86 /* XMLModule.m in Sources */ = {isa = PBXBuildFile; fileRef = 24DEDAC4112371A500398D86 /* XMLModule.m */; };
		24DEDAC8112371A500398D86 /* XMLModule.m in Sources */ = {isa = PBXBuildFile; fileRef = 24DEDAC4112371A500398D86 /* XMLModule.m */; };
		24E25CC3112A698C0083D43D /* AQRecorder.mm in Sources */ = {isa = PBXBuildFile; fileRef = 24E25CC0112A698C0083D43D /* AQRecorder.mm */; };
		24E25CC4112A698C0083D43D /* SCListener.m in Sources */ = {isa = PBXBuildFile; fileRef = 24E25CC2112A698C0083D43D /* SCListener.m */; };
		24E25CC5112A698C0083D43D /* AQRecorder.h in Headers */ = {isa = PBXBuildFile; fileRef = 24E25CBF112A698C0083D43D /* AQRecorder.h */; };
		24E25CC6112A698C0083D43D /* AQRecorder.mm in Sources */ = {isa = PBXBuildFile; fileRef = 24E25CC0112A698C0083D43D /* AQRecorder.mm */; };
		24E25CC7112A698C0083D43D /* SCListener.h in Headers */ = {isa = PBXBuildFile; fileRef = 24E25CC1112A698C0083D43D /* SCListener.h */; };
		24E25CC8112A698C0083D43D /* SCListener.m in Sources */ = {isa = PBXBuildFile; fileRef = 24E25CC2112A698C0083D43D /* SCListener.m */; };
		24E25CC9112A698C0083D43D /* AQRecorder.mm in Sources */ = {isa = PBXBuildFile; fileRef = 24E25CC0112A698C0083D43D /* AQRecorder.mm */; };
		24E25CCA112A698C0083D43D /* SCListener.m in Sources */ = {isa = PBXBuildFile; fileRef = 24E25CC2112A698C0083D43D /* SCListener.m */; };
		24E50CF61160569B00AF54AF /* TiUIiPadSplitWindowButtonProxy.m in Sources */ = {isa = PBXBuildFile; fileRef = 24E50CF31160569B00AF54AF /* TiUIiPadSplitWindowButtonProxy.m */; };
		24E50CF71160569B00AF54AF /* TiUIiPadSplitWindowButtonProxy.h in Headers */ = {isa = PBXBuildFile; fileRef = 24E50CF21160569B00AF54AF /* TiUIiPadSplitWindowButtonProxy.h */; };
		24E50CF81160569B00AF54AF /* TiUIiPadSplitWindowButtonProxy.m in Sources */ = {isa = PBXBuildFile; fileRef = 24E50CF31160569B00AF54AF /* TiUIiPadSplitWindowButtonProxy.m */; };
		24E50CF91160569B00AF54AF /* TiUIiPadSplitWindowButtonProxy.m in Sources */ = {isa = PBXBuildFile; fileRef = 24E50CF31160569B00AF54AF /* TiUIiPadSplitWindowButtonProxy.m */; };
		24E50CFA1160569B00AF54AF /* TiUIiPadSplitWindowButtonProxy.m in Sources */ = {isa = PBXBuildFile; fileRef = 24E50CF31160569B00AF54AF /* TiUIiPadSplitWindowButtonProxy.m */; };
		24E50E111160666300AF54AF /* LauncherButton.m in Sources */ = {isa = PBXBuildFile; fileRef = 24E50E061160666300AF54AF /* LauncherButton.m */; };
		24E50E121160666300AF54AF /* LauncherItem.m in Sources */ = {isa = PBXBuildFile; fileRef = 24E50E081160666300AF54AF /* LauncherItem.m */; };
		24E50E131160666300AF54AF /* LauncherView.m in Sources */ = {isa = PBXBuildFile; fileRef = 24E50E0A1160666300AF54AF /* LauncherView.m */; };
		24E50E141160666300AF54AF /* LauncherButton.h in Headers */ = {isa = PBXBuildFile; fileRef = 24E50E051160666300AF54AF /* LauncherButton.h */; };
		24E50E151160666300AF54AF /* LauncherButton.m in Sources */ = {isa = PBXBuildFile; fileRef = 24E50E061160666300AF54AF /* LauncherButton.m */; };
		24E50E161160666300AF54AF /* LauncherItem.h in Headers */ = {isa = PBXBuildFile; fileRef = 24E50E071160666300AF54AF /* LauncherItem.h */; };
		24E50E171160666300AF54AF /* LauncherItem.m in Sources */ = {isa = PBXBuildFile; fileRef = 24E50E081160666300AF54AF /* LauncherItem.m */; };
		24E50E181160666300AF54AF /* LauncherView.h in Headers */ = {isa = PBXBuildFile; fileRef = 24E50E091160666300AF54AF /* LauncherView.h */; };
		24E50E191160666300AF54AF /* LauncherView.m in Sources */ = {isa = PBXBuildFile; fileRef = 24E50E0A1160666300AF54AF /* LauncherView.m */; };
		24E50E1A1160666300AF54AF /* LauncherButton.m in Sources */ = {isa = PBXBuildFile; fileRef = 24E50E061160666300AF54AF /* LauncherButton.m */; };
		24E50E1B1160666300AF54AF /* LauncherItem.m in Sources */ = {isa = PBXBuildFile; fileRef = 24E50E081160666300AF54AF /* LauncherItem.m */; };
		24E50E1C1160666300AF54AF /* LauncherView.m in Sources */ = {isa = PBXBuildFile; fileRef = 24E50E0A1160666300AF54AF /* LauncherView.m */; };
		24E50E1D1160666300AF54AF /* LauncherButton.m in Sources */ = {isa = PBXBuildFile; fileRef = 24E50E061160666300AF54AF /* LauncherButton.m */; };
		24E50E1E1160666300AF54AF /* LauncherItem.m in Sources */ = {isa = PBXBuildFile; fileRef = 24E50E081160666300AF54AF /* LauncherItem.m */; };
		24E50E1F1160666300AF54AF /* LauncherView.m in Sources */ = {isa = PBXBuildFile; fileRef = 24E50E0A1160666300AF54AF /* LauncherView.m */; };
		24E50E24116066A800AF54AF /* TiUIDashboardViewProxy.m in Sources */ = {isa = PBXBuildFile; fileRef = 24E50E21116066A800AF54AF /* TiUIDashboardViewProxy.m */; };
		24E50E25116066A800AF54AF /* TiUIDashboardViewProxy.h in Headers */ = {isa = PBXBuildFile; fileRef = 24E50E20116066A800AF54AF /* TiUIDashboardViewProxy.h */; };
		24E50E26116066A800AF54AF /* TiUIDashboardViewProxy.m in Sources */ = {isa = PBXBuildFile; fileRef = 24E50E21116066A800AF54AF /* TiUIDashboardViewProxy.m */; };
		24E50E27116066A800AF54AF /* TiUIDashboardViewProxy.m in Sources */ = {isa = PBXBuildFile; fileRef = 24E50E21116066A800AF54AF /* TiUIDashboardViewProxy.m */; };
		24E50E28116066A800AF54AF /* TiUIDashboardViewProxy.m in Sources */ = {isa = PBXBuildFile; fileRef = 24E50E21116066A800AF54AF /* TiUIDashboardViewProxy.m */; };
		24E50E2D116066B400AF54AF /* TiUIDashboardView.m in Sources */ = {isa = PBXBuildFile; fileRef = 24E50E2A116066B400AF54AF /* TiUIDashboardView.m */; };
		24E50E2E116066B400AF54AF /* TiUIDashboardView.h in Headers */ = {isa = PBXBuildFile; fileRef = 24E50E29116066B400AF54AF /* TiUIDashboardView.h */; };
		24E50E2F116066B400AF54AF /* TiUIDashboardView.m in Sources */ = {isa = PBXBuildFile; fileRef = 24E50E2A116066B400AF54AF /* TiUIDashboardView.m */; };
		24E50E30116066B400AF54AF /* TiUIDashboardView.m in Sources */ = {isa = PBXBuildFile; fileRef = 24E50E2A116066B400AF54AF /* TiUIDashboardView.m */; };
		24E50E31116066B400AF54AF /* TiUIDashboardView.m in Sources */ = {isa = PBXBuildFile; fileRef = 24E50E2A116066B400AF54AF /* TiUIDashboardView.m */; };
		24E50F8E1160792D00AF54AF /* TiUIDashboardItemProxy.m in Sources */ = {isa = PBXBuildFile; fileRef = 24E50F8B1160792D00AF54AF /* TiUIDashboardItemProxy.m */; };
		24E50F8F1160792D00AF54AF /* TiUIDashboardItemProxy.h in Headers */ = {isa = PBXBuildFile; fileRef = 24E50F8A1160792D00AF54AF /* TiUIDashboardItemProxy.h */; };
		24E50F901160792D00AF54AF /* TiUIDashboardItemProxy.m in Sources */ = {isa = PBXBuildFile; fileRef = 24E50F8B1160792D00AF54AF /* TiUIDashboardItemProxy.m */; };
		24E50F911160792D00AF54AF /* TiUIDashboardItemProxy.m in Sources */ = {isa = PBXBuildFile; fileRef = 24E50F8B1160792D00AF54AF /* TiUIDashboardItemProxy.m */; };
		24E50F921160792D00AF54AF /* TiUIDashboardItemProxy.m in Sources */ = {isa = PBXBuildFile; fileRef = 24E50F8B1160792D00AF54AF /* TiUIDashboardItemProxy.m */; };
		24EB02C1111BF827001DC2D1 /* TiUIWebView.m in Sources */ = {isa = PBXBuildFile; fileRef = 24EB02C0111BF827001DC2D1 /* TiUIWebView.m */; };
		24EB02C2111BF827001DC2D1 /* TiUIWebView.m in Sources */ = {isa = PBXBuildFile; fileRef = 24EB02C0111BF827001DC2D1 /* TiUIWebView.m */; };
		24EB02C3111BF827001DC2D1 /* TiUIWebView.h in Headers */ = {isa = PBXBuildFile; fileRef = 24EB02BF111BF827001DC2D1 /* TiUIWebView.h */; };
		24EB02C4111BF827001DC2D1 /* TiUIWebView.m in Sources */ = {isa = PBXBuildFile; fileRef = 24EB02C0111BF827001DC2D1 /* TiUIWebView.m */; };
		24EB07D4111D4264001DC2D1 /* TiDOMDocumentProxy.m in Sources */ = {isa = PBXBuildFile; fileRef = 24EB07D3111D4264001DC2D1 /* TiDOMDocumentProxy.m */; };
		24EB07D5111D4264001DC2D1 /* TiDOMDocumentProxy.m in Sources */ = {isa = PBXBuildFile; fileRef = 24EB07D3111D4264001DC2D1 /* TiDOMDocumentProxy.m */; };
		24EB07D6111D4264001DC2D1 /* TiDOMDocumentProxy.h in Headers */ = {isa = PBXBuildFile; fileRef = 24EB07D2111D4264001DC2D1 /* TiDOMDocumentProxy.h */; };
		24EB07D7111D4264001DC2D1 /* TiDOMDocumentProxy.m in Sources */ = {isa = PBXBuildFile; fileRef = 24EB07D3111D4264001DC2D1 /* TiDOMDocumentProxy.m */; };
		24EB07E0111D43AE001DC2D1 /* GDataXMLNode.m in Sources */ = {isa = PBXBuildFile; fileRef = 24EB07DF111D43AE001DC2D1 /* GDataXMLNode.m */; };
		24EB07E1111D43AE001DC2D1 /* GDataXMLNode.m in Sources */ = {isa = PBXBuildFile; fileRef = 24EB07DF111D43AE001DC2D1 /* GDataXMLNode.m */; };
		24EB07E2111D43AE001DC2D1 /* GDataXMLNode.h in Headers */ = {isa = PBXBuildFile; fileRef = 24EB07DE111D43AE001DC2D1 /* GDataXMLNode.h */; };
		24EB07E3111D43AE001DC2D1 /* GDataXMLNode.m in Sources */ = {isa = PBXBuildFile; fileRef = 24EB07DF111D43AE001DC2D1 /* GDataXMLNode.m */; };
		24EB0809111D4654001DC2D1 /* TiDOMNodeProxy.m in Sources */ = {isa = PBXBuildFile; fileRef = 24EB0808111D4654001DC2D1 /* TiDOMNodeProxy.m */; };
		24EB080A111D4654001DC2D1 /* TiDOMNodeProxy.m in Sources */ = {isa = PBXBuildFile; fileRef = 24EB0808111D4654001DC2D1 /* TiDOMNodeProxy.m */; };
		24EB080B111D4654001DC2D1 /* TiDOMNodeProxy.h in Headers */ = {isa = PBXBuildFile; fileRef = 24EB0807111D4654001DC2D1 /* TiDOMNodeProxy.h */; };
		24EB080C111D4654001DC2D1 /* TiDOMNodeProxy.m in Sources */ = {isa = PBXBuildFile; fileRef = 24EB0808111D4654001DC2D1 /* TiDOMNodeProxy.m */; };
		24EB080F111D46C0001DC2D1 /* TiDOMElementProxy.m in Sources */ = {isa = PBXBuildFile; fileRef = 24EB080E111D46C0001DC2D1 /* TiDOMElementProxy.m */; };
		24EB0810111D46C0001DC2D1 /* TiDOMElementProxy.m in Sources */ = {isa = PBXBuildFile; fileRef = 24EB080E111D46C0001DC2D1 /* TiDOMElementProxy.m */; };
		24EB0811111D46C0001DC2D1 /* TiDOMElementProxy.h in Headers */ = {isa = PBXBuildFile; fileRef = 24EB080D111D46C0001DC2D1 /* TiDOMElementProxy.h */; };
		24EB0812111D46C0001DC2D1 /* TiDOMElementProxy.m in Sources */ = {isa = PBXBuildFile; fileRef = 24EB080E111D46C0001DC2D1 /* TiDOMElementProxy.m */; };
		24EB0829111D4BEB001DC2D1 /* TiDOMNamedNodeMapProxy.m in Sources */ = {isa = PBXBuildFile; fileRef = 24EB0828111D4BEB001DC2D1 /* TiDOMNamedNodeMapProxy.m */; };
		24EB082A111D4BEB001DC2D1 /* TiDOMNamedNodeMapProxy.m in Sources */ = {isa = PBXBuildFile; fileRef = 24EB0828111D4BEB001DC2D1 /* TiDOMNamedNodeMapProxy.m */; };
		24EB082B111D4BEB001DC2D1 /* TiDOMNamedNodeMapProxy.h in Headers */ = {isa = PBXBuildFile; fileRef = 24EB0827111D4BEB001DC2D1 /* TiDOMNamedNodeMapProxy.h */; };
		24EB082C111D4BEB001DC2D1 /* TiDOMNamedNodeMapProxy.m in Sources */ = {isa = PBXBuildFile; fileRef = 24EB0828111D4BEB001DC2D1 /* TiDOMNamedNodeMapProxy.m */; };
		24EB0843111D500E001DC2D1 /* TiDOMNodeListProxy.m in Sources */ = {isa = PBXBuildFile; fileRef = 24EB0842111D500E001DC2D1 /* TiDOMNodeListProxy.m */; };
		24EB0844111D500E001DC2D1 /* TiDOMNodeListProxy.m in Sources */ = {isa = PBXBuildFile; fileRef = 24EB0842111D500E001DC2D1 /* TiDOMNodeListProxy.m */; };
		24EB0845111D500E001DC2D1 /* TiDOMNodeListProxy.h in Headers */ = {isa = PBXBuildFile; fileRef = 24EB0841111D500E001DC2D1 /* TiDOMNodeListProxy.h */; };
		24EB0846111D500E001DC2D1 /* TiDOMNodeListProxy.m in Sources */ = {isa = PBXBuildFile; fileRef = 24EB0842111D500E001DC2D1 /* TiDOMNodeListProxy.m */; };
		24EB085D111D51D9001DC2D1 /* TiDOMAttrProxy.m in Sources */ = {isa = PBXBuildFile; fileRef = 24EB085C111D51D9001DC2D1 /* TiDOMAttrProxy.m */; };
		24EB085E111D51D9001DC2D1 /* TiDOMAttrProxy.m in Sources */ = {isa = PBXBuildFile; fileRef = 24EB085C111D51D9001DC2D1 /* TiDOMAttrProxy.m */; };
		24EB085F111D51D9001DC2D1 /* TiDOMAttrProxy.h in Headers */ = {isa = PBXBuildFile; fileRef = 24EB085B111D51D9001DC2D1 /* TiDOMAttrProxy.h */; };
		24EB0860111D51D9001DC2D1 /* TiDOMAttrProxy.m in Sources */ = {isa = PBXBuildFile; fileRef = 24EB085C111D51D9001DC2D1 /* TiDOMAttrProxy.m */; };
		24EB0A58111E1BAE001DC2D1 /* libxml2.dylib in Frameworks */ = {isa = PBXBuildFile; fileRef = 24EB0A57111E1BAE001DC2D1 /* libxml2.dylib */; };
		24EB0B74111E7EE8001DC2D1 /* NSData+Additions.m in Sources */ = {isa = PBXBuildFile; fileRef = 24EB0B73111E7EE8001DC2D1 /* NSData+Additions.m */; };
		24EB0B75111E7EE8001DC2D1 /* NSData+Additions.m in Sources */ = {isa = PBXBuildFile; fileRef = 24EB0B73111E7EE8001DC2D1 /* NSData+Additions.m */; };
		24EB0B76111E7EE8001DC2D1 /* NSData+Additions.h in Headers */ = {isa = PBXBuildFile; fileRef = 24EB0B72111E7EE8001DC2D1 /* NSData+Additions.h */; };
		24EB0B77111E7EE8001DC2D1 /* NSData+Additions.m in Sources */ = {isa = PBXBuildFile; fileRef = 24EB0B73111E7EE8001DC2D1 /* NSData+Additions.m */; };
		24EB0BAC111F7959001DC2D1 /* TiMapPinAnnotationView.h in Headers */ = {isa = PBXBuildFile; fileRef = 24EB0BA8111F7959001DC2D1 /* TiMapPinAnnotationView.h */; };
		24F5ACF9111F7B8A005C9199 /* TiMapPinAnnotationView.m in Sources */ = {isa = PBXBuildFile; fileRef = 24EB0BA9111F7959001DC2D1 /* TiMapPinAnnotationView.m */; };
		24F5AEB5111F9DE9005C9199 /* TiFile.m in Sources */ = {isa = PBXBuildFile; fileRef = 24F5AEB3111F9DE9005C9199 /* TiFile.m */; };
		24F5AEB6111F9DE9005C9199 /* TiFile.h in Headers */ = {isa = PBXBuildFile; fileRef = 24F5AEB2111F9DE9005C9199 /* TiFile.h */; };
		24F5B146111FDFE8005C9199 /* ListenerEntry.m in Sources */ = {isa = PBXBuildFile; fileRef = 24F5B145111FDFE8005C9199 /* ListenerEntry.m */; };
		24F5B148111FDFE8005C9199 /* ListenerEntry.h in Headers */ = {isa = PBXBuildFile; fileRef = 24F5B144111FDFE8005C9199 /* ListenerEntry.h */; };
		24FB4EDD115C81A7001AAF99 /* TiUIiPadSplitWindowProxy.m in Sources */ = {isa = PBXBuildFile; fileRef = 24FB4EDC115C81A7001AAF99 /* TiUIiPadSplitWindowProxy.m */; };
		24FB4EDE115C81A7001AAF99 /* TiUIiPadSplitWindowProxy.h in Headers */ = {isa = PBXBuildFile; fileRef = 24FB4EDB115C81A7001AAF99 /* TiUIiPadSplitWindowProxy.h */; };
		24FB4EDF115C81A7001AAF99 /* TiUIiPadSplitWindowProxy.m in Sources */ = {isa = PBXBuildFile; fileRef = 24FB4EDC115C81A7001AAF99 /* TiUIiPadSplitWindowProxy.m */; };
		24FB4EE0115C81A7001AAF99 /* TiUIiPadSplitWindowProxy.m in Sources */ = {isa = PBXBuildFile; fileRef = 24FB4EDC115C81A7001AAF99 /* TiUIiPadSplitWindowProxy.m */; };
		24FB4EE3115C81A7001AAF99 /* TiUIiPadSplitWindowProxy.m in Sources */ = {isa = PBXBuildFile; fileRef = 24FB4EDC115C81A7001AAF99 /* TiUIiPadSplitWindowProxy.m */; };
		24FB4EF1115C81C5001AAF99 /* TiUIiPadPopoverProxy.h in Headers */ = {isa = PBXBuildFile; fileRef = 24FB4EED115C81C5001AAF99 /* TiUIiPadPopoverProxy.h */; };
		24FB4EF2115C81C5001AAF99 /* TiUIiPadPopoverProxy.m in Sources */ = {isa = PBXBuildFile; fileRef = 24FB4EEE115C81C5001AAF99 /* TiUIiPadPopoverProxy.m */; };
		24FB4EF3115C81C5001AAF99 /* TiUIiPadPopoverProxy.m in Sources */ = {isa = PBXBuildFile; fileRef = 24FB4EEE115C81C5001AAF99 /* TiUIiPadPopoverProxy.m */; };
		24FB4EF4115C81C5001AAF99 /* TiUIiPadPopoverProxy.m in Sources */ = {isa = PBXBuildFile; fileRef = 24FB4EEE115C81C5001AAF99 /* TiUIiPadPopoverProxy.m */; };
		24FB4EF5115C81C5001AAF99 /* TiUIiPadPopoverProxy.m in Sources */ = {isa = PBXBuildFile; fileRef = 24FB4EEE115C81C5001AAF99 /* TiUIiPadPopoverProxy.m */; };
		24FB4EF8115C81DD001AAF99 /* TiUIiPadPopover.m in Sources */ = {isa = PBXBuildFile; fileRef = 24FB4EF7115C81DD001AAF99 /* TiUIiPadPopover.m */; };
		24FB4EF9115C81DD001AAF99 /* TiUIiPadPopover.h in Headers */ = {isa = PBXBuildFile; fileRef = 24FB4EF6115C81DD001AAF99 /* TiUIiPadPopover.h */; };
		24FB4EFA115C81DD001AAF99 /* TiUIiPadPopover.m in Sources */ = {isa = PBXBuildFile; fileRef = 24FB4EF7115C81DD001AAF99 /* TiUIiPadPopover.m */; };
		24FB4EFB115C81DD001AAF99 /* TiUIiPadPopover.m in Sources */ = {isa = PBXBuildFile; fileRef = 24FB4EF7115C81DD001AAF99 /* TiUIiPadPopover.m */; };
		24FB4EFC115C81DD001AAF99 /* TiUIiPadPopover.m in Sources */ = {isa = PBXBuildFile; fileRef = 24FB4EF7115C81DD001AAF99 /* TiUIiPadPopover.m */; };
		24FB4F42115C8C4E001AAF99 /* TiUIiPadProxy.m in Sources */ = {isa = PBXBuildFile; fileRef = 24FB4F41115C8C4E001AAF99 /* TiUIiPadProxy.m */; };
		24FB4F43115C8C4E001AAF99 /* TiUIiPadProxy.h in Headers */ = {isa = PBXBuildFile; fileRef = 24FB4F40115C8C4E001AAF99 /* TiUIiPadProxy.h */; };
		24FB4F44115C8C4E001AAF99 /* TiUIiPadProxy.m in Sources */ = {isa = PBXBuildFile; fileRef = 24FB4F41115C8C4E001AAF99 /* TiUIiPadProxy.m */; };
		24FB4F45115C8C4E001AAF99 /* TiUIiPadProxy.m in Sources */ = {isa = PBXBuildFile; fileRef = 24FB4F41115C8C4E001AAF99 /* TiUIiPadProxy.m */; };
		24FB4F48115C8C4E001AAF99 /* TiUIiPadProxy.m in Sources */ = {isa = PBXBuildFile; fileRef = 24FB4F41115C8C4E001AAF99 /* TiUIiPadProxy.m */; };
		24FB5DD611600456001AAF99 /* TiUIiPhoneNavigationGroupProxy.m in Sources */ = {isa = PBXBuildFile; fileRef = 24FB5DD511600456001AAF99 /* TiUIiPhoneNavigationGroupProxy.m */; };
		24FB5DD711600456001AAF99 /* TiUIiPhoneNavigationGroupProxy.h in Headers */ = {isa = PBXBuildFile; fileRef = 24FB5DD411600456001AAF99 /* TiUIiPhoneNavigationGroupProxy.h */; };
		24FB5DD811600456001AAF99 /* TiUIiPhoneNavigationGroupProxy.m in Sources */ = {isa = PBXBuildFile; fileRef = 24FB5DD511600456001AAF99 /* TiUIiPhoneNavigationGroupProxy.m */; };
		24FB5DD911600456001AAF99 /* TiUIiPhoneNavigationGroupProxy.m in Sources */ = {isa = PBXBuildFile; fileRef = 24FB5DD511600456001AAF99 /* TiUIiPhoneNavigationGroupProxy.m */; };
		24FB5DDC11600456001AAF99 /* TiUIiPhoneNavigationGroupProxy.m in Sources */ = {isa = PBXBuildFile; fileRef = 24FB5DD511600456001AAF99 /* TiUIiPhoneNavigationGroupProxy.m */; };
		24FB5DDF11600480001AAF99 /* TiUIiPhoneNavigationGroup.m in Sources */ = {isa = PBXBuildFile; fileRef = 24FB5DDE11600480001AAF99 /* TiUIiPhoneNavigationGroup.m */; };
		24FB5DE011600480001AAF99 /* TiUIiPhoneNavigationGroup.h in Headers */ = {isa = PBXBuildFile; fileRef = 24FB5DDD11600480001AAF99 /* TiUIiPhoneNavigationGroup.h */; };
		24FB5DE111600480001AAF99 /* TiUIiPhoneNavigationGroup.m in Sources */ = {isa = PBXBuildFile; fileRef = 24FB5DDE11600480001AAF99 /* TiUIiPhoneNavigationGroup.m */; };
		24FB5DE211600480001AAF99 /* TiUIiPhoneNavigationGroup.m in Sources */ = {isa = PBXBuildFile; fileRef = 24FB5DDE11600480001AAF99 /* TiUIiPhoneNavigationGroup.m */; };
		24FB5DE511600480001AAF99 /* TiUIiPhoneNavigationGroup.m in Sources */ = {isa = PBXBuildFile; fileRef = 24FB5DDE11600480001AAF99 /* TiUIiPhoneNavigationGroup.m */; };
		24FBE58311293D06005C8D48 /* TiMediaAudioRecorderProxy.mm in Sources */ = {isa = PBXBuildFile; fileRef = 24FBE58211293D06005C8D48 /* TiMediaAudioRecorderProxy.mm */; };
		24FBE58411293D06005C8D48 /* TiMediaAudioRecorderProxy.h in Headers */ = {isa = PBXBuildFile; fileRef = 24FBE58111293D06005C8D48 /* TiMediaAudioRecorderProxy.h */; };
		24FBE58511293D06005C8D48 /* TiMediaAudioRecorderProxy.mm in Sources */ = {isa = PBXBuildFile; fileRef = 24FBE58211293D06005C8D48 /* TiMediaAudioRecorderProxy.mm */; };
		24FBE58611293D06005C8D48 /* TiMediaAudioRecorderProxy.mm in Sources */ = {isa = PBXBuildFile; fileRef = 24FBE58211293D06005C8D48 /* TiMediaAudioRecorderProxy.mm */; };
		24FBE5AE11293DD1005C8D48 /* CADebugMacros.cpp in Sources */ = {isa = PBXBuildFile; fileRef = 24FBE5A711293DD1005C8D48 /* CADebugMacros.cpp */; };
		24FBE5AF11293DD1005C8D48 /* CAStreamBasicDescription.cpp in Sources */ = {isa = PBXBuildFile; fileRef = 24FBE5AA11293DD1005C8D48 /* CAStreamBasicDescription.cpp */; };
		24FBE5B011293DD1005C8D48 /* CAXException.cpp in Sources */ = {isa = PBXBuildFile; fileRef = 24FBE5AC11293DD1005C8D48 /* CAXException.cpp */; };
		24FBE5B111293DD1005C8D48 /* CADebugMacros.cpp in Sources */ = {isa = PBXBuildFile; fileRef = 24FBE5A711293DD1005C8D48 /* CADebugMacros.cpp */; };
		24FBE5B211293DD1005C8D48 /* CADebugMacros.h in Headers */ = {isa = PBXBuildFile; fileRef = 24FBE5A811293DD1005C8D48 /* CADebugMacros.h */; };
		24FBE5B311293DD1005C8D48 /* CAMath.h in Headers */ = {isa = PBXBuildFile; fileRef = 24FBE5A911293DD1005C8D48 /* CAMath.h */; };
		24FBE5B411293DD1005C8D48 /* CAStreamBasicDescription.cpp in Sources */ = {isa = PBXBuildFile; fileRef = 24FBE5AA11293DD1005C8D48 /* CAStreamBasicDescription.cpp */; };
		24FBE5B511293DD1005C8D48 /* CAStreamBasicDescription.h in Headers */ = {isa = PBXBuildFile; fileRef = 24FBE5AB11293DD1005C8D48 /* CAStreamBasicDescription.h */; };
		24FBE5B611293DD1005C8D48 /* CAXException.cpp in Sources */ = {isa = PBXBuildFile; fileRef = 24FBE5AC11293DD1005C8D48 /* CAXException.cpp */; };
		24FBE5B711293DD1005C8D48 /* CAXException.h in Headers */ = {isa = PBXBuildFile; fileRef = 24FBE5AD11293DD1005C8D48 /* CAXException.h */; };
		24FBE5B811293DD1005C8D48 /* CADebugMacros.cpp in Sources */ = {isa = PBXBuildFile; fileRef = 24FBE5A711293DD1005C8D48 /* CADebugMacros.cpp */; };
		24FBE5B911293DD1005C8D48 /* CAStreamBasicDescription.cpp in Sources */ = {isa = PBXBuildFile; fileRef = 24FBE5AA11293DD1005C8D48 /* CAStreamBasicDescription.cpp */; };
		24FBE5BA11293DD1005C8D48 /* CAXException.cpp in Sources */ = {isa = PBXBuildFile; fileRef = 24FBE5AC11293DD1005C8D48 /* CAXException.cpp */; };
		288765FD0DF74451002DB57D /* CoreGraphics.framework in Frameworks */ = {isa = PBXBuildFile; fileRef = 288765FC0DF74451002DB57D /* CoreGraphics.framework */; };
		B421C4121113AA9300DBCB42 /* TiUIScrollableViewProxy.m in Sources */ = {isa = PBXBuildFile; fileRef = B421C4111113AA9300DBCB42 /* TiUIScrollableViewProxy.m */; };
		B421C4161113AAA900DBCB42 /* TiUIScrollableView.m in Sources */ = {isa = PBXBuildFile; fileRef = B421C4151113AAA900DBCB42 /* TiUIScrollableView.m */; };
		B4D5829111264FD000A6B66C /* TiUITextWidgetProxy.h in Headers */ = {isa = PBXBuildFile; fileRef = B4D5828F11264FD000A6B66C /* TiUITextWidgetProxy.h */; };
		B4D5829211264FD000A6B66C /* TiUITextWidgetProxy.m in Sources */ = {isa = PBXBuildFile; fileRef = B4D5829011264FD000A6B66C /* TiUITextWidgetProxy.m */; };
		B4D5829711264FF500A6B66C /* TiUITextWidget.h in Headers */ = {isa = PBXBuildFile; fileRef = B4D5829511264FF500A6B66C /* TiUITextWidget.h */; };
		B4D5829811264FF500A6B66C /* TiUITextWidget.m in Sources */ = {isa = PBXBuildFile; fileRef = B4D5829611264FF500A6B66C /* TiUITextWidget.m */; };
		B4DE7E4E11823E990006DDE1 /* TiGradient.m in Sources */ = {isa = PBXBuildFile; fileRef = B4DE7E4D11823E990006DDE1 /* TiGradient.m */; };
		B4DE7E4F11823E990006DDE1 /* TiGradient.m in Sources */ = {isa = PBXBuildFile; fileRef = B4DE7E4D11823E990006DDE1 /* TiGradient.m */; };
		B4DE7E5011823E990006DDE1 /* TiGradient.m in Sources */ = {isa = PBXBuildFile; fileRef = B4DE7E4D11823E990006DDE1 /* TiGradient.m */; };
		B4DE7E5111823E990006DDE1 /* TiGradient.h in Headers */ = {isa = PBXBuildFile; fileRef = B4DE7E4C11823E990006DDE1 /* TiGradient.h */; };
		B4DE7E5211823E990006DDE1 /* TiGradient.m in Sources */ = {isa = PBXBuildFile; fileRef = B4DE7E4D11823E990006DDE1 /* TiGradient.m */; };
		B4DE7E5311823E990006DDE1 /* TiGradient.m in Sources */ = {isa = PBXBuildFile; fileRef = B4DE7E4D11823E990006DDE1 /* TiGradient.m */; };
		B4F97B6F111A41B600E2F72C /* TiUIScrollViewProxy.m in Sources */ = {isa = PBXBuildFile; fileRef = B4F97B6E111A41B600E2F72C /* TiUIScrollViewProxy.m */; };
		B4F97B73111A41C800E2F72C /* TiUIScrollView.m in Sources */ = {isa = PBXBuildFile; fileRef = B4F97B72111A41C800E2F72C /* TiUIScrollView.m */; };
		B4F97C58111BAD4700E2F72C /* TiUIScrollIndicatorStyleProxy.h in Headers */ = {isa = PBXBuildFile; fileRef = B4F97C56111BAD4700E2F72C /* TiUIScrollIndicatorStyleProxy.h */; };
		B4F97C5A111BAD4700E2F72C /* TiUIScrollIndicatorStyleProxy.m in Sources */ = {isa = PBXBuildFile; fileRef = B4F97C57111BAD4700E2F72C /* TiUIScrollIndicatorStyleProxy.m */; };
/* End PBXBuildFile section */

/* Begin PBXFileReference section */
		1D30AB110D05D00D00671497 /* Foundation.framework */ = {isa = PBXFileReference; lastKnownFileType = wrapper.framework; name = Foundation.framework; path = System/Library/Frameworks/Foundation.framework; sourceTree = SDKROOT; };
		1D6058910D05DD3D006BFB54 /* Titanium.app */ = {isa = PBXFileReference; explicitFileType = wrapper.application; includeInIndex = 0; path = Titanium.app; sourceTree = BUILT_PRODUCTS_DIR; };
		1DF5F4DF0D08C38300B7A737 /* UIKit.framework */ = {isa = PBXFileReference; lastKnownFileType = wrapper.framework; name = UIKit.framework; path = System/Library/Frameworks/UIKit.framework; sourceTree = SDKROOT; };
		2412F464115C296300454E5B /* TiMediaVideoPlayer.h */ = {isa = PBXFileReference; fileEncoding = 4; lastKnownFileType = sourcecode.c.h; path = TiMediaVideoPlayer.h; sourceTree = "<group>"; };
		2412F465115C296300454E5B /* TiMediaVideoPlayer.m */ = {isa = PBXFileReference; fileEncoding = 4; lastKnownFileType = sourcecode.c.objc; path = TiMediaVideoPlayer.m; sourceTree = "<group>"; };
		241EAA21118AB3BB0081A5BE /* defines.h */ = {isa = PBXFileReference; fileEncoding = 4; lastKnownFileType = sourcecode.c.h; name = defines.h; path = ../Classes/defines.h; sourceTree = SOURCE_ROOT; };
		241EAEC5118E2BA90081A5BE /* project.xcconfig */ = {isa = PBXFileReference; fileEncoding = 4; lastKnownFileType = text.xcconfig; path = project.xcconfig; sourceTree = "<group>"; };
		243EC5E9112617F900639DF4 /* TiUITableViewSectionProxy.h */ = {isa = PBXFileReference; fileEncoding = 4; lastKnownFileType = sourcecode.c.h; path = TiUITableViewSectionProxy.h; sourceTree = "<group>"; };
		243EC5EA112617F900639DF4 /* TiUITableViewSectionProxy.m */ = {isa = PBXFileReference; fileEncoding = 4; lastKnownFileType = sourcecode.c.objc; path = TiUITableViewSectionProxy.m; sourceTree = "<group>"; };
		243EC7D5112634AF00639DF4 /* TiUITableViewAction.h */ = {isa = PBXFileReference; fileEncoding = 4; lastKnownFileType = sourcecode.c.h; path = TiUITableViewAction.h; sourceTree = "<group>"; };
		243EC7D6112634AF00639DF4 /* TiUITableViewAction.m */ = {isa = PBXFileReference; fileEncoding = 4; lastKnownFileType = sourcecode.c.objc; path = TiUITableViewAction.m; sourceTree = "<group>"; };
		243EC9681126632700639DF4 /* TiUITableViewStyleProxy.h */ = {isa = PBXFileReference; fileEncoding = 4; lastKnownFileType = sourcecode.c.h; path = TiUITableViewStyleProxy.h; sourceTree = "<group>"; };
		243EC9691126632700639DF4 /* TiUITableViewStyleProxy.m */ = {isa = PBXFileReference; fileEncoding = 4; lastKnownFileType = sourcecode.c.objc; path = TiUITableViewStyleProxy.m; sourceTree = "<group>"; };
		243ECB2311267CC100639DF4 /* TiUITableViewSeparatorStyleProxy.h */ = {isa = PBXFileReference; fileEncoding = 4; lastKnownFileType = sourcecode.c.h; path = TiUITableViewSeparatorStyleProxy.h; sourceTree = "<group>"; };
		243ECB2411267CC100639DF4 /* TiUITableViewSeparatorStyleProxy.m */ = {isa = PBXFileReference; fileEncoding = 4; lastKnownFileType = sourcecode.c.objc; path = TiUITableViewSeparatorStyleProxy.m; sourceTree = "<group>"; };
		243ED8EB11288B4300639DF4 /* TiUITableViewScrollPositionProxy.h */ = {isa = PBXFileReference; fileEncoding = 4; lastKnownFileType = sourcecode.c.h; path = TiUITableViewScrollPositionProxy.h; sourceTree = "<group>"; };
		243ED8EC11288B4300639DF4 /* TiUITableViewScrollPositionProxy.m */ = {isa = PBXFileReference; fileEncoding = 4; lastKnownFileType = sourcecode.c.objc; path = TiUITableViewScrollPositionProxy.m; sourceTree = "<group>"; };
		24596691118E70D300519F79 /* ApplicationRouting.h */ = {isa = PBXFileReference; fileEncoding = 4; lastKnownFileType = sourcecode.c.h; name = ApplicationRouting.h; path = ../Classes/ApplicationRouting.h; sourceTree = SOURCE_ROOT; };
		24596692118E70D300519F79 /* ApplicationRouting.m */ = {isa = PBXFileReference; fileEncoding = 4; lastKnownFileType = sourcecode.c.objc; name = ApplicationRouting.m; path = ../Classes/ApplicationRouting.m; sourceTree = SOURCE_ROOT; };
		24596A29118E88FE00519F79 /* TiTabController.h */ = {isa = PBXFileReference; fileEncoding = 4; lastKnownFileType = sourcecode.c.h; path = TiTabController.h; sourceTree = "<group>"; };
		24597034118FF66300519F79 /* StoreKit.framework */ = {isa = PBXFileReference; lastKnownFileType = wrapper.framework; name = StoreKit.framework; path = System/Library/Frameworks/StoreKit.framework; sourceTree = SDKROOT; };
		245972C411921D0D00519F79 /* TiUIiPadSplitWindow.h */ = {isa = PBXFileReference; fileEncoding = 4; lastKnownFileType = sourcecode.c.h; path = TiUIiPadSplitWindow.h; sourceTree = "<group>"; };
		245972C511921D0D00519F79 /* TiUIiPadSplitWindow.m */ = {isa = PBXFileReference; fileEncoding = 4; lastKnownFileType = sourcecode.c.objc; path = TiUIiPadSplitWindow.m; sourceTree = "<group>"; };
		245B3C3811375A6600CE7530 /* UtilsModule.h */ = {isa = PBXFileReference; fileEncoding = 4; lastKnownFileType = sourcecode.c.h; path = UtilsModule.h; sourceTree = "<group>"; };
		245B3C3911375A6600CE7530 /* UtilsModule.m */ = {isa = PBXFileReference; fileEncoding = 4; lastKnownFileType = sourcecode.c.objc; path = UtilsModule.m; sourceTree = "<group>"; };
		245B455F1139B41800CE7530 /* TiUITableViewCellSelectionStyleProxy.h */ = {isa = PBXFileReference; fileEncoding = 4; lastKnownFileType = sourcecode.c.h; path = TiUITableViewCellSelectionStyleProxy.h; sourceTree = "<group>"; };
		245B45601139B41800CE7530 /* TiUITableViewCellSelectionStyleProxy.m */ = {isa = PBXFileReference; fileEncoding = 4; lastKnownFileType = sourcecode.c.objc; path = TiUITableViewCellSelectionStyleProxy.m; sourceTree = "<group>"; };
		2461CF0E1151D856007A4CC9 /* Titanium-iPad.app */ = {isa = PBXFileReference; explicitFileType = wrapper.application; includeInIndex = 0; path = "Titanium-iPad.app"; sourceTree = BUILT_PRODUCTS_DIR; };
		2461CF111151D858007A4CC9 /* MainWindow.xib */ = {isa = PBXFileReference; lastKnownFileType = file.xib; name = MainWindow.xib; path = "Resources-iPad/MainWindow.xib"; sourceTree = "<group>"; };
		248133A1115761DE00E3A9BA /* TiNetworkBonjourBrowserProxy.h */ = {isa = PBXFileReference; fileEncoding = 4; lastKnownFileType = sourcecode.c.h; path = TiNetworkBonjourBrowserProxy.h; sourceTree = "<group>"; };
		248133A2115761DE00E3A9BA /* TiNetworkBonjourBrowserProxy.m */ = {isa = PBXFileReference; fileEncoding = 4; lastKnownFileType = sourcecode.c.objc; path = TiNetworkBonjourBrowserProxy.m; sourceTree = "<group>"; };
		248133A3115761DE00E3A9BA /* TiNetworkBonjourServiceProxy.h */ = {isa = PBXFileReference; fileEncoding = 4; lastKnownFileType = sourcecode.c.h; path = TiNetworkBonjourServiceProxy.h; sourceTree = "<group>"; };
		248133A4115761DE00E3A9BA /* TiNetworkBonjourServiceProxy.m */ = {isa = PBXFileReference; fileEncoding = 4; lastKnownFileType = sourcecode.c.objc; path = TiNetworkBonjourServiceProxy.m; sourceTree = "<group>"; };
		248133A5115761DE00E3A9BA /* TiNetworkTCPSocketProxy.h */ = {isa = PBXFileReference; fileEncoding = 4; lastKnownFileType = sourcecode.c.h; path = TiNetworkTCPSocketProxy.h; sourceTree = "<group>"; };
		248133A6115761DE00E3A9BA /* TiNetworkTCPSocketProxy.mm */ = {isa = PBXFileReference; fileEncoding = 4; lastKnownFileType = sourcecode.cpp.objcpp; path = TiNetworkTCPSocketProxy.mm; sourceTree = "<group>"; };
		24813711115A852800E3A9BA /* TiDOMTextNodeProxy.h */ = {isa = PBXFileReference; fileEncoding = 4; lastKnownFileType = sourcecode.c.h; path = TiDOMTextNodeProxy.h; sourceTree = "<group>"; };
		24813712115A852800E3A9BA /* TiDOMTextNodeProxy.m */ = {isa = PBXFileReference; fileEncoding = 4; lastKnownFileType = sourcecode.c.objc; path = TiDOMTextNodeProxy.m; sourceTree = "<group>"; };
		24A1E515112D33AF003DA834 /* TiMediaAudioSession.h */ = {isa = PBXFileReference; fileEncoding = 4; lastKnownFileType = sourcecode.c.h; path = TiMediaAudioSession.h; sourceTree = "<group>"; };
		24A1E516112D33AF003DA834 /* TiMediaAudioSession.m */ = {isa = PBXFileReference; fileEncoding = 4; lastKnownFileType = sourcecode.c.objc; path = TiMediaAudioSession.m; sourceTree = "<group>"; };
		24A1E873112DF80B003DA834 /* TiUIPickerProxy.h */ = {isa = PBXFileReference; fileEncoding = 4; lastKnownFileType = sourcecode.c.h; path = TiUIPickerProxy.h; sourceTree = "<group>"; };
		24A1E874112DF80B003DA834 /* TiUIPickerProxy.m */ = {isa = PBXFileReference; fileEncoding = 4; lastKnownFileType = sourcecode.c.objc; path = TiUIPickerProxy.m; sourceTree = "<group>"; };
		24A1E879112DF83E003DA834 /* TiUIPicker.h */ = {isa = PBXFileReference; fileEncoding = 4; lastKnownFileType = sourcecode.c.h; path = TiUIPicker.h; sourceTree = "<group>"; };
		24A1E87A112DF83E003DA834 /* TiUIPicker.m */ = {isa = PBXFileReference; fileEncoding = 4; lastKnownFileType = sourcecode.c.objc; path = TiUIPicker.m; sourceTree = "<group>"; };
		24A1E8A6112DFACA003DA834 /* TiUIPickerRowProxy.h */ = {isa = PBXFileReference; fileEncoding = 4; lastKnownFileType = sourcecode.c.h; path = TiUIPickerRowProxy.h; sourceTree = "<group>"; };
		24A1E8A7112DFACA003DA834 /* TiUIPickerRowProxy.m */ = {isa = PBXFileReference; fileEncoding = 4; lastKnownFileType = sourcecode.c.objc; path = TiUIPickerRowProxy.m; sourceTree = "<group>"; };
		24A1E990112E1363003DA834 /* TiUIPickerColumnProxy.h */ = {isa = PBXFileReference; fileEncoding = 4; lastKnownFileType = sourcecode.c.h; path = TiUIPickerColumnProxy.h; sourceTree = "<group>"; };
		24A1E991112E1363003DA834 /* TiUIPickerColumnProxy.m */ = {isa = PBXFileReference; fileEncoding = 4; lastKnownFileType = sourcecode.c.objc; path = TiUIPickerColumnProxy.m; sourceTree = "<group>"; };
		24A1EAF0112F4C02003DA834 /* UIImage+Alpha.h */ = {isa = PBXFileReference; fileEncoding = 4; lastKnownFileType = sourcecode.c.h; name = "UIImage+Alpha.h"; path = "../Classes/UIImage+Alpha.h"; sourceTree = SOURCE_ROOT; };
		24A1EAF1112F4C02003DA834 /* UIImage+Alpha.m */ = {isa = PBXFileReference; fileEncoding = 4; lastKnownFileType = sourcecode.c.objc; name = "UIImage+Alpha.m"; path = "../Classes/UIImage+Alpha.m"; sourceTree = SOURCE_ROOT; };
		24A1EAF2112F4C02003DA834 /* UIImage+Resize.h */ = {isa = PBXFileReference; fileEncoding = 4; lastKnownFileType = sourcecode.c.h; name = "UIImage+Resize.h"; path = "../Classes/UIImage+Resize.h"; sourceTree = SOURCE_ROOT; };
		24A1EAF3112F4C02003DA834 /* UIImage+Resize.m */ = {isa = PBXFileReference; fileEncoding = 4; lastKnownFileType = sourcecode.c.objc; name = "UIImage+Resize.m"; path = "../Classes/UIImage+Resize.m"; sourceTree = SOURCE_ROOT; };
		24A1EAF4112F4C02003DA834 /* UIImage+RoundedCorner.h */ = {isa = PBXFileReference; fileEncoding = 4; lastKnownFileType = sourcecode.c.h; name = "UIImage+RoundedCorner.h"; path = "../Classes/UIImage+RoundedCorner.h"; sourceTree = SOURCE_ROOT; };
		24A1EAF5112F4C02003DA834 /* UIImage+RoundedCorner.m */ = {isa = PBXFileReference; fileEncoding = 4; lastKnownFileType = sourcecode.c.objc; name = "UIImage+RoundedCorner.m"; path = "../Classes/UIImage+RoundedCorner.m"; sourceTree = SOURCE_ROOT; };
		24C012871140D30B00A94CE2 /* TiUIMaskedImageProxy.h */ = {isa = PBXFileReference; fileEncoding = 4; lastKnownFileType = sourcecode.c.h; path = TiUIMaskedImageProxy.h; sourceTree = "<group>"; };
		24C012881140D30B00A94CE2 /* TiUIMaskedImageProxy.m */ = {isa = PBXFileReference; fileEncoding = 4; lastKnownFileType = sourcecode.c.objc; path = TiUIMaskedImageProxy.m; sourceTree = "<group>"; };
		24C0128D1140D31C00A94CE2 /* TiUIMaskedImage.h */ = {isa = PBXFileReference; fileEncoding = 4; lastKnownFileType = sourcecode.c.h; path = TiUIMaskedImage.h; sourceTree = "<group>"; };
		24C0128E1140D31C00A94CE2 /* TiUIMaskedImage.m */ = {isa = PBXFileReference; fileEncoding = 4; lastKnownFileType = sourcecode.c.objc; path = TiUIMaskedImage.m; sourceTree = "<group>"; };
		24CA890A111161050084E2DE /* AFItemView.h */ = {isa = PBXFileReference; fileEncoding = 4; lastKnownFileType = sourcecode.c.h; path = AFItemView.h; sourceTree = "<group>"; };
		24CA890B111161050084E2DE /* AFItemView.m */ = {isa = PBXFileReference; fileEncoding = 4; lastKnownFileType = sourcecode.c.objc; path = AFItemView.m; sourceTree = "<group>"; };
		24CA890C111161050084E2DE /* AFOpenFlowConstants.h */ = {isa = PBXFileReference; fileEncoding = 4; lastKnownFileType = sourcecode.c.h; path = AFOpenFlowConstants.h; sourceTree = "<group>"; };
		24CA890D111161050084E2DE /* AFOpenFlowView.h */ = {isa = PBXFileReference; fileEncoding = 4; lastKnownFileType = sourcecode.c.h; path = AFOpenFlowView.h; sourceTree = "<group>"; };
		24CA890E111161050084E2DE /* AFOpenFlowView.m */ = {isa = PBXFileReference; fileEncoding = 4; lastKnownFileType = sourcecode.c.objc; path = AFOpenFlowView.m; sourceTree = "<group>"; };
		24CA890F111161050084E2DE /* AFUIImageReflection.h */ = {isa = PBXFileReference; fileEncoding = 4; lastKnownFileType = sourcecode.c.h; path = AFUIImageReflection.h; sourceTree = "<group>"; };
		24CA8910111161050084E2DE /* AFUIImageReflection.m */ = {isa = PBXFileReference; fileEncoding = 4; lastKnownFileType = sourcecode.c.objc; path = AFUIImageReflection.m; sourceTree = "<group>"; };
		24CA8912111161050084E2DE /* ASIAuthenticationDialog.h */ = {isa = PBXFileReference; fileEncoding = 4; lastKnownFileType = sourcecode.c.h; path = ASIAuthenticationDialog.h; sourceTree = "<group>"; };
		24CA8913111161050084E2DE /* ASIAuthenticationDialog.m */ = {isa = PBXFileReference; fileEncoding = 4; lastKnownFileType = sourcecode.c.objc; path = ASIAuthenticationDialog.m; sourceTree = "<group>"; };
		24CA8914111161050084E2DE /* ASIFormDataRequest.h */ = {isa = PBXFileReference; fileEncoding = 4; lastKnownFileType = sourcecode.c.h; path = ASIFormDataRequest.h; sourceTree = "<group>"; };
		24CA8915111161050084E2DE /* ASIFormDataRequest.m */ = {isa = PBXFileReference; fileEncoding = 4; lastKnownFileType = sourcecode.c.objc; path = ASIFormDataRequest.m; sourceTree = "<group>"; };
		24CA8916111161050084E2DE /* ASIHTTPRequest.h */ = {isa = PBXFileReference; fileEncoding = 4; lastKnownFileType = sourcecode.c.h; path = ASIHTTPRequest.h; sourceTree = "<group>"; };
		24CA8917111161050084E2DE /* ASIHTTPRequest.m */ = {isa = PBXFileReference; fileEncoding = 4; lastKnownFileType = sourcecode.c.objc; path = ASIHTTPRequest.m; sourceTree = "<group>"; };
		24CA8918111161050084E2DE /* ASIHTTPRequestConfig.h */ = {isa = PBXFileReference; fileEncoding = 4; lastKnownFileType = sourcecode.c.h; path = ASIHTTPRequestConfig.h; sourceTree = "<group>"; };
		24CA8919111161050084E2DE /* ASIInputStream.h */ = {isa = PBXFileReference; fileEncoding = 4; lastKnownFileType = sourcecode.c.h; path = ASIInputStream.h; sourceTree = "<group>"; };
		24CA891A111161050084E2DE /* ASIInputStream.m */ = {isa = PBXFileReference; fileEncoding = 4; lastKnownFileType = sourcecode.c.objc; path = ASIInputStream.m; sourceTree = "<group>"; };
		24CA891B111161050084E2DE /* ASINetworkQueue.h */ = {isa = PBXFileReference; fileEncoding = 4; lastKnownFileType = sourcecode.c.h; path = ASINetworkQueue.h; sourceTree = "<group>"; };
		24CA891C111161050084E2DE /* ASINetworkQueue.m */ = {isa = PBXFileReference; fileEncoding = 4; lastKnownFileType = sourcecode.c.objc; path = ASINetworkQueue.m; sourceTree = "<group>"; };
		24CA891D111161050084E2DE /* ASINSStringAdditions.h */ = {isa = PBXFileReference; fileEncoding = 4; lastKnownFileType = sourcecode.c.h; path = ASINSStringAdditions.h; sourceTree = "<group>"; };
		24CA891E111161050084E2DE /* ASINSStringAdditions.m */ = {isa = PBXFileReference; fileEncoding = 4; lastKnownFileType = sourcecode.c.objc; path = ASINSStringAdditions.m; sourceTree = "<group>"; };
		24CA8925111161050084E2DE /* Reachability.h */ = {isa = PBXFileReference; fileEncoding = 4; lastKnownFileType = sourcecode.c.h; path = Reachability.h; sourceTree = "<group>"; };
		24CA8926111161050084E2DE /* Reachability.m */ = {isa = PBXFileReference; fileEncoding = 4; lastKnownFileType = sourcecode.c.objc; path = Reachability.m; sourceTree = "<group>"; };
		24CA8928111161050084E2DE /* AudioStreamer.h */ = {isa = PBXFileReference; fileEncoding = 4; lastKnownFileType = sourcecode.c.h; path = AudioStreamer.h; sourceTree = "<group>"; };
		24CA8929111161050084E2DE /* AudioStreamer.m */ = {isa = PBXFileReference; fileEncoding = 4; lastKnownFileType = sourcecode.c.objc; path = AudioStreamer.m; sourceTree = "<group>"; };
		24CA892A111161050084E2DE /* Base64Transcoder.c */ = {isa = PBXFileReference; fileEncoding = 4; lastKnownFileType = sourcecode.c.c; name = Base64Transcoder.c; path = ../Classes/Base64Transcoder.c; sourceTree = SOURCE_ROOT; };
		24CA892B111161050084E2DE /* Base64Transcoder.h */ = {isa = PBXFileReference; fileEncoding = 4; lastKnownFileType = sourcecode.c.h; name = Base64Transcoder.h; path = ../Classes/Base64Transcoder.h; sourceTree = SOURCE_ROOT; };
		24CA892D111161050084E2DE /* FBConnect.h */ = {isa = PBXFileReference; fileEncoding = 4; lastKnownFileType = sourcecode.c.h; path = FBConnect.h; sourceTree = "<group>"; };
		24CA892E111161050084E2DE /* FBConnectGlobal.h */ = {isa = PBXFileReference; fileEncoding = 4; lastKnownFileType = sourcecode.c.h; path = FBConnectGlobal.h; sourceTree = "<group>"; };
		24CA892F111161050084E2DE /* FBConnectGlobal.m */ = {isa = PBXFileReference; fileEncoding = 4; lastKnownFileType = sourcecode.c.objc; path = FBConnectGlobal.m; sourceTree = "<group>"; };
		24CA8930111161050084E2DE /* FBDialog.h */ = {isa = PBXFileReference; fileEncoding = 4; lastKnownFileType = sourcecode.c.h; path = FBDialog.h; sourceTree = "<group>"; };
		24CA8931111161050084E2DE /* FBDialog.m */ = {isa = PBXFileReference; fileEncoding = 4; lastKnownFileType = sourcecode.c.objc; path = FBDialog.m; sourceTree = "<group>"; };
		24CA8932111161050084E2DE /* FBFeedDialog.h */ = {isa = PBXFileReference; fileEncoding = 4; lastKnownFileType = sourcecode.c.h; path = FBFeedDialog.h; sourceTree = "<group>"; };
		24CA8933111161050084E2DE /* FBFeedDialog.m */ = {isa = PBXFileReference; fileEncoding = 4; lastKnownFileType = sourcecode.c.objc; path = FBFeedDialog.m; sourceTree = "<group>"; };
		24CA8934111161050084E2DE /* FBLoginButton.h */ = {isa = PBXFileReference; fileEncoding = 4; lastKnownFileType = sourcecode.c.h; path = FBLoginButton.h; sourceTree = "<group>"; };
		24CA8935111161050084E2DE /* FBLoginButton.m */ = {isa = PBXFileReference; fileEncoding = 4; lastKnownFileType = sourcecode.c.objc; path = FBLoginButton.m; sourceTree = "<group>"; };
		24CA8936111161050084E2DE /* FBLoginDialog.h */ = {isa = PBXFileReference; fileEncoding = 4; lastKnownFileType = sourcecode.c.h; path = FBLoginDialog.h; sourceTree = "<group>"; };
		24CA8937111161050084E2DE /* FBLoginDialog.m */ = {isa = PBXFileReference; fileEncoding = 4; lastKnownFileType = sourcecode.c.objc; path = FBLoginDialog.m; sourceTree = "<group>"; };
		24CA8938111161050084E2DE /* FBPermissionDialog.h */ = {isa = PBXFileReference; fileEncoding = 4; lastKnownFileType = sourcecode.c.h; path = FBPermissionDialog.h; sourceTree = "<group>"; };
		24CA8939111161050084E2DE /* FBPermissionDialog.m */ = {isa = PBXFileReference; fileEncoding = 4; lastKnownFileType = sourcecode.c.objc; path = FBPermissionDialog.m; sourceTree = "<group>"; };
		24CA893A111161050084E2DE /* FBRequest.h */ = {isa = PBXFileReference; fileEncoding = 4; lastKnownFileType = sourcecode.c.h; path = FBRequest.h; sourceTree = "<group>"; };
		24CA893B111161050084E2DE /* FBRequest.m */ = {isa = PBXFileReference; fileEncoding = 4; lastKnownFileType = sourcecode.c.objc; path = FBRequest.m; sourceTree = "<group>"; };
		24CA893C111161050084E2DE /* FBSession.h */ = {isa = PBXFileReference; fileEncoding = 4; lastKnownFileType = sourcecode.c.h; path = FBSession.h; sourceTree = "<group>"; };
		24CA893D111161050084E2DE /* FBSession.m */ = {isa = PBXFileReference; fileEncoding = 4; lastKnownFileType = sourcecode.c.objc; path = FBSession.m; sourceTree = "<group>"; };
		24CA893E111161050084E2DE /* FBStreamDialog.h */ = {isa = PBXFileReference; fileEncoding = 4; lastKnownFileType = sourcecode.c.h; path = FBStreamDialog.h; sourceTree = "<group>"; };
		24CA893F111161050084E2DE /* FBStreamDialog.m */ = {isa = PBXFileReference; fileEncoding = 4; lastKnownFileType = sourcecode.c.objc; path = FBStreamDialog.m; sourceTree = "<group>"; };
		24CA8940111161050084E2DE /* FBXMLHandler.h */ = {isa = PBXFileReference; fileEncoding = 4; lastKnownFileType = sourcecode.c.h; path = FBXMLHandler.h; sourceTree = "<group>"; };
		24CA8941111161050084E2DE /* FBXMLHandler.m */ = {isa = PBXFileReference; fileEncoding = 4; lastKnownFileType = sourcecode.c.objc; path = FBXMLHandler.m; sourceTree = "<group>"; };
		24CA894E111161050084E2DE /* PlausibleDatabase.h */ = {isa = PBXFileReference; fileEncoding = 4; lastKnownFileType = sourcecode.c.h; path = PlausibleDatabase.h; sourceTree = "<group>"; };
		24CA894F111161050084E2DE /* PlausibleDatabase.m */ = {isa = PBXFileReference; fileEncoding = 4; lastKnownFileType = sourcecode.c.objc; path = PlausibleDatabase.m; sourceTree = "<group>"; };
		24CA8950111161050084E2DE /* PLDatabase.h */ = {isa = PBXFileReference; fileEncoding = 4; lastKnownFileType = sourcecode.c.h; path = PLDatabase.h; sourceTree = "<group>"; };
		24CA8951111161050084E2DE /* PLPreparedStatement.h */ = {isa = PBXFileReference; fileEncoding = 4; lastKnownFileType = sourcecode.c.h; path = PLPreparedStatement.h; sourceTree = "<group>"; };
		24CA8952111161050084E2DE /* PLResultSet.h */ = {isa = PBXFileReference; fileEncoding = 4; lastKnownFileType = sourcecode.c.h; path = PLResultSet.h; sourceTree = "<group>"; };
		24CA8953111161050084E2DE /* PLSqliteDatabase.h */ = {isa = PBXFileReference; fileEncoding = 4; lastKnownFileType = sourcecode.c.h; path = PLSqliteDatabase.h; sourceTree = "<group>"; };
		24CA8954111161050084E2DE /* PLSqliteDatabase.m */ = {isa = PBXFileReference; fileEncoding = 4; lastKnownFileType = sourcecode.c.objc; path = PLSqliteDatabase.m; sourceTree = "<group>"; };
		24CA8955111161050084E2DE /* PLSqlitePreparedStatement.h */ = {isa = PBXFileReference; fileEncoding = 4; lastKnownFileType = sourcecode.c.h; path = PLSqlitePreparedStatement.h; sourceTree = "<group>"; };
		24CA8956111161050084E2DE /* PLSqlitePreparedStatement.m */ = {isa = PBXFileReference; fileEncoding = 4; lastKnownFileType = sourcecode.c.objc; path = PLSqlitePreparedStatement.m; sourceTree = "<group>"; };
		24CA8957111161050084E2DE /* PLSqliteResultSet.h */ = {isa = PBXFileReference; fileEncoding = 4; lastKnownFileType = sourcecode.c.h; path = PLSqliteResultSet.h; sourceTree = "<group>"; };
		24CA8958111161050084E2DE /* PLSqliteResultSet.m */ = {isa = PBXFileReference; fileEncoding = 4; lastKnownFileType = sourcecode.c.objc; path = PLSqliteResultSet.m; sourceTree = "<group>"; };
		24CA8959111161050084E2DE /* SBJSON.h */ = {isa = PBXFileReference; fileEncoding = 4; lastKnownFileType = sourcecode.c.h; name = SBJSON.h; path = ../Classes/SBJSON.h; sourceTree = SOURCE_ROOT; };
		24CA895A111161050084E2DE /* SBJSON.m */ = {isa = PBXFileReference; fileEncoding = 4; lastKnownFileType = sourcecode.c.objc; name = SBJSON.m; path = ../Classes/SBJSON.m; sourceTree = SOURCE_ROOT; };
		24CA89A81111615D0084E2DE /* KrollBridge.h */ = {isa = PBXFileReference; fileEncoding = 4; lastKnownFileType = sourcecode.c.h; path = KrollBridge.h; sourceTree = "<group>"; };
		24CA89A91111615D0084E2DE /* KrollBridge.mm */ = {isa = PBXFileReference; fileEncoding = 4; lastKnownFileType = sourcecode.cpp.objcpp; path = KrollBridge.mm; sourceTree = "<group>"; };
		24CA89AA1111615D0084E2DE /* KrollCallback.h */ = {isa = PBXFileReference; fileEncoding = 4; lastKnownFileType = sourcecode.c.h; name = KrollCallback.h; path = ../Classes/KrollCallback.h; sourceTree = SOURCE_ROOT; };
		24CA89AB1111615D0084E2DE /* KrollCallback.m */ = {isa = PBXFileReference; fileEncoding = 4; lastKnownFileType = sourcecode.c.objc; name = KrollCallback.m; path = ../Classes/KrollCallback.m; sourceTree = SOURCE_ROOT; };
		24CA89AC1111615D0084E2DE /* KrollContext.h */ = {isa = PBXFileReference; fileEncoding = 4; lastKnownFileType = sourcecode.c.h; name = KrollContext.h; path = ../Classes/KrollContext.h; sourceTree = SOURCE_ROOT; };
		24CA89AD1111615D0084E2DE /* KrollContext.mm */ = {isa = PBXFileReference; fileEncoding = 4; lastKnownFileType = sourcecode.cpp.objcpp; name = KrollContext.mm; path = ../Classes/KrollContext.mm; sourceTree = SOURCE_ROOT; };
		24CA89AE1111615D0084E2DE /* KrollMethod.h */ = {isa = PBXFileReference; fileEncoding = 4; lastKnownFileType = sourcecode.c.h; name = KrollMethod.h; path = ../Classes/KrollMethod.h; sourceTree = SOURCE_ROOT; };
		24CA89AF1111615D0084E2DE /* KrollMethod.m */ = {isa = PBXFileReference; fileEncoding = 4; lastKnownFileType = sourcecode.c.objc; name = KrollMethod.m; path = ../Classes/KrollMethod.m; sourceTree = SOURCE_ROOT; };
		24CA89B01111615D0084E2DE /* KrollMethodDelegate.h */ = {isa = PBXFileReference; fileEncoding = 4; lastKnownFileType = sourcecode.c.h; name = KrollMethodDelegate.h; path = ../Classes/KrollMethodDelegate.h; sourceTree = SOURCE_ROOT; };
		24CA89B11111615D0084E2DE /* KrollMethodDelegate.m */ = {isa = PBXFileReference; fileEncoding = 4; lastKnownFileType = sourcecode.c.objc; name = KrollMethodDelegate.m; path = ../Classes/KrollMethodDelegate.m; sourceTree = SOURCE_ROOT; };
		24CA89B21111615D0084E2DE /* KrollObject.h */ = {isa = PBXFileReference; fileEncoding = 4; lastKnownFileType = sourcecode.c.h; name = KrollObject.h; path = ../Classes/KrollObject.h; sourceTree = SOURCE_ROOT; };
		24CA89B31111615D0084E2DE /* KrollObject.m */ = {isa = PBXFileReference; fileEncoding = 4; lastKnownFileType = sourcecode.c.objc; name = KrollObject.m; path = ../Classes/KrollObject.m; sourceTree = SOURCE_ROOT; };
		24CA89B41111615D0084E2DE /* KrollPropertyDelegate.h */ = {isa = PBXFileReference; fileEncoding = 4; lastKnownFileType = sourcecode.c.h; name = KrollPropertyDelegate.h; path = ../Classes/KrollPropertyDelegate.h; sourceTree = SOURCE_ROOT; };
		24CA89B51111615D0084E2DE /* KrollPropertyDelegate.m */ = {isa = PBXFileReference; fileEncoding = 4; lastKnownFileType = sourcecode.c.objc; name = KrollPropertyDelegate.m; path = ../Classes/KrollPropertyDelegate.m; sourceTree = SOURCE_ROOT; };
		24CA89B61111615D0084E2DE /* KrollTimer.h */ = {isa = PBXFileReference; fileEncoding = 4; lastKnownFileType = sourcecode.c.h; name = KrollTimer.h; path = ../Classes/KrollTimer.h; sourceTree = SOURCE_ROOT; };
		24CA89B71111615D0084E2DE /* KrollTimer.m */ = {isa = PBXFileReference; fileEncoding = 4; lastKnownFileType = sourcecode.c.objc; name = KrollTimer.m; path = ../Classes/KrollTimer.m; sourceTree = SOURCE_ROOT; };
		24CA89F41111618F0084E2DE /* APICast.h */ = {isa = PBXFileReference; fileEncoding = 4; lastKnownFileType = sourcecode.c.h; path = APICast.h; sourceTree = "<group>"; };
		24CA89F51111618F0084E2DE /* OpaqueTiString.h */ = {isa = PBXFileReference; fileEncoding = 4; lastKnownFileType = sourcecode.c.h; path = OpaqueTiString.h; sourceTree = "<group>"; };
		24CA89F61111618F0084E2DE /* Ti.h */ = {isa = PBXFileReference; fileEncoding = 4; lastKnownFileType = sourcecode.c.h; path = Ti.h; sourceTree = "<group>"; };
		24CA89F71111618F0084E2DE /* TiBase.h */ = {isa = PBXFileReference; fileEncoding = 4; lastKnownFileType = sourcecode.c.h; path = TiBase.h; sourceTree = "<group>"; };
		24CA89F81111618F0084E2DE /* TiBasePrivate.h */ = {isa = PBXFileReference; fileEncoding = 4; lastKnownFileType = sourcecode.c.h; path = TiBasePrivate.h; sourceTree = "<group>"; };
		24CA89F91111618F0084E2DE /* TiCallbackConstructor.h */ = {isa = PBXFileReference; fileEncoding = 4; lastKnownFileType = sourcecode.c.h; path = TiCallbackConstructor.h; sourceTree = "<group>"; };
		24CA89FA1111618F0084E2DE /* TiCallbackFunction.h */ = {isa = PBXFileReference; fileEncoding = 4; lastKnownFileType = sourcecode.c.h; path = TiCallbackFunction.h; sourceTree = "<group>"; };
		24CA89FB1111618F0084E2DE /* TiCallbackObject.h */ = {isa = PBXFileReference; fileEncoding = 4; lastKnownFileType = sourcecode.c.h; path = TiCallbackObject.h; sourceTree = "<group>"; };
		24CA89FC1111618F0084E2DE /* TiCallbackObjectFunctions.h */ = {isa = PBXFileReference; fileEncoding = 4; lastKnownFileType = sourcecode.c.h; path = TiCallbackObjectFunctions.h; sourceTree = "<group>"; };
		24CA89FD1111618F0084E2DE /* TiClassRef.h */ = {isa = PBXFileReference; fileEncoding = 4; lastKnownFileType = sourcecode.c.h; path = TiClassRef.h; sourceTree = "<group>"; };
		24CA89FE1111618F0084E2DE /* TiContextRef.h */ = {isa = PBXFileReference; fileEncoding = 4; lastKnownFileType = sourcecode.c.h; path = TiContextRef.h; sourceTree = "<group>"; };
		24CA89FF1111618F0084E2DE /* TiContextRefPrivate.h */ = {isa = PBXFileReference; fileEncoding = 4; lastKnownFileType = sourcecode.c.h; path = TiContextRefPrivate.h; sourceTree = "<group>"; };
		24CA8A001111618F0084E2DE /* TiCore.h */ = {isa = PBXFileReference; fileEncoding = 4; lastKnownFileType = sourcecode.c.h; path = TiCore.h; sourceTree = "<group>"; };
		24CA8A011111618F0084E2DE /* TiObjectRef.h */ = {isa = PBXFileReference; fileEncoding = 4; lastKnownFileType = sourcecode.c.h; path = TiObjectRef.h; sourceTree = "<group>"; };
		24CA8A021111618F0084E2DE /* TiProfilerPrivate.h */ = {isa = PBXFileReference; fileEncoding = 4; lastKnownFileType = sourcecode.c.h; path = TiProfilerPrivate.h; sourceTree = "<group>"; };
		24CA8A031111618F0084E2DE /* TiRetainPtr.h */ = {isa = PBXFileReference; fileEncoding = 4; lastKnownFileType = sourcecode.c.h; path = TiRetainPtr.h; sourceTree = "<group>"; };
		24CA8A041111618F0084E2DE /* TiStringRef.h */ = {isa = PBXFileReference; fileEncoding = 4; lastKnownFileType = sourcecode.c.h; path = TiStringRef.h; sourceTree = "<group>"; };
		24CA8A051111618F0084E2DE /* TiStringRefBSTR.h */ = {isa = PBXFileReference; fileEncoding = 4; lastKnownFileType = sourcecode.c.h; path = TiStringRefBSTR.h; sourceTree = "<group>"; };
		24CA8A061111618F0084E2DE /* TiStringRefCF.h */ = {isa = PBXFileReference; fileEncoding = 4; lastKnownFileType = sourcecode.c.h; path = TiStringRefCF.h; sourceTree = "<group>"; };
		24CA8A071111618F0084E2DE /* TiValueRef.h */ = {isa = PBXFileReference; fileEncoding = 4; lastKnownFileType = sourcecode.c.h; path = TiValueRef.h; sourceTree = "<group>"; };
		24CA8A081111618F0084E2DE /* WebKitAvailability.h */ = {isa = PBXFileReference; fileEncoding = 4; lastKnownFileType = sourcecode.c.h; path = WebKitAvailability.h; sourceTree = "<group>"; };
		24CA8A0C111161FD0084E2DE /* YahooModule.m */ = {isa = PBXFileReference; fileEncoding = 4; lastKnownFileType = sourcecode.c.objc; name = YahooModule.m; path = ../Classes/YahooModule.m; sourceTree = SOURCE_ROOT; };
		24CA8A0D111161FD0084E2DE /* YahooModule.h */ = {isa = PBXFileReference; fileEncoding = 4; lastKnownFileType = sourcecode.c.h; name = YahooModule.h; path = ../Classes/YahooModule.h; sourceTree = SOURCE_ROOT; };
		24CA8A0E111161FD0084E2DE /* XHRBridge.m */ = {isa = PBXFileReference; fileEncoding = 4; lastKnownFileType = sourcecode.c.objc; name = XHRBridge.m; path = ../Classes/XHRBridge.m; sourceTree = SOURCE_ROOT; };
		24CA8A0F111161FD0084E2DE /* XHRBridge.h */ = {isa = PBXFileReference; fileEncoding = 4; lastKnownFileType = sourcecode.c.h; name = XHRBridge.h; path = ../Classes/XHRBridge.h; sourceTree = SOURCE_ROOT; };
		24CA8A10111161FD0084E2DE /* WebFont.m */ = {isa = PBXFileReference; fileEncoding = 4; lastKnownFileType = sourcecode.c.objc; name = WebFont.m; path = ../Classes/WebFont.m; sourceTree = SOURCE_ROOT; };
		24CA8A11111161FD0084E2DE /* WebFont.h */ = {isa = PBXFileReference; fileEncoding = 4; lastKnownFileType = sourcecode.c.h; name = WebFont.h; path = ../Classes/WebFont.h; sourceTree = SOURCE_ROOT; };
		24CA8A12111161FD0084E2DE /* Webcolor.m */ = {isa = PBXFileReference; fileEncoding = 4; lastKnownFileType = sourcecode.c.objc; name = Webcolor.m; path = ../Classes/Webcolor.m; sourceTree = SOURCE_ROOT; };
		24CA8A13111161FD0084E2DE /* Webcolor.h */ = {isa = PBXFileReference; fileEncoding = 4; lastKnownFileType = sourcecode.c.h; name = Webcolor.h; path = ../Classes/Webcolor.h; sourceTree = SOURCE_ROOT; };
		24CA8A14111161FD0084E2DE /* UIModule.m */ = {isa = PBXFileReference; fileEncoding = 4; lastKnownFileType = sourcecode.c.objc; name = UIModule.m; path = ../Classes/UIModule.m; sourceTree = SOURCE_ROOT; };
		24CA8A15111161FD0084E2DE /* UIModule.h */ = {isa = PBXFileReference; fileEncoding = 4; lastKnownFileType = sourcecode.c.h; name = UIModule.h; path = ../Classes/UIModule.h; sourceTree = SOURCE_ROOT; };
		24CA8A16111161FD0084E2DE /* TiWindowProxy.m */ = {isa = PBXFileReference; fileEncoding = 4; lastKnownFileType = sourcecode.c.objc; name = TiWindowProxy.m; path = ../Classes/TiWindowProxy.m; sourceTree = SOURCE_ROOT; };
		24CA8A17111161FD0084E2DE /* TiWindowProxy.h */ = {isa = PBXFileReference; fileEncoding = 4; lastKnownFileType = sourcecode.c.h; name = TiWindowProxy.h; path = ../Classes/TiWindowProxy.h; sourceTree = SOURCE_ROOT; };
		24CA8A18111161FD0084E2DE /* TiViewProxy.m */ = {isa = PBXFileReference; fileEncoding = 4; lastKnownFileType = sourcecode.c.objc; name = TiViewProxy.m; path = ../Classes/TiViewProxy.m; sourceTree = SOURCE_ROOT; };
		24CA8A19111161FD0084E2DE /* TiViewProxy.h */ = {isa = PBXFileReference; fileEncoding = 4; lastKnownFileType = sourcecode.c.h; name = TiViewProxy.h; path = ../Classes/TiViewProxy.h; sourceTree = SOURCE_ROOT; };
		24CA8A1A111161FD0084E2DE /* TiViewController.m */ = {isa = PBXFileReference; fileEncoding = 4; lastKnownFileType = sourcecode.c.objc; name = TiViewController.m; path = ../Classes/TiViewController.m; sourceTree = SOURCE_ROOT; };
		24CA8A1B111161FD0084E2DE /* TiViewController.h */ = {isa = PBXFileReference; fileEncoding = 4; lastKnownFileType = sourcecode.c.h; name = TiViewController.h; path = ../Classes/TiViewController.h; sourceTree = SOURCE_ROOT; };
		24CA8A20111161FD0084E2DE /* TiUtils.m */ = {isa = PBXFileReference; fileEncoding = 4; lastKnownFileType = sourcecode.c.objc; name = TiUtils.m; path = ../Classes/TiUtils.m; sourceTree = SOURCE_ROOT; };
		24CA8A21111161FD0084E2DE /* TiUtils.h */ = {isa = PBXFileReference; fileEncoding = 4; lastKnownFileType = sourcecode.c.h; name = TiUtils.h; path = ../Classes/TiUtils.h; sourceTree = SOURCE_ROOT; };
		24CA8A22111161FD0084E2DE /* TiUIWindowProxy.m */ = {isa = PBXFileReference; fileEncoding = 4; lastKnownFileType = sourcecode.c.objc; name = TiUIWindowProxy.m; path = ../Classes/TiUIWindowProxy.m; sourceTree = SOURCE_ROOT; };
		24CA8A23111161FD0084E2DE /* TiUIWindowProxy.h */ = {isa = PBXFileReference; fileEncoding = 4; lastKnownFileType = sourcecode.c.h; name = TiUIWindowProxy.h; path = ../Classes/TiUIWindowProxy.h; sourceTree = SOURCE_ROOT; };
		24CA8A24111161FD0084E2DE /* TiUIWindow.m */ = {isa = PBXFileReference; fileEncoding = 4; lastKnownFileType = sourcecode.c.objc; name = TiUIWindow.m; path = ../Classes/TiUIWindow.m; sourceTree = SOURCE_ROOT; };
		24CA8A25111161FD0084E2DE /* TiUIWindow.h */ = {isa = PBXFileReference; fileEncoding = 4; lastKnownFileType = sourcecode.c.h; name = TiUIWindow.h; path = ../Classes/TiUIWindow.h; sourceTree = SOURCE_ROOT; };
		24CA8A28111161FD0084E2DE /* TiUIWebViewProxy.m */ = {isa = PBXFileReference; fileEncoding = 4; lastKnownFileType = sourcecode.c.objc; name = TiUIWebViewProxy.m; path = ../Classes/TiUIWebViewProxy.m; sourceTree = SOURCE_ROOT; };
		24CA8A29111161FD0084E2DE /* TiUIWebViewProxy.h */ = {isa = PBXFileReference; fileEncoding = 4; lastKnownFileType = sourcecode.c.h; name = TiUIWebViewProxy.h; path = ../Classes/TiUIWebViewProxy.h; sourceTree = SOURCE_ROOT; };
		24CA8A2A111161FD0084E2DE /* TiUIViewProxy.m */ = {isa = PBXFileReference; fileEncoding = 4; lastKnownFileType = sourcecode.c.objc; name = TiUIViewProxy.m; path = ../Classes/TiUIViewProxy.m; sourceTree = SOURCE_ROOT; };
		24CA8A2B111161FD0084E2DE /* TiUIViewProxy.h */ = {isa = PBXFileReference; fileEncoding = 4; lastKnownFileType = sourcecode.c.h; name = TiUIViewProxy.h; path = ../Classes/TiUIViewProxy.h; sourceTree = SOURCE_ROOT; };
		24CA8A2C111161FD0084E2DE /* TiUIView.m */ = {isa = PBXFileReference; fileEncoding = 4; lastKnownFileType = sourcecode.c.objc; name = TiUIView.m; path = ../Classes/TiUIView.m; sourceTree = SOURCE_ROOT; };
		24CA8A2D111161FD0084E2DE /* TiUIView.h */ = {isa = PBXFileReference; fileEncoding = 4; lastKnownFileType = sourcecode.c.h; name = TiUIView.h; path = ../Classes/TiUIView.h; sourceTree = SOURCE_ROOT; };
		24CA8A2E111161FD0084E2DE /* TiUIToolbarProxy.m */ = {isa = PBXFileReference; fileEncoding = 4; lastKnownFileType = sourcecode.c.objc; name = TiUIToolbarProxy.m; path = ../Classes/TiUIToolbarProxy.m; sourceTree = SOURCE_ROOT; };
		24CA8A2F111161FD0084E2DE /* TiUIToolbarProxy.h */ = {isa = PBXFileReference; fileEncoding = 4; lastKnownFileType = sourcecode.c.h; name = TiUIToolbarProxy.h; path = ../Classes/TiUIToolbarProxy.h; sourceTree = SOURCE_ROOT; };
		24CA8A30111161FD0084E2DE /* TiUIToolbar.m */ = {isa = PBXFileReference; fileEncoding = 4; lastKnownFileType = sourcecode.c.objc; name = TiUIToolbar.m; path = ../Classes/TiUIToolbar.m; sourceTree = SOURCE_ROOT; };
		24CA8A31111161FD0084E2DE /* TiUIToolbar.h */ = {isa = PBXFileReference; fileEncoding = 4; lastKnownFileType = sourcecode.c.h; name = TiUIToolbar.h; path = ../Classes/TiUIToolbar.h; sourceTree = SOURCE_ROOT; };
		24CA8A32111161FD0084E2DE /* TiUITextFieldProxy.m */ = {isa = PBXFileReference; fileEncoding = 4; lastKnownFileType = sourcecode.c.objc; name = TiUITextFieldProxy.m; path = ../Classes/TiUITextFieldProxy.m; sourceTree = SOURCE_ROOT; };
		24CA8A33111161FD0084E2DE /* TiUITextFieldProxy.h */ = {isa = PBXFileReference; fileEncoding = 4; lastKnownFileType = sourcecode.c.h; name = TiUITextFieldProxy.h; path = ../Classes/TiUITextFieldProxy.h; sourceTree = SOURCE_ROOT; };
		24CA8A34111161FD0084E2DE /* TiUITextField.m */ = {isa = PBXFileReference; fileEncoding = 4; lastKnownFileType = sourcecode.c.objc; name = TiUITextField.m; path = ../Classes/TiUITextField.m; sourceTree = SOURCE_ROOT; };
		24CA8A35111161FD0084E2DE /* TiUITextField.h */ = {isa = PBXFileReference; fileEncoding = 4; lastKnownFileType = sourcecode.c.h; name = TiUITextField.h; path = ../Classes/TiUITextField.h; sourceTree = SOURCE_ROOT; };
		24CA8A36111161FD0084E2DE /* TiUITextAreaProxy.m */ = {isa = PBXFileReference; fileEncoding = 4; lastKnownFileType = sourcecode.c.objc; path = TiUITextAreaProxy.m; sourceTree = "<group>"; };
		24CA8A37111161FD0084E2DE /* TiUITextAreaProxy.h */ = {isa = PBXFileReference; fileEncoding = 4; lastKnownFileType = sourcecode.c.h; path = TiUITextAreaProxy.h; sourceTree = "<group>"; };
		24CA8A38111161FD0084E2DE /* TiUITextArea.m */ = {isa = PBXFileReference; fileEncoding = 4; lastKnownFileType = sourcecode.c.objc; path = TiUITextArea.m; sourceTree = "<group>"; };
		24CA8A39111161FD0084E2DE /* TiUITextArea.h */ = {isa = PBXFileReference; fileEncoding = 4; lastKnownFileType = sourcecode.c.h; path = TiUITextArea.h; sourceTree = "<group>"; };
		24CA8A3A111161FD0084E2DE /* TiUITabProxy.m */ = {isa = PBXFileReference; fileEncoding = 4; lastKnownFileType = sourcecode.c.objc; name = TiUITabProxy.m; path = ../Classes/TiUITabProxy.m; sourceTree = SOURCE_ROOT; };
		24CA8A3B111161FD0084E2DE /* TiUITabProxy.h */ = {isa = PBXFileReference; fileEncoding = 4; lastKnownFileType = sourcecode.c.h; name = TiUITabProxy.h; path = ../Classes/TiUITabProxy.h; sourceTree = SOURCE_ROOT; };
		24CA8A40111161FD0084E2DE /* TiUITableViewProxy.m */ = {isa = PBXFileReference; fileEncoding = 4; lastKnownFileType = sourcecode.c.objc; name = TiUITableViewProxy.m; path = ../Classes/TiUITableViewProxy.m; sourceTree = SOURCE_ROOT; };
		24CA8A41111161FD0084E2DE /* TiUITableViewProxy.h */ = {isa = PBXFileReference; fileEncoding = 4; lastKnownFileType = sourcecode.c.h; name = TiUITableViewProxy.h; path = ../Classes/TiUITableViewProxy.h; sourceTree = SOURCE_ROOT; };
		24CA8A48111161FD0084E2DE /* TiUITableView.m */ = {isa = PBXFileReference; fileEncoding = 4; lastKnownFileType = sourcecode.c.objc; name = TiUITableView.m; path = ../Classes/TiUITableView.m; sourceTree = SOURCE_ROOT; };
		24CA8A49111161FD0084E2DE /* TiUITableView.h */ = {isa = PBXFileReference; fileEncoding = 4; lastKnownFileType = sourcecode.c.h; name = TiUITableView.h; path = ../Classes/TiUITableView.h; sourceTree = SOURCE_ROOT; };
		24CA8A4A111161FD0084E2DE /* TiUITabGroupProxy.m */ = {isa = PBXFileReference; fileEncoding = 4; lastKnownFileType = sourcecode.c.objc; name = TiUITabGroupProxy.m; path = ../Classes/TiUITabGroupProxy.m; sourceTree = SOURCE_ROOT; };
		24CA8A4B111161FD0084E2DE /* TiUITabGroupProxy.h */ = {isa = PBXFileReference; fileEncoding = 4; lastKnownFileType = sourcecode.c.h; name = TiUITabGroupProxy.h; path = ../Classes/TiUITabGroupProxy.h; sourceTree = SOURCE_ROOT; };
		24CA8A4C111161FD0084E2DE /* TiUITabGroup.m */ = {isa = PBXFileReference; fileEncoding = 4; lastKnownFileType = sourcecode.c.objc; name = TiUITabGroup.m; path = ../Classes/TiUITabGroup.m; sourceTree = SOURCE_ROOT; };
		24CA8A4D111161FD0084E2DE /* TiUITabGroup.h */ = {isa = PBXFileReference; fileEncoding = 4; lastKnownFileType = sourcecode.c.h; name = TiUITabGroup.h; path = ../Classes/TiUITabGroup.h; sourceTree = SOURCE_ROOT; };
		24CA8A4E111161FD0084E2DE /* TiUITabController.m */ = {isa = PBXFileReference; fileEncoding = 4; lastKnownFileType = sourcecode.c.objc; name = TiUITabController.m; path = ../Classes/TiUITabController.m; sourceTree = SOURCE_ROOT; };
		24CA8A4F111161FD0084E2DE /* TiUITabController.h */ = {isa = PBXFileReference; fileEncoding = 4; lastKnownFileType = sourcecode.c.h; name = TiUITabController.h; path = ../Classes/TiUITabController.h; sourceTree = SOURCE_ROOT; };
		24CA8A50111161FD0084E2DE /* TiUITabbedBarProxy.m */ = {isa = PBXFileReference; fileEncoding = 4; lastKnownFileType = sourcecode.c.objc; name = TiUITabbedBarProxy.m; path = ../Classes/TiUITabbedBarProxy.m; sourceTree = SOURCE_ROOT; };
		24CA8A51111161FD0084E2DE /* TiUITabbedBarProxy.h */ = {isa = PBXFileReference; fileEncoding = 4; lastKnownFileType = sourcecode.c.h; name = TiUITabbedBarProxy.h; path = ../Classes/TiUITabbedBarProxy.h; sourceTree = SOURCE_ROOT; };
		24CA8A52111161FD0084E2DE /* TiUISystemIconProxy.m */ = {isa = PBXFileReference; fileEncoding = 4; lastKnownFileType = sourcecode.c.objc; name = TiUISystemIconProxy.m; path = ../Classes/TiUISystemIconProxy.m; sourceTree = SOURCE_ROOT; };
		24CA8A53111161FD0084E2DE /* TiUISystemIconProxy.h */ = {isa = PBXFileReference; fileEncoding = 4; lastKnownFileType = sourcecode.c.h; name = TiUISystemIconProxy.h; path = ../Classes/TiUISystemIconProxy.h; sourceTree = SOURCE_ROOT; };
		24CA8A54111161FD0084E2DE /* TiUISystemButtonStyleProxy.m */ = {isa = PBXFileReference; fileEncoding = 4; lastKnownFileType = sourcecode.c.objc; name = TiUISystemButtonStyleProxy.m; path = ../Classes/TiUISystemButtonStyleProxy.m; sourceTree = SOURCE_ROOT; };
		24CA8A55111161FD0084E2DE /* TiUISystemButtonStyleProxy.h */ = {isa = PBXFileReference; fileEncoding = 4; lastKnownFileType = sourcecode.c.h; name = TiUISystemButtonStyleProxy.h; path = ../Classes/TiUISystemButtonStyleProxy.h; sourceTree = SOURCE_ROOT; };
		24CA8A56111161FD0084E2DE /* TiUISystemButtonProxy.m */ = {isa = PBXFileReference; fileEncoding = 4; lastKnownFileType = sourcecode.c.objc; name = TiUISystemButtonProxy.m; path = ../Classes/TiUISystemButtonProxy.m; sourceTree = SOURCE_ROOT; };
		24CA8A57111161FD0084E2DE /* TiUISystemButtonProxy.h */ = {isa = PBXFileReference; fileEncoding = 4; lastKnownFileType = sourcecode.c.h; name = TiUISystemButtonProxy.h; path = ../Classes/TiUISystemButtonProxy.h; sourceTree = SOURCE_ROOT; };
		24CA8A58111161FD0084E2DE /* TiUISwitchProxy.m */ = {isa = PBXFileReference; fileEncoding = 4; lastKnownFileType = sourcecode.c.objc; name = TiUISwitchProxy.m; path = ../Classes/TiUISwitchProxy.m; sourceTree = SOURCE_ROOT; };
		24CA8A59111161FD0084E2DE /* TiUISwitchProxy.h */ = {isa = PBXFileReference; fileEncoding = 4; lastKnownFileType = sourcecode.c.h; name = TiUISwitchProxy.h; path = ../Classes/TiUISwitchProxy.h; sourceTree = SOURCE_ROOT; };
		24CA8A5A111161FD0084E2DE /* TiUISwitch.m */ = {isa = PBXFileReference; fileEncoding = 4; lastKnownFileType = sourcecode.c.objc; name = TiUISwitch.m; path = ../Classes/TiUISwitch.m; sourceTree = SOURCE_ROOT; };
		24CA8A5B111161FD0084E2DE /* TiUISwitch.h */ = {isa = PBXFileReference; fileEncoding = 4; lastKnownFileType = sourcecode.c.h; name = TiUISwitch.h; path = ../Classes/TiUISwitch.h; sourceTree = SOURCE_ROOT; };
		24CA8A5C111161FD0084E2DE /* TiUIStatusBarProxy.m */ = {isa = PBXFileReference; fileEncoding = 4; lastKnownFileType = sourcecode.c.objc; name = TiUIStatusBarProxy.m; path = ../Classes/TiUIStatusBarProxy.m; sourceTree = SOURCE_ROOT; };
		24CA8A5D111161FD0084E2DE /* TiUIStatusBarProxy.h */ = {isa = PBXFileReference; fileEncoding = 4; lastKnownFileType = sourcecode.c.h; name = TiUIStatusBarProxy.h; path = ../Classes/TiUIStatusBarProxy.h; sourceTree = SOURCE_ROOT; };
		24CA8A5E111161FD0084E2DE /* TiUISliderProxy.m */ = {isa = PBXFileReference; fileEncoding = 4; lastKnownFileType = sourcecode.c.objc; name = TiUISliderProxy.m; path = ../Classes/TiUISliderProxy.m; sourceTree = SOURCE_ROOT; };
		24CA8A5F111161FD0084E2DE /* TiUISliderProxy.h */ = {isa = PBXFileReference; fileEncoding = 4; lastKnownFileType = sourcecode.c.h; name = TiUISliderProxy.h; path = ../Classes/TiUISliderProxy.h; sourceTree = SOURCE_ROOT; };
		24CA8A60111161FD0084E2DE /* TiUISlider.m */ = {isa = PBXFileReference; fileEncoding = 4; lastKnownFileType = sourcecode.c.objc; name = TiUISlider.m; path = ../Classes/TiUISlider.m; sourceTree = SOURCE_ROOT; };
		24CA8A61111161FD0084E2DE /* TiUISlider.h */ = {isa = PBXFileReference; fileEncoding = 4; lastKnownFileType = sourcecode.c.h; name = TiUISlider.h; path = ../Classes/TiUISlider.h; sourceTree = SOURCE_ROOT; };
		24CA8A62111161FD0084E2DE /* TiUISearchBarProxy.m */ = {isa = PBXFileReference; fileEncoding = 4; lastKnownFileType = sourcecode.c.objc; name = TiUISearchBarProxy.m; path = ../Classes/TiUISearchBarProxy.m; sourceTree = SOURCE_ROOT; };
		24CA8A63111161FD0084E2DE /* TiUISearchBarProxy.h */ = {isa = PBXFileReference; fileEncoding = 4; lastKnownFileType = sourcecode.c.h; name = TiUISearchBarProxy.h; path = ../Classes/TiUISearchBarProxy.h; sourceTree = SOURCE_ROOT; };
		24CA8A64111161FD0084E2DE /* TiUISearchBar.m */ = {isa = PBXFileReference; fileEncoding = 4; lastKnownFileType = sourcecode.c.objc; name = TiUISearchBar.m; path = ../Classes/TiUISearchBar.m; sourceTree = SOURCE_ROOT; };
		24CA8A65111161FD0084E2DE /* TiUISearchBar.h */ = {isa = PBXFileReference; fileEncoding = 4; lastKnownFileType = sourcecode.c.h; name = TiUISearchBar.h; path = ../Classes/TiUISearchBar.h; sourceTree = SOURCE_ROOT; };
		24CA8A66111161FD0084E2DE /* TiUIRowAnimationStyleProxy.m */ = {isa = PBXFileReference; fileEncoding = 4; lastKnownFileType = sourcecode.c.objc; name = TiUIRowAnimationStyleProxy.m; path = ../Classes/TiUIRowAnimationStyleProxy.m; sourceTree = SOURCE_ROOT; };
		24CA8A67111161FD0084E2DE /* TiUIRowAnimationStyleProxy.h */ = {isa = PBXFileReference; fileEncoding = 4; lastKnownFileType = sourcecode.c.h; name = TiUIRowAnimationStyleProxy.h; path = ../Classes/TiUIRowAnimationStyleProxy.h; sourceTree = SOURCE_ROOT; };
		24CA8A68111161FD0084E2DE /* TiUIProgressBarStyleProxy.m */ = {isa = PBXFileReference; fileEncoding = 4; lastKnownFileType = sourcecode.c.objc; name = TiUIProgressBarStyleProxy.m; path = ../Classes/TiUIProgressBarStyleProxy.m; sourceTree = SOURCE_ROOT; };
		24CA8A69111161FD0084E2DE /* TiUIProgressBarStyleProxy.h */ = {isa = PBXFileReference; fileEncoding = 4; lastKnownFileType = sourcecode.c.h; name = TiUIProgressBarStyleProxy.h; path = ../Classes/TiUIProgressBarStyleProxy.h; sourceTree = SOURCE_ROOT; };
		24CA8A6A111161FD0084E2DE /* TiUIProgressBarProxy.m */ = {isa = PBXFileReference; fileEncoding = 4; lastKnownFileType = sourcecode.c.objc; name = TiUIProgressBarProxy.m; path = ../Classes/TiUIProgressBarProxy.m; sourceTree = SOURCE_ROOT; };
		24CA8A6B111161FD0084E2DE /* TiUIProgressBarProxy.h */ = {isa = PBXFileReference; fileEncoding = 4; lastKnownFileType = sourcecode.c.h; name = TiUIProgressBarProxy.h; path = ../Classes/TiUIProgressBarProxy.h; sourceTree = SOURCE_ROOT; };
		24CA8A6C111161FD0084E2DE /* TiUIProgressBar.m */ = {isa = PBXFileReference; fileEncoding = 4; lastKnownFileType = sourcecode.c.objc; name = TiUIProgressBar.m; path = ../Classes/TiUIProgressBar.m; sourceTree = SOURCE_ROOT; };
		24CA8A6D111161FD0084E2DE /* TiUIProgressBar.h */ = {isa = PBXFileReference; fileEncoding = 4; lastKnownFileType = sourcecode.c.h; name = TiUIProgressBar.h; path = ../Classes/TiUIProgressBar.h; sourceTree = SOURCE_ROOT; };
		24CA8A6E111161FD0084E2DE /* TiUIOptionDialogProxy.m */ = {isa = PBXFileReference; fileEncoding = 4; lastKnownFileType = sourcecode.c.objc; name = TiUIOptionDialogProxy.m; path = ../Classes/TiUIOptionDialogProxy.m; sourceTree = SOURCE_ROOT; };
		24CA8A6F111161FD0084E2DE /* TiUIOptionDialogProxy.h */ = {isa = PBXFileReference; fileEncoding = 4; lastKnownFileType = sourcecode.c.h; name = TiUIOptionDialogProxy.h; path = ../Classes/TiUIOptionDialogProxy.h; sourceTree = SOURCE_ROOT; };
		24CA8A70111161FD0084E2DE /* TiUINavBarButton.m */ = {isa = PBXFileReference; fileEncoding = 4; lastKnownFileType = sourcecode.c.objc; name = TiUINavBarButton.m; path = ../Classes/TiUINavBarButton.m; sourceTree = SOURCE_ROOT; };
		24CA8A71111161FD0084E2DE /* TiUINavBarButton.h */ = {isa = PBXFileReference; fileEncoding = 4; lastKnownFileType = sourcecode.c.h; name = TiUINavBarButton.h; path = ../Classes/TiUINavBarButton.h; sourceTree = SOURCE_ROOT; };
		24CA8A72111161FD0084E2DE /* TiUILabelProxy.m */ = {isa = PBXFileReference; fileEncoding = 4; lastKnownFileType = sourcecode.c.objc; name = TiUILabelProxy.m; path = ../Classes/TiUILabelProxy.m; sourceTree = SOURCE_ROOT; };
		24CA8A73111161FD0084E2DE /* TiUILabelProxy.h */ = {isa = PBXFileReference; fileEncoding = 4; lastKnownFileType = sourcecode.c.h; name = TiUILabelProxy.h; path = ../Classes/TiUILabelProxy.h; sourceTree = SOURCE_ROOT; };
		24CA8A74111161FD0084E2DE /* TiUILabel.m */ = {isa = PBXFileReference; fileEncoding = 4; lastKnownFileType = sourcecode.c.objc; name = TiUILabel.m; path = ../Classes/TiUILabel.m; sourceTree = SOURCE_ROOT; };
		24CA8A75111161FD0084E2DE /* TiUILabel.h */ = {isa = PBXFileReference; fileEncoding = 4; lastKnownFileType = sourcecode.c.h; name = TiUILabel.h; path = ../Classes/TiUILabel.h; sourceTree = SOURCE_ROOT; };
		24CA8A76111161FD0084E2DE /* TiUIiPhoneProxy.m */ = {isa = PBXFileReference; fileEncoding = 4; lastKnownFileType = sourcecode.c.objc; name = TiUIiPhoneProxy.m; path = ../Classes/TiUIiPhoneProxy.m; sourceTree = SOURCE_ROOT; };
		24CA8A77111161FD0084E2DE /* TiUIiPhoneProxy.h */ = {isa = PBXFileReference; fileEncoding = 4; lastKnownFileType = sourcecode.c.h; name = TiUIiPhoneProxy.h; path = ../Classes/TiUIiPhoneProxy.h; sourceTree = SOURCE_ROOT; };
		24CA8A78111161FD0084E2DE /* TiUIImageViewProxy.m */ = {isa = PBXFileReference; fileEncoding = 4; lastKnownFileType = sourcecode.c.objc; name = TiUIImageViewProxy.m; path = ../Classes/TiUIImageViewProxy.m; sourceTree = SOURCE_ROOT; };
		24CA8A79111161FD0084E2DE /* TiUIImageViewProxy.h */ = {isa = PBXFileReference; fileEncoding = 4; lastKnownFileType = sourcecode.c.h; name = TiUIImageViewProxy.h; path = ../Classes/TiUIImageViewProxy.h; sourceTree = SOURCE_ROOT; };
		24CA8A7A111161FD0084E2DE /* TiUIImageView.m */ = {isa = PBXFileReference; fileEncoding = 4; lastKnownFileType = sourcecode.c.objc; name = TiUIImageView.m; path = ../Classes/TiUIImageView.m; sourceTree = SOURCE_ROOT; };
		24CA8A7B111161FD0084E2DE /* TiUIImageView.h */ = {isa = PBXFileReference; fileEncoding = 4; lastKnownFileType = sourcecode.c.h; name = TiUIImageView.h; path = ../Classes/TiUIImageView.h; sourceTree = SOURCE_ROOT; };
		24CA8A82111161FD0084E2DE /* TiUIEmailDialogProxy.m */ = {isa = PBXFileReference; fileEncoding = 4; lastKnownFileType = sourcecode.c.objc; name = TiUIEmailDialogProxy.m; path = ../Classes/TiUIEmailDialogProxy.m; sourceTree = SOURCE_ROOT; };
		24CA8A83111161FD0084E2DE /* TiUIEmailDialogProxy.h */ = {isa = PBXFileReference; fileEncoding = 4; lastKnownFileType = sourcecode.c.h; name = TiUIEmailDialogProxy.h; path = ../Classes/TiUIEmailDialogProxy.h; sourceTree = SOURCE_ROOT; };
		24CA8A86111161FD0084E2DE /* TiUICoverFlowViewProxy.m */ = {isa = PBXFileReference; fileEncoding = 4; lastKnownFileType = sourcecode.c.objc; name = TiUICoverFlowViewProxy.m; path = ../Classes/TiUICoverFlowViewProxy.m; sourceTree = SOURCE_ROOT; };
		24CA8A87111161FD0084E2DE /* TiUICoverFlowViewProxy.h */ = {isa = PBXFileReference; fileEncoding = 4; lastKnownFileType = sourcecode.c.h; name = TiUICoverFlowViewProxy.h; path = ../Classes/TiUICoverFlowViewProxy.h; sourceTree = SOURCE_ROOT; };
		24CA8A88111161FD0084E2DE /* TiUICoverFlowView.m */ = {isa = PBXFileReference; fileEncoding = 4; lastKnownFileType = sourcecode.c.objc; name = TiUICoverFlowView.m; path = ../Classes/TiUICoverFlowView.m; sourceTree = SOURCE_ROOT; };
		24CA8A89111161FD0084E2DE /* TiUICoverFlowView.h */ = {isa = PBXFileReference; fileEncoding = 4; lastKnownFileType = sourcecode.c.h; name = TiUICoverFlowView.h; path = ../Classes/TiUICoverFlowView.h; sourceTree = SOURCE_ROOT; };
		24CA8A8A111161FD0084E2DE /* TiUICanvasViewProxy.m */ = {isa = PBXFileReference; fileEncoding = 4; lastKnownFileType = sourcecode.c.objc; name = TiUICanvasViewProxy.m; path = ../Classes/TiUICanvasViewProxy.m; sourceTree = SOURCE_ROOT; };
		24CA8A8B111161FD0084E2DE /* TiUICanvasViewProxy.h */ = {isa = PBXFileReference; fileEncoding = 4; lastKnownFileType = sourcecode.c.h; name = TiUICanvasViewProxy.h; path = ../Classes/TiUICanvasViewProxy.h; sourceTree = SOURCE_ROOT; };
		24CA8A8C111161FD0084E2DE /* TiUICanvasView.m */ = {isa = PBXFileReference; fileEncoding = 4; lastKnownFileType = sourcecode.c.objc; name = TiUICanvasView.m; path = ../Classes/TiUICanvasView.m; sourceTree = SOURCE_ROOT; };
		24CA8A8D111161FD0084E2DE /* TiUICanvasView.h */ = {isa = PBXFileReference; fileEncoding = 4; lastKnownFileType = sourcecode.c.h; name = TiUICanvasView.h; path = ../Classes/TiUICanvasView.h; sourceTree = SOURCE_ROOT; };
		24CA8A8E111161FD0084E2DE /* TiUIButtonProxy.m */ = {isa = PBXFileReference; fileEncoding = 4; lastKnownFileType = sourcecode.c.objc; name = TiUIButtonProxy.m; path = ../Classes/TiUIButtonProxy.m; sourceTree = SOURCE_ROOT; };
		24CA8A8F111161FD0084E2DE /* TiUIButtonProxy.h */ = {isa = PBXFileReference; fileEncoding = 4; lastKnownFileType = sourcecode.c.h; name = TiUIButtonProxy.h; path = ../Classes/TiUIButtonProxy.h; sourceTree = SOURCE_ROOT; };
		24CA8A90111161FD0084E2DE /* TiUIButtonBarProxy.m */ = {isa = PBXFileReference; fileEncoding = 4; lastKnownFileType = sourcecode.c.objc; name = TiUIButtonBarProxy.m; path = ../Classes/TiUIButtonBarProxy.m; sourceTree = SOURCE_ROOT; };
		24CA8A91111161FD0084E2DE /* TiUIButtonBarProxy.h */ = {isa = PBXFileReference; fileEncoding = 4; lastKnownFileType = sourcecode.c.h; name = TiUIButtonBarProxy.h; path = ../Classes/TiUIButtonBarProxy.h; sourceTree = SOURCE_ROOT; };
		24CA8A92111161FD0084E2DE /* TiUIButtonBar.m */ = {isa = PBXFileReference; fileEncoding = 4; lastKnownFileType = sourcecode.c.objc; name = TiUIButtonBar.m; path = ../Classes/TiUIButtonBar.m; sourceTree = SOURCE_ROOT; };
		24CA8A93111161FD0084E2DE /* TiUIButtonBar.h */ = {isa = PBXFileReference; fileEncoding = 4; lastKnownFileType = sourcecode.c.h; name = TiUIButtonBar.h; path = ../Classes/TiUIButtonBar.h; sourceTree = SOURCE_ROOT; };
		24CA8A94111161FD0084E2DE /* TiUIButton.m */ = {isa = PBXFileReference; fileEncoding = 4; lastKnownFileType = sourcecode.c.objc; name = TiUIButton.m; path = ../Classes/TiUIButton.m; sourceTree = SOURCE_ROOT; };
		24CA8A95111161FD0084E2DE /* TiUIButton.h */ = {isa = PBXFileReference; fileEncoding = 4; lastKnownFileType = sourcecode.c.h; name = TiUIButton.h; path = ../Classes/TiUIButton.h; sourceTree = SOURCE_ROOT; };
		24CA8A96111161FD0084E2DE /* TiUIAnimationStyleProxy.m */ = {isa = PBXFileReference; fileEncoding = 4; lastKnownFileType = sourcecode.c.objc; name = TiUIAnimationStyleProxy.m; path = ../Classes/TiUIAnimationStyleProxy.m; sourceTree = SOURCE_ROOT; };
		24CA8A97111161FD0084E2DE /* TiUIAnimationStyleProxy.h */ = {isa = PBXFileReference; fileEncoding = 4; lastKnownFileType = sourcecode.c.h; name = TiUIAnimationStyleProxy.h; path = ../Classes/TiUIAnimationStyleProxy.h; sourceTree = SOURCE_ROOT; };
		24CA8A98111161FD0084E2DE /* TiUIAlertDialogProxy.m */ = {isa = PBXFileReference; fileEncoding = 4; lastKnownFileType = sourcecode.c.objc; name = TiUIAlertDialogProxy.m; path = ../Classes/TiUIAlertDialogProxy.m; sourceTree = SOURCE_ROOT; };
		24CA8A99111161FD0084E2DE /* TiUIAlertDialogProxy.h */ = {isa = PBXFileReference; fileEncoding = 4; lastKnownFileType = sourcecode.c.h; name = TiUIAlertDialogProxy.h; path = ../Classes/TiUIAlertDialogProxy.h; sourceTree = SOURCE_ROOT; };
		24CA8A9A111161FD0084E2DE /* TiUIActivityIndicatorStyleProxy.m */ = {isa = PBXFileReference; fileEncoding = 4; lastKnownFileType = sourcecode.c.objc; name = TiUIActivityIndicatorStyleProxy.m; path = ../Classes/TiUIActivityIndicatorStyleProxy.m; sourceTree = SOURCE_ROOT; };
		24CA8A9B111161FD0084E2DE /* TiUIActivityIndicatorStyleProxy.h */ = {isa = PBXFileReference; fileEncoding = 4; lastKnownFileType = sourcecode.c.h; name = TiUIActivityIndicatorStyleProxy.h; path = ../Classes/TiUIActivityIndicatorStyleProxy.h; sourceTree = SOURCE_ROOT; };
		24CA8A9C111161FD0084E2DE /* TiUIActivityIndicatorProxy.m */ = {isa = PBXFileReference; fileEncoding = 4; lastKnownFileType = sourcecode.c.objc; name = TiUIActivityIndicatorProxy.m; path = ../Classes/TiUIActivityIndicatorProxy.m; sourceTree = SOURCE_ROOT; };
		24CA8A9D111161FD0084E2DE /* TiUIActivityIndicatorProxy.h */ = {isa = PBXFileReference; fileEncoding = 4; lastKnownFileType = sourcecode.c.h; name = TiUIActivityIndicatorProxy.h; path = ../Classes/TiUIActivityIndicatorProxy.h; sourceTree = SOURCE_ROOT; };
		24CA8A9E111161FD0084E2DE /* TiUIActivityIndicator.m */ = {isa = PBXFileReference; fileEncoding = 4; lastKnownFileType = sourcecode.c.objc; name = TiUIActivityIndicator.m; path = ../Classes/TiUIActivityIndicator.m; sourceTree = SOURCE_ROOT; };
		24CA8A9F111161FD0084E2DE /* TiUIActivityIndicator.h */ = {isa = PBXFileReference; fileEncoding = 4; lastKnownFileType = sourcecode.c.h; name = TiUIActivityIndicator.h; path = ../Classes/TiUIActivityIndicator.h; sourceTree = SOURCE_ROOT; };
		24CA8AA2111161FD0084E2DE /* TitaniumViewController.m */ = {isa = PBXFileReference; fileEncoding = 4; lastKnownFileType = sourcecode.c.objc; name = TitaniumViewController.m; path = ../Classes/TitaniumViewController.m; sourceTree = SOURCE_ROOT; };
		24CA8AA3111161FD0084E2DE /* TitaniumViewController.h */ = {isa = PBXFileReference; fileEncoding = 4; lastKnownFileType = sourcecode.c.h; name = TitaniumViewController.h; path = ../Classes/TitaniumViewController.h; sourceTree = SOURCE_ROOT; };
		24CA8AA4111161FD0084E2DE /* TitaniumModule.m */ = {isa = PBXFileReference; fileEncoding = 4; lastKnownFileType = sourcecode.c.objc; name = TitaniumModule.m; path = ../Classes/TitaniumModule.m; sourceTree = SOURCE_ROOT; };
		24CA8AA5111161FD0084E2DE /* TitaniumModule.h */ = {isa = PBXFileReference; fileEncoding = 4; lastKnownFileType = sourcecode.c.h; name = TitaniumModule.h; path = ../Classes/TitaniumModule.h; sourceTree = SOURCE_ROOT; };
		24CA8AA6111161FD0084E2DE /* TitaniumErrorController.m */ = {isa = PBXFileReference; fileEncoding = 4; lastKnownFileType = sourcecode.c.objc; name = TitaniumErrorController.m; path = ../Classes/TitaniumErrorController.m; sourceTree = SOURCE_ROOT; };
		24CA8AA7111161FD0084E2DE /* TitaniumErrorController.h */ = {isa = PBXFileReference; fileEncoding = 4; lastKnownFileType = sourcecode.c.h; name = TitaniumErrorController.h; path = ../Classes/TitaniumErrorController.h; sourceTree = SOURCE_ROOT; };
		24CA8AA8111161FD0084E2DE /* TitaniumApp.mm */ = {isa = PBXFileReference; fileEncoding = 4; lastKnownFileType = sourcecode.cpp.objcpp; name = TitaniumApp.mm; path = ../Classes/TitaniumApp.mm; sourceTree = SOURCE_ROOT; };
		24CA8AA9111161FD0084E2DE /* TitaniumApp.h */ = {isa = PBXFileReference; fileEncoding = 4; lastKnownFileType = sourcecode.c.h; name = TitaniumApp.h; path = ../Classes/TitaniumApp.h; sourceTree = SOURCE_ROOT; };
		24CA8AAB111161FD0084E2DE /* TiTab.h */ = {isa = PBXFileReference; fileEncoding = 4; lastKnownFileType = sourcecode.c.h; name = TiTab.h; path = ../Classes/TiTab.h; sourceTree = SOURCE_ROOT; };
		24CA8AAC111161FD0084E2DE /* TiRect.m */ = {isa = PBXFileReference; fileEncoding = 4; lastKnownFileType = sourcecode.c.objc; name = TiRect.m; path = ../Classes/TiRect.m; sourceTree = SOURCE_ROOT; };
		24CA8AAD111161FD0084E2DE /* TiRect.h */ = {isa = PBXFileReference; fileEncoding = 4; lastKnownFileType = sourcecode.c.h; name = TiRect.h; path = ../Classes/TiRect.h; sourceTree = SOURCE_ROOT; };
		24CA8AAE111161FD0084E2DE /* TiRange.m */ = {isa = PBXFileReference; fileEncoding = 4; lastKnownFileType = sourcecode.c.objc; name = TiRange.m; path = ../Classes/TiRange.m; sourceTree = SOURCE_ROOT; };
		24CA8AAF111161FD0084E2DE /* TiRange.h */ = {isa = PBXFileReference; fileEncoding = 4; lastKnownFileType = sourcecode.c.h; name = TiRange.h; path = ../Classes/TiRange.h; sourceTree = SOURCE_ROOT; };
		24CA8AB0111161FD0084E2DE /* TiProxy.m */ = {isa = PBXFileReference; fileEncoding = 4; lastKnownFileType = sourcecode.c.objc; name = TiProxy.m; path = ../Classes/TiProxy.m; sourceTree = SOURCE_ROOT; };
		24CA8AB1111161FD0084E2DE /* TiProxy.h */ = {isa = PBXFileReference; fileEncoding = 4; lastKnownFileType = sourcecode.c.h; name = TiProxy.h; path = ../Classes/TiProxy.h; sourceTree = SOURCE_ROOT; };
		24CA8AB2111161FD0084E2DE /* TiPoint.m */ = {isa = PBXFileReference; fileEncoding = 4; lastKnownFileType = sourcecode.c.objc; name = TiPoint.m; path = ../Classes/TiPoint.m; sourceTree = SOURCE_ROOT; };
		24CA8AB3111161FD0084E2DE /* TiPoint.h */ = {isa = PBXFileReference; fileEncoding = 4; lastKnownFileType = sourcecode.c.h; name = TiPoint.h; path = ../Classes/TiPoint.h; sourceTree = SOURCE_ROOT; };
		24CA8AB4111161FD0084E2DE /* TiNetworkHTTPClientResultProxy.m */ = {isa = PBXFileReference; fileEncoding = 4; lastKnownFileType = sourcecode.c.objc; name = TiNetworkHTTPClientResultProxy.m; path = ../Classes/TiNetworkHTTPClientResultProxy.m; sourceTree = SOURCE_ROOT; };
		24CA8AB5111161FD0084E2DE /* TiNetworkHTTPClientResultProxy.h */ = {isa = PBXFileReference; fileEncoding = 4; lastKnownFileType = sourcecode.c.h; name = TiNetworkHTTPClientResultProxy.h; path = ../Classes/TiNetworkHTTPClientResultProxy.h; sourceTree = SOURCE_ROOT; };
		24CA8AB6111161FD0084E2DE /* TiNetworkHTTPClientProxy.m */ = {isa = PBXFileReference; fileEncoding = 4; lastKnownFileType = sourcecode.c.objc; name = TiNetworkHTTPClientProxy.m; path = ../Classes/TiNetworkHTTPClientProxy.m; sourceTree = SOURCE_ROOT; };
		24CA8AB7111161FD0084E2DE /* TiNetworkHTTPClientProxy.h */ = {isa = PBXFileReference; fileEncoding = 4; lastKnownFileType = sourcecode.c.h; name = TiNetworkHTTPClientProxy.h; path = ../Classes/TiNetworkHTTPClientProxy.h; sourceTree = SOURCE_ROOT; };
		24CA8AB8111161FD0084E2DE /* TiModule.m */ = {isa = PBXFileReference; fileEncoding = 4; lastKnownFileType = sourcecode.c.objc; name = TiModule.m; path = ../Classes/TiModule.m; sourceTree = SOURCE_ROOT; };
		24CA8AB9111161FD0084E2DE /* TiModule.h */ = {isa = PBXFileReference; fileEncoding = 4; lastKnownFileType = sourcecode.c.h; name = TiModule.h; path = ../Classes/TiModule.h; sourceTree = SOURCE_ROOT; };
		24CA8ABA111161FD0084E2DE /* TiMediaVideoPlayerProxy.m */ = {isa = PBXFileReference; fileEncoding = 4; lastKnownFileType = sourcecode.c.objc; name = TiMediaVideoPlayerProxy.m; path = ../Classes/TiMediaVideoPlayerProxy.m; sourceTree = SOURCE_ROOT; };
		24CA8ABB111161FD0084E2DE /* TiMediaVideoPlayerProxy.h */ = {isa = PBXFileReference; fileEncoding = 4; lastKnownFileType = sourcecode.c.h; name = TiMediaVideoPlayerProxy.h; path = ../Classes/TiMediaVideoPlayerProxy.h; sourceTree = SOURCE_ROOT; };
		24CA8ABC111161FD0084E2DE /* TiMediaSoundProxy.m */ = {isa = PBXFileReference; fileEncoding = 4; lastKnownFileType = sourcecode.c.objc; name = TiMediaSoundProxy.m; path = ../Classes/TiMediaSoundProxy.m; sourceTree = SOURCE_ROOT; };
		24CA8ABD111161FD0084E2DE /* TiMediaSoundProxy.h */ = {isa = PBXFileReference; fileEncoding = 4; lastKnownFileType = sourcecode.c.h; name = TiMediaSoundProxy.h; path = ../Classes/TiMediaSoundProxy.h; sourceTree = SOURCE_ROOT; };
		24CA8ABE111161FD0084E2DE /* TiMediaAudioPlayerProxy.m */ = {isa = PBXFileReference; fileEncoding = 4; lastKnownFileType = sourcecode.c.objc; name = TiMediaAudioPlayerProxy.m; path = ../Classes/TiMediaAudioPlayerProxy.m; sourceTree = SOURCE_ROOT; };
		24CA8ABF111161FD0084E2DE /* TiMediaAudioPlayerProxy.h */ = {isa = PBXFileReference; fileEncoding = 4; lastKnownFileType = sourcecode.c.h; name = TiMediaAudioPlayerProxy.h; path = ../Classes/TiMediaAudioPlayerProxy.h; sourceTree = SOURCE_ROOT; };
		24CA8AC0111161FD0084E2DE /* TiMapViewProxy.m */ = {isa = PBXFileReference; fileEncoding = 4; lastKnownFileType = sourcecode.c.objc; name = TiMapViewProxy.m; path = ../Classes/TiMapViewProxy.m; sourceTree = SOURCE_ROOT; };
		24CA8AC1111161FD0084E2DE /* TiMapViewProxy.h */ = {isa = PBXFileReference; fileEncoding = 4; lastKnownFileType = sourcecode.c.h; name = TiMapViewProxy.h; path = ../Classes/TiMapViewProxy.h; sourceTree = SOURCE_ROOT; };
		24CA8AC2111161FD0084E2DE /* TiMapView.m */ = {isa = PBXFileReference; fileEncoding = 4; lastKnownFileType = sourcecode.c.objc; name = TiMapView.m; path = ../Classes/TiMapView.m; sourceTree = SOURCE_ROOT; };
		24CA8AC3111161FD0084E2DE /* TiMapView.h */ = {isa = PBXFileReference; fileEncoding = 4; lastKnownFileType = sourcecode.c.h; name = TiMapView.h; path = ../Classes/TiMapView.h; sourceTree = SOURCE_ROOT; };
		24CA8AC4111161FD0084E2DE /* TiMapAnnotationProxy.m */ = {isa = PBXFileReference; fileEncoding = 4; lastKnownFileType = sourcecode.c.objc; name = TiMapAnnotationProxy.m; path = ../Classes/TiMapAnnotationProxy.m; sourceTree = SOURCE_ROOT; };
		24CA8AC5111161FD0084E2DE /* TiMapAnnotationProxy.h */ = {isa = PBXFileReference; fileEncoding = 4; lastKnownFileType = sourcecode.c.h; name = TiMapAnnotationProxy.h; path = ../Classes/TiMapAnnotationProxy.h; sourceTree = SOURCE_ROOT; };
		24CA8AC6111161FD0084E2DE /* TiHost.m */ = {isa = PBXFileReference; fileEncoding = 4; lastKnownFileType = sourcecode.c.objc; name = TiHost.m; path = ../Classes/TiHost.m; sourceTree = SOURCE_ROOT; };
		24CA8AC7111161FD0084E2DE /* TiHost.h */ = {isa = PBXFileReference; fileEncoding = 4; lastKnownFileType = sourcecode.c.h; name = TiHost.h; path = ../Classes/TiHost.h; sourceTree = SOURCE_ROOT; };
		24CA8AC8111161FD0084E2DE /* TiFilesystemFileProxy.m */ = {isa = PBXFileReference; fileEncoding = 4; lastKnownFileType = sourcecode.c.objc; name = TiFilesystemFileProxy.m; path = ../Classes/TiFilesystemFileProxy.m; sourceTree = SOURCE_ROOT; };
		24CA8AC9111161FD0084E2DE /* TiFilesystemFileProxy.h */ = {isa = PBXFileReference; fileEncoding = 4; lastKnownFileType = sourcecode.c.h; name = TiFilesystemFileProxy.h; path = ../Classes/TiFilesystemFileProxy.h; sourceTree = SOURCE_ROOT; };
		24CA8ACC111161FD0084E2DE /* TiFacebookLoginButtonProxy.m */ = {isa = PBXFileReference; fileEncoding = 4; lastKnownFileType = sourcecode.c.objc; name = TiFacebookLoginButtonProxy.m; path = ../Classes/TiFacebookLoginButtonProxy.m; sourceTree = SOURCE_ROOT; };
		24CA8ACD111161FD0084E2DE /* TiFacebookLoginButtonProxy.h */ = {isa = PBXFileReference; fileEncoding = 4; lastKnownFileType = sourcecode.c.h; name = TiFacebookLoginButtonProxy.h; path = ../Classes/TiFacebookLoginButtonProxy.h; sourceTree = SOURCE_ROOT; };
		24CA8ACE111161FD0084E2DE /* TiFacebookLoginButton.m */ = {isa = PBXFileReference; fileEncoding = 4; lastKnownFileType = sourcecode.c.objc; name = TiFacebookLoginButton.m; path = ../Classes/TiFacebookLoginButton.m; sourceTree = SOURCE_ROOT; };
		24CA8ACF111161FD0084E2DE /* TiFacebookLoginButton.h */ = {isa = PBXFileReference; fileEncoding = 4; lastKnownFileType = sourcecode.c.h; name = TiFacebookLoginButton.h; path = ../Classes/TiFacebookLoginButton.h; sourceTree = SOURCE_ROOT; };
		24CA8AD0111161FD0084E2DE /* TiEvaluator.h */ = {isa = PBXFileReference; fileEncoding = 4; lastKnownFileType = sourcecode.c.h; name = TiEvaluator.h; path = ../Classes/TiEvaluator.h; sourceTree = SOURCE_ROOT; };
		24CA8AD1111161FD0084E2DE /* TiDimension.m */ = {isa = PBXFileReference; fileEncoding = 4; lastKnownFileType = sourcecode.c.objc; name = TiDimension.m; path = ../Classes/TiDimension.m; sourceTree = SOURCE_ROOT; };
		24CA8AD2111161FD0084E2DE /* TiDimension.h */ = {isa = PBXFileReference; fileEncoding = 4; lastKnownFileType = sourcecode.c.h; name = TiDimension.h; path = ../Classes/TiDimension.h; sourceTree = SOURCE_ROOT; };
		24CA8AD3111161FD0084E2DE /* TiDatabaseResultSetProxy.m */ = {isa = PBXFileReference; fileEncoding = 4; lastKnownFileType = sourcecode.c.objc; name = TiDatabaseResultSetProxy.m; path = ../Classes/TiDatabaseResultSetProxy.m; sourceTree = SOURCE_ROOT; };
		24CA8AD4111161FD0084E2DE /* TiDatabaseResultSetProxy.h */ = {isa = PBXFileReference; fileEncoding = 4; lastKnownFileType = sourcecode.c.h; name = TiDatabaseResultSetProxy.h; path = ../Classes/TiDatabaseResultSetProxy.h; sourceTree = SOURCE_ROOT; };
		24CA8AD5111161FD0084E2DE /* TiDatabaseProxy.m */ = {isa = PBXFileReference; fileEncoding = 4; lastKnownFileType = sourcecode.c.objc; name = TiDatabaseProxy.m; path = ../Classes/TiDatabaseProxy.m; sourceTree = SOURCE_ROOT; };
		24CA8AD6111161FD0084E2DE /* TiDatabaseProxy.h */ = {isa = PBXFileReference; fileEncoding = 4; lastKnownFileType = sourcecode.c.h; name = TiDatabaseProxy.h; path = ../Classes/TiDatabaseProxy.h; sourceTree = SOURCE_ROOT; };
		24CA8AD7111161FD0084E2DE /* TiController.h */ = {isa = PBXFileReference; fileEncoding = 4; lastKnownFileType = sourcecode.c.h; name = TiController.h; path = ../Classes/TiController.h; sourceTree = SOURCE_ROOT; };
		24CA8AD8111161FD0084E2DE /* TiContactsContactProxy.m */ = {isa = PBXFileReference; fileEncoding = 4; lastKnownFileType = sourcecode.c.objc; name = TiContactsContactProxy.m; path = ../Classes/TiContactsContactProxy.m; sourceTree = SOURCE_ROOT; };
		24CA8AD9111161FD0084E2DE /* TiContactsContactProxy.h */ = {isa = PBXFileReference; fileEncoding = 4; lastKnownFileType = sourcecode.c.h; name = TiContactsContactProxy.h; path = ../Classes/TiContactsContactProxy.h; sourceTree = SOURCE_ROOT; };
		24CA8ADA111161FE0084E2DE /* TiComplexValue.m */ = {isa = PBXFileReference; fileEncoding = 4; lastKnownFileType = sourcecode.c.objc; name = TiComplexValue.m; path = ../Classes/TiComplexValue.m; sourceTree = SOURCE_ROOT; };
		24CA8ADB111161FE0084E2DE /* TiComplexValue.h */ = {isa = PBXFileReference; fileEncoding = 4; lastKnownFileType = sourcecode.c.h; name = TiComplexValue.h; path = ../Classes/TiComplexValue.h; sourceTree = SOURCE_ROOT; };
		24CA8ADC111161FE0084E2DE /* TiColor.m */ = {isa = PBXFileReference; fileEncoding = 4; lastKnownFileType = sourcecode.c.objc; name = TiColor.m; path = ../Classes/TiColor.m; sourceTree = SOURCE_ROOT; };
		24CA8ADD111161FE0084E2DE /* TiColor.h */ = {isa = PBXFileReference; fileEncoding = 4; lastKnownFileType = sourcecode.c.h; name = TiColor.h; path = ../Classes/TiColor.h; sourceTree = SOURCE_ROOT; };
		24CA8ADE111161FE0084E2DE /* TiButtonUtil.m */ = {isa = PBXFileReference; fileEncoding = 4; lastKnownFileType = sourcecode.c.objc; name = TiButtonUtil.m; path = ../Classes/TiButtonUtil.m; sourceTree = SOURCE_ROOT; };
		24CA8ADF111161FE0084E2DE /* TiButtonUtil.h */ = {isa = PBXFileReference; fileEncoding = 4; lastKnownFileType = sourcecode.c.h; name = TiButtonUtil.h; path = ../Classes/TiButtonUtil.h; sourceTree = SOURCE_ROOT; };
		24CA8AE0111161FE0084E2DE /* TiBlob.m */ = {isa = PBXFileReference; fileEncoding = 4; lastKnownFileType = sourcecode.c.objc; name = TiBlob.m; path = ../Classes/TiBlob.m; sourceTree = SOURCE_ROOT; };
		24CA8AE1111161FE0084E2DE /* TiBlob.h */ = {isa = PBXFileReference; fileEncoding = 4; lastKnownFileType = sourcecode.c.h; name = TiBlob.h; path = ../Classes/TiBlob.h; sourceTree = SOURCE_ROOT; };
		24CA8AE2111161FE0084E2DE /* TiBase.m */ = {isa = PBXFileReference; fileEncoding = 4; lastKnownFileType = sourcecode.c.objc; name = TiBase.m; path = ../Classes/TiBase.m; sourceTree = SOURCE_ROOT; };
		24CA8AE3111161FE0084E2DE /* TiBase.h */ = {isa = PBXFileReference; fileEncoding = 4; lastKnownFileType = sourcecode.c.h; name = TiBase.h; path = ../Classes/TiBase.h; sourceTree = SOURCE_ROOT; };
		24CA8AE4111161FE0084E2DE /* TiAppPropertiesProxy.m */ = {isa = PBXFileReference; fileEncoding = 4; lastKnownFileType = sourcecode.c.objc; name = TiAppPropertiesProxy.m; path = ../Classes/TiAppPropertiesProxy.m; sourceTree = SOURCE_ROOT; };
		24CA8AE5111161FE0084E2DE /* TiAppPropertiesProxy.h */ = {isa = PBXFileReference; fileEncoding = 4; lastKnownFileType = sourcecode.c.h; name = TiAppPropertiesProxy.h; path = ../Classes/TiAppPropertiesProxy.h; sourceTree = SOURCE_ROOT; };
		24CA8AE6111161FE0084E2DE /* TiAnimation.m */ = {isa = PBXFileReference; fileEncoding = 4; lastKnownFileType = sourcecode.c.objc; name = TiAnimation.m; path = ../Classes/TiAnimation.m; sourceTree = SOURCE_ROOT; };
		24CA8AE7111161FE0084E2DE /* TiAnimation.h */ = {isa = PBXFileReference; fileEncoding = 4; lastKnownFileType = sourcecode.c.h; name = TiAnimation.h; path = ../Classes/TiAnimation.h; sourceTree = SOURCE_ROOT; };
		24CA8AE8111161FE0084E2DE /* TiAction.m */ = {isa = PBXFileReference; fileEncoding = 4; lastKnownFileType = sourcecode.c.objc; name = TiAction.m; path = ../Classes/TiAction.m; sourceTree = SOURCE_ROOT; };
		24CA8AE9111161FE0084E2DE /* TiAction.h */ = {isa = PBXFileReference; fileEncoding = 4; lastKnownFileType = sourcecode.c.h; name = TiAction.h; path = ../Classes/TiAction.h; sourceTree = SOURCE_ROOT; };
		24CA8AEA111161FE0084E2DE /* Ti3DMatrix.m */ = {isa = PBXFileReference; fileEncoding = 4; lastKnownFileType = sourcecode.c.objc; name = Ti3DMatrix.m; path = ../Classes/Ti3DMatrix.m; sourceTree = SOURCE_ROOT; };
		24CA8AEB111161FE0084E2DE /* Ti3DMatrix.h */ = {isa = PBXFileReference; fileEncoding = 4; lastKnownFileType = sourcecode.c.h; name = Ti3DMatrix.h; path = ../Classes/Ti3DMatrix.h; sourceTree = SOURCE_ROOT; };
		24CA8AEC111161FE0084E2DE /* Ti2DMatrix.m */ = {isa = PBXFileReference; fileEncoding = 4; lastKnownFileType = sourcecode.c.objc; name = Ti2DMatrix.m; path = ../Classes/Ti2DMatrix.m; sourceTree = SOURCE_ROOT; };
		24CA8AED111161FE0084E2DE /* Ti2DMatrix.h */ = {isa = PBXFileReference; fileEncoding = 4; lastKnownFileType = sourcecode.c.h; name = Ti2DMatrix.h; path = ../Classes/Ti2DMatrix.h; sourceTree = SOURCE_ROOT; };
		24CA8AFA111161FE0084E2DE /* PlatformModuleDisplayCapsProxy.m */ = {isa = PBXFileReference; fileEncoding = 4; lastKnownFileType = sourcecode.c.objc; name = PlatformModuleDisplayCapsProxy.m; path = ../Classes/PlatformModuleDisplayCapsProxy.m; sourceTree = SOURCE_ROOT; };
		24CA8AFB111161FE0084E2DE /* PlatformModuleDisplayCapsProxy.h */ = {isa = PBXFileReference; fileEncoding = 4; lastKnownFileType = sourcecode.c.h; name = PlatformModuleDisplayCapsProxy.h; path = ../Classes/PlatformModuleDisplayCapsProxy.h; sourceTree = SOURCE_ROOT; };
		24CA8AFC111161FE0084E2DE /* PlatformModule.m */ = {isa = PBXFileReference; fileEncoding = 4; lastKnownFileType = sourcecode.c.objc; name = PlatformModule.m; path = ../Classes/PlatformModule.m; sourceTree = SOURCE_ROOT; };
		24CA8AFD111161FE0084E2DE /* PlatformModule.h */ = {isa = PBXFileReference; fileEncoding = 4; lastKnownFileType = sourcecode.c.h; name = PlatformModule.h; path = ../Classes/PlatformModule.h; sourceTree = SOURCE_ROOT; };
		24CA8AFE111161FE0084E2DE /* OperationQueue.m */ = {isa = PBXFileReference; fileEncoding = 4; lastKnownFileType = sourcecode.c.objc; name = OperationQueue.m; path = ../Classes/OperationQueue.m; sourceTree = SOURCE_ROOT; };
		24CA8AFF111161FE0084E2DE /* OperationQueue.h */ = {isa = PBXFileReference; fileEncoding = 4; lastKnownFileType = sourcecode.c.h; name = OperationQueue.h; path = ../Classes/OperationQueue.h; sourceTree = SOURCE_ROOT; };
		24CA8B00111161FE0084E2DE /* NetworkModule.m */ = {isa = PBXFileReference; fileEncoding = 4; lastKnownFileType = sourcecode.c.objc; name = NetworkModule.m; path = ../Classes/NetworkModule.m; sourceTree = SOURCE_ROOT; };
		24CA8B01111161FE0084E2DE /* NetworkModule.h */ = {isa = PBXFileReference; fileEncoding = 4; lastKnownFileType = sourcecode.c.h; name = NetworkModule.h; path = ../Classes/NetworkModule.h; sourceTree = SOURCE_ROOT; };
		24CA8B02111161FE0084E2DE /* Mimetypes.m */ = {isa = PBXFileReference; fileEncoding = 4; lastKnownFileType = sourcecode.c.objc; name = Mimetypes.m; path = ../Classes/Mimetypes.m; sourceTree = SOURCE_ROOT; };
		24CA8B03111161FE0084E2DE /* Mimetypes.h */ = {isa = PBXFileReference; fileEncoding = 4; lastKnownFileType = sourcecode.c.h; name = Mimetypes.h; path = ../Classes/Mimetypes.h; sourceTree = SOURCE_ROOT; };
		24CA8B04111161FE0084E2DE /* MediaModule.m */ = {isa = PBXFileReference; fileEncoding = 4; lastKnownFileType = sourcecode.c.objc; name = MediaModule.m; path = ../Classes/MediaModule.m; sourceTree = SOURCE_ROOT; };
		24CA8B05111161FE0084E2DE /* MediaModule.h */ = {isa = PBXFileReference; fileEncoding = 4; lastKnownFileType = sourcecode.c.h; name = MediaModule.h; path = ../Classes/MediaModule.h; sourceTree = SOURCE_ROOT; };
		24CA8B06111161FE0084E2DE /* MapModule.m */ = {isa = PBXFileReference; fileEncoding = 4; lastKnownFileType = sourcecode.c.objc; name = MapModule.m; path = ../Classes/MapModule.m; sourceTree = SOURCE_ROOT; };
		24CA8B07111161FE0084E2DE /* MapModule.h */ = {isa = PBXFileReference; fileEncoding = 4; lastKnownFileType = sourcecode.c.h; name = MapModule.h; path = ../Classes/MapModule.h; sourceTree = SOURCE_ROOT; };
		24CA8B0A111161FE0084E2DE /* LayoutConstraint.m */ = {isa = PBXFileReference; fileEncoding = 4; lastKnownFileType = sourcecode.c.objc; name = LayoutConstraint.m; path = ../Classes/LayoutConstraint.m; sourceTree = SOURCE_ROOT; };
		24CA8B0B111161FE0084E2DE /* LayoutConstraint.h */ = {isa = PBXFileReference; fileEncoding = 4; lastKnownFileType = sourcecode.c.h; name = LayoutConstraint.h; path = ../Classes/LayoutConstraint.h; sourceTree = SOURCE_ROOT; };
		24CA8B0C111161FE0084E2DE /* ImageLoader.m */ = {isa = PBXFileReference; fileEncoding = 4; lastKnownFileType = sourcecode.c.objc; name = ImageLoader.m; path = ../Classes/ImageLoader.m; sourceTree = SOURCE_ROOT; };
		24CA8B0D111161FE0084E2DE /* ImageLoader.h */ = {isa = PBXFileReference; fileEncoding = 4; lastKnownFileType = sourcecode.c.h; name = ImageLoader.h; path = ../Classes/ImageLoader.h; sourceTree = SOURCE_ROOT; };
		24CA8B0E111161FE0084E2DE /* GestureModule.m */ = {isa = PBXFileReference; fileEncoding = 4; lastKnownFileType = sourcecode.c.objc; name = GestureModule.m; path = ../Classes/GestureModule.m; sourceTree = SOURCE_ROOT; };
		24CA8B0F111161FE0084E2DE /* GestureModule.h */ = {isa = PBXFileReference; fileEncoding = 4; lastKnownFileType = sourcecode.c.h; name = GestureModule.h; path = ../Classes/GestureModule.h; sourceTree = SOURCE_ROOT; };
		24CA8B10111161FE0084E2DE /* GeolocationModule.m */ = {isa = PBXFileReference; fileEncoding = 4; lastKnownFileType = sourcecode.c.objc; name = GeolocationModule.m; path = ../Classes/GeolocationModule.m; sourceTree = SOURCE_ROOT; };
		24CA8B11111161FE0084E2DE /* GeolocationModule.h */ = {isa = PBXFileReference; fileEncoding = 4; lastKnownFileType = sourcecode.c.h; name = GeolocationModule.h; path = ../Classes/GeolocationModule.h; sourceTree = SOURCE_ROOT; };
		24CA8B12111161FE0084E2DE /* FilesystemModule.m */ = {isa = PBXFileReference; fileEncoding = 4; lastKnownFileType = sourcecode.c.objc; name = FilesystemModule.m; path = ../Classes/FilesystemModule.m; sourceTree = SOURCE_ROOT; };
		24CA8B13111161FE0084E2DE /* FilesystemModule.h */ = {isa = PBXFileReference; fileEncoding = 4; lastKnownFileType = sourcecode.c.h; name = FilesystemModule.h; path = ../Classes/FilesystemModule.h; sourceTree = SOURCE_ROOT; };
		24CA8B33111161FE0084E2DE /* FacebookModule.m */ = {isa = PBXFileReference; fileEncoding = 4; lastKnownFileType = sourcecode.c.objc; name = FacebookModule.m; path = ../Classes/FacebookModule.m; sourceTree = SOURCE_ROOT; };
		24CA8B34111161FE0084E2DE /* FacebookModule.h */ = {isa = PBXFileReference; fileEncoding = 4; lastKnownFileType = sourcecode.c.h; name = FacebookModule.h; path = ../Classes/FacebookModule.h; sourceTree = SOURCE_ROOT; };
		24CA8B35111161FE0084E2DE /* DatabaseModule.m */ = {isa = PBXFileReference; fileEncoding = 4; lastKnownFileType = sourcecode.c.objc; name = DatabaseModule.m; path = ../Classes/DatabaseModule.m; sourceTree = SOURCE_ROOT; };
		24CA8B36111161FE0084E2DE /* DatabaseModule.h */ = {isa = PBXFileReference; fileEncoding = 4; lastKnownFileType = sourcecode.c.h; name = DatabaseModule.h; path = ../Classes/DatabaseModule.h; sourceTree = SOURCE_ROOT; };
		24CA8B37111161FE0084E2DE /* ContactsModule.m */ = {isa = PBXFileReference; fileEncoding = 4; lastKnownFileType = sourcecode.c.objc; name = ContactsModule.m; path = ../Classes/ContactsModule.m; sourceTree = SOURCE_ROOT; };
		24CA8B38111161FE0084E2DE /* ContactsModule.h */ = {isa = PBXFileReference; fileEncoding = 4; lastKnownFileType = sourcecode.c.h; name = ContactsModule.h; path = ../Classes/ContactsModule.h; sourceTree = SOURCE_ROOT; };
		24CA8B39111161FE0084E2DE /* TiUITableViewRowProxy.m */ = {isa = PBXFileReference; fileEncoding = 4; lastKnownFileType = sourcecode.c.objc; path = TiUITableViewRowProxy.m; sourceTree = "<group>"; };
		24CA8B3A111161FE0084E2DE /* TiUITableViewRowProxy.h */ = {isa = PBXFileReference; fileEncoding = 4; lastKnownFileType = sourcecode.c.h; path = TiUITableViewRowProxy.h; sourceTree = "<group>"; };
		24CA8B3B111161FE0084E2DE /* Bridge.m */ = {isa = PBXFileReference; fileEncoding = 4; lastKnownFileType = sourcecode.c.objc; name = Bridge.m; path = ../Classes/Bridge.m; sourceTree = SOURCE_ROOT; };
		24CA8B3C111161FE0084E2DE /* Bridge.h */ = {isa = PBXFileReference; fileEncoding = 4; lastKnownFileType = sourcecode.c.h; name = Bridge.h; path = ../Classes/Bridge.h; sourceTree = SOURCE_ROOT; };
		24CA8B56111161FE0084E2DE /* AppModule.m */ = {isa = PBXFileReference; fileEncoding = 4; lastKnownFileType = sourcecode.c.objc; name = AppModule.m; path = ../Classes/AppModule.m; sourceTree = SOURCE_ROOT; };
		24CA8B57111161FE0084E2DE /* AppModule.h */ = {isa = PBXFileReference; fileEncoding = 4; lastKnownFileType = sourcecode.c.h; name = AppModule.h; path = ../Classes/AppModule.h; sourceTree = SOURCE_ROOT; };
		24CA8B58111161FE0084E2DE /* APIModule.m */ = {isa = PBXFileReference; fileEncoding = 4; lastKnownFileType = sourcecode.c.objc; name = APIModule.m; path = ../Classes/APIModule.m; sourceTree = SOURCE_ROOT; };
		24CA8B59111161FE0084E2DE /* APIModule.h */ = {isa = PBXFileReference; fileEncoding = 4; lastKnownFileType = sourcecode.c.h; name = APIModule.h; path = ../Classes/APIModule.h; sourceTree = SOURCE_ROOT; };
		24CA8B5A111161FE0084E2DE /* AnalyticsModule.m */ = {isa = PBXFileReference; fileEncoding = 4; lastKnownFileType = sourcecode.c.objc; name = AnalyticsModule.m; path = ../Classes/AnalyticsModule.m; sourceTree = SOURCE_ROOT; };
		24CA8B5B111161FE0084E2DE /* AnalyticsModule.h */ = {isa = PBXFileReference; fileEncoding = 4; lastKnownFileType = sourcecode.c.h; name = AnalyticsModule.h; path = ../Classes/AnalyticsModule.h; sourceTree = SOURCE_ROOT; };
		24CA8B64111161FE0084E2DE /* AccelerometerModule.m */ = {isa = PBXFileReference; fileEncoding = 4; lastKnownFileType = sourcecode.c.objc; name = AccelerometerModule.m; path = ../Classes/AccelerometerModule.m; sourceTree = SOURCE_ROOT; };
		24CA8B65111161FE0084E2DE /* AccelerometerModule.h */ = {isa = PBXFileReference; fileEncoding = 4; lastKnownFileType = sourcecode.c.h; name = AccelerometerModule.h; path = ../Classes/AccelerometerModule.h; sourceTree = SOURCE_ROOT; };
		24CA8C73111167780084E2DE /* libTiCore.a */ = {isa = PBXFileReference; lastKnownFileType = archive.ar; name = libTiCore.a; path = ../lib/libTiCore.a; sourceTree = SOURCE_ROOT; };
		24CA8C75111167B60084E2DE /* AddressBook.framework */ = {isa = PBXFileReference; lastKnownFileType = wrapper.framework; name = AddressBook.framework; path = System/Library/Frameworks/AddressBook.framework; sourceTree = SDKROOT; };
		24CA8C77111167B60084E2DE /* AddressBookUI.framework */ = {isa = PBXFileReference; lastKnownFileType = wrapper.framework; name = AddressBookUI.framework; path = System/Library/Frameworks/AddressBookUI.framework; sourceTree = SDKROOT; };
		24CA8C7B111167B60084E2DE /* CFNetwork.framework */ = {isa = PBXFileReference; lastKnownFileType = wrapper.framework; name = CFNetwork.framework; path = System/Library/Frameworks/CFNetwork.framework; sourceTree = SDKROOT; };
		24CA8C7D111167B60084E2DE /* CoreLocation.framework */ = {isa = PBXFileReference; lastKnownFileType = wrapper.framework; name = CoreLocation.framework; path = System/Library/Frameworks/CoreLocation.framework; sourceTree = SDKROOT; };
		24CA8C7F111167B60084E2DE /* MapKit.framework */ = {isa = PBXFileReference; lastKnownFileType = wrapper.framework; name = MapKit.framework; path = System/Library/Frameworks/MapKit.framework; sourceTree = SDKROOT; };
		24CA8C81111167B60084E2DE /* MessageUI.framework */ = {isa = PBXFileReference; lastKnownFileType = wrapper.framework; name = MessageUI.framework; path = System/Library/Frameworks/MessageUI.framework; sourceTree = SDKROOT; };
		24CA8C83111167B60084E2DE /* MobileCoreServices.framework */ = {isa = PBXFileReference; lastKnownFileType = wrapper.framework; name = MobileCoreServices.framework; path = System/Library/Frameworks/MobileCoreServices.framework; sourceTree = SDKROOT; };
		24CA8C85111167B60084E2DE /* OpenGLES.framework */ = {isa = PBXFileReference; lastKnownFileType = wrapper.framework; name = OpenGLES.framework; path = System/Library/Frameworks/OpenGLES.framework; sourceTree = SDKROOT; };
		24CA8C87111167B60084E2DE /* QuartzCore.framework */ = {isa = PBXFileReference; lastKnownFileType = wrapper.framework; name = QuartzCore.framework; path = System/Library/Frameworks/QuartzCore.framework; sourceTree = SDKROOT; };
		24CA8C89111167B60084E2DE /* SystemConfiguration.framework */ = {isa = PBXFileReference; lastKnownFileType = wrapper.framework; name = SystemConfiguration.framework; path = System/Library/Frameworks/SystemConfiguration.framework; sourceTree = SDKROOT; };
		24CA8C8D111167B60084E2DE /* libsqlite3.dylib */ = {isa = PBXFileReference; lastKnownFileType = "compiled.mach-o.dylib"; name = libsqlite3.dylib; path = usr/lib/libsqlite3.dylib; sourceTree = SDKROOT; };
		24CA8C8F111167B60084E2DE /* libz.dylib */ = {isa = PBXFileReference; lastKnownFileType = "compiled.mach-o.dylib"; name = libz.dylib; path = usr/lib/libz.dylib; sourceTree = SDKROOT; };
		24CA8CEC1111689B0084E2DE /* AudioToolbox.framework */ = {isa = PBXFileReference; lastKnownFileType = wrapper.framework; name = AudioToolbox.framework; path = System/Library/Frameworks/AudioToolbox.framework; sourceTree = SDKROOT; };
		24CA8CF3111168AE0084E2DE /* MediaPlayer.framework */ = {isa = PBXFileReference; lastKnownFileType = wrapper.framework; name = MediaPlayer.framework; path = System/Library/Frameworks/MediaPlayer.framework; sourceTree = SDKROOT; };
		24CA8CFA111168C30084E2DE /* AVFoundation.framework */ = {isa = PBXFileReference; lastKnownFileType = wrapper.framework; name = AVFoundation.framework; path = System/Library/Frameworks/AVFoundation.framework; sourceTree = SDKROOT; };
		24CA8D1C111169A00084E2DE /* Titanium-Terrordom-Info.plist */ = {isa = PBXFileReference; lastKnownFileType = text.plist.xml; path = "Titanium-Terrordom-Info.plist"; sourceTree = "<group>"; };
		24CA904111116C490084E2DE /* Titanium.app */ = {isa = PBXFileReference; explicitFileType = wrapper.application; includeInIndex = 0; path = Titanium.app; sourceTree = BUILT_PRODUCTS_DIR; };
		24CA916411116F870084E2DE /* Titanium.plist */ = {isa = PBXFileReference; fileEncoding = 4; lastKnownFileType = text.plist.xml; path = Titanium.plist; sourceTree = "<group>"; };
		24CA9182111170820084E2DE /* Default.png */ = {isa = PBXFileReference; lastKnownFileType = image.png; name = Default.png; path = ../Resources/Default.png; sourceTree = SOURCE_ROOT; };
		24CB0C9A111A96EE00A813AD /* libTitanium.a */ = {isa = PBXFileReference; explicitFileType = archive.ar; includeInIndex = 0; path = libTitanium.a; sourceTree = BUILT_PRODUCTS_DIR; };
		24DD031F11686DE8006FD6E1 /* Titanium-iPad.app */ = {isa = PBXFileReference; explicitFileType = wrapper.application; includeInIndex = 0; path = "Titanium-iPad.app"; sourceTree = BUILT_PRODUCTS_DIR; };
		24DD042A116A6C58006FD6E1 /* TiToolbar.h */ = {isa = PBXFileReference; fileEncoding = 4; lastKnownFileType = sourcecode.c.h; path = TiToolbar.h; sourceTree = "<group>"; };
		24DD042B116A6C58006FD6E1 /* TiToolbar.m */ = {isa = PBXFileReference; fileEncoding = 4; lastKnownFileType = sourcecode.c.objc; path = TiToolbar.m; sourceTree = "<group>"; };
		24DD0455116A6F02006FD6E1 /* TiTabGroup.h */ = {isa = PBXFileReference; fileEncoding = 4; lastKnownFileType = sourcecode.c.h; path = TiTabGroup.h; sourceTree = "<group>"; };
		24DD0977116D8E07006FD6E1 /* TiToolbarButton.h */ = {isa = PBXFileReference; fileEncoding = 4; lastKnownFileType = sourcecode.c.h; path = TiToolbarButton.h; sourceTree = "<group>"; };
		24DDF65D11646D51006FD6E1 /* TiUIiPadDocumentViewerProxy.h */ = {isa = PBXFileReference; fileEncoding = 4; lastKnownFileType = sourcecode.c.h; path = TiUIiPadDocumentViewerProxy.h; sourceTree = "<group>"; };
		24DDF65E11646D51006FD6E1 /* TiUIiPadDocumentViewerProxy.m */ = {isa = PBXFileReference; fileEncoding = 4; lastKnownFileType = sourcecode.c.objc; path = TiUIiPadDocumentViewerProxy.m; sourceTree = "<group>"; };
		24DEDAC3112371A500398D86 /* XMLModule.h */ = {isa = PBXFileReference; fileEncoding = 4; lastKnownFileType = sourcecode.c.h; path = XMLModule.h; sourceTree = "<group>"; };
		24DEDAC4112371A500398D86 /* XMLModule.m */ = {isa = PBXFileReference; fileEncoding = 4; lastKnownFileType = sourcecode.c.objc; path = XMLModule.m; sourceTree = "<group>"; };
		24E25CBF112A698C0083D43D /* AQRecorder.h */ = {isa = PBXFileReference; fileEncoding = 4; lastKnownFileType = sourcecode.c.h; name = AQRecorder.h; path = ../Classes/AQRecorder.h; sourceTree = SOURCE_ROOT; };
		24E25CC0112A698C0083D43D /* AQRecorder.mm */ = {isa = PBXFileReference; fileEncoding = 4; lastKnownFileType = sourcecode.cpp.objcpp; name = AQRecorder.mm; path = ../Classes/AQRecorder.mm; sourceTree = SOURCE_ROOT; };
		24E25CC1112A698C0083D43D /* SCListener.h */ = {isa = PBXFileReference; fileEncoding = 4; lastKnownFileType = sourcecode.c.h; name = SCListener.h; path = ../Classes/SCListener.h; sourceTree = SOURCE_ROOT; };
		24E25CC2112A698C0083D43D /* SCListener.m */ = {isa = PBXFileReference; fileEncoding = 4; lastKnownFileType = sourcecode.c.objc; name = SCListener.m; path = ../Classes/SCListener.m; sourceTree = SOURCE_ROOT; };
		24E50CF21160569B00AF54AF /* TiUIiPadSplitWindowButtonProxy.h */ = {isa = PBXFileReference; fileEncoding = 4; lastKnownFileType = sourcecode.c.h; path = TiUIiPadSplitWindowButtonProxy.h; sourceTree = "<group>"; };
		24E50CF31160569B00AF54AF /* TiUIiPadSplitWindowButtonProxy.m */ = {isa = PBXFileReference; fileEncoding = 4; lastKnownFileType = sourcecode.c.objc; path = TiUIiPadSplitWindowButtonProxy.m; sourceTree = "<group>"; };
		24E50E051160666300AF54AF /* LauncherButton.h */ = {isa = PBXFileReference; fileEncoding = 4; lastKnownFileType = sourcecode.c.h; path = LauncherButton.h; sourceTree = "<group>"; };
		24E50E061160666300AF54AF /* LauncherButton.m */ = {isa = PBXFileReference; fileEncoding = 4; lastKnownFileType = sourcecode.c.objc; path = LauncherButton.m; sourceTree = "<group>"; };
		24E50E071160666300AF54AF /* LauncherItem.h */ = {isa = PBXFileReference; fileEncoding = 4; lastKnownFileType = sourcecode.c.h; path = LauncherItem.h; sourceTree = "<group>"; };
		24E50E081160666300AF54AF /* LauncherItem.m */ = {isa = PBXFileReference; fileEncoding = 4; lastKnownFileType = sourcecode.c.objc; path = LauncherItem.m; sourceTree = "<group>"; };
		24E50E091160666300AF54AF /* LauncherView.h */ = {isa = PBXFileReference; fileEncoding = 4; lastKnownFileType = sourcecode.c.h; path = LauncherView.h; sourceTree = "<group>"; };
		24E50E0A1160666300AF54AF /* LauncherView.m */ = {isa = PBXFileReference; fileEncoding = 4; lastKnownFileType = sourcecode.c.objc; path = LauncherView.m; sourceTree = "<group>"; };
		24E50E20116066A800AF54AF /* TiUIDashboardViewProxy.h */ = {isa = PBXFileReference; fileEncoding = 4; lastKnownFileType = sourcecode.c.h; path = TiUIDashboardViewProxy.h; sourceTree = "<group>"; };
		24E50E21116066A800AF54AF /* TiUIDashboardViewProxy.m */ = {isa = PBXFileReference; fileEncoding = 4; lastKnownFileType = sourcecode.c.objc; path = TiUIDashboardViewProxy.m; sourceTree = "<group>"; };
		24E50E29116066B400AF54AF /* TiUIDashboardView.h */ = {isa = PBXFileReference; fileEncoding = 4; lastKnownFileType = sourcecode.c.h; path = TiUIDashboardView.h; sourceTree = "<group>"; };
		24E50E2A116066B400AF54AF /* TiUIDashboardView.m */ = {isa = PBXFileReference; fileEncoding = 4; lastKnownFileType = sourcecode.c.objc; path = TiUIDashboardView.m; sourceTree = "<group>"; };
		24E50F8A1160792D00AF54AF /* TiUIDashboardItemProxy.h */ = {isa = PBXFileReference; fileEncoding = 4; lastKnownFileType = sourcecode.c.h; path = TiUIDashboardItemProxy.h; sourceTree = "<group>"; };
		24E50F8B1160792D00AF54AF /* TiUIDashboardItemProxy.m */ = {isa = PBXFileReference; fileEncoding = 4; lastKnownFileType = sourcecode.c.objc; path = TiUIDashboardItemProxy.m; sourceTree = "<group>"; };
		24EB02BF111BF827001DC2D1 /* TiUIWebView.h */ = {isa = PBXFileReference; fileEncoding = 4; lastKnownFileType = sourcecode.c.h; path = TiUIWebView.h; sourceTree = "<group>"; };
		24EB02C0111BF827001DC2D1 /* TiUIWebView.m */ = {isa = PBXFileReference; fileEncoding = 4; lastKnownFileType = sourcecode.c.objc; path = TiUIWebView.m; sourceTree = "<group>"; };
		24EB06EC111D03F9001DC2D1 /* bridge.txt */ = {isa = PBXFileReference; fileEncoding = 4; lastKnownFileType = text; path = bridge.txt; sourceTree = "<group>"; };
		24EB07D2111D4264001DC2D1 /* TiDOMDocumentProxy.h */ = {isa = PBXFileReference; fileEncoding = 4; lastKnownFileType = sourcecode.c.h; path = TiDOMDocumentProxy.h; sourceTree = "<group>"; };
		24EB07D3111D4264001DC2D1 /* TiDOMDocumentProxy.m */ = {isa = PBXFileReference; fileEncoding = 4; lastKnownFileType = sourcecode.c.objc; path = TiDOMDocumentProxy.m; sourceTree = "<group>"; };
		24EB07DE111D43AE001DC2D1 /* GDataXMLNode.h */ = {isa = PBXFileReference; fileEncoding = 4; lastKnownFileType = sourcecode.c.h; path = GDataXMLNode.h; sourceTree = "<group>"; };
		24EB07DF111D43AE001DC2D1 /* GDataXMLNode.m */ = {isa = PBXFileReference; fileEncoding = 4; lastKnownFileType = sourcecode.c.objc; path = GDataXMLNode.m; sourceTree = "<group>"; };
		24EB0807111D4654001DC2D1 /* TiDOMNodeProxy.h */ = {isa = PBXFileReference; fileEncoding = 4; lastKnownFileType = sourcecode.c.h; path = TiDOMNodeProxy.h; sourceTree = "<group>"; };
		24EB0808111D4654001DC2D1 /* TiDOMNodeProxy.m */ = {isa = PBXFileReference; fileEncoding = 4; lastKnownFileType = sourcecode.c.objc; path = TiDOMNodeProxy.m; sourceTree = "<group>"; };
		24EB080D111D46C0001DC2D1 /* TiDOMElementProxy.h */ = {isa = PBXFileReference; fileEncoding = 4; lastKnownFileType = sourcecode.c.h; path = TiDOMElementProxy.h; sourceTree = "<group>"; };
		24EB080E111D46C0001DC2D1 /* TiDOMElementProxy.m */ = {isa = PBXFileReference; fileEncoding = 4; lastKnownFileType = sourcecode.c.objc; path = TiDOMElementProxy.m; sourceTree = "<group>"; };
		24EB0827111D4BEB001DC2D1 /* TiDOMNamedNodeMapProxy.h */ = {isa = PBXFileReference; fileEncoding = 4; lastKnownFileType = sourcecode.c.h; path = TiDOMNamedNodeMapProxy.h; sourceTree = "<group>"; };
		24EB0828111D4BEB001DC2D1 /* TiDOMNamedNodeMapProxy.m */ = {isa = PBXFileReference; fileEncoding = 4; lastKnownFileType = sourcecode.c.objc; path = TiDOMNamedNodeMapProxy.m; sourceTree = "<group>"; };
		24EB0841111D500E001DC2D1 /* TiDOMNodeListProxy.h */ = {isa = PBXFileReference; fileEncoding = 4; lastKnownFileType = sourcecode.c.h; path = TiDOMNodeListProxy.h; sourceTree = "<group>"; };
		24EB0842111D500E001DC2D1 /* TiDOMNodeListProxy.m */ = {isa = PBXFileReference; fileEncoding = 4; lastKnownFileType = sourcecode.c.objc; path = TiDOMNodeListProxy.m; sourceTree = "<group>"; };
		24EB085B111D51D9001DC2D1 /* TiDOMAttrProxy.h */ = {isa = PBXFileReference; fileEncoding = 4; lastKnownFileType = sourcecode.c.h; path = TiDOMAttrProxy.h; sourceTree = "<group>"; };
		24EB085C111D51D9001DC2D1 /* TiDOMAttrProxy.m */ = {isa = PBXFileReference; fileEncoding = 4; lastKnownFileType = sourcecode.c.objc; path = TiDOMAttrProxy.m; sourceTree = "<group>"; };
		24EB0A57111E1BAE001DC2D1 /* libxml2.dylib */ = {isa = PBXFileReference; lastKnownFileType = "compiled.mach-o.dylib"; name = libxml2.dylib; path = usr/lib/libxml2.dylib; sourceTree = SDKROOT; };
		24EB0B72111E7EE8001DC2D1 /* NSData+Additions.h */ = {isa = PBXFileReference; fileEncoding = 4; lastKnownFileType = sourcecode.c.h; name = "NSData+Additions.h"; path = "../Classes/NSData+Additions.h"; sourceTree = SOURCE_ROOT; };
		24EB0B73111E7EE8001DC2D1 /* NSData+Additions.m */ = {isa = PBXFileReference; fileEncoding = 4; lastKnownFileType = sourcecode.c.objc; name = "NSData+Additions.m"; path = "../Classes/NSData+Additions.m"; sourceTree = SOURCE_ROOT; };
		24EB0BA8111F7959001DC2D1 /* TiMapPinAnnotationView.h */ = {isa = PBXFileReference; fileEncoding = 4; lastKnownFileType = sourcecode.c.h; path = TiMapPinAnnotationView.h; sourceTree = "<group>"; };
		24EB0BA9111F7959001DC2D1 /* TiMapPinAnnotationView.m */ = {isa = PBXFileReference; fileEncoding = 4; lastKnownFileType = sourcecode.c.objc; path = TiMapPinAnnotationView.m; sourceTree = "<group>"; };
		24F5AEB2111F9DE9005C9199 /* TiFile.h */ = {isa = PBXFileReference; fileEncoding = 4; lastKnownFileType = sourcecode.c.h; path = TiFile.h; sourceTree = "<group>"; };
		24F5AEB3111F9DE9005C9199 /* TiFile.m */ = {isa = PBXFileReference; fileEncoding = 4; lastKnownFileType = sourcecode.c.objc; path = TiFile.m; sourceTree = "<group>"; };
		24F5B144111FDFE8005C9199 /* ListenerEntry.h */ = {isa = PBXFileReference; fileEncoding = 4; lastKnownFileType = sourcecode.c.h; path = ListenerEntry.h; sourceTree = "<group>"; };
		24F5B145111FDFE8005C9199 /* ListenerEntry.m */ = {isa = PBXFileReference; fileEncoding = 4; lastKnownFileType = sourcecode.c.objc; path = ListenerEntry.m; sourceTree = "<group>"; };
		24FB4EDB115C81A7001AAF99 /* TiUIiPadSplitWindowProxy.h */ = {isa = PBXFileReference; fileEncoding = 4; lastKnownFileType = sourcecode.c.h; path = TiUIiPadSplitWindowProxy.h; sourceTree = "<group>"; };
		24FB4EDC115C81A7001AAF99 /* TiUIiPadSplitWindowProxy.m */ = {isa = PBXFileReference; fileEncoding = 4; lastKnownFileType = sourcecode.c.objc; path = TiUIiPadSplitWindowProxy.m; sourceTree = "<group>"; };
		24FB4EED115C81C5001AAF99 /* TiUIiPadPopoverProxy.h */ = {isa = PBXFileReference; fileEncoding = 4; lastKnownFileType = sourcecode.c.h; path = TiUIiPadPopoverProxy.h; sourceTree = "<group>"; };
		24FB4EEE115C81C5001AAF99 /* TiUIiPadPopoverProxy.m */ = {isa = PBXFileReference; fileEncoding = 4; lastKnownFileType = sourcecode.c.objc; path = TiUIiPadPopoverProxy.m; sourceTree = "<group>"; };
		24FB4EF6115C81DD001AAF99 /* TiUIiPadPopover.h */ = {isa = PBXFileReference; fileEncoding = 4; lastKnownFileType = sourcecode.c.h; path = TiUIiPadPopover.h; sourceTree = "<group>"; };
		24FB4EF7115C81DD001AAF99 /* TiUIiPadPopover.m */ = {isa = PBXFileReference; fileEncoding = 4; lastKnownFileType = sourcecode.c.objc; path = TiUIiPadPopover.m; sourceTree = "<group>"; };
		24FB4F40115C8C4E001AAF99 /* TiUIiPadProxy.h */ = {isa = PBXFileReference; fileEncoding = 4; lastKnownFileType = sourcecode.c.h; path = TiUIiPadProxy.h; sourceTree = "<group>"; };
		24FB4F41115C8C4E001AAF99 /* TiUIiPadProxy.m */ = {isa = PBXFileReference; fileEncoding = 4; lastKnownFileType = sourcecode.c.objc; path = TiUIiPadProxy.m; sourceTree = "<group>"; };
		24FB5DD411600456001AAF99 /* TiUIiPhoneNavigationGroupProxy.h */ = {isa = PBXFileReference; fileEncoding = 4; lastKnownFileType = sourcecode.c.h; path = TiUIiPhoneNavigationGroupProxy.h; sourceTree = "<group>"; };
		24FB5DD511600456001AAF99 /* TiUIiPhoneNavigationGroupProxy.m */ = {isa = PBXFileReference; fileEncoding = 4; lastKnownFileType = sourcecode.c.objc; path = TiUIiPhoneNavigationGroupProxy.m; sourceTree = "<group>"; };
		24FB5DDD11600480001AAF99 /* TiUIiPhoneNavigationGroup.h */ = {isa = PBXFileReference; fileEncoding = 4; lastKnownFileType = sourcecode.c.h; path = TiUIiPhoneNavigationGroup.h; sourceTree = "<group>"; };
		24FB5DDE11600480001AAF99 /* TiUIiPhoneNavigationGroup.m */ = {isa = PBXFileReference; fileEncoding = 4; lastKnownFileType = sourcecode.c.objc; path = TiUIiPhoneNavigationGroup.m; sourceTree = "<group>"; };
		24FBE58111293D06005C8D48 /* TiMediaAudioRecorderProxy.h */ = {isa = PBXFileReference; fileEncoding = 4; lastKnownFileType = sourcecode.c.h; path = TiMediaAudioRecorderProxy.h; sourceTree = "<group>"; };
		24FBE58211293D06005C8D48 /* TiMediaAudioRecorderProxy.mm */ = {isa = PBXFileReference; fileEncoding = 4; lastKnownFileType = sourcecode.cpp.objcpp; path = TiMediaAudioRecorderProxy.mm; sourceTree = "<group>"; };
		24FBE5A711293DD1005C8D48 /* CADebugMacros.cpp */ = {isa = PBXFileReference; fileEncoding = 4; lastKnownFileType = sourcecode.cpp.cpp; name = CADebugMacros.cpp; path = ../Classes/CADebugMacros.cpp; sourceTree = SOURCE_ROOT; };
		24FBE5A811293DD1005C8D48 /* CADebugMacros.h */ = {isa = PBXFileReference; fileEncoding = 4; lastKnownFileType = sourcecode.c.h; name = CADebugMacros.h; path = ../Classes/CADebugMacros.h; sourceTree = SOURCE_ROOT; };
		24FBE5A911293DD1005C8D48 /* CAMath.h */ = {isa = PBXFileReference; fileEncoding = 4; lastKnownFileType = sourcecode.c.h; name = CAMath.h; path = ../Classes/CAMath.h; sourceTree = SOURCE_ROOT; };
		24FBE5AA11293DD1005C8D48 /* CAStreamBasicDescription.cpp */ = {isa = PBXFileReference; fileEncoding = 4; lastKnownFileType = sourcecode.cpp.cpp; name = CAStreamBasicDescription.cpp; path = ../Classes/CAStreamBasicDescription.cpp; sourceTree = SOURCE_ROOT; };
		24FBE5AB11293DD1005C8D48 /* CAStreamBasicDescription.h */ = {isa = PBXFileReference; fileEncoding = 4; lastKnownFileType = sourcecode.c.h; name = CAStreamBasicDescription.h; path = ../Classes/CAStreamBasicDescription.h; sourceTree = SOURCE_ROOT; };
		24FBE5AC11293DD1005C8D48 /* CAXException.cpp */ = {isa = PBXFileReference; fileEncoding = 4; lastKnownFileType = sourcecode.cpp.cpp; name = CAXException.cpp; path = ../Classes/CAXException.cpp; sourceTree = SOURCE_ROOT; };
		24FBE5AD11293DD1005C8D48 /* CAXException.h */ = {isa = PBXFileReference; fileEncoding = 4; lastKnownFileType = sourcecode.c.h; name = CAXException.h; path = ../Classes/CAXException.h; sourceTree = SOURCE_ROOT; };
		288765FC0DF74451002DB57D /* CoreGraphics.framework */ = {isa = PBXFileReference; lastKnownFileType = wrapper.framework; name = CoreGraphics.framework; path = System/Library/Frameworks/CoreGraphics.framework; sourceTree = SDKROOT; };
		28AD733E0D9D9553002E5188 /* MainWindow.xib */ = {isa = PBXFileReference; lastKnownFileType = file.xib; path = MainWindow.xib; sourceTree = "<group>"; };
		29B97316FDCFA39411CA2CEA /* main.m */ = {isa = PBXFileReference; fileEncoding = 4; lastKnownFileType = sourcecode.c.objc; path = main.m; sourceTree = "<group>"; };
		32CA4F630368D1EE00C91783 /* Titanium_Prefix.pch */ = {isa = PBXFileReference; fileEncoding = 4; lastKnownFileType = sourcecode.c.h; path = Titanium_Prefix.pch; sourceTree = "<group>"; };
		B421C4101113AA9300DBCB42 /* TiUIScrollableViewProxy.h */ = {isa = PBXFileReference; fileEncoding = 4; lastKnownFileType = sourcecode.c.h; path = TiUIScrollableViewProxy.h; sourceTree = "<group>"; };
		B421C4111113AA9300DBCB42 /* TiUIScrollableViewProxy.m */ = {isa = PBXFileReference; fileEncoding = 4; lastKnownFileType = sourcecode.c.objc; path = TiUIScrollableViewProxy.m; sourceTree = "<group>"; };
		B421C4141113AAA900DBCB42 /* TiUIScrollableView.h */ = {isa = PBXFileReference; fileEncoding = 4; lastKnownFileType = sourcecode.c.h; path = TiUIScrollableView.h; sourceTree = "<group>"; };
		B421C4151113AAA900DBCB42 /* TiUIScrollableView.m */ = {isa = PBXFileReference; fileEncoding = 4; lastKnownFileType = sourcecode.c.objc; path = TiUIScrollableView.m; sourceTree = "<group>"; };
		B4D5828F11264FD000A6B66C /* TiUITextWidgetProxy.h */ = {isa = PBXFileReference; fileEncoding = 4; lastKnownFileType = sourcecode.c.h; path = TiUITextWidgetProxy.h; sourceTree = "<group>"; };
		B4D5829011264FD000A6B66C /* TiUITextWidgetProxy.m */ = {isa = PBXFileReference; fileEncoding = 4; lastKnownFileType = sourcecode.c.objc; path = TiUITextWidgetProxy.m; sourceTree = "<group>"; };
		B4D5829511264FF500A6B66C /* TiUITextWidget.h */ = {isa = PBXFileReference; fileEncoding = 4; lastKnownFileType = sourcecode.c.h; path = TiUITextWidget.h; sourceTree = "<group>"; };
		B4D5829611264FF500A6B66C /* TiUITextWidget.m */ = {isa = PBXFileReference; fileEncoding = 4; lastKnownFileType = sourcecode.c.objc; path = TiUITextWidget.m; sourceTree = "<group>"; };
		B4DE7E4C11823E990006DDE1 /* TiGradient.h */ = {isa = PBXFileReference; fileEncoding = 4; lastKnownFileType = sourcecode.c.h; path = TiGradient.h; sourceTree = "<group>"; };
		B4DE7E4D11823E990006DDE1 /* TiGradient.m */ = {isa = PBXFileReference; fileEncoding = 4; lastKnownFileType = sourcecode.c.objc; path = TiGradient.m; sourceTree = "<group>"; };
		B4F97B6D111A41B600E2F72C /* TiUIScrollViewProxy.h */ = {isa = PBXFileReference; fileEncoding = 4; lastKnownFileType = sourcecode.c.h; path = TiUIScrollViewProxy.h; sourceTree = "<group>"; };
		B4F97B6E111A41B600E2F72C /* TiUIScrollViewProxy.m */ = {isa = PBXFileReference; fileEncoding = 4; lastKnownFileType = sourcecode.c.objc; path = TiUIScrollViewProxy.m; sourceTree = "<group>"; };
		B4F97B71111A41C800E2F72C /* TiUIScrollView.h */ = {isa = PBXFileReference; fileEncoding = 4; lastKnownFileType = sourcecode.c.h; path = TiUIScrollView.h; sourceTree = "<group>"; };
		B4F97B72111A41C800E2F72C /* TiUIScrollView.m */ = {isa = PBXFileReference; fileEncoding = 4; lastKnownFileType = sourcecode.c.objc; path = TiUIScrollView.m; sourceTree = "<group>"; };
		B4F97C56111BAD4700E2F72C /* TiUIScrollIndicatorStyleProxy.h */ = {isa = PBXFileReference; fileEncoding = 4; lastKnownFileType = sourcecode.c.h; path = TiUIScrollIndicatorStyleProxy.h; sourceTree = "<group>"; };
		B4F97C57111BAD4700E2F72C /* TiUIScrollIndicatorStyleProxy.m */ = {isa = PBXFileReference; fileEncoding = 4; lastKnownFileType = sourcecode.c.objc; path = TiUIScrollIndicatorStyleProxy.m; sourceTree = "<group>"; };
/* End PBXFileReference section */

/* Begin PBXFrameworksBuildPhase section */
		1D60588F0D05DD3D006BFB54 /* Frameworks */ = {
			isa = PBXFrameworksBuildPhase;
			buildActionMask = 2147483647;
			files = (
				1D60589F0D05DD5A006BFB54 /* Foundation.framework in Frameworks */,
				1DF5F4E00D08C38300B7A737 /* UIKit.framework in Frameworks */,
				288765FD0DF74451002DB57D /* CoreGraphics.framework in Frameworks */,
				24CA8C74111167780084E2DE /* libTiCore.a in Frameworks */,
				24CA8C76111167B60084E2DE /* AddressBook.framework in Frameworks */,
				24CA8C78111167B60084E2DE /* AddressBookUI.framework in Frameworks */,
				24CA8C7C111167B60084E2DE /* CFNetwork.framework in Frameworks */,
				24CA8C7E111167B60084E2DE /* CoreLocation.framework in Frameworks */,
				24CA8C80111167B60084E2DE /* MapKit.framework in Frameworks */,
				24CA8C82111167B60084E2DE /* MessageUI.framework in Frameworks */,
				24CA8C84111167B60084E2DE /* MobileCoreServices.framework in Frameworks */,
				24CA8C86111167B60084E2DE /* OpenGLES.framework in Frameworks */,
				24CA8C88111167B60084E2DE /* QuartzCore.framework in Frameworks */,
				24CA8C8A111167B60084E2DE /* SystemConfiguration.framework in Frameworks */,
				24CA8C8E111167B60084E2DE /* libsqlite3.dylib in Frameworks */,
				24CA8C90111167B60084E2DE /* libz.dylib in Frameworks */,
				24CA8CED1111689B0084E2DE /* AudioToolbox.framework in Frameworks */,
				24CA8CF4111168AE0084E2DE /* MediaPlayer.framework in Frameworks */,
				24CA8CFB111168C30084E2DE /* AVFoundation.framework in Frameworks */,
				24EB0A58111E1BAE001DC2D1 /* libxml2.dylib in Frameworks */,
				24597035118FF66300519F79 /* StoreKit.framework in Frameworks */,
			);
			runOnlyForDeploymentPostprocessing = 0;
		};
		2461CEF41151D856007A4CC9 /* Frameworks */ = {
			isa = PBXFrameworksBuildPhase;
			buildActionMask = 2147483647;
			files = (
				2461CEF51151D856007A4CC9 /* Foundation.framework in Frameworks */,
				2461CEF61151D856007A4CC9 /* UIKit.framework in Frameworks */,
				2461CEF71151D856007A4CC9 /* CoreGraphics.framework in Frameworks */,
				2461CEF81151D856007A4CC9 /* libTiCore.a in Frameworks */,
				2461CEF91151D856007A4CC9 /* AddressBook.framework in Frameworks */,
				2461CEFA1151D856007A4CC9 /* AddressBookUI.framework in Frameworks */,
				2461CEFB1151D856007A4CC9 /* CFNetwork.framework in Frameworks */,
				2461CEFC1151D856007A4CC9 /* CoreLocation.framework in Frameworks */,
				2461CEFD1151D856007A4CC9 /* MapKit.framework in Frameworks */,
				2461CEFE1151D856007A4CC9 /* MessageUI.framework in Frameworks */,
				2461CEFF1151D856007A4CC9 /* MobileCoreServices.framework in Frameworks */,
				2461CF001151D856007A4CC9 /* OpenGLES.framework in Frameworks */,
				2461CF011151D856007A4CC9 /* QuartzCore.framework in Frameworks */,
				2461CF021151D856007A4CC9 /* SystemConfiguration.framework in Frameworks */,
				2461CF041151D856007A4CC9 /* libsqlite3.dylib in Frameworks */,
				2461CF051151D856007A4CC9 /* libz.dylib in Frameworks */,
				2461CF061151D856007A4CC9 /* AudioToolbox.framework in Frameworks */,
				2461CF071151D856007A4CC9 /* MediaPlayer.framework in Frameworks */,
				2461CF081151D856007A4CC9 /* AVFoundation.framework in Frameworks */,
				2461CF091151D856007A4CC9 /* libxml2.dylib in Frameworks */,
			);
			runOnlyForDeploymentPostprocessing = 0;
		};
		24CA902711116C490084E2DE /* Frameworks */ = {
			isa = PBXFrameworksBuildPhase;
			buildActionMask = 2147483647;
			files = (
				24DEDA6311236F0C00398D86 /* libxml2.dylib in Frameworks */,
				24CA902811116C490084E2DE /* Foundation.framework in Frameworks */,
				24CA902911116C490084E2DE /* UIKit.framework in Frameworks */,
				24CA902A11116C490084E2DE /* CoreGraphics.framework in Frameworks */,
				24CA902B11116C490084E2DE /* libTiCore.a in Frameworks */,
				24CA902C11116C490084E2DE /* AddressBook.framework in Frameworks */,
				24CA902D11116C490084E2DE /* AddressBookUI.framework in Frameworks */,
				24CA902E11116C490084E2DE /* CFNetwork.framework in Frameworks */,
				24CA902F11116C490084E2DE /* CoreLocation.framework in Frameworks */,
				24CA903011116C490084E2DE /* MapKit.framework in Frameworks */,
				24CA903111116C490084E2DE /* MessageUI.framework in Frameworks */,
				24CA903211116C490084E2DE /* MobileCoreServices.framework in Frameworks */,
				24CA903311116C490084E2DE /* OpenGLES.framework in Frameworks */,
				24CA903411116C490084E2DE /* QuartzCore.framework in Frameworks */,
				24CA903511116C490084E2DE /* SystemConfiguration.framework in Frameworks */,
				24CA903711116C490084E2DE /* libsqlite3.dylib in Frameworks */,
				24CA903811116C490084E2DE /* libz.dylib in Frameworks */,
				24CA903911116C490084E2DE /* AudioToolbox.framework in Frameworks */,
				24CA903A11116C490084E2DE /* MediaPlayer.framework in Frameworks */,
				24CA903B11116C490084E2DE /* AVFoundation.framework in Frameworks */,
			);
			runOnlyForDeploymentPostprocessing = 0;
		};
		24CB0C98111A96EE00A813AD /* Frameworks */ = {
			isa = PBXFrameworksBuildPhase;
			buildActionMask = 2147483647;
			files = (
			);
			runOnlyForDeploymentPostprocessing = 0;
		};
		24DD030611686DE8006FD6E1 /* Frameworks */ = {
			isa = PBXFrameworksBuildPhase;
			buildActionMask = 2147483647;
			files = (
				24DD030711686DE8006FD6E1 /* Foundation.framework in Frameworks */,
				24DD030811686DE8006FD6E1 /* UIKit.framework in Frameworks */,
				24DD030911686DE8006FD6E1 /* CoreGraphics.framework in Frameworks */,
				24DD030A11686DE8006FD6E1 /* libTiCore.a in Frameworks */,
				24DD030B11686DE8006FD6E1 /* AddressBook.framework in Frameworks */,
				24DD030C11686DE8006FD6E1 /* AddressBookUI.framework in Frameworks */,
				24DD030D11686DE8006FD6E1 /* CFNetwork.framework in Frameworks */,
				24DD030E11686DE8006FD6E1 /* CoreLocation.framework in Frameworks */,
				24DD030F11686DE8006FD6E1 /* MapKit.framework in Frameworks */,
				24DD031011686DE8006FD6E1 /* MessageUI.framework in Frameworks */,
				24DD031111686DE8006FD6E1 /* MobileCoreServices.framework in Frameworks */,
				24DD031211686DE8006FD6E1 /* OpenGLES.framework in Frameworks */,
				24DD031311686DE8006FD6E1 /* QuartzCore.framework in Frameworks */,
				24DD031411686DE8006FD6E1 /* SystemConfiguration.framework in Frameworks */,
				24DD031511686DE8006FD6E1 /* libsqlite3.dylib in Frameworks */,
				24DD031611686DE8006FD6E1 /* libz.dylib in Frameworks */,
				24DD031711686DE8006FD6E1 /* AudioToolbox.framework in Frameworks */,
				24DD031811686DE8006FD6E1 /* MediaPlayer.framework in Frameworks */,
				24DD031911686DE8006FD6E1 /* AVFoundation.framework in Frameworks */,
				24DD031A11686DE8006FD6E1 /* libxml2.dylib in Frameworks */,
			);
			runOnlyForDeploymentPostprocessing = 0;
		};
/* End PBXFrameworksBuildPhase section */

/* Begin PBXGroup section */
		19C28FACFE9D520D11CA2CBB /* Products */ = {
			isa = PBXGroup;
			children = (
				1D6058910D05DD3D006BFB54 /* Titanium.app */,
				24CA904111116C490084E2DE /* Titanium.app */,
				24CB0C9A111A96EE00A813AD /* libTitanium.a */,
				2461CF0E1151D856007A4CC9 /* Titanium-iPad.app */,
				24DD031F11686DE8006FD6E1 /* Titanium-iPad.app */,
			);
			name = Products;
			sourceTree = "<group>";
		};
		245B3C3011375A4D00CE7530 /* Utils */ = {
			isa = PBXGroup;
			children = (
				245B3C3811375A6600CE7530 /* UtilsModule.h */,
				245B3C3911375A6600CE7530 /* UtilsModule.m */,
			);
			name = Utils;
			sourceTree = "<group>";
		};
		2461CF101151D856007A4CC9 /* Resources-iPad */ = {
			isa = PBXGroup;
			children = (
				2461CF111151D858007A4CC9 /* MainWindow.xib */,
			);
			name = "Resources-iPad";
			sourceTree = "<group>";
		};
		24A1E872112DF7E4003DA834 /* Picker */ = {
			isa = PBXGroup;
			children = (
				24A1E873112DF80B003DA834 /* TiUIPickerProxy.h */,
				24A1E874112DF80B003DA834 /* TiUIPickerProxy.m */,
				24A1E879112DF83E003DA834 /* TiUIPicker.h */,
				24A1E87A112DF83E003DA834 /* TiUIPicker.m */,
				24A1E8A6112DFACA003DA834 /* TiUIPickerRowProxy.h */,
				24A1E8A7112DFACA003DA834 /* TiUIPickerRowProxy.m */,
				24A1E990112E1363003DA834 /* TiUIPickerColumnProxy.h */,
				24A1E991112E1363003DA834 /* TiUIPickerColumnProxy.m */,
			);
			name = Picker;
			sourceTree = "<group>";
		};
		24CA8902111160BE0084E2DE /* Classes */ = {
			isa = PBXGroup;
			children = (
				24EB07D1111D420D001DC2D1 /* DOM */,
				24CA8A09111161D60084E2DE /* Modules */,
				24CA8A0A111161DC0084E2DE /* Utils */,
				24CA8A0B111161E10084E2DE /* API */,
			);
			name = Classes;
			path = ../Classes;
			sourceTree = "<group>";
		};
		24CA8903111160C30084E2DE /* Thirdparty */ = {
			isa = PBXGroup;
			children = (
				24CA89F31111618F0084E2DE /* TiCore */,
				24CA8909111161050084E2DE /* AFOpenFlow */,
				24CA89A6111161230084E2DE /* Misc */,
				24CA89A7111161460084E2DE /* Kroll */,
				24CA8911111161050084E2DE /* ASI */,
				24CA8927111161050084E2DE /* AudioStreamer */,
				24CA892C111161050084E2DE /* FBConnect */,
				24CA894D111161050084E2DE /* PlausibleDatabase */,
			);
			name = Thirdparty;
			sourceTree = "<group>";
		};
		24CA8909111161050084E2DE /* AFOpenFlow */ = {
			isa = PBXGroup;
			children = (
				24CA890A111161050084E2DE /* AFItemView.h */,
				24CA890B111161050084E2DE /* AFItemView.m */,
				24CA890C111161050084E2DE /* AFOpenFlowConstants.h */,
				24CA890D111161050084E2DE /* AFOpenFlowView.h */,
				24CA890E111161050084E2DE /* AFOpenFlowView.m */,
				24CA890F111161050084E2DE /* AFUIImageReflection.h */,
				24CA8910111161050084E2DE /* AFUIImageReflection.m */,
			);
			name = AFOpenFlow;
			path = ../Classes/AFOpenFlow;
			sourceTree = SOURCE_ROOT;
		};
		24CA8911111161050084E2DE /* ASI */ = {
			isa = PBXGroup;
			children = (
				24CA8912111161050084E2DE /* ASIAuthenticationDialog.h */,
				24CA8913111161050084E2DE /* ASIAuthenticationDialog.m */,
				24CA8914111161050084E2DE /* ASIFormDataRequest.h */,
				24CA8915111161050084E2DE /* ASIFormDataRequest.m */,
				24CA8916111161050084E2DE /* ASIHTTPRequest.h */,
				24CA8917111161050084E2DE /* ASIHTTPRequest.m */,
				24CA8918111161050084E2DE /* ASIHTTPRequestConfig.h */,
				24CA8919111161050084E2DE /* ASIInputStream.h */,
				24CA891A111161050084E2DE /* ASIInputStream.m */,
				24CA891B111161050084E2DE /* ASINetworkQueue.h */,
				24CA891C111161050084E2DE /* ASINetworkQueue.m */,
				24CA891D111161050084E2DE /* ASINSStringAdditions.h */,
				24CA891E111161050084E2DE /* ASINSStringAdditions.m */,
				24CA8925111161050084E2DE /* Reachability.h */,
				24CA8926111161050084E2DE /* Reachability.m */,
			);
			name = ASI;
			path = ../Classes/ASI;
			sourceTree = SOURCE_ROOT;
		};
		24CA8927111161050084E2DE /* AudioStreamer */ = {
			isa = PBXGroup;
			children = (
				24CA8928111161050084E2DE /* AudioStreamer.h */,
				24CA8929111161050084E2DE /* AudioStreamer.m */,
			);
			name = AudioStreamer;
			path = ../Classes/AudioStreamer;
			sourceTree = SOURCE_ROOT;
		};
		24CA892C111161050084E2DE /* FBConnect */ = {
			isa = PBXGroup;
			children = (
				24CA892D111161050084E2DE /* FBConnect.h */,
				24CA892E111161050084E2DE /* FBConnectGlobal.h */,
				24CA892F111161050084E2DE /* FBConnectGlobal.m */,
				24CA8930111161050084E2DE /* FBDialog.h */,
				24CA8931111161050084E2DE /* FBDialog.m */,
				24CA8932111161050084E2DE /* FBFeedDialog.h */,
				24CA8933111161050084E2DE /* FBFeedDialog.m */,
				24CA8934111161050084E2DE /* FBLoginButton.h */,
				24CA8935111161050084E2DE /* FBLoginButton.m */,
				24CA8936111161050084E2DE /* FBLoginDialog.h */,
				24CA8937111161050084E2DE /* FBLoginDialog.m */,
				24CA8938111161050084E2DE /* FBPermissionDialog.h */,
				24CA8939111161050084E2DE /* FBPermissionDialog.m */,
				24CA893A111161050084E2DE /* FBRequest.h */,
				24CA893B111161050084E2DE /* FBRequest.m */,
				24CA893C111161050084E2DE /* FBSession.h */,
				24CA893D111161050084E2DE /* FBSession.m */,
				24CA893E111161050084E2DE /* FBStreamDialog.h */,
				24CA893F111161050084E2DE /* FBStreamDialog.m */,
				24CA8940111161050084E2DE /* FBXMLHandler.h */,
				24CA8941111161050084E2DE /* FBXMLHandler.m */,
			);
			name = FBConnect;
			path = ../Classes/FBConnect;
			sourceTree = SOURCE_ROOT;
		};
		24CA894D111161050084E2DE /* PlausibleDatabase */ = {
			isa = PBXGroup;
			children = (
				24CA894E111161050084E2DE /* PlausibleDatabase.h */,
				24CA894F111161050084E2DE /* PlausibleDatabase.m */,
				24CA8950111161050084E2DE /* PLDatabase.h */,
				24CA8951111161050084E2DE /* PLPreparedStatement.h */,
				24CA8952111161050084E2DE /* PLResultSet.h */,
				24CA8953111161050084E2DE /* PLSqliteDatabase.h */,
				24CA8954111161050084E2DE /* PLSqliteDatabase.m */,
				24CA8955111161050084E2DE /* PLSqlitePreparedStatement.h */,
				24CA8956111161050084E2DE /* PLSqlitePreparedStatement.m */,
				24CA8957111161050084E2DE /* PLSqliteResultSet.h */,
				24CA8958111161050084E2DE /* PLSqliteResultSet.m */,
			);
			name = PlausibleDatabase;
			path = ../Classes/PlausibleDatabase;
			sourceTree = SOURCE_ROOT;
		};
		24CA89A6111161230084E2DE /* Misc */ = {
			isa = PBXGroup;
			children = (
				24A1EAF0112F4C02003DA834 /* UIImage+Alpha.h */,
				24A1EAF1112F4C02003DA834 /* UIImage+Alpha.m */,
				24A1EAF2112F4C02003DA834 /* UIImage+Resize.h */,
				24A1EAF3112F4C02003DA834 /* UIImage+Resize.m */,
				24A1EAF4112F4C02003DA834 /* UIImage+RoundedCorner.h */,
				24A1EAF5112F4C02003DA834 /* UIImage+RoundedCorner.m */,
				24E25CBF112A698C0083D43D /* AQRecorder.h */,
				24E25CC0112A698C0083D43D /* AQRecorder.mm */,
				24E25CC1112A698C0083D43D /* SCListener.h */,
				24E25CC2112A698C0083D43D /* SCListener.m */,
				24FBE5A711293DD1005C8D48 /* CADebugMacros.cpp */,
				24FBE5A811293DD1005C8D48 /* CADebugMacros.h */,
				24FBE5A911293DD1005C8D48 /* CAMath.h */,
				24FBE5AA11293DD1005C8D48 /* CAStreamBasicDescription.cpp */,
				24FBE5AB11293DD1005C8D48 /* CAStreamBasicDescription.h */,
				24FBE5AC11293DD1005C8D48 /* CAXException.cpp */,
				24FBE5AD11293DD1005C8D48 /* CAXException.h */,
				24EB0B72111E7EE8001DC2D1 /* NSData+Additions.h */,
				24EB0B73111E7EE8001DC2D1 /* NSData+Additions.m */,
				24CA892A111161050084E2DE /* Base64Transcoder.c */,
				24CA892B111161050084E2DE /* Base64Transcoder.h */,
				24CA8959111161050084E2DE /* SBJSON.h */,
				24CA895A111161050084E2DE /* SBJSON.m */,
			);
			name = Misc;
			sourceTree = "<group>";
		};
		24CA89A7111161460084E2DE /* Kroll */ = {
			isa = PBXGroup;
			children = (
				24CA89AA1111615D0084E2DE /* KrollCallback.h */,
				24CA89AB1111615D0084E2DE /* KrollCallback.m */,
				24CA89AC1111615D0084E2DE /* KrollContext.h */,
				24CA89AD1111615D0084E2DE /* KrollContext.mm */,
				24CA89AE1111615D0084E2DE /* KrollMethod.h */,
				24CA89AF1111615D0084E2DE /* KrollMethod.m */,
				24CA89B01111615D0084E2DE /* KrollMethodDelegate.h */,
				24CA89B11111615D0084E2DE /* KrollMethodDelegate.m */,
				24CA89B21111615D0084E2DE /* KrollObject.h */,
				24CA89B31111615D0084E2DE /* KrollObject.m */,
				24CA89B41111615D0084E2DE /* KrollPropertyDelegate.h */,
				24CA89B51111615D0084E2DE /* KrollPropertyDelegate.m */,
				24CA89B61111615D0084E2DE /* KrollTimer.h */,
				24CA89B71111615D0084E2DE /* KrollTimer.m */,
			);
			name = Kroll;
			sourceTree = "<group>";
		};
		24CA89F31111618F0084E2DE /* TiCore */ = {
			isa = PBXGroup;
			children = (
				24CA89F41111618F0084E2DE /* APICast.h */,
				24CA89F51111618F0084E2DE /* OpaqueTiString.h */,
				24CA89F61111618F0084E2DE /* Ti.h */,
				24CA89F71111618F0084E2DE /* TiBase.h */,
				24CA89F81111618F0084E2DE /* TiBasePrivate.h */,
				24CA89F91111618F0084E2DE /* TiCallbackConstructor.h */,
				24CA89FA1111618F0084E2DE /* TiCallbackFunction.h */,
				24CA89FB1111618F0084E2DE /* TiCallbackObject.h */,
				24CA89FC1111618F0084E2DE /* TiCallbackObjectFunctions.h */,
				24CA89FD1111618F0084E2DE /* TiClassRef.h */,
				24CA89FE1111618F0084E2DE /* TiContextRef.h */,
				24CA89FF1111618F0084E2DE /* TiContextRefPrivate.h */,
				24CA8A001111618F0084E2DE /* TiCore.h */,
				24CA8A011111618F0084E2DE /* TiObjectRef.h */,
				24CA8A021111618F0084E2DE /* TiProfilerPrivate.h */,
				24CA8A031111618F0084E2DE /* TiRetainPtr.h */,
				24CA8A041111618F0084E2DE /* TiStringRef.h */,
				24CA8A051111618F0084E2DE /* TiStringRefBSTR.h */,
				24CA8A061111618F0084E2DE /* TiStringRefCF.h */,
				24CA8A071111618F0084E2DE /* TiValueRef.h */,
				24CA8A081111618F0084E2DE /* WebKitAvailability.h */,
			);
			name = TiCore;
			path = ../headers/TiCore;
			sourceTree = SOURCE_ROOT;
		};
		24CA8A09111161D60084E2DE /* Modules */ = {
			isa = PBXGroup;
			children = (
				245B3C3011375A4D00CE7530 /* Utils */,
				24DEDAC21123719700398D86 /* XML */,
				24CA8AA4111161FD0084E2DE /* TitaniumModule.m */,
				24CA8AA5111161FD0084E2DE /* TitaniumModule.h */,
				24CA8C58111165180084E2DE /* Accelerometer */,
				24CA8C10111163BB0084E2DE /* API */,
				24CA8C0F111163B50084E2DE /* App */,
				24CA8C57111165070084E2DE /* Analytics */,
				24CA8C1C1111645B0084E2DE /* Contacts */,
				24CA8C19111164490084E2DE /* Database */,
				24CA8C151111640B0084E2DE /* Facebook */,
				24CA8C1B111164530084E2DE /* Filesystem */,
				24CA8C13111163F20084E2DE /* Geolocation */,
				24CA8C12111163CD0084E2DE /* Gesture */,
				24CA8C1A1111644E0084E2DE /* Map */,
				24CA8C18111164440084E2DE /* Media */,
				24CA8C171111643E0084E2DE /* Network */,
				24CA8C11111163C30084E2DE /* Platform */,
				24CA8C16111164150084E2DE /* Yahoo */,
				24CA8C14111164040084E2DE /* UI */,
			);
			name = Modules;
			sourceTree = "<group>";
		};
		24CA8A0A111161DC0084E2DE /* Utils */ = {
			isa = PBXGroup;
			children = (
				24CA8A10111161FD0084E2DE /* WebFont.m */,
				24CA8A11111161FD0084E2DE /* WebFont.h */,
				24CA8A12111161FD0084E2DE /* Webcolor.m */,
				24CA8A13111161FD0084E2DE /* Webcolor.h */,
				24CA8A20111161FD0084E2DE /* TiUtils.m */,
				24CA8A21111161FD0084E2DE /* TiUtils.h */,
				24CA8AAC111161FD0084E2DE /* TiRect.m */,
				24CA8AAD111161FD0084E2DE /* TiRect.h */,
				24CA8AAE111161FD0084E2DE /* TiRange.m */,
				24CA8AAF111161FD0084E2DE /* TiRange.h */,
				24CA8AB2111161FD0084E2DE /* TiPoint.m */,
				24CA8AB3111161FD0084E2DE /* TiPoint.h */,
				24CA8AD1111161FD0084E2DE /* TiDimension.m */,
				24CA8AD2111161FD0084E2DE /* TiDimension.h */,
				24CA8ADA111161FE0084E2DE /* TiComplexValue.m */,
				24CA8ADB111161FE0084E2DE /* TiComplexValue.h */,
				24CA8ADC111161FE0084E2DE /* TiColor.m */,
				24CA8ADD111161FE0084E2DE /* TiColor.h */,
				24CA8ADE111161FE0084E2DE /* TiButtonUtil.m */,
				24CA8ADF111161FE0084E2DE /* TiButtonUtil.h */,
				24CA8AEB111161FE0084E2DE /* Ti3DMatrix.h */,
				24CA8AEA111161FE0084E2DE /* Ti3DMatrix.m */,
				24CA8AEC111161FE0084E2DE /* Ti2DMatrix.m */,
				24CA8AED111161FE0084E2DE /* Ti2DMatrix.h */,
				24CA8AFE111161FE0084E2DE /* OperationQueue.m */,
				24CA8AFF111161FE0084E2DE /* OperationQueue.h */,
				24CA8B02111161FE0084E2DE /* Mimetypes.m */,
				24CA8B03111161FE0084E2DE /* Mimetypes.h */,
				24CA8B0A111161FE0084E2DE /* LayoutConstraint.m */,
				24CA8B0B111161FE0084E2DE /* LayoutConstraint.h */,
				24CA8B0C111161FE0084E2DE /* ImageLoader.m */,
				24CA8B0D111161FE0084E2DE /* ImageLoader.h */,
				24F5B144111FDFE8005C9199 /* ListenerEntry.h */,
				24F5B145111FDFE8005C9199 /* ListenerEntry.m */,
				B4DE7E4C11823E990006DDE1 /* TiGradient.h */,
				B4DE7E4D11823E990006DDE1 /* TiGradient.m */,
			);
			name = Utils;
			sourceTree = "<group>";
		};
		24CA8A0B111161E10084E2DE /* API */ = {
			isa = PBXGroup;
			children = (
				24F5AEB2111F9DE9005C9199 /* TiFile.h */,
				24F5AEB3111F9DE9005C9199 /* TiFile.m */,
				24CA8A2C111161FD0084E2DE /* TiUIView.m */,
				24CA8A2D111161FD0084E2DE /* TiUIView.h */,
				24CA8A18111161FD0084E2DE /* TiViewProxy.m */,
				24CA8A19111161FD0084E2DE /* TiViewProxy.h */,
				24CA8AB8111161FD0084E2DE /* TiModule.m */,
				24CA8AB9111161FD0084E2DE /* TiModule.h */,
				24CA8A0E111161FD0084E2DE /* XHRBridge.m */,
				24CA8A0F111161FD0084E2DE /* XHRBridge.h */,
				24CA8A16111161FD0084E2DE /* TiWindowProxy.m */,
				24CA8A17111161FD0084E2DE /* TiWindowProxy.h */,
				24CA8A1A111161FD0084E2DE /* TiViewController.m */,
				24CA8A1B111161FD0084E2DE /* TiViewController.h */,
				24CA8AA2111161FD0084E2DE /* TitaniumViewController.m */,
				24CA8AA3111161FD0084E2DE /* TitaniumViewController.h */,
				24CA8AB0111161FD0084E2DE /* TiProxy.m */,
				24CA8AB1111161FD0084E2DE /* TiProxy.h */,
				24CA8AA6111161FD0084E2DE /* TitaniumErrorController.m */,
				24CA8AA7111161FD0084E2DE /* TitaniumErrorController.h */,
				24CA8AA8111161FD0084E2DE /* TitaniumApp.mm */,
				24CA8AA9111161FD0084E2DE /* TitaniumApp.h */,
				24CA8AAB111161FD0084E2DE /* TiTab.h */,
				24CA8AD0111161FD0084E2DE /* TiEvaluator.h */,
				24CA8AE0111161FE0084E2DE /* TiBlob.m */,
				24CA8AE1111161FE0084E2DE /* TiBlob.h */,
				24CA8AD7111161FD0084E2DE /* TiController.h */,
				24CA8AC6111161FD0084E2DE /* TiHost.m */,
				24CA8AC7111161FD0084E2DE /* TiHost.h */,
				24CA8AE2111161FE0084E2DE /* TiBase.m */,
				24CA8AE3111161FE0084E2DE /* TiBase.h */,
				24CA8AE6111161FE0084E2DE /* TiAnimation.m */,
				24CA8AE7111161FE0084E2DE /* TiAnimation.h */,
				24CA8AE8111161FE0084E2DE /* TiAction.m */,
				24CA8AE9111161FE0084E2DE /* TiAction.h */,
				24CA8B3B111161FE0084E2DE /* Bridge.m */,
				24CA8B3C111161FE0084E2DE /* Bridge.h */,
				24CA89A81111615D0084E2DE /* KrollBridge.h */,
				24CA89A91111615D0084E2DE /* KrollBridge.mm */,
				24DD042A116A6C58006FD6E1 /* TiToolbar.h */,
				24DD042B116A6C58006FD6E1 /* TiToolbar.m */,
				24DD0455116A6F02006FD6E1 /* TiTabGroup.h */,
				24DD0977116D8E07006FD6E1 /* TiToolbarButton.h */,
				24596A29118E88FE00519F79 /* TiTabController.h */,
			);
			name = API;
			sourceTree = "<group>";
		};
		24CA8C0F111163B50084E2DE /* App */ = {
			isa = PBXGroup;
			children = (
				24CA8B56111161FE0084E2DE /* AppModule.m */,
				24CA8B57111161FE0084E2DE /* AppModule.h */,
				24CA8AE4111161FE0084E2DE /* TiAppPropertiesProxy.m */,
				24CA8AE5111161FE0084E2DE /* TiAppPropertiesProxy.h */,
			);
			name = App;
			sourceTree = "<group>";
		};
		24CA8C10111163BB0084E2DE /* API */ = {
			isa = PBXGroup;
			children = (
				24CA8B58111161FE0084E2DE /* APIModule.m */,
				24CA8B59111161FE0084E2DE /* APIModule.h */,
			);
			name = API;
			sourceTree = "<group>";
		};
		24CA8C11111163C30084E2DE /* Platform */ = {
			isa = PBXGroup;
			children = (
				24CA8AFC111161FE0084E2DE /* PlatformModule.m */,
				24CA8AFD111161FE0084E2DE /* PlatformModule.h */,
				24CA8AFA111161FE0084E2DE /* PlatformModuleDisplayCapsProxy.m */,
				24CA8AFB111161FE0084E2DE /* PlatformModuleDisplayCapsProxy.h */,
			);
			name = Platform;
			sourceTree = "<group>";
		};
		24CA8C12111163CD0084E2DE /* Gesture */ = {
			isa = PBXGroup;
			children = (
				24CA8B0E111161FE0084E2DE /* GestureModule.m */,
				24CA8B0F111161FE0084E2DE /* GestureModule.h */,
			);
			name = Gesture;
			sourceTree = "<group>";
		};
		24CA8C13111163F20084E2DE /* Geolocation */ = {
			isa = PBXGroup;
			children = (
				24CA8B10111161FE0084E2DE /* GeolocationModule.m */,
				24CA8B11111161FE0084E2DE /* GeolocationModule.h */,
			);
			name = Geolocation;
			sourceTree = "<group>";
		};
		24CA8C14111164040084E2DE /* UI */ = {
			isa = PBXGroup;
			children = (
				24E50E031160661600AF54AF /* Dashboard */,
				24CA8C5E1111655E0084E2DE /* iPhone */,
				24FB4ECF115C8120001AAF99 /* iPad */,
				B4F97B6C111A418700E2F72C /* Scroll View */,
				B43663DA11138AB300782262 /* Scrollable View */,
				24CA8A14111161FD0084E2DE /* UIModule.m */,
				24CA8A15111161FD0084E2DE /* UIModule.h */,
				24CA8C65111165D40084E2DE /* Canvas */,
				24CA8C64111165B60084E2DE /* Email Dialog */,
				24CA8C63111165890084E2DE /* Tableview & Groupview */,
				24CA8C62111165840084E2DE /* Tabgroup */,
				24CA8C60111165780084E2DE /* Alert */,
				24CA8C5F111165720084E2DE /* Option Dialog */,
				24CA8C5D111165550084E2DE /* Coverflow */,
				24CA8C5C111165510084E2DE /* View */,
				24CA8C5B111165470084E2DE /* Window */,
				24CA8C66111166550084E2DE /* Webview */,
				24CA8C5A111165420084E2DE /* ImageView */,
				24CA8C591111653B0084E2DE /* Widgets */,
			);
			name = UI;
			sourceTree = "<group>";
		};
		24CA8C151111640B0084E2DE /* Facebook */ = {
			isa = PBXGroup;
			children = (
				24CA8B33111161FE0084E2DE /* FacebookModule.m */,
				24CA8B34111161FE0084E2DE /* FacebookModule.h */,
				24CA8ACC111161FD0084E2DE /* TiFacebookLoginButtonProxy.m */,
				24CA8ACD111161FD0084E2DE /* TiFacebookLoginButtonProxy.h */,
				24CA8ACE111161FD0084E2DE /* TiFacebookLoginButton.m */,
				24CA8ACF111161FD0084E2DE /* TiFacebookLoginButton.h */,
			);
			name = Facebook;
			sourceTree = "<group>";
		};
		24CA8C16111164150084E2DE /* Yahoo */ = {
			isa = PBXGroup;
			children = (
				24CA8A0C111161FD0084E2DE /* YahooModule.m */,
				24CA8A0D111161FD0084E2DE /* YahooModule.h */,
			);
			name = Yahoo;
			sourceTree = "<group>";
		};
		24CA8C171111643E0084E2DE /* Network */ = {
			isa = PBXGroup;
			children = (
				248133A1115761DE00E3A9BA /* TiNetworkBonjourBrowserProxy.h */,
				248133A2115761DE00E3A9BA /* TiNetworkBonjourBrowserProxy.m */,
				248133A3115761DE00E3A9BA /* TiNetworkBonjourServiceProxy.h */,
				248133A4115761DE00E3A9BA /* TiNetworkBonjourServiceProxy.m */,
				248133A5115761DE00E3A9BA /* TiNetworkTCPSocketProxy.h */,
				248133A6115761DE00E3A9BA /* TiNetworkTCPSocketProxy.mm */,
				24CA8B00111161FE0084E2DE /* NetworkModule.m */,
				24CA8B01111161FE0084E2DE /* NetworkModule.h */,
				24CA8AB4111161FD0084E2DE /* TiNetworkHTTPClientResultProxy.m */,
				24CA8AB5111161FD0084E2DE /* TiNetworkHTTPClientResultProxy.h */,
				24CA8AB6111161FD0084E2DE /* TiNetworkHTTPClientProxy.m */,
				24CA8AB7111161FD0084E2DE /* TiNetworkHTTPClientProxy.h */,
			);
			name = Network;
			sourceTree = "<group>";
		};
		24CA8C18111164440084E2DE /* Media */ = {
			isa = PBXGroup;
			children = (
				24CA8B04111161FE0084E2DE /* MediaModule.m */,
				24CA8B05111161FE0084E2DE /* MediaModule.h */,
				24CA8ABE111161FD0084E2DE /* TiMediaAudioPlayerProxy.m */,
				24CA8ABF111161FD0084E2DE /* TiMediaAudioPlayerProxy.h */,
				24CA8ABA111161FD0084E2DE /* TiMediaVideoPlayerProxy.m */,
				24CA8ABB111161FD0084E2DE /* TiMediaVideoPlayerProxy.h */,
				24CA8ABC111161FD0084E2DE /* TiMediaSoundProxy.m */,
				24CA8ABD111161FD0084E2DE /* TiMediaSoundProxy.h */,
				24FBE58111293D06005C8D48 /* TiMediaAudioRecorderProxy.h */,
				24FBE58211293D06005C8D48 /* TiMediaAudioRecorderProxy.mm */,
				24A1E515112D33AF003DA834 /* TiMediaAudioSession.h */,
				24A1E516112D33AF003DA834 /* TiMediaAudioSession.m */,
				2412F464115C296300454E5B /* TiMediaVideoPlayer.h */,
				2412F465115C296300454E5B /* TiMediaVideoPlayer.m */,
			);
			name = Media;
			sourceTree = "<group>";
		};
		24CA8C19111164490084E2DE /* Database */ = {
			isa = PBXGroup;
			children = (
				24CA8B35111161FE0084E2DE /* DatabaseModule.m */,
				24CA8B36111161FE0084E2DE /* DatabaseModule.h */,
				24CA8AD3111161FD0084E2DE /* TiDatabaseResultSetProxy.m */,
				24CA8AD4111161FD0084E2DE /* TiDatabaseResultSetProxy.h */,
				24CA8AD5111161FD0084E2DE /* TiDatabaseProxy.m */,
				24CA8AD6111161FD0084E2DE /* TiDatabaseProxy.h */,
			);
			name = Database;
			sourceTree = "<group>";
		};
		24CA8C1A1111644E0084E2DE /* Map */ = {
			isa = PBXGroup;
			children = (
				24CA8B06111161FE0084E2DE /* MapModule.m */,
				24CA8B07111161FE0084E2DE /* MapModule.h */,
				24CA8AC0111161FD0084E2DE /* TiMapViewProxy.m */,
				24CA8AC1111161FD0084E2DE /* TiMapViewProxy.h */,
				24CA8AC2111161FD0084E2DE /* TiMapView.m */,
				24CA8AC3111161FD0084E2DE /* TiMapView.h */,
				24CA8AC4111161FD0084E2DE /* TiMapAnnotationProxy.m */,
				24CA8AC5111161FD0084E2DE /* TiMapAnnotationProxy.h */,
				24EB0BA8111F7959001DC2D1 /* TiMapPinAnnotationView.h */,
				24EB0BA9111F7959001DC2D1 /* TiMapPinAnnotationView.m */,
			);
			name = Map;
			sourceTree = "<group>";
		};
		24CA8C1B111164530084E2DE /* Filesystem */ = {
			isa = PBXGroup;
			children = (
				24CA8B12111161FE0084E2DE /* FilesystemModule.m */,
				24CA8B13111161FE0084E2DE /* FilesystemModule.h */,
				24CA8AC8111161FD0084E2DE /* TiFilesystemFileProxy.m */,
				24CA8AC9111161FD0084E2DE /* TiFilesystemFileProxy.h */,
			);
			name = Filesystem;
			sourceTree = "<group>";
		};
		24CA8C1C1111645B0084E2DE /* Contacts */ = {
			isa = PBXGroup;
			children = (
				24CA8B37111161FE0084E2DE /* ContactsModule.m */,
				24CA8B38111161FE0084E2DE /* ContactsModule.h */,
				24CA8AD8111161FD0084E2DE /* TiContactsContactProxy.m */,
				24CA8AD9111161FD0084E2DE /* TiContactsContactProxy.h */,
			);
			name = Contacts;
			sourceTree = "<group>";
		};
		24CA8C57111165070084E2DE /* Analytics */ = {
			isa = PBXGroup;
			children = (
				24CA8B5A111161FE0084E2DE /* AnalyticsModule.m */,
				24CA8B5B111161FE0084E2DE /* AnalyticsModule.h */,
			);
			name = Analytics;
			sourceTree = "<group>";
		};
		24CA8C58111165180084E2DE /* Accelerometer */ = {
			isa = PBXGroup;
			children = (
				24CA8B64111161FE0084E2DE /* AccelerometerModule.m */,
				24CA8B65111161FE0084E2DE /* AccelerometerModule.h */,
			);
			name = Accelerometer;
			sourceTree = "<group>";
		};
		24CA8C591111653B0084E2DE /* Widgets */ = {
			isa = PBXGroup;
			children = (
				24CA8C72111167590084E2DE /* Label */,
				24CA8C701111672E0084E2DE /* Button */,
				24CA8C6F111167140084E2DE /* TabbedBar */,
				24CA8C711111673C0084E2DE /* Progressbar */,
				24CA8C6D111166C20084E2DE /* Searchbar */,
				24CA8C6C111166BA0084E2DE /* Activity Indicator */,
				24CA8C6B111166B60084E2DE /* Switch */,
				24CA8C6A111166B20084E2DE /* Slider */,
				24CA8C69111166AB0084E2DE /* Text widgets */,
				24A1E872112DF7E4003DA834 /* Picker */,
				24CA8C67111166A10084E2DE /* Toolbar */,
			);
			name = Widgets;
			sourceTree = "<group>";
		};
		24CA8C5A111165420084E2DE /* ImageView */ = {
			isa = PBXGroup;
			children = (
				24CA8A78111161FD0084E2DE /* TiUIImageViewProxy.m */,
				24CA8A79111161FD0084E2DE /* TiUIImageViewProxy.h */,
				24CA8A7A111161FD0084E2DE /* TiUIImageView.m */,
				24CA8A7B111161FD0084E2DE /* TiUIImageView.h */,
				24C012871140D30B00A94CE2 /* TiUIMaskedImageProxy.h */,
				24C012881140D30B00A94CE2 /* TiUIMaskedImageProxy.m */,
				24C0128D1140D31C00A94CE2 /* TiUIMaskedImage.h */,
				24C0128E1140D31C00A94CE2 /* TiUIMaskedImage.m */,
			);
			name = ImageView;
			sourceTree = "<group>";
		};
		24CA8C5B111165470084E2DE /* Window */ = {
			isa = PBXGroup;
			children = (
				24CA8A23111161FD0084E2DE /* TiUIWindowProxy.h */,
				24CA8A22111161FD0084E2DE /* TiUIWindowProxy.m */,
				24CA8A25111161FD0084E2DE /* TiUIWindow.h */,
				24CA8A24111161FD0084E2DE /* TiUIWindow.m */,
			);
			name = Window;
			sourceTree = "<group>";
		};
		24CA8C5C111165510084E2DE /* View */ = {
			isa = PBXGroup;
			children = (
				24CA8A2A111161FD0084E2DE /* TiUIViewProxy.m */,
				24CA8A2B111161FD0084E2DE /* TiUIViewProxy.h */,
			);
			name = View;
			sourceTree = "<group>";
		};
		24CA8C5D111165550084E2DE /* Coverflow */ = {
			isa = PBXGroup;
			children = (
				24CA8A86111161FD0084E2DE /* TiUICoverFlowViewProxy.m */,
				24CA8A87111161FD0084E2DE /* TiUICoverFlowViewProxy.h */,
				24CA8A88111161FD0084E2DE /* TiUICoverFlowView.m */,
				24CA8A89111161FD0084E2DE /* TiUICoverFlowView.h */,
			);
			name = Coverflow;
			sourceTree = "<group>";
		};
		24CA8C5E1111655E0084E2DE /* iPhone */ = {
			isa = PBXGroup;
			children = (
				24E50C9211603B5800AF54AF /* Nav Group */,
				24CA8A5D111161FD0084E2DE /* TiUIStatusBarProxy.h */,
				24CA8A5C111161FD0084E2DE /* TiUIStatusBarProxy.m */,
				24CA8A52111161FD0084E2DE /* TiUISystemIconProxy.m */,
				24CA8A53111161FD0084E2DE /* TiUISystemIconProxy.h */,
				24CA8A54111161FD0084E2DE /* TiUISystemButtonStyleProxy.m */,
				24CA8A55111161FD0084E2DE /* TiUISystemButtonStyleProxy.h */,
				24CA8A56111161FD0084E2DE /* TiUISystemButtonProxy.m */,
				24CA8A57111161FD0084E2DE /* TiUISystemButtonProxy.h */,
				24CA8A96111161FD0084E2DE /* TiUIAnimationStyleProxy.m */,
				24CA8A97111161FD0084E2DE /* TiUIAnimationStyleProxy.h */,
				24CA8A76111161FD0084E2DE /* TiUIiPhoneProxy.m */,
				24CA8A77111161FD0084E2DE /* TiUIiPhoneProxy.h */,
				24CA8A9A111161FD0084E2DE /* TiUIActivityIndicatorStyleProxy.m */,
				24CA8A9B111161FD0084E2DE /* TiUIActivityIndicatorStyleProxy.h */,
				24CA8A66111161FD0084E2DE /* TiUIRowAnimationStyleProxy.m */,
				24CA8A67111161FD0084E2DE /* TiUIRowAnimationStyleProxy.h */,
				24CA8A68111161FD0084E2DE /* TiUIProgressBarStyleProxy.m */,
				24CA8A69111161FD0084E2DE /* TiUIProgressBarStyleProxy.h */,
				B4F97C56111BAD4700E2F72C /* TiUIScrollIndicatorStyleProxy.h */,
				B4F97C57111BAD4700E2F72C /* TiUIScrollIndicatorStyleProxy.m */,
				243EC9681126632700639DF4 /* TiUITableViewStyleProxy.h */,
				243EC9691126632700639DF4 /* TiUITableViewStyleProxy.m */,
				243ECB2311267CC100639DF4 /* TiUITableViewSeparatorStyleProxy.h */,
				243ECB2411267CC100639DF4 /* TiUITableViewSeparatorStyleProxy.m */,
				243ED8EB11288B4300639DF4 /* TiUITableViewScrollPositionProxy.h */,
				243ED8EC11288B4300639DF4 /* TiUITableViewScrollPositionProxy.m */,
				245B455F1139B41800CE7530 /* TiUITableViewCellSelectionStyleProxy.h */,
				245B45601139B41800CE7530 /* TiUITableViewCellSelectionStyleProxy.m */,
			);
			name = iPhone;
			sourceTree = "<group>";
		};
		24CA8C5F111165720084E2DE /* Option Dialog */ = {
			isa = PBXGroup;
			children = (
				24CA8A6E111161FD0084E2DE /* TiUIOptionDialogProxy.m */,
				24CA8A6F111161FD0084E2DE /* TiUIOptionDialogProxy.h */,
			);
			name = "Option Dialog";
			sourceTree = "<group>";
		};
		24CA8C60111165780084E2DE /* Alert */ = {
			isa = PBXGroup;
			children = (
				24CA8A98111161FD0084E2DE /* TiUIAlertDialogProxy.m */,
				24CA8A99111161FD0084E2DE /* TiUIAlertDialogProxy.h */,
			);
			name = Alert;
			sourceTree = "<group>";
		};
		24CA8C62111165840084E2DE /* Tabgroup */ = {
			isa = PBXGroup;
			children = (
				24CA8A4A111161FD0084E2DE /* TiUITabGroupProxy.m */,
				24CA8A4B111161FD0084E2DE /* TiUITabGroupProxy.h */,
				24CA8A3A111161FD0084E2DE /* TiUITabProxy.m */,
				24CA8A3B111161FD0084E2DE /* TiUITabProxy.h */,
				24CA8A4C111161FD0084E2DE /* TiUITabGroup.m */,
				24CA8A4D111161FD0084E2DE /* TiUITabGroup.h */,
				24CA8A4E111161FD0084E2DE /* TiUITabController.m */,
				24CA8A4F111161FD0084E2DE /* TiUITabController.h */,
			);
			name = Tabgroup;
			sourceTree = "<group>";
		};
		24CA8C63111165890084E2DE /* Tableview & Groupview */ = {
			isa = PBXGroup;
			children = (
				24CA8A40111161FD0084E2DE /* TiUITableViewProxy.m */,
				24CA8A41111161FD0084E2DE /* TiUITableViewProxy.h */,
				24CA8A48111161FD0084E2DE /* TiUITableView.m */,
				24CA8A49111161FD0084E2DE /* TiUITableView.h */,
				24CA8B39111161FE0084E2DE /* TiUITableViewRowProxy.m */,
				24CA8B3A111161FE0084E2DE /* TiUITableViewRowProxy.h */,
				243EC5E9112617F900639DF4 /* TiUITableViewSectionProxy.h */,
				243EC5EA112617F900639DF4 /* TiUITableViewSectionProxy.m */,
				243EC7D5112634AF00639DF4 /* TiUITableViewAction.h */,
				243EC7D6112634AF00639DF4 /* TiUITableViewAction.m */,
			);
			name = "Tableview & Groupview";
			sourceTree = "<group>";
		};
		24CA8C64111165B60084E2DE /* Email Dialog */ = {
			isa = PBXGroup;
			children = (
				24CA8A82111161FD0084E2DE /* TiUIEmailDialogProxy.m */,
				24CA8A83111161FD0084E2DE /* TiUIEmailDialogProxy.h */,
			);
			name = "Email Dialog";
			sourceTree = "<group>";
		};
		24CA8C65111165D40084E2DE /* Canvas */ = {
			isa = PBXGroup;
			children = (
				24CA8A8A111161FD0084E2DE /* TiUICanvasViewProxy.m */,
				24CA8A8B111161FD0084E2DE /* TiUICanvasViewProxy.h */,
				24CA8A8C111161FD0084E2DE /* TiUICanvasView.m */,
				24CA8A8D111161FD0084E2DE /* TiUICanvasView.h */,
			);
			name = Canvas;
			sourceTree = "<group>";
		};
		24CA8C66111166550084E2DE /* Webview */ = {
			isa = PBXGroup;
			children = (
				24CA8A28111161FD0084E2DE /* TiUIWebViewProxy.m */,
				24CA8A29111161FD0084E2DE /* TiUIWebViewProxy.h */,
				24EB02BF111BF827001DC2D1 /* TiUIWebView.h */,
				24EB02C0111BF827001DC2D1 /* TiUIWebView.m */,
				24EB06EC111D03F9001DC2D1 /* bridge.txt */,
			);
			name = Webview;
			sourceTree = "<group>";
		};
		24CA8C67111166A10084E2DE /* Toolbar */ = {
			isa = PBXGroup;
			children = (
				24CA8A30111161FD0084E2DE /* TiUIToolbar.m */,
				24CA8A31111161FD0084E2DE /* TiUIToolbar.h */,
				24CA8A2E111161FD0084E2DE /* TiUIToolbarProxy.m */,
				24CA8A2F111161FD0084E2DE /* TiUIToolbarProxy.h */,
			);
			name = Toolbar;
			sourceTree = "<group>";
		};
		24CA8C68111166A60084E2DE /* Textfield */ = {
			isa = PBXGroup;
			children = (
				24CA8A32111161FD0084E2DE /* TiUITextFieldProxy.m */,
				24CA8A33111161FD0084E2DE /* TiUITextFieldProxy.h */,
				24CA8A34111161FD0084E2DE /* TiUITextField.m */,
				24CA8A35111161FD0084E2DE /* TiUITextField.h */,
			);
			name = Textfield;
			sourceTree = "<group>";
		};
		24CA8C69111166AB0084E2DE /* Text widgets */ = {
			isa = PBXGroup;
			children = (
				24CA8C68111166A60084E2DE /* Textfield */,
				B4D5828E11264F8600A6B66C /* Textarea */,
				B4D5828F11264FD000A6B66C /* TiUITextWidgetProxy.h */,
				B4D5829011264FD000A6B66C /* TiUITextWidgetProxy.m */,
				B4D5829511264FF500A6B66C /* TiUITextWidget.h */,
				B4D5829611264FF500A6B66C /* TiUITextWidget.m */,
			);
			name = "Text widgets";
			sourceTree = "<group>";
		};
		24CA8C6A111166B20084E2DE /* Slider */ = {
			isa = PBXGroup;
			children = (
				24CA8A5E111161FD0084E2DE /* TiUISliderProxy.m */,
				24CA8A5F111161FD0084E2DE /* TiUISliderProxy.h */,
				24CA8A60111161FD0084E2DE /* TiUISlider.m */,
				24CA8A61111161FD0084E2DE /* TiUISlider.h */,
			);
			name = Slider;
			sourceTree = "<group>";
		};
		24CA8C6B111166B60084E2DE /* Switch */ = {
			isa = PBXGroup;
			children = (
				24CA8A58111161FD0084E2DE /* TiUISwitchProxy.m */,
				24CA8A59111161FD0084E2DE /* TiUISwitchProxy.h */,
				24CA8A5A111161FD0084E2DE /* TiUISwitch.m */,
				24CA8A5B111161FD0084E2DE /* TiUISwitch.h */,
			);
			name = Switch;
			sourceTree = "<group>";
		};
		24CA8C6C111166BA0084E2DE /* Activity Indicator */ = {
			isa = PBXGroup;
			children = (
				24CA8A9C111161FD0084E2DE /* TiUIActivityIndicatorProxy.m */,
				24CA8A9D111161FD0084E2DE /* TiUIActivityIndicatorProxy.h */,
				24CA8A9E111161FD0084E2DE /* TiUIActivityIndicator.m */,
				24CA8A9F111161FD0084E2DE /* TiUIActivityIndicator.h */,
			);
			name = "Activity Indicator";
			sourceTree = "<group>";
		};
		24CA8C6D111166C20084E2DE /* Searchbar */ = {
			isa = PBXGroup;
			children = (
				24CA8A62111161FD0084E2DE /* TiUISearchBarProxy.m */,
				24CA8A63111161FD0084E2DE /* TiUISearchBarProxy.h */,
				24CA8A64111161FD0084E2DE /* TiUISearchBar.m */,
				24CA8A65111161FD0084E2DE /* TiUISearchBar.h */,
			);
			name = Searchbar;
			sourceTree = "<group>";
		};
		24CA8C6F111167140084E2DE /* TabbedBar */ = {
			isa = PBXGroup;
			children = (
				24CA8A90111161FD0084E2DE /* TiUIButtonBarProxy.m */,
				24CA8A91111161FD0084E2DE /* TiUIButtonBarProxy.h */,
				24CA8A50111161FD0084E2DE /* TiUITabbedBarProxy.m */,
				24CA8A51111161FD0084E2DE /* TiUITabbedBarProxy.h */,
				24CA8A92111161FD0084E2DE /* TiUIButtonBar.m */,
				24CA8A93111161FD0084E2DE /* TiUIButtonBar.h */,
			);
			name = TabbedBar;
			sourceTree = "<group>";
		};
		24CA8C701111672E0084E2DE /* Button */ = {
			isa = PBXGroup;
			children = (
				24CA8A8E111161FD0084E2DE /* TiUIButtonProxy.m */,
				24CA8A8F111161FD0084E2DE /* TiUIButtonProxy.h */,
				24CA8A94111161FD0084E2DE /* TiUIButton.m */,
				24CA8A95111161FD0084E2DE /* TiUIButton.h */,
				24CA8A70111161FD0084E2DE /* TiUINavBarButton.m */,
				24CA8A71111161FD0084E2DE /* TiUINavBarButton.h */,
			);
			name = Button;
			sourceTree = "<group>";
		};
		24CA8C711111673C0084E2DE /* Progressbar */ = {
			isa = PBXGroup;
			children = (
				24CA8A6A111161FD0084E2DE /* TiUIProgressBarProxy.m */,
				24CA8A6B111161FD0084E2DE /* TiUIProgressBarProxy.h */,
				24CA8A6C111161FD0084E2DE /* TiUIProgressBar.m */,
				24CA8A6D111161FD0084E2DE /* TiUIProgressBar.h */,
			);
			name = Progressbar;
			sourceTree = "<group>";
		};
		24CA8C72111167590084E2DE /* Label */ = {
			isa = PBXGroup;
			children = (
				24CA8A72111161FD0084E2DE /* TiUILabelProxy.m */,
				24CA8A73111161FD0084E2DE /* TiUILabelProxy.h */,
				24CA8A74111161FD0084E2DE /* TiUILabel.m */,
				24CA8A75111161FD0084E2DE /* TiUILabel.h */,
			);
			name = Label;
			sourceTree = "<group>";
		};
		24DDF65B11646D0F006FD6E1 /* Document View */ = {
			isa = PBXGroup;
			children = (
				24DDF65D11646D51006FD6E1 /* TiUIiPadDocumentViewerProxy.h */,
				24DDF65E11646D51006FD6E1 /* TiUIiPadDocumentViewerProxy.m */,
			);
			name = "Document View";
			sourceTree = "<group>";
		};
		24DEDAC21123719700398D86 /* XML */ = {
			isa = PBXGroup;
			children = (
				24DEDAC3112371A500398D86 /* XMLModule.h */,
				24DEDAC4112371A500398D86 /* XMLModule.m */,
			);
			name = XML;
			sourceTree = "<group>";
		};
		24E50C9211603B5800AF54AF /* Nav Group */ = {
			isa = PBXGroup;
			children = (
				24FB5DD411600456001AAF99 /* TiUIiPhoneNavigationGroupProxy.h */,
				24FB5DD511600456001AAF99 /* TiUIiPhoneNavigationGroupProxy.m */,
				24FB5DDD11600480001AAF99 /* TiUIiPhoneNavigationGroup.h */,
				24FB5DDE11600480001AAF99 /* TiUIiPhoneNavigationGroup.m */,
			);
			name = "Nav Group";
			sourceTree = "<group>";
		};
		24E50E031160661600AF54AF /* Dashboard */ = {
			isa = PBXGroup;
			children = (
				24E50E051160666300AF54AF /* LauncherButton.h */,
				24E50E061160666300AF54AF /* LauncherButton.m */,
				24E50E071160666300AF54AF /* LauncherItem.h */,
				24E50E081160666300AF54AF /* LauncherItem.m */,
				24E50E091160666300AF54AF /* LauncherView.h */,
				24E50E0A1160666300AF54AF /* LauncherView.m */,
				24E50E20116066A800AF54AF /* TiUIDashboardViewProxy.h */,
				24E50E21116066A800AF54AF /* TiUIDashboardViewProxy.m */,
				24E50E29116066B400AF54AF /* TiUIDashboardView.h */,
				24E50E2A116066B400AF54AF /* TiUIDashboardView.m */,
				24E50F8A1160792D00AF54AF /* TiUIDashboardItemProxy.h */,
				24E50F8B1160792D00AF54AF /* TiUIDashboardItemProxy.m */,
			);
			name = Dashboard;
			sourceTree = "<group>";
		};
		24EB07D1111D420D001DC2D1 /* DOM */ = {
			isa = PBXGroup;
			children = (
				24EB07DE111D43AE001DC2D1 /* GDataXMLNode.h */,
				24EB07DF111D43AE001DC2D1 /* GDataXMLNode.m */,
				24EB07D2111D4264001DC2D1 /* TiDOMDocumentProxy.h */,
				24EB07D3111D4264001DC2D1 /* TiDOMDocumentProxy.m */,
				24EB0807111D4654001DC2D1 /* TiDOMNodeProxy.h */,
				24EB0808111D4654001DC2D1 /* TiDOMNodeProxy.m */,
				24EB080D111D46C0001DC2D1 /* TiDOMElementProxy.h */,
				24EB080E111D46C0001DC2D1 /* TiDOMElementProxy.m */,
				24EB0827111D4BEB001DC2D1 /* TiDOMNamedNodeMapProxy.h */,
				24EB0828111D4BEB001DC2D1 /* TiDOMNamedNodeMapProxy.m */,
				24EB0841111D500E001DC2D1 /* TiDOMNodeListProxy.h */,
				24EB0842111D500E001DC2D1 /* TiDOMNodeListProxy.m */,
				24EB085B111D51D9001DC2D1 /* TiDOMAttrProxy.h */,
				24EB085C111D51D9001DC2D1 /* TiDOMAttrProxy.m */,
				24813711115A852800E3A9BA /* TiDOMTextNodeProxy.h */,
				24813712115A852800E3A9BA /* TiDOMTextNodeProxy.m */,
			);
			name = DOM;
			sourceTree = "<group>";
		};
		24FB4ECF115C8120001AAF99 /* iPad */ = {
			isa = PBXGroup;
			children = (
				24DDF65B11646D0F006FD6E1 /* Document View */,
				24FB4ED2115C813F001AAF99 /* Popover */,
				24FB4ED0115C812E001AAF99 /* Split View */,
				24FB4F40115C8C4E001AAF99 /* TiUIiPadProxy.h */,
				24FB4F41115C8C4E001AAF99 /* TiUIiPadProxy.m */,
			);
			name = iPad;
			sourceTree = "<group>";
		};
		24FB4ED0115C812E001AAF99 /* Split View */ = {
			isa = PBXGroup;
			children = (
				245972C411921D0D00519F79 /* TiUIiPadSplitWindow.h */,
				245972C511921D0D00519F79 /* TiUIiPadSplitWindow.m */,
				24FB4EDB115C81A7001AAF99 /* TiUIiPadSplitWindowProxy.h */,
				24FB4EDC115C81A7001AAF99 /* TiUIiPadSplitWindowProxy.m */,
				24E50CF21160569B00AF54AF /* TiUIiPadSplitWindowButtonProxy.h */,
				24E50CF31160569B00AF54AF /* TiUIiPadSplitWindowButtonProxy.m */,
			);
			name = "Split View";
			sourceTree = "<group>";
		};
		24FB4ED2115C813F001AAF99 /* Popover */ = {
			isa = PBXGroup;
			children = (
				24FB4EED115C81C5001AAF99 /* TiUIiPadPopoverProxy.h */,
				24FB4EEE115C81C5001AAF99 /* TiUIiPadPopoverProxy.m */,
				24FB4EF6115C81DD001AAF99 /* TiUIiPadPopover.h */,
				24FB4EF7115C81DD001AAF99 /* TiUIiPadPopover.m */,
			);
			name = Popover;
			sourceTree = "<group>";
		};
		29B97314FDCFA39411CA2CEA /* CustomTemplate */ = {
			isa = PBXGroup;
			children = (
				24CA8902111160BE0084E2DE /* Classes */,
				24CA8903111160C30084E2DE /* Thirdparty */,
				29B97315FDCFA39411CA2CEA /* Other Sources */,
				29B97317FDCFA39411CA2CEA /* Resources-iPhone */,
				2461CF101151D856007A4CC9 /* Resources-iPad */,
				29B97323FDCFA39411CA2CEA /* Frameworks */,
				19C28FACFE9D520D11CA2CBB /* Products */,
			);
			name = CustomTemplate;
			sourceTree = "<group>";
		};
		29B97315FDCFA39411CA2CEA /* Other Sources */ = {
			isa = PBXGroup;
			children = (
				32CA4F630368D1EE00C91783 /* Titanium_Prefix.pch */,
				29B97316FDCFA39411CA2CEA /* main.m */,
				241EAA21118AB3BB0081A5BE /* defines.h */,
				241EAEC5118E2BA90081A5BE /* project.xcconfig */,
				24596691118E70D300519F79 /* ApplicationRouting.h */,
				24596692118E70D300519F79 /* ApplicationRouting.m */,
			);
			name = "Other Sources";
			sourceTree = "<group>";
		};
		29B97317FDCFA39411CA2CEA /* Resources-iPhone */ = {
			isa = PBXGroup;
			children = (
				24CA9182111170820084E2DE /* Default.png */,
				24CA916411116F870084E2DE /* Titanium.plist */,
				24CA8D1C111169A00084E2DE /* Titanium-Terrordom-Info.plist */,
				28AD733E0D9D9553002E5188 /* MainWindow.xib */,
			);
			name = "Resources-iPhone";
			sourceTree = "<group>";
		};
		29B97323FDCFA39411CA2CEA /* Frameworks */ = {
			isa = PBXGroup;
			children = (
				24CA8C73111167780084E2DE /* libTiCore.a */,
				1DF5F4DF0D08C38300B7A737 /* UIKit.framework */,
				1D30AB110D05D00D00671497 /* Foundation.framework */,
				288765FC0DF74451002DB57D /* CoreGraphics.framework */,
				24CA8C75111167B60084E2DE /* AddressBook.framework */,
				24CA8C77111167B60084E2DE /* AddressBookUI.framework */,
				24CA8C7B111167B60084E2DE /* CFNetwork.framework */,
				24CA8C7D111167B60084E2DE /* CoreLocation.framework */,
				24CA8C7F111167B60084E2DE /* MapKit.framework */,
				24CA8C81111167B60084E2DE /* MessageUI.framework */,
				24CA8C83111167B60084E2DE /* MobileCoreServices.framework */,
				24CA8C85111167B60084E2DE /* OpenGLES.framework */,
				24CA8C87111167B60084E2DE /* QuartzCore.framework */,
				24CA8C89111167B60084E2DE /* SystemConfiguration.framework */,
				24CA8C8D111167B60084E2DE /* libsqlite3.dylib */,
				24CA8C8F111167B60084E2DE /* libz.dylib */,
				24CA8CEC1111689B0084E2DE /* AudioToolbox.framework */,
				24CA8CF3111168AE0084E2DE /* MediaPlayer.framework */,
				24CA8CFA111168C30084E2DE /* AVFoundation.framework */,
				24EB0A57111E1BAE001DC2D1 /* libxml2.dylib */,
				24597034118FF66300519F79 /* StoreKit.framework */,
			);
			name = Frameworks;
			sourceTree = "<group>";
		};
		B43663DA11138AB300782262 /* Scrollable View */ = {
			isa = PBXGroup;
			children = (
				B421C4101113AA9300DBCB42 /* TiUIScrollableViewProxy.h */,
				B421C4111113AA9300DBCB42 /* TiUIScrollableViewProxy.m */,
				B421C4141113AAA900DBCB42 /* TiUIScrollableView.h */,
				B421C4151113AAA900DBCB42 /* TiUIScrollableView.m */,
			);
			name = "Scrollable View";
			sourceTree = "<group>";
		};
		B4D5828E11264F8600A6B66C /* Textarea */ = {
			isa = PBXGroup;
			children = (
				24CA8A36111161FD0084E2DE /* TiUITextAreaProxy.m */,
				24CA8A37111161FD0084E2DE /* TiUITextAreaProxy.h */,
				24CA8A38111161FD0084E2DE /* TiUITextArea.m */,
				24CA8A39111161FD0084E2DE /* TiUITextArea.h */,
			);
			name = Textarea;
			sourceTree = "<group>";
		};
		B4F97B6C111A418700E2F72C /* Scroll View */ = {
			isa = PBXGroup;
			children = (
				B4F97B6D111A41B600E2F72C /* TiUIScrollViewProxy.h */,
				B4F97B6E111A41B600E2F72C /* TiUIScrollViewProxy.m */,
				B4F97B71111A41C800E2F72C /* TiUIScrollView.h */,
				B4F97B72111A41C800E2F72C /* TiUIScrollView.m */,
			);
			name = "Scroll View";
			sourceTree = "<group>";
		};
/* End PBXGroup section */

/* Begin PBXHeadersBuildPhase section */
		24CB0C96111A96EE00A813AD /* Headers */ = {
			isa = PBXHeadersBuildPhase;
			buildActionMask = 2147483647;
			files = (
				24596A2A118E890B00519F79 /* TiTabController.h in Headers */,
				245E7621111A9A7700A18644 /* TitaniumModule.h in Headers */,
				245E7622111A9A7800A18644 /* AccelerometerModule.h in Headers */,
				245E7623111A9A7800A18644 /* APIModule.h in Headers */,
				245E7624111A9A7800A18644 /* AppModule.h in Headers */,
				245E7625111A9A7800A18644 /* TiAppPropertiesProxy.h in Headers */,
				245E7626111A9A7800A18644 /* AnalyticsModule.h in Headers */,
				245E7627111A9A7800A18644 /* ContactsModule.h in Headers */,
				245E7628111A9A7800A18644 /* TiContactsContactProxy.h in Headers */,
				245E7629111A9A7800A18644 /* DatabaseModule.h in Headers */,
				245E762A111A9A7800A18644 /* TiDatabaseResultSetProxy.h in Headers */,
				245E762B111A9A7800A18644 /* TiDatabaseProxy.h in Headers */,
				245E762C111A9A7800A18644 /* FacebookModule.h in Headers */,
				245E762D111A9A7800A18644 /* TiFacebookLoginButtonProxy.h in Headers */,
				245E762E111A9A7800A18644 /* TiFacebookLoginButton.h in Headers */,
				245E762F111A9A7800A18644 /* FilesystemModule.h in Headers */,
				245E7630111A9A7800A18644 /* TiFilesystemFileProxy.h in Headers */,
				245E7631111A9A7800A18644 /* GeolocationModule.h in Headers */,
				245E7632111A9A7800A18644 /* GestureModule.h in Headers */,
				245E7633111A9A7800A18644 /* MapModule.h in Headers */,
				245E7634111A9A7800A18644 /* TiMapViewProxy.h in Headers */,
				245E7635111A9A7800A18644 /* TiMapView.h in Headers */,
				245E7636111A9A7800A18644 /* TiMapAnnotationProxy.h in Headers */,
				245E7637111A9A7800A18644 /* MediaModule.h in Headers */,
				245E7638111A9A7800A18644 /* TiMediaAudioPlayerProxy.h in Headers */,
				245E7639111A9A7800A18644 /* TiMediaVideoPlayerProxy.h in Headers */,
				245E763A111A9A7800A18644 /* TiMediaSoundProxy.h in Headers */,
				245E763B111A9A7800A18644 /* NetworkModule.h in Headers */,
				245E763C111A9A7800A18644 /* TiNetworkHTTPClientResultProxy.h in Headers */,
				245E763D111A9A7800A18644 /* TiNetworkHTTPClientProxy.h in Headers */,
				245E763E111A9A7800A18644 /* PlatformModule.h in Headers */,
				245E763F111A9A7800A18644 /* PlatformModuleDisplayCapsProxy.h in Headers */,
				245E7640111A9A7800A18644 /* YahooModule.h in Headers */,
				245E7641111A9A7800A18644 /* TiUIScrollViewProxy.h in Headers */,
				245E7642111A9A7800A18644 /* TiUIScrollView.h in Headers */,
				245E7643111A9A7800A18644 /* TiUIScrollableViewProxy.h in Headers */,
				245E7644111A9A7800A18644 /* TiUIScrollableView.h in Headers */,
				245E7645111A9A7800A18644 /* UIModule.h in Headers */,
				245E7646111A9A7800A18644 /* TiUICanvasViewProxy.h in Headers */,
				245E7647111A9A7800A18644 /* TiUICanvasView.h in Headers */,
				245E7648111A9A7800A18644 /* TiUIEmailDialogProxy.h in Headers */,
				245E764B111A9A7800A18644 /* TiUITableViewProxy.h in Headers */,
				245E764D111A9A7800A18644 /* TiUITableView.h in Headers */,
				245E7653111A9A7800A18644 /* TiUITabGroupProxy.h in Headers */,
				245E7654111A9A7800A18644 /* TiUITabProxy.h in Headers */,
				245E7655111A9A7800A18644 /* TiUITabGroup.h in Headers */,
				245E7656111A9A7800A18644 /* TiUITabController.h in Headers */,
				245E7658111A9A7800A18644 /* TiUIAlertDialogProxy.h in Headers */,
				245E7659111A9A7800A18644 /* TiUIOptionDialogProxy.h in Headers */,
				245E765A111A9A7800A18644 /* TiUIStatusBarProxy.h in Headers */,
				245E765B111A9A7800A18644 /* TiUISystemIconProxy.h in Headers */,
				245E765C111A9A7800A18644 /* TiUISystemButtonStyleProxy.h in Headers */,
				245E765D111A9A7800A18644 /* TiUISystemButtonProxy.h in Headers */,
				245E765E111A9A7800A18644 /* TiUIAnimationStyleProxy.h in Headers */,
				245E765F111A9A7800A18644 /* TiUIiPhoneProxy.h in Headers */,
				245E7660111A9A7800A18644 /* TiUIActivityIndicatorStyleProxy.h in Headers */,
				245E7661111A9A7800A18644 /* TiUIRowAnimationStyleProxy.h in Headers */,
				245E7662111A9A7800A18644 /* TiUIProgressBarStyleProxy.h in Headers */,
				245E7663111A9A7800A18644 /* TiUICoverFlowViewProxy.h in Headers */,
				245E7664111A9A7800A18644 /* TiUICoverFlowView.h in Headers */,
				245E7665111A9A7800A18644 /* TiUIViewProxy.h in Headers */,
				245E7666111A9A7800A18644 /* TiUIWindowProxy.h in Headers */,
				245E7667111A9A7800A18644 /* TiUIWindow.h in Headers */,
				245E7668111A9A7800A18644 /* TiUIWebViewProxy.h in Headers */,
				245E7669111A9A7800A18644 /* TiUIImageViewProxy.h in Headers */,
				245E766A111A9A7800A18644 /* TiUIImageView.h in Headers */,
				245E766C111A9A7800A18644 /* TiUILabelProxy.h in Headers */,
				245E766D111A9A7800A18644 /* TiUILabel.h in Headers */,
				245E766E111A9A7800A18644 /* TiUIButtonProxy.h in Headers */,
				245E766F111A9A7800A18644 /* TiUIButton.h in Headers */,
				245E7670111A9A7800A18644 /* TiUINavBarButton.h in Headers */,
				245E7671111A9A7800A18644 /* TiUIButtonBarProxy.h in Headers */,
				245E7672111A9A7800A18644 /* TiUITabbedBarProxy.h in Headers */,
				245E7673111A9A7800A18644 /* TiUIButtonBar.h in Headers */,
				245E7674111A9A7800A18644 /* TiUIProgressBarProxy.h in Headers */,
				245E7675111A9A7800A18644 /* TiUIProgressBar.h in Headers */,
				245E7676111A9A7800A18644 /* TiUISearchBarProxy.h in Headers */,
				245E7677111A9A7800A18644 /* TiUISearchBar.h in Headers */,
				245E7678111A9A7800A18644 /* TiUIActivityIndicatorProxy.h in Headers */,
				245E7679111A9A7800A18644 /* TiUIActivityIndicator.h in Headers */,
				245E767A111A9A7800A18644 /* TiUISwitchProxy.h in Headers */,
				245E767B111A9A7800A18644 /* TiUISwitch.h in Headers */,
				245E767C111A9A7800A18644 /* TiUISliderProxy.h in Headers */,
				245E767D111A9A7800A18644 /* TiUISlider.h in Headers */,
				245E767E111A9A7800A18644 /* TiUITextAreaProxy.h in Headers */,
				245E767F111A9A7800A18644 /* TiUITextArea.h in Headers */,
				245E7680111A9A7800A18644 /* TiUITextFieldProxy.h in Headers */,
				245E7681111A9A7800A18644 /* TiUITextField.h in Headers */,
				245E7682111A9A7800A18644 /* TiUIToolbar.h in Headers */,
				245E7683111A9A7800A18644 /* TiUIToolbarProxy.h in Headers */,
				245E7684111A9A7800A18644 /* WebFont.h in Headers */,
				245E7685111A9A7800A18644 /* Webcolor.h in Headers */,
				245E7686111A9A7800A18644 /* TiUtils.h in Headers */,
				245E7687111A9A7800A18644 /* TiRect.h in Headers */,
				245E7688111A9A7800A18644 /* TiRange.h in Headers */,
				245E7689111A9A7800A18644 /* TiPoint.h in Headers */,
				245E768A111A9A7800A18644 /* TiDimension.h in Headers */,
				245E768B111A9A7800A18644 /* TiComplexValue.h in Headers */,
				245E768C111A9A7800A18644 /* TiColor.h in Headers */,
				245E768D111A9A7800A18644 /* TiButtonUtil.h in Headers */,
				245E768E111A9A7800A18644 /* Ti3DMatrix.h in Headers */,
				245E768F111A9A7800A18644 /* Ti2DMatrix.h in Headers */,
				245E7690111A9A7800A18644 /* OperationQueue.h in Headers */,
				245E7691111A9A7800A18644 /* Mimetypes.h in Headers */,
				245E7693111A9A7800A18644 /* LayoutConstraint.h in Headers */,
				245E7694111A9A7800A18644 /* ImageLoader.h in Headers */,
				245E7695111A9A7800A18644 /* TiUITableViewRowProxy.h in Headers */,
				245E7696111A9A7800A18644 /* TiUIView.h in Headers */,
				245E7697111A9A7800A18644 /* TiModule.h in Headers */,
				245E7698111A9A7800A18644 /* XHRBridge.h in Headers */,
				245E7699111A9A7800A18644 /* TiWindowProxy.h in Headers */,
				245E769A111A9A7800A18644 /* TiViewProxy.h in Headers */,
				245E769B111A9A7800A18644 /* TiViewController.h in Headers */,
				245E769E111A9A7800A18644 /* TitaniumViewController.h in Headers */,
				245E76A0111A9A7800A18644 /* TiProxy.h in Headers */,
				245E76A1111A9A7800A18644 /* TitaniumErrorController.h in Headers */,
				245E76A2111A9A7800A18644 /* TitaniumApp.h in Headers */,
				245E76A3111A9A7800A18644 /* TiTab.h in Headers */,
				245E76A4111A9A7800A18644 /* TiEvaluator.h in Headers */,
				245E76A6111A9A7800A18644 /* TiBlob.h in Headers */,
				245E76A7111A9A7800A18644 /* TiHost.h in Headers */,
				245E76A8111A9A7800A18644 /* TiBase.h in Headers */,
				245E76A9111A9A7800A18644 /* TiAnimation.h in Headers */,
				245E76AA111A9A7800A18644 /* TiAction.h in Headers */,
				245E76AB111A9A7800A18644 /* Bridge.h in Headers */,
				245E76AC111A9A7800A18644 /* KrollBridge.h in Headers */,
				B4F97C58111BAD4700E2F72C /* TiUIScrollIndicatorStyleProxy.h in Headers */,
				24EB02C3111BF827001DC2D1 /* TiUIWebView.h in Headers */,
				24EB07D6111D4264001DC2D1 /* TiDOMDocumentProxy.h in Headers */,
				24EB07E2111D43AE001DC2D1 /* GDataXMLNode.h in Headers */,
				24EB080B111D4654001DC2D1 /* TiDOMNodeProxy.h in Headers */,
				24EB0811111D46C0001DC2D1 /* TiDOMElementProxy.h in Headers */,
				24EB082B111D4BEB001DC2D1 /* TiDOMNamedNodeMapProxy.h in Headers */,
				24EB0845111D500E001DC2D1 /* TiDOMNodeListProxy.h in Headers */,
				24EB085F111D51D9001DC2D1 /* TiDOMAttrProxy.h in Headers */,
				24EB0B76111E7EE8001DC2D1 /* NSData+Additions.h in Headers */,
				24EB0BAC111F7959001DC2D1 /* TiMapPinAnnotationView.h in Headers */,
				24F5AEB6111F9DE9005C9199 /* TiFile.h in Headers */,
				24F5B148111FDFE8005C9199 /* ListenerEntry.h in Headers */,
				24DEDAC5112371A500398D86 /* XMLModule.h in Headers */,
				243EC5EB112617F900639DF4 /* TiUITableViewSectionProxy.h in Headers */,
				243EC7D7112634AF00639DF4 /* TiUITableViewAction.h in Headers */,
				243EC96A1126632700639DF4 /* TiUITableViewStyleProxy.h in Headers */,
				243ECB2511267CC100639DF4 /* TiUITableViewSeparatorStyleProxy.h in Headers */,
				B4D5829111264FD000A6B66C /* TiUITextWidgetProxy.h in Headers */,
				B4D5829711264FF500A6B66C /* TiUITextWidget.h in Headers */,
				243ED8ED11288B4300639DF4 /* TiUITableViewScrollPositionProxy.h in Headers */,
				24FBE58411293D06005C8D48 /* TiMediaAudioRecorderProxy.h in Headers */,
				24FBE5B211293DD1005C8D48 /* CADebugMacros.h in Headers */,
				24FBE5B311293DD1005C8D48 /* CAMath.h in Headers */,
				24FBE5B511293DD1005C8D48 /* CAStreamBasicDescription.h in Headers */,
				24FBE5B711293DD1005C8D48 /* CAXException.h in Headers */,
				24E25CC5112A698C0083D43D /* AQRecorder.h in Headers */,
				24E25CC7112A698C0083D43D /* SCListener.h in Headers */,
				24A1E517112D33AF003DA834 /* TiMediaAudioSession.h in Headers */,
				24A1E876112DF80B003DA834 /* TiUIPickerProxy.h in Headers */,
				24A1E87C112DF83E003DA834 /* TiUIPicker.h in Headers */,
				24A1E8A9112DFACA003DA834 /* TiUIPickerRowProxy.h in Headers */,
				24A1E993112E1363003DA834 /* TiUIPickerColumnProxy.h in Headers */,
				24A1EAF9112F4C02003DA834 /* UIImage+Alpha.h in Headers */,
				24A1EAFB112F4C02003DA834 /* UIImage+Resize.h in Headers */,
				24A1EAFD112F4C02003DA834 /* UIImage+RoundedCorner.h in Headers */,
				245B3C3B11375A6600CE7530 /* UtilsModule.h in Headers */,
				245B45621139B41800CE7530 /* TiUITableViewCellSelectionStyleProxy.h in Headers */,
				24C0128A1140D30B00A94CE2 /* TiUIMaskedImageProxy.h in Headers */,
				24C012901140D31C00A94CE2 /* TiUIMaskedImage.h in Headers */,
				248133AD115761DE00E3A9BA /* TiNetworkBonjourBrowserProxy.h in Headers */,
				248133AF115761DE00E3A9BA /* TiNetworkBonjourServiceProxy.h in Headers */,
				248133B1115761DE00E3A9BA /* TiNetworkTCPSocketProxy.h in Headers */,
				24813715115A852800E3A9BA /* TiDOMTextNodeProxy.h in Headers */,
				2412F468115C296300454E5B /* TiMediaVideoPlayer.h in Headers */,
				24FB4EDE115C81A7001AAF99 /* TiUIiPadSplitWindowProxy.h in Headers */,
				24FB4EF1115C81C5001AAF99 /* TiUIiPadPopoverProxy.h in Headers */,
				24FB4EF9115C81DD001AAF99 /* TiUIiPadPopover.h in Headers */,
				24FB4F43115C8C4E001AAF99 /* TiUIiPadProxy.h in Headers */,
				24FB5DD711600456001AAF99 /* TiUIiPhoneNavigationGroupProxy.h in Headers */,
				24FB5DE011600480001AAF99 /* TiUIiPhoneNavigationGroup.h in Headers */,
				24E50CF71160569B00AF54AF /* TiUIiPadSplitWindowButtonProxy.h in Headers */,
				24E50E141160666300AF54AF /* LauncherButton.h in Headers */,
				24E50E161160666300AF54AF /* LauncherItem.h in Headers */,
				24E50E181160666300AF54AF /* LauncherView.h in Headers */,
				24E50E25116066A800AF54AF /* TiUIDashboardViewProxy.h in Headers */,
				24E50E2E116066B400AF54AF /* TiUIDashboardView.h in Headers */,
				24E50F8F1160792D00AF54AF /* TiUIDashboardItemProxy.h in Headers */,
				24DDF66211646D51006FD6E1 /* TiUIiPadDocumentViewerProxy.h in Headers */,
				24DD042F116A6C58006FD6E1 /* TiToolbar.h in Headers */,
				24DD0456116A6F02006FD6E1 /* TiTabGroup.h in Headers */,
				24DD0978116D8E07006FD6E1 /* TiToolbarButton.h in Headers */,
				B4DE7E5111823E990006DDE1 /* TiGradient.h in Headers */,
				241EAA22118AB3BB0081A5BE /* defines.h in Headers */,
				245972CA11921D0D00519F79 /* TiUIiPadSplitWindow.h in Headers */,
			);
			runOnlyForDeploymentPostprocessing = 0;
		};
/* End PBXHeadersBuildPhase section */

/* Begin PBXNativeTarget section */
		1D6058900D05DD3D006BFB54 /* Titanium-KitchenSink */ = {
			isa = PBXNativeTarget;
			buildConfigurationList = 1D6058960D05DD3E006BFB54 /* Build configuration list for PBXNativeTarget "Titanium-KitchenSink" */;
			buildPhases = (
				1D60588D0D05DD3D006BFB54 /* Resources */,
				241EAF36118E30260081A5BE /* Pre-Compile */,
				1D60588E0D05DD3D006BFB54 /* Sources */,
				1D60588F0D05DD3D006BFB54 /* Frameworks */,
				24CA8D03111169070084E2DE /* Post-Compile */,
			);
			buildRules = (
			);
			dependencies = (
			);
			name = "Titanium-KitchenSink";
			productName = Titanium;
			productReference = 1D6058910D05DD3D006BFB54 /* Titanium.app */;
			productType = "com.apple.product-type.application";
		};
		2461CE231151D856007A4CC9 /* Titanium-KitchenSink-iPad */ = {
			isa = PBXNativeTarget;
			buildConfigurationList = 2461CF0B1151D856007A4CC9 /* Build configuration list for PBXNativeTarget "Titanium-KitchenSink-iPad" */;
			buildPhases = (
				2461CE241151D856007A4CC9 /* Resources */,
				241EAF38118E304C0081A5BE /* Pre-Compile */,
				2461CE281151D856007A4CC9 /* Sources */,
				2461CEF41151D856007A4CC9 /* Frameworks */,
				2461CF0A1151D856007A4CC9 /* Post-Compile */,
			);
			buildRules = (
			);
			dependencies = (
			);
			name = "Titanium-KitchenSink-iPad";
			productName = Titanium;
			productReference = 2461CF0E1151D856007A4CC9 /* Titanium-iPad.app */;
			productType = "com.apple.product-type.application";
		};
		24CA8F7611116C490084E2DE /* Titanium-Terrordom */ = {
			isa = PBXNativeTarget;
			buildConfigurationList = 24CA903E11116C490084E2DE /* Build configuration list for PBXNativeTarget "Titanium-Terrordom" */;
			buildPhases = (
				24CA8F7711116C490084E2DE /* Resources */,
				24CA8F7911116C490084E2DE /* Sources */,
				24CA902711116C490084E2DE /* Frameworks */,
				24CA903D11116C490084E2DE /* ShellScript */,
			);
			buildRules = (
			);
			dependencies = (
			);
			name = "Titanium-Terrordom";
			productName = Titanium;
			productReference = 24CA904111116C490084E2DE /* Titanium.app */;
			productType = "com.apple.product-type.application";
		};
		24CB0C99111A96EE00A813AD /* Titanium */ = {
			isa = PBXNativeTarget;
			buildConfigurationList = 24CB0E8C111A973B00A813AD /* Build configuration list for PBXNativeTarget "Titanium" */;
			buildPhases = (
				24CB0C96111A96EE00A813AD /* Headers */,
				24CB0C97111A96EE00A813AD /* Sources */,
				24CB0C98111A96EE00A813AD /* Frameworks */,
			);
			buildRules = (
			);
			dependencies = (
			);
			name = Titanium;
			productName = TitaniumLib;
			productReference = 24CB0C9A111A96EE00A813AD /* libTitanium.a */;
			productType = "com.apple.product-type.library.static";
		};
		24DD022311686DE8006FD6E1 /* Titanium-KitchenSink-iPad-Native */ = {
			isa = PBXNativeTarget;
			buildConfigurationList = 24DD031C11686DE8006FD6E1 /* Build configuration list for PBXNativeTarget "Titanium-KitchenSink-iPad-Native" */;
			buildPhases = (
				24DD022411686DE8006FD6E1 /* Resources */,
				24DD022711686DE8006FD6E1 /* Sources */,
				24DD030611686DE8006FD6E1 /* Frameworks */,
				24DD031B11686DE8006FD6E1 /* ShellScript */,
			);
			buildRules = (
			);
			dependencies = (
			);
			name = "Titanium-KitchenSink-iPad-Native";
			productName = Titanium;
			productReference = 24DD031F11686DE8006FD6E1 /* Titanium-iPad.app */;
			productType = "com.apple.product-type.application";
		};
/* End PBXNativeTarget section */

/* Begin PBXProject section */
		29B97313FDCFA39411CA2CEA /* Project object */ = {
			isa = PBXProject;
			buildConfigurationList = C01FCF4E08A954540054247B /* Build configuration list for PBXProject "Titanium" */;
			compatibilityVersion = "Xcode 3.1";
			hasScannedForEncodings = 1;
			mainGroup = 29B97314FDCFA39411CA2CEA /* CustomTemplate */;
			projectDirPath = "";
			projectRoot = "";
			targets = (
				1D6058900D05DD3D006BFB54 /* Titanium-KitchenSink */,
				24CA8F7611116C490084E2DE /* Titanium-Terrordom */,
				24CB0C99111A96EE00A813AD /* Titanium */,
				2461CE231151D856007A4CC9 /* Titanium-KitchenSink-iPad */,
				24DD022311686DE8006FD6E1 /* Titanium-KitchenSink-iPad-Native */,
			);
		};
/* End PBXProject section */

/* Begin PBXResourcesBuildPhase section */
		1D60588D0D05DD3D006BFB54 /* Resources */ = {
			isa = PBXResourcesBuildPhase;
			buildActionMask = 2147483647;
			files = (
				24CA9183111170820084E2DE /* Default.png in Resources */,
				2412F4F6115C44B000454E5B /* MainWindow.xib in Resources */,
			);
			runOnlyForDeploymentPostprocessing = 0;
		};
		2461CE241151D856007A4CC9 /* Resources */ = {
			isa = PBXResourcesBuildPhase;
			buildActionMask = 2147483647;
			files = (
				2412F531115C62AF00454E5B /* MainWindow.xib in Resources */,
				2461CE261151D856007A4CC9 /* Default.png in Resources */,
			);
			runOnlyForDeploymentPostprocessing = 0;
		};
		24CA8F7711116C490084E2DE /* Resources */ = {
			isa = PBXResourcesBuildPhase;
			buildActionMask = 2147483647;
			files = (
				24CA8F7811116C490084E2DE /* MainWindow.xib in Resources */,
				24CA9184111170820084E2DE /* Default.png in Resources */,
			);
			runOnlyForDeploymentPostprocessing = 0;
		};
		24DD022411686DE8006FD6E1 /* Resources */ = {
			isa = PBXResourcesBuildPhase;
			buildActionMask = 2147483647;
			files = (
				24DD022511686DE8006FD6E1 /* MainWindow.xib in Resources */,
				24DD022611686DE8006FD6E1 /* Default.png in Resources */,
			);
			runOnlyForDeploymentPostprocessing = 0;
		};
/* End PBXResourcesBuildPhase section */

/* Begin PBXShellScriptBuildPhase section */
		241EAF36118E30260081A5BE /* Pre-Compile */ = {
			isa = PBXShellScriptBuildPhase;
			buildActionMask = 2147483647;
			files = (
			);
			inputPaths = (
			);
			name = "Pre-Compile";
			outputPaths = (
			);
			runOnlyForDeploymentPostprocessing = 0;
			shellPath = /bin/sh;
			shellScript = "cp -Rf \"$PROJECT_DIR/../../demos/KitchenSink/Resources/.\" \"$TARGET_BUILD_DIR/$PRODUCT_NAME.app\" \nmkdir -p \"$TARGET_BUILD_DIR/$PRODUCT_NAME.app/modules/facebook/images\"\nmkdir -p \"$TARGET_BUILD_DIR/$PRODUCT_NAME.app/modules/ui/images\"\ncp -Rf \"$PROJECT_DIR/../Resources/modules/facebook/.\" \"$TARGET_BUILD_DIR/$PRODUCT_NAME.app/modules/facebook/images\"\ncp -Rf \"$PROJECT_DIR/../Resources/modules/ui/.\" \"$TARGET_BUILD_DIR/$PRODUCT_NAME.app/modules/ui/images\"\n\n";
		};
		241EAF38118E304C0081A5BE /* Pre-Compile */ = {
			isa = PBXShellScriptBuildPhase;
			buildActionMask = 2147483647;
			files = (
			);
			inputPaths = (
			);
			name = "Pre-Compile";
			outputPaths = (
			);
			runOnlyForDeploymentPostprocessing = 0;
			shellPath = /bin/sh;
			shellScript = "cp -Rf \"$PROJECT_DIR/../../demos/KitchenSink/Resources/.\" \"$TARGET_BUILD_DIR/$PRODUCT_NAME.app\" \nmkdir -p \"$TARGET_BUILD_DIR/$PRODUCT_NAME.app/modules/facebook/images\"\nmkdir -p \"$TARGET_BUILD_DIR/$PRODUCT_NAME.app/modules/ui/images\"\ncp -Rf \"$PROJECT_DIR/../Resources/modules/facebook/.\" \"$TARGET_BUILD_DIR/$PRODUCT_NAME.app/modules/facebook/images\"\ncp -Rf \"$PROJECT_DIR/../Resources/modules/ui/.\" \"$TARGET_BUILD_DIR/$PRODUCT_NAME.app/modules/ui/images\"\n\n";
		};
		2461CF0A1151D856007A4CC9 /* Post-Compile */ = {
			isa = PBXShellScriptBuildPhase;
			buildActionMask = 2147483647;
			files = (
			);
			inputPaths = (
			);
			name = "Post-Compile";
			outputPaths = (
			);
			runOnlyForDeploymentPostprocessing = 0;
			shellPath = /bin/sh;
			shellScript = "";
		};
		24CA8D03111169070084E2DE /* Post-Compile */ = {
			isa = PBXShellScriptBuildPhase;
			buildActionMask = 2147483647;
			files = (
			);
			inputPaths = (
			);
			name = "Post-Compile";
			outputPaths = (
			);
			runOnlyForDeploymentPostprocessing = 0;
			shellPath = /bin/sh;
			shellScript = "";
		};
		24CA903D11116C490084E2DE /* ShellScript */ = {
			isa = PBXShellScriptBuildPhase;
			buildActionMask = 2147483647;
			files = (
			);
			inputPaths = (
			);
			outputPaths = (
			);
			runOnlyForDeploymentPostprocessing = 0;
			shellPath = /bin/sh;
			shellScript = "rm -rf \"$TARGET_BUILD_DIR/$PRODUCT_NAME.app/Terrordom\" \ncp -Rf \"$PROJECT_DIR/../Terrordom/.\" \"$TARGET_BUILD_DIR/$PRODUCT_NAME.app\" \nmkdir -p \"$TARGET_BUILD_DIR/$PRODUCT_NAME.app/modules/facebook/images\"\nmkdir -p \"$TARGET_BUILD_DIR/$PRODUCT_NAME.app/modules/ui/images\"\ncp -Rf \"$PROJECT_DIR/../Resources/modules/facebook/.\" \"$TARGET_BUILD_DIR/$PRODUCT_NAME.app/modules/facebook/images\"\ncp -Rf \"$PROJECT_DIR/../Resources/modules/ui/.\" \"$TARGET_BUILD_DIR/$PRODUCT_NAME.app/modules/ui/images\"\n";
		};
		24DD031B11686DE8006FD6E1 /* ShellScript */ = {
			isa = PBXShellScriptBuildPhase;
			buildActionMask = 2147483647;
			files = (
			);
			inputPaths = (
			);
			outputPaths = (
			);
			runOnlyForDeploymentPostprocessing = 0;
			shellPath = /bin/sh;
			shellScript = "cp -Rf \"$PROJECT_DIR/../../demos/KitchenSink_iPad/Resources/.\" \"$TARGET_BUILD_DIR/$PRODUCT_NAME.app\" \nmkdir -p \"$TARGET_BUILD_DIR/$PRODUCT_NAME.app/modules/facebook/images\"\nmkdir -p \"$TARGET_BUILD_DIR/$PRODUCT_NAME.app/modules/ui/images\"\ncp -Rf \"$PROJECT_DIR/../Resources/modules/facebook/.\" \"$TARGET_BUILD_DIR/$PRODUCT_NAME.app/modules/facebook/images\"\ncp -Rf \"$PROJECT_DIR/../Resources/modules/ui/.\" \"$TARGET_BUILD_DIR/$PRODUCT_NAME.app/modules/ui/images\"\n\n";
		};
/* End PBXShellScriptBuildPhase section */

/* Begin PBXSourcesBuildPhase section */
		1D60588E0D05DD3D006BFB54 /* Sources */ = {
			isa = PBXSourcesBuildPhase;
			buildActionMask = 2147483647;
			files = (
				243ECCB21126984E00639DF4 /* TiUITableViewAction.m in Sources */,
				243ECCB71126986F00639DF4 /* TiFile.m in Sources */,
				24F5ACF9111F7B8A005C9199 /* TiMapPinAnnotationView.m in Sources */,
				1D60589B0D05DD56006BFB54 /* main.m in Sources */,
				24CA895B111161050084E2DE /* AFItemView.m in Sources */,
				24CA895C111161050084E2DE /* AFOpenFlowView.m in Sources */,
				24CA895D111161050084E2DE /* AFUIImageReflection.m in Sources */,
				24CA895E111161050084E2DE /* ASIAuthenticationDialog.m in Sources */,
				24CA895F111161050084E2DE /* ASIFormDataRequest.m in Sources */,
				24CA8960111161050084E2DE /* ASIHTTPRequest.m in Sources */,
				243ECCB81126988200639DF4 /* TiUIScrollIndicatorStyleProxy.m in Sources */,
				24CA8961111161050084E2DE /* ASIInputStream.m in Sources */,
				24CA8962111161050084E2DE /* ASINetworkQueue.m in Sources */,
				243ECCBE112698AA00639DF4 /* TiUITextWidgetProxy.m in Sources */,
				24CA8963111161050084E2DE /* ASINSStringAdditions.m in Sources */,
				243ECCAA1126981C00639DF4 /* TiUITableViewSectionProxy.m in Sources */,
				243ECCAB1126981C00639DF4 /* TiUITableViewStyleProxy.m in Sources */,
				243ECCAC1126981C00639DF4 /* TiUITableViewSeparatorStyleProxy.m in Sources */,
				24CA8967111161050084E2DE /* Reachability.m in Sources */,
				24CA8968111161050084E2DE /* AudioStreamer.m in Sources */,
				24CA8969111161050084E2DE /* Base64Transcoder.c in Sources */,
				243ECCB91126989700639DF4 /* TiUITextWidget.m in Sources */,
				24CA896A111161050084E2DE /* FBConnectGlobal.m in Sources */,
				24CA896B111161050084E2DE /* FBDialog.m in Sources */,
				24CA896C111161050084E2DE /* FBFeedDialog.m in Sources */,
				24CA896D111161050084E2DE /* FBLoginButton.m in Sources */,
				24CA896E111161050084E2DE /* FBLoginDialog.m in Sources */,
				24CA896F111161050084E2DE /* FBPermissionDialog.m in Sources */,
				24CA8970111161050084E2DE /* FBRequest.m in Sources */,
				24CA8971111161050084E2DE /* FBSession.m in Sources */,
				24CA8972111161050084E2DE /* FBStreamDialog.m in Sources */,
				24CA8973111161050084E2DE /* FBXMLHandler.m in Sources */,
				24CA897D111161050084E2DE /* PlausibleDatabase.m in Sources */,
				24CA897E111161050084E2DE /* PLSqliteDatabase.m in Sources */,
				24CA897F111161050084E2DE /* PLSqlitePreparedStatement.m in Sources */,
				24CA8980111161050084E2DE /* PLSqliteResultSet.m in Sources */,
				24CA8981111161050084E2DE /* SBJSON.m in Sources */,
				24CA89B81111615D0084E2DE /* KrollBridge.mm in Sources */,
				24CA89B91111615D0084E2DE /* KrollCallback.m in Sources */,
				24CA89BA1111615D0084E2DE /* KrollContext.mm in Sources */,
				24CA89BB1111615D0084E2DE /* KrollMethod.m in Sources */,
				24CA89BC1111615D0084E2DE /* KrollMethodDelegate.m in Sources */,
				24CA89BD1111615D0084E2DE /* KrollObject.m in Sources */,
				24CA89BE1111615D0084E2DE /* KrollPropertyDelegate.m in Sources */,
				24CA89BF1111615D0084E2DE /* KrollTimer.m in Sources */,
				24CA8B66111161FE0084E2DE /* YahooModule.m in Sources */,
				24CA8B67111161FE0084E2DE /* XHRBridge.m in Sources */,
				24CA8B68111161FE0084E2DE /* WebFont.m in Sources */,
				24CA8B69111161FE0084E2DE /* Webcolor.m in Sources */,
				24CA8B6A111161FE0084E2DE /* UIModule.m in Sources */,
				24CA8B6B111161FE0084E2DE /* TiWindowProxy.m in Sources */,
				24CA8B6C111161FE0084E2DE /* TiViewProxy.m in Sources */,
				24CA8B6D111161FE0084E2DE /* TiViewController.m in Sources */,
				24CA8B70111161FE0084E2DE /* TiUtils.m in Sources */,
				24CA8B71111161FE0084E2DE /* TiUIWindowProxy.m in Sources */,
				24CA8B72111161FE0084E2DE /* TiUIWindow.m in Sources */,
				24CA8B74111161FE0084E2DE /* TiUIWebViewProxy.m in Sources */,
				24CA8B75111161FE0084E2DE /* TiUIViewProxy.m in Sources */,
				24CA8B76111161FE0084E2DE /* TiUIView.m in Sources */,
				24CA8B77111161FE0084E2DE /* TiUIToolbarProxy.m in Sources */,
				24CA8B78111161FE0084E2DE /* TiUIToolbar.m in Sources */,
				24CA8B79111161FE0084E2DE /* TiUITextFieldProxy.m in Sources */,
				24CA8B7A111161FE0084E2DE /* TiUITextField.m in Sources */,
				24CA8B7B111161FE0084E2DE /* TiUITextAreaProxy.m in Sources */,
				24CA8B7C111161FE0084E2DE /* TiUITextArea.m in Sources */,
				24CA8B7D111161FE0084E2DE /* TiUITabProxy.m in Sources */,
				24CA8B80111161FE0084E2DE /* TiUITableViewProxy.m in Sources */,
				24CA8B84111161FE0084E2DE /* TiUITableView.m in Sources */,
				24CA8B85111161FE0084E2DE /* TiUITabGroupProxy.m in Sources */,
				24CA8B86111161FE0084E2DE /* TiUITabGroup.m in Sources */,
				24CA8B87111161FE0084E2DE /* TiUITabController.m in Sources */,
				24CA8B88111161FE0084E2DE /* TiUITabbedBarProxy.m in Sources */,
				24CA8B89111161FE0084E2DE /* TiUISystemIconProxy.m in Sources */,
				24CA8B8A111161FE0084E2DE /* TiUISystemButtonStyleProxy.m in Sources */,
				24CA8B8B111161FE0084E2DE /* TiUISystemButtonProxy.m in Sources */,
				24CA8B8C111161FE0084E2DE /* TiUISwitchProxy.m in Sources */,
				24CA8B8D111161FE0084E2DE /* TiUISwitch.m in Sources */,
				24CA8B8E111161FE0084E2DE /* TiUIStatusBarProxy.m in Sources */,
				24CA8B8F111161FE0084E2DE /* TiUISliderProxy.m in Sources */,
				24CA8B90111161FE0084E2DE /* TiUISlider.m in Sources */,
				24CA8B91111161FE0084E2DE /* TiUISearchBarProxy.m in Sources */,
				24CA8B92111161FE0084E2DE /* TiUISearchBar.m in Sources */,
				24CA8B93111161FE0084E2DE /* TiUIRowAnimationStyleProxy.m in Sources */,
				24CA8B94111161FE0084E2DE /* TiUIProgressBarStyleProxy.m in Sources */,
				24CA8B95111161FE0084E2DE /* TiUIProgressBarProxy.m in Sources */,
				24CA8B96111161FE0084E2DE /* TiUIProgressBar.m in Sources */,
				24CA8B97111161FE0084E2DE /* TiUIOptionDialogProxy.m in Sources */,
				24CA8B98111161FE0084E2DE /* TiUINavBarButton.m in Sources */,
				24CA8B99111161FE0084E2DE /* TiUILabelProxy.m in Sources */,
				24CA8B9A111161FE0084E2DE /* TiUILabel.m in Sources */,
				24CA8B9B111161FE0084E2DE /* TiUIiPhoneProxy.m in Sources */,
				24CA8B9C111161FE0084E2DE /* TiUIImageViewProxy.m in Sources */,
				24CA8B9D111161FE0084E2DE /* TiUIImageView.m in Sources */,
				24CA8BA1111161FE0084E2DE /* TiUIEmailDialogProxy.m in Sources */,
				24CA8BA3111161FE0084E2DE /* TiUICoverFlowViewProxy.m in Sources */,
				24CA8BA4111161FE0084E2DE /* TiUICoverFlowView.m in Sources */,
				24CA8BA5111161FE0084E2DE /* TiUICanvasViewProxy.m in Sources */,
				24CA8BA6111161FE0084E2DE /* TiUICanvasView.m in Sources */,
				24CA8BA7111161FE0084E2DE /* TiUIButtonProxy.m in Sources */,
				24CA8BA8111161FE0084E2DE /* TiUIButtonBarProxy.m in Sources */,
				24CA8BA9111161FE0084E2DE /* TiUIButtonBar.m in Sources */,
				24CA8BAA111161FE0084E2DE /* TiUIButton.m in Sources */,
				24CA8BAB111161FE0084E2DE /* TiUIAnimationStyleProxy.m in Sources */,
				24CA8BAC111161FE0084E2DE /* TiUIAlertDialogProxy.m in Sources */,
				24CA8BAD111161FE0084E2DE /* TiUIActivityIndicatorStyleProxy.m in Sources */,
				24CA8BAE111161FE0084E2DE /* TiUIActivityIndicatorProxy.m in Sources */,
				24CA8BAF111161FE0084E2DE /* TiUIActivityIndicator.m in Sources */,
				24CA8BB1111161FE0084E2DE /* TitaniumViewController.m in Sources */,
				24CA8BB2111161FE0084E2DE /* TitaniumModule.m in Sources */,
				24CA8BB3111161FE0084E2DE /* TitaniumErrorController.m in Sources */,
				24CA8BB4111161FE0084E2DE /* TitaniumApp.mm in Sources */,
				24CA8BB5111161FE0084E2DE /* TiRect.m in Sources */,
				24CA8BB6111161FE0084E2DE /* TiRange.m in Sources */,
				24CA8BB7111161FE0084E2DE /* TiProxy.m in Sources */,
				24CA8BB8111161FE0084E2DE /* TiPoint.m in Sources */,
				24CA8BB9111161FE0084E2DE /* TiNetworkHTTPClientResultProxy.m in Sources */,
				24CA8BBA111161FE0084E2DE /* TiNetworkHTTPClientProxy.m in Sources */,
				24CA8BBB111161FE0084E2DE /* TiModule.m in Sources */,
				24CA8BBC111161FE0084E2DE /* TiMediaVideoPlayerProxy.m in Sources */,
				24CA8BBD111161FE0084E2DE /* TiMediaSoundProxy.m in Sources */,
				24CA8BBE111161FE0084E2DE /* TiMediaAudioPlayerProxy.m in Sources */,
				24CA8BBF111161FE0084E2DE /* TiMapViewProxy.m in Sources */,
				24CA8BC0111161FE0084E2DE /* TiMapView.m in Sources */,
				24CA8BC1111161FE0084E2DE /* TiMapAnnotationProxy.m in Sources */,
				24CA8BC2111161FE0084E2DE /* TiHost.m in Sources */,
				24CA8BC3111161FE0084E2DE /* TiFilesystemFileProxy.m in Sources */,
				24CA8BC5111161FE0084E2DE /* TiFacebookLoginButtonProxy.m in Sources */,
				24CA8BC6111161FE0084E2DE /* TiFacebookLoginButton.m in Sources */,
				24CA8BC7111161FE0084E2DE /* TiDimension.m in Sources */,
				24CA8BC8111161FE0084E2DE /* TiDatabaseResultSetProxy.m in Sources */,
				24CA8BC9111161FE0084E2DE /* TiDatabaseProxy.m in Sources */,
				24CA8BCA111161FE0084E2DE /* TiContactsContactProxy.m in Sources */,
				24CA8BCB111161FE0084E2DE /* TiComplexValue.m in Sources */,
				24CA8BCC111161FE0084E2DE /* TiColor.m in Sources */,
				24CA8BCD111161FE0084E2DE /* TiButtonUtil.m in Sources */,
				24CA8BCE111161FE0084E2DE /* TiBlob.m in Sources */,
				24CA8BCF111161FE0084E2DE /* TiBase.m in Sources */,
				24CA8BD0111161FE0084E2DE /* TiAppPropertiesProxy.m in Sources */,
				24CA8BD1111161FE0084E2DE /* TiAnimation.m in Sources */,
				24CA8BD2111161FE0084E2DE /* TiAction.m in Sources */,
				24CA8BD3111161FE0084E2DE /* Ti3DMatrix.m in Sources */,
				24CA8BD4111161FE0084E2DE /* Ti2DMatrix.m in Sources */,
				24CA8BD9111161FE0084E2DE /* PlatformModuleDisplayCapsProxy.m in Sources */,
				24CA8BDA111161FE0084E2DE /* PlatformModule.m in Sources */,
				24CA8BDB111161FE0084E2DE /* OperationQueue.m in Sources */,
				24CA8BDC111161FE0084E2DE /* NetworkModule.m in Sources */,
				24CA8BDD111161FE0084E2DE /* Mimetypes.m in Sources */,
				24CA8BDE111161FE0084E2DE /* MediaModule.m in Sources */,
				24CA8BDF111161FE0084E2DE /* MapModule.m in Sources */,
				24CA8BE1111161FE0084E2DE /* LayoutConstraint.m in Sources */,
				24CA8BE2111161FE0084E2DE /* ImageLoader.m in Sources */,
				24CA8BE3111161FE0084E2DE /* GestureModule.m in Sources */,
				24CA8BE4111161FE0084E2DE /* GeolocationModule.m in Sources */,
				24CA8BE5111161FE0084E2DE /* FilesystemModule.m in Sources */,
				24CA8BF8111161FE0084E2DE /* FacebookModule.m in Sources */,
				24CA8BF9111161FE0084E2DE /* DatabaseModule.m in Sources */,
				24CA8BFA111161FE0084E2DE /* ContactsModule.m in Sources */,
				24CA8BFB111161FE0084E2DE /* TiUITableViewRowProxy.m in Sources */,
				24CA8BFC111161FE0084E2DE /* Bridge.m in Sources */,
				24CA8C08111161FE0084E2DE /* AppModule.m in Sources */,
				24CA8C09111161FE0084E2DE /* APIModule.m in Sources */,
				24CA8C0A111161FE0084E2DE /* AnalyticsModule.m in Sources */,
				24CA8C0E111161FE0084E2DE /* AccelerometerModule.m in Sources */,
				B421C4121113AA9300DBCB42 /* TiUIScrollableViewProxy.m in Sources */,
				B421C4161113AAA900DBCB42 /* TiUIScrollableView.m in Sources */,
				B4F97B6F111A41B600E2F72C /* TiUIScrollViewProxy.m in Sources */,
				B4F97B73111A41C800E2F72C /* TiUIScrollView.m in Sources */,
				24EB02C2111BF827001DC2D1 /* TiUIWebView.m in Sources */,
				24EB07D4111D4264001DC2D1 /* TiDOMDocumentProxy.m in Sources */,
				24EB07E0111D43AE001DC2D1 /* GDataXMLNode.m in Sources */,
				24EB0809111D4654001DC2D1 /* TiDOMNodeProxy.m in Sources */,
				24EB080F111D46C0001DC2D1 /* TiDOMElementProxy.m in Sources */,
				24EB0829111D4BEB001DC2D1 /* TiDOMNamedNodeMapProxy.m in Sources */,
				24EB0843111D500E001DC2D1 /* TiDOMNodeListProxy.m in Sources */,
				24EB085D111D51D9001DC2D1 /* TiDOMAttrProxy.m in Sources */,
				24EB0B74111E7EE8001DC2D1 /* NSData+Additions.m in Sources */,
				24F5B146111FDFE8005C9199 /* ListenerEntry.m in Sources */,
				24DEDAC7112371A500398D86 /* XMLModule.m in Sources */,
				243ED8EF11288B4300639DF4 /* TiUITableViewScrollPositionProxy.m in Sources */,
				24FBE58311293D06005C8D48 /* TiMediaAudioRecorderProxy.mm in Sources */,
				24FBE5AE11293DD1005C8D48 /* CADebugMacros.cpp in Sources */,
				24FBE5AF11293DD1005C8D48 /* CAStreamBasicDescription.cpp in Sources */,
				24FBE5B011293DD1005C8D48 /* CAXException.cpp in Sources */,
				24E25CC3112A698C0083D43D /* AQRecorder.mm in Sources */,
				24E25CC4112A698C0083D43D /* SCListener.m in Sources */,
				24A1E519112D33AF003DA834 /* TiMediaAudioSession.m in Sources */,
				24A1E875112DF80B003DA834 /* TiUIPickerProxy.m in Sources */,
				24A1E87B112DF83E003DA834 /* TiUIPicker.m in Sources */,
				24A1E8A8112DFACA003DA834 /* TiUIPickerRowProxy.m in Sources */,
				24A1E992112E1363003DA834 /* TiUIPickerColumnProxy.m in Sources */,
				24A1EAF6112F4C02003DA834 /* UIImage+Alpha.m in Sources */,
				24A1EAF7112F4C02003DA834 /* UIImage+Resize.m in Sources */,
				24A1EAF8112F4C02003DA834 /* UIImage+RoundedCorner.m in Sources */,
				245B3C3D11375A6600CE7530 /* UtilsModule.m in Sources */,
				245B45641139B41800CE7530 /* TiUITableViewCellSelectionStyleProxy.m in Sources */,
				24C0128C1140D30B00A94CE2 /* TiUIMaskedImageProxy.m in Sources */,
				24C012921140D31C00A94CE2 /* TiUIMaskedImage.m in Sources */,
				248133A7115761DE00E3A9BA /* TiNetworkBonjourBrowserProxy.m in Sources */,
				248133A8115761DE00E3A9BA /* TiNetworkBonjourServiceProxy.m in Sources */,
				248133A9115761DE00E3A9BA /* TiNetworkTCPSocketProxy.mm in Sources */,
				24813714115A852800E3A9BA /* TiDOMTextNodeProxy.m in Sources */,
				2412F467115C296300454E5B /* TiMediaVideoPlayer.m in Sources */,
				24FB4EE3115C81A7001AAF99 /* TiUIiPadSplitWindowProxy.m in Sources */,
				24FB4EF4115C81C5001AAF99 /* TiUIiPadPopoverProxy.m in Sources */,
				24FB4EFC115C81DD001AAF99 /* TiUIiPadPopover.m in Sources */,
				24FB4F42115C8C4E001AAF99 /* TiUIiPadProxy.m in Sources */,
				24FB5DD611600456001AAF99 /* TiUIiPhoneNavigationGroupProxy.m in Sources */,
				24FB5DE511600480001AAF99 /* TiUIiPhoneNavigationGroup.m in Sources */,
				24E50CF91160569B00AF54AF /* TiUIiPadSplitWindowButtonProxy.m in Sources */,
				24E50E1A1160666300AF54AF /* LauncherButton.m in Sources */,
				24E50E1B1160666300AF54AF /* LauncherItem.m in Sources */,
				24E50E1C1160666300AF54AF /* LauncherView.m in Sources */,
				24E50E27116066A800AF54AF /* TiUIDashboardViewProxy.m in Sources */,
				24E50E30116066B400AF54AF /* TiUIDashboardView.m in Sources */,
				24E50F911160792D00AF54AF /* TiUIDashboardItemProxy.m in Sources */,
				24DDF66011646D51006FD6E1 /* TiUIiPadDocumentViewerProxy.m in Sources */,
				24DD042D116A6C58006FD6E1 /* TiToolbar.m in Sources */,
				B4DE7E4E11823E990006DDE1 /* TiGradient.m in Sources */,
				24596694118E70D300519F79 /* ApplicationRouting.m in Sources */,
				245972C611921D0D00519F79 /* TiUIiPadSplitWindow.m in Sources */,
			);
			runOnlyForDeploymentPostprocessing = 0;
		};
		2461CE281151D856007A4CC9 /* Sources */ = {
			isa = PBXSourcesBuildPhase;
			buildActionMask = 2147483647;
			files = (
				2461CE291151D856007A4CC9 /* TiUITableViewAction.m in Sources */,
				2461CE2A1151D856007A4CC9 /* TiFile.m in Sources */,
				2461CE2B1151D856007A4CC9 /* TiMapPinAnnotationView.m in Sources */,
				2461CE2C1151D856007A4CC9 /* main.m in Sources */,
				2461CE2D1151D856007A4CC9 /* AFItemView.m in Sources */,
				2461CE2E1151D856007A4CC9 /* AFOpenFlowView.m in Sources */,
				2461CE2F1151D856007A4CC9 /* AFUIImageReflection.m in Sources */,
				2461CE301151D856007A4CC9 /* ASIAuthenticationDialog.m in Sources */,
				2461CE311151D856007A4CC9 /* ASIFormDataRequest.m in Sources */,
				2461CE321151D856007A4CC9 /* ASIHTTPRequest.m in Sources */,
				2461CE331151D856007A4CC9 /* TiUIScrollIndicatorStyleProxy.m in Sources */,
				2461CE341151D856007A4CC9 /* ASIInputStream.m in Sources */,
				2461CE351151D856007A4CC9 /* ASINetworkQueue.m in Sources */,
				2461CE361151D856007A4CC9 /* TiUITextWidgetProxy.m in Sources */,
				2461CE371151D856007A4CC9 /* ASINSStringAdditions.m in Sources */,
				2461CE381151D856007A4CC9 /* TiUITableViewSectionProxy.m in Sources */,
				2461CE391151D856007A4CC9 /* TiUITableViewStyleProxy.m in Sources */,
				2461CE3A1151D856007A4CC9 /* TiUITableViewSeparatorStyleProxy.m in Sources */,
				2461CE3E1151D856007A4CC9 /* Reachability.m in Sources */,
				2461CE3F1151D856007A4CC9 /* AudioStreamer.m in Sources */,
				2461CE401151D856007A4CC9 /* Base64Transcoder.c in Sources */,
				2461CE411151D856007A4CC9 /* TiUITextWidget.m in Sources */,
				2461CE421151D856007A4CC9 /* FBConnectGlobal.m in Sources */,
				2461CE431151D856007A4CC9 /* FBDialog.m in Sources */,
				2461CE441151D856007A4CC9 /* FBFeedDialog.m in Sources */,
				2461CE451151D856007A4CC9 /* FBLoginButton.m in Sources */,
				2461CE461151D856007A4CC9 /* FBLoginDialog.m in Sources */,
				2461CE471151D856007A4CC9 /* FBPermissionDialog.m in Sources */,
				2461CE481151D856007A4CC9 /* FBRequest.m in Sources */,
				2461CE491151D856007A4CC9 /* FBSession.m in Sources */,
				2461CE4A1151D856007A4CC9 /* FBStreamDialog.m in Sources */,
				2461CE4B1151D856007A4CC9 /* FBXMLHandler.m in Sources */,
				2461CE4D1151D856007A4CC9 /* PlausibleDatabase.m in Sources */,
				2461CE4E1151D856007A4CC9 /* PLSqliteDatabase.m in Sources */,
				2461CE4F1151D856007A4CC9 /* PLSqlitePreparedStatement.m in Sources */,
				2461CE501151D856007A4CC9 /* PLSqliteResultSet.m in Sources */,
				2461CE511151D856007A4CC9 /* SBJSON.m in Sources */,
				2461CE521151D856007A4CC9 /* KrollBridge.mm in Sources */,
				2461CE531151D856007A4CC9 /* KrollCallback.m in Sources */,
				2461CE541151D856007A4CC9 /* KrollContext.mm in Sources */,
				2461CE551151D856007A4CC9 /* KrollMethod.m in Sources */,
				2461CE561151D856007A4CC9 /* KrollMethodDelegate.m in Sources */,
				2461CE571151D856007A4CC9 /* KrollObject.m in Sources */,
				2461CE581151D856007A4CC9 /* KrollPropertyDelegate.m in Sources */,
				2461CE591151D856007A4CC9 /* KrollTimer.m in Sources */,
				2461CE5A1151D856007A4CC9 /* YahooModule.m in Sources */,
				2461CE5B1151D856007A4CC9 /* XHRBridge.m in Sources */,
				2461CE5C1151D856007A4CC9 /* WebFont.m in Sources */,
				2461CE5D1151D856007A4CC9 /* Webcolor.m in Sources */,
				2461CE5E1151D856007A4CC9 /* UIModule.m in Sources */,
				2461CE5F1151D856007A4CC9 /* TiWindowProxy.m in Sources */,
				2461CE601151D856007A4CC9 /* TiViewProxy.m in Sources */,
				2461CE611151D856007A4CC9 /* TiViewController.m in Sources */,
				2461CE621151D856007A4CC9 /* TiUtils.m in Sources */,
				2461CE631151D856007A4CC9 /* TiUIWindowProxy.m in Sources */,
				2461CE641151D856007A4CC9 /* TiUIWindow.m in Sources */,
				2461CE661151D856007A4CC9 /* TiUIWebViewProxy.m in Sources */,
				2461CE671151D856007A4CC9 /* TiUIViewProxy.m in Sources */,
				2461CE681151D856007A4CC9 /* TiUIView.m in Sources */,
				2461CE691151D856007A4CC9 /* TiUIToolbarProxy.m in Sources */,
				2461CE6A1151D856007A4CC9 /* TiUIToolbar.m in Sources */,
				2461CE6B1151D856007A4CC9 /* TiUITextFieldProxy.m in Sources */,
				2461CE6C1151D856007A4CC9 /* TiUITextField.m in Sources */,
				2461CE6D1151D856007A4CC9 /* TiUITextAreaProxy.m in Sources */,
				2461CE6E1151D856007A4CC9 /* TiUITextArea.m in Sources */,
				2461CE6F1151D856007A4CC9 /* TiUITabProxy.m in Sources */,
				2461CE701151D856007A4CC9 /* TiUITableViewProxy.m in Sources */,
				2461CE711151D856007A4CC9 /* TiUITableView.m in Sources */,
				2461CE721151D856007A4CC9 /* TiUITabGroupProxy.m in Sources */,
				2461CE731151D856007A4CC9 /* TiUITabGroup.m in Sources */,
				2461CE741151D856007A4CC9 /* TiUITabController.m in Sources */,
				2461CE751151D856007A4CC9 /* TiUITabbedBarProxy.m in Sources */,
				2461CE761151D856007A4CC9 /* TiUISystemIconProxy.m in Sources */,
				2461CE771151D856007A4CC9 /* TiUISystemButtonStyleProxy.m in Sources */,
				2461CE781151D856007A4CC9 /* TiUISystemButtonProxy.m in Sources */,
				2461CE791151D856007A4CC9 /* TiUISwitchProxy.m in Sources */,
				2461CE7A1151D856007A4CC9 /* TiUISwitch.m in Sources */,
				2461CE7B1151D856007A4CC9 /* TiUIStatusBarProxy.m in Sources */,
				2461CE7C1151D856007A4CC9 /* TiUISliderProxy.m in Sources */,
				2461CE7D1151D856007A4CC9 /* TiUISlider.m in Sources */,
				2461CE7E1151D856007A4CC9 /* TiUISearchBarProxy.m in Sources */,
				2461CE7F1151D856007A4CC9 /* TiUISearchBar.m in Sources */,
				2461CE801151D856007A4CC9 /* TiUIRowAnimationStyleProxy.m in Sources */,
				2461CE811151D856007A4CC9 /* TiUIProgressBarStyleProxy.m in Sources */,
				2461CE821151D856007A4CC9 /* TiUIProgressBarProxy.m in Sources */,
				2461CE831151D856007A4CC9 /* TiUIProgressBar.m in Sources */,
				2461CE841151D856007A4CC9 /* TiUIOptionDialogProxy.m in Sources */,
				2461CE851151D856007A4CC9 /* TiUINavBarButton.m in Sources */,
				2461CE861151D856007A4CC9 /* TiUILabelProxy.m in Sources */,
				2461CE871151D856007A4CC9 /* TiUILabel.m in Sources */,
				2461CE881151D856007A4CC9 /* TiUIiPhoneProxy.m in Sources */,
				2461CE891151D856007A4CC9 /* TiUIImageViewProxy.m in Sources */,
				2461CE8A1151D856007A4CC9 /* TiUIImageView.m in Sources */,
				2461CE8B1151D856007A4CC9 /* TiUIEmailDialogProxy.m in Sources */,
				2461CE8C1151D856007A4CC9 /* TiUICoverFlowViewProxy.m in Sources */,
				2461CE8D1151D856007A4CC9 /* TiUICoverFlowView.m in Sources */,
				2461CE8E1151D856007A4CC9 /* TiUICanvasViewProxy.m in Sources */,
				2461CE8F1151D856007A4CC9 /* TiUICanvasView.m in Sources */,
				2461CE901151D856007A4CC9 /* TiUIButtonProxy.m in Sources */,
				2461CE911151D856007A4CC9 /* TiUIButtonBarProxy.m in Sources */,
				2461CE921151D856007A4CC9 /* TiUIButtonBar.m in Sources */,
				2461CE931151D856007A4CC9 /* TiUIButton.m in Sources */,
				2461CE941151D856007A4CC9 /* TiUIAnimationStyleProxy.m in Sources */,
				2461CE951151D856007A4CC9 /* TiUIAlertDialogProxy.m in Sources */,
				2461CE961151D856007A4CC9 /* TiUIActivityIndicatorStyleProxy.m in Sources */,
				2461CE971151D856007A4CC9 /* TiUIActivityIndicatorProxy.m in Sources */,
				2461CE981151D856007A4CC9 /* TiUIActivityIndicator.m in Sources */,
				2461CE9A1151D856007A4CC9 /* TitaniumViewController.m in Sources */,
				2461CE9B1151D856007A4CC9 /* TitaniumModule.m in Sources */,
				2461CE9C1151D856007A4CC9 /* TitaniumErrorController.m in Sources */,
				2461CE9D1151D856007A4CC9 /* TitaniumApp.mm in Sources */,
				2461CE9E1151D856007A4CC9 /* TiRect.m in Sources */,
				2461CE9F1151D856007A4CC9 /* TiRange.m in Sources */,
				2461CEA01151D856007A4CC9 /* TiProxy.m in Sources */,
				2461CEA11151D856007A4CC9 /* TiPoint.m in Sources */,
				2461CEA21151D856007A4CC9 /* TiNetworkHTTPClientResultProxy.m in Sources */,
				2461CEA31151D856007A4CC9 /* TiNetworkHTTPClientProxy.m in Sources */,
				2461CEA41151D856007A4CC9 /* TiModule.m in Sources */,
				2461CEA51151D856007A4CC9 /* TiMediaVideoPlayerProxy.m in Sources */,
				2461CEA61151D856007A4CC9 /* TiMediaSoundProxy.m in Sources */,
				2461CEA71151D856007A4CC9 /* TiMediaAudioPlayerProxy.m in Sources */,
				2461CEA81151D856007A4CC9 /* TiMapViewProxy.m in Sources */,
				2461CEA91151D856007A4CC9 /* TiMapView.m in Sources */,
				2461CEAA1151D856007A4CC9 /* TiMapAnnotationProxy.m in Sources */,
				2461CEAB1151D856007A4CC9 /* TiHost.m in Sources */,
				2461CEAC1151D856007A4CC9 /* TiFilesystemFileProxy.m in Sources */,
				2461CEAD1151D856007A4CC9 /* TiFacebookLoginButtonProxy.m in Sources */,
				2461CEAE1151D856007A4CC9 /* TiFacebookLoginButton.m in Sources */,
				2461CEAF1151D856007A4CC9 /* TiDimension.m in Sources */,
				2461CEB01151D856007A4CC9 /* TiDatabaseResultSetProxy.m in Sources */,
				2461CEB11151D856007A4CC9 /* TiDatabaseProxy.m in Sources */,
				2461CEB21151D856007A4CC9 /* TiContactsContactProxy.m in Sources */,
				2461CEB31151D856007A4CC9 /* TiComplexValue.m in Sources */,
				2461CEB41151D856007A4CC9 /* TiColor.m in Sources */,
				2461CEB51151D856007A4CC9 /* TiButtonUtil.m in Sources */,
				2461CEB61151D856007A4CC9 /* TiBlob.m in Sources */,
				2461CEB71151D856007A4CC9 /* TiBase.m in Sources */,
				2461CEB81151D856007A4CC9 /* TiAppPropertiesProxy.m in Sources */,
				2461CEB91151D856007A4CC9 /* TiAnimation.m in Sources */,
				2461CEBA1151D856007A4CC9 /* TiAction.m in Sources */,
				2461CEBB1151D856007A4CC9 /* Ti3DMatrix.m in Sources */,
				2461CEBC1151D856007A4CC9 /* Ti2DMatrix.m in Sources */,
				2461CEBD1151D856007A4CC9 /* PlatformModuleDisplayCapsProxy.m in Sources */,
				2461CEBE1151D856007A4CC9 /* PlatformModule.m in Sources */,
				2461CEBF1151D856007A4CC9 /* OperationQueue.m in Sources */,
				2461CEC01151D856007A4CC9 /* NetworkModule.m in Sources */,
				2461CEC11151D856007A4CC9 /* Mimetypes.m in Sources */,
				2461CEC21151D856007A4CC9 /* MediaModule.m in Sources */,
				2461CEC31151D856007A4CC9 /* MapModule.m in Sources */,
				2461CEC41151D856007A4CC9 /* LayoutConstraint.m in Sources */,
				2461CEC51151D856007A4CC9 /* ImageLoader.m in Sources */,
				2461CEC61151D856007A4CC9 /* GestureModule.m in Sources */,
				2461CEC71151D856007A4CC9 /* GeolocationModule.m in Sources */,
				2461CEC81151D856007A4CC9 /* FilesystemModule.m in Sources */,
				2461CEC91151D856007A4CC9 /* FacebookModule.m in Sources */,
				2461CECA1151D856007A4CC9 /* DatabaseModule.m in Sources */,
				2461CECB1151D856007A4CC9 /* ContactsModule.m in Sources */,
				2461CECC1151D856007A4CC9 /* TiUITableViewRowProxy.m in Sources */,
				2461CECD1151D856007A4CC9 /* Bridge.m in Sources */,
				2461CECE1151D856007A4CC9 /* AppModule.m in Sources */,
				2461CECF1151D856007A4CC9 /* APIModule.m in Sources */,
				2461CED01151D856007A4CC9 /* AnalyticsModule.m in Sources */,
				2461CED11151D856007A4CC9 /* AccelerometerModule.m in Sources */,
				2461CED21151D856007A4CC9 /* TiUIScrollableViewProxy.m in Sources */,
				2461CED31151D856007A4CC9 /* TiUIScrollableView.m in Sources */,
				2461CED41151D856007A4CC9 /* TiUIScrollViewProxy.m in Sources */,
				2461CED51151D856007A4CC9 /* TiUIScrollView.m in Sources */,
				2461CED61151D856007A4CC9 /* TiUIWebView.m in Sources */,
				2461CED71151D856007A4CC9 /* TiDOMDocumentProxy.m in Sources */,
				2461CED81151D856007A4CC9 /* GDataXMLNode.m in Sources */,
				2461CED91151D856007A4CC9 /* TiDOMNodeProxy.m in Sources */,
				2461CEDA1151D856007A4CC9 /* TiDOMElementProxy.m in Sources */,
				2461CEDB1151D856007A4CC9 /* TiDOMNamedNodeMapProxy.m in Sources */,
				2461CEDC1151D856007A4CC9 /* TiDOMNodeListProxy.m in Sources */,
				2461CEDD1151D856007A4CC9 /* TiDOMAttrProxy.m in Sources */,
				2461CEDE1151D856007A4CC9 /* NSData+Additions.m in Sources */,
				2461CEDF1151D856007A4CC9 /* ListenerEntry.m in Sources */,
				2461CEE01151D856007A4CC9 /* XMLModule.m in Sources */,
				2461CEE11151D856007A4CC9 /* TiUITableViewScrollPositionProxy.m in Sources */,
				2461CEE21151D856007A4CC9 /* TiMediaAudioRecorderProxy.mm in Sources */,
				2461CEE31151D856007A4CC9 /* CADebugMacros.cpp in Sources */,
				2461CEE41151D856007A4CC9 /* CAStreamBasicDescription.cpp in Sources */,
				2461CEE51151D856007A4CC9 /* CAXException.cpp in Sources */,
				2461CEE61151D856007A4CC9 /* AQRecorder.mm in Sources */,
				2461CEE71151D856007A4CC9 /* SCListener.m in Sources */,
				2461CEE81151D856007A4CC9 /* TiMediaAudioSession.m in Sources */,
				2461CEE91151D856007A4CC9 /* TiUIPickerProxy.m in Sources */,
				2461CEEA1151D856007A4CC9 /* TiUIPicker.m in Sources */,
				2461CEEB1151D856007A4CC9 /* TiUIPickerRowProxy.m in Sources */,
				2461CEEC1151D856007A4CC9 /* TiUIPickerColumnProxy.m in Sources */,
				2461CEED1151D856007A4CC9 /* UIImage+Alpha.m in Sources */,
				2461CEEE1151D856007A4CC9 /* UIImage+Resize.m in Sources */,
				2461CEEF1151D856007A4CC9 /* UIImage+RoundedCorner.m in Sources */,
				2461CEF01151D856007A4CC9 /* UtilsModule.m in Sources */,
				2461CEF11151D856007A4CC9 /* TiUITableViewCellSelectionStyleProxy.m in Sources */,
				2461CEF21151D856007A4CC9 /* TiUIMaskedImageProxy.m in Sources */,
				2461CEF31151D856007A4CC9 /* TiUIMaskedImage.m in Sources */,
				248133B3115761DE00E3A9BA /* TiNetworkBonjourBrowserProxy.m in Sources */,
				248133B4115761DE00E3A9BA /* TiNetworkBonjourServiceProxy.m in Sources */,
				248133B5115761DE00E3A9BA /* TiNetworkTCPSocketProxy.mm in Sources */,
				24813713115A852800E3A9BA /* TiDOMTextNodeProxy.m in Sources */,
				2412F466115C296300454E5B /* TiMediaVideoPlayer.m in Sources */,
				24FB4EE0115C81A7001AAF99 /* TiUIiPadSplitWindowProxy.m in Sources */,
				24FB4EF3115C81C5001AAF99 /* TiUIiPadPopoverProxy.m in Sources */,
				24FB4EFB115C81DD001AAF99 /* TiUIiPadPopover.m in Sources */,
				24FB4F45115C8C4E001AAF99 /* TiUIiPadProxy.m in Sources */,
				24FB5DD911600456001AAF99 /* TiUIiPhoneNavigationGroupProxy.m in Sources */,
				24FB5DE211600480001AAF99 /* TiUIiPhoneNavigationGroup.m in Sources */,
				24E50CF61160569B00AF54AF /* TiUIiPadSplitWindowButtonProxy.m in Sources */,
				24E50E111160666300AF54AF /* LauncherButton.m in Sources */,
				24E50E121160666300AF54AF /* LauncherItem.m in Sources */,
				24E50E131160666300AF54AF /* LauncherView.m in Sources */,
				24E50E24116066A800AF54AF /* TiUIDashboardViewProxy.m in Sources */,
				24E50E2D116066B400AF54AF /* TiUIDashboardView.m in Sources */,
				24E50F8E1160792D00AF54AF /* TiUIDashboardItemProxy.m in Sources */,
				24DDF66111646D51006FD6E1 /* TiUIiPadDocumentViewerProxy.m in Sources */,
				24DD042E116A6C58006FD6E1 /* TiToolbar.m in Sources */,
				B4DE7E5311823E990006DDE1 /* TiGradient.m in Sources */,
				24596693118E70D300519F79 /* ApplicationRouting.m in Sources */,
				245972C711921D0D00519F79 /* TiUIiPadSplitWindow.m in Sources */,
			);
			runOnlyForDeploymentPostprocessing = 0;
		};
		24CA8F7911116C490084E2DE /* Sources */ = {
			isa = PBXSourcesBuildPhase;
			buildActionMask = 2147483647;
			files = (
				243EC7DA112634AF00639DF4 /* TiUITableViewAction.m in Sources */,
				24F5AEB5111F9DE9005C9199 /* TiFile.m in Sources */,
				243ECCD2112698D600639DF4 /* TiMapPinAnnotationView.m in Sources */,
				24CA8F7A11116C490084E2DE /* main.m in Sources */,
				24CA8F7B11116C490084E2DE /* AFItemView.m in Sources */,
				24CA8F7C11116C490084E2DE /* AFOpenFlowView.m in Sources */,
				24CA8F7D11116C490084E2DE /* AFUIImageReflection.m in Sources */,
				24CA8F7E11116C490084E2DE /* ASIAuthenticationDialog.m in Sources */,
				24CA8F7F11116C490084E2DE /* ASIFormDataRequest.m in Sources */,
				24CA8F8011116C490084E2DE /* ASIHTTPRequest.m in Sources */,
				B4F97C5A111BAD4700E2F72C /* TiUIScrollIndicatorStyleProxy.m in Sources */,
				24CA8F8111116C490084E2DE /* ASIInputStream.m in Sources */,
				24CA8F8211116C490084E2DE /* ASINetworkQueue.m in Sources */,
				243ECCD3112698D600639DF4 /* TiUITextWidgetProxy.m in Sources */,
				24CA8F8311116C490084E2DE /* ASINSStringAdditions.m in Sources */,
				243EC5EE112617F900639DF4 /* TiUITableViewSectionProxy.m in Sources */,
				243ECCD4112698D600639DF4 /* TiUITableViewStyleProxy.m in Sources */,
				243ECCD5112698D600639DF4 /* TiUITableViewSeparatorStyleProxy.m in Sources */,
				24CA8F8711116C490084E2DE /* Reachability.m in Sources */,
				24CA8F8811116C490084E2DE /* AudioStreamer.m in Sources */,
				24CA8F8911116C490084E2DE /* Base64Transcoder.c in Sources */,
				243ECCD6112698D600639DF4 /* TiUITextWidget.m in Sources */,
				24CA8F8A11116C490084E2DE /* FBConnectGlobal.m in Sources */,
				24CA8F8B11116C490084E2DE /* FBDialog.m in Sources */,
				24CA8F8C11116C490084E2DE /* FBFeedDialog.m in Sources */,
				24CA8F8D11116C490084E2DE /* FBLoginButton.m in Sources */,
				24CA8F8E11116C490084E2DE /* FBLoginDialog.m in Sources */,
				24CA8F8F11116C490084E2DE /* FBPermissionDialog.m in Sources */,
				24CA8F9011116C490084E2DE /* FBRequest.m in Sources */,
				24CA8F9111116C490084E2DE /* FBSession.m in Sources */,
				24CA8F9211116C490084E2DE /* FBStreamDialog.m in Sources */,
				24CA8F9311116C490084E2DE /* FBXMLHandler.m in Sources */,
				24CA8F9511116C490084E2DE /* PlausibleDatabase.m in Sources */,
				24CA8F9611116C490084E2DE /* PLSqliteDatabase.m in Sources */,
				24CA8F9711116C490084E2DE /* PLSqlitePreparedStatement.m in Sources */,
				24CA8F9811116C490084E2DE /* PLSqliteResultSet.m in Sources */,
				24CA8F9911116C490084E2DE /* SBJSON.m in Sources */,
				24CA8F9A11116C490084E2DE /* KrollBridge.mm in Sources */,
				24CA8F9B11116C490084E2DE /* KrollCallback.m in Sources */,
				24CA8F9C11116C490084E2DE /* KrollContext.mm in Sources */,
				24CA8F9D11116C490084E2DE /* KrollMethod.m in Sources */,
				24CA8F9E11116C490084E2DE /* KrollMethodDelegate.m in Sources */,
				24CA8F9F11116C490084E2DE /* KrollObject.m in Sources */,
				24CA8FA011116C490084E2DE /* KrollPropertyDelegate.m in Sources */,
				24CA8FA111116C490084E2DE /* KrollTimer.m in Sources */,
				24CA8FA211116C490084E2DE /* YahooModule.m in Sources */,
				24CA8FA311116C490084E2DE /* XHRBridge.m in Sources */,
				24CA8FA411116C490084E2DE /* WebFont.m in Sources */,
				24CA8FA511116C490084E2DE /* Webcolor.m in Sources */,
				24CA8FA611116C490084E2DE /* UIModule.m in Sources */,
				24CA8FA711116C490084E2DE /* TiWindowProxy.m in Sources */,
				24CA8FA811116C490084E2DE /* TiViewProxy.m in Sources */,
				24CA8FA911116C490084E2DE /* TiViewController.m in Sources */,
				24CA8FAC11116C490084E2DE /* TiUtils.m in Sources */,
				24CA8FAD11116C490084E2DE /* TiUIWindowProxy.m in Sources */,
				24CA8FAE11116C490084E2DE /* TiUIWindow.m in Sources */,
				24CA8FB011116C490084E2DE /* TiUIWebViewProxy.m in Sources */,
				24CA8FB111116C490084E2DE /* TiUIViewProxy.m in Sources */,
				24CA8FB211116C490084E2DE /* TiUIView.m in Sources */,
				24CA8FB311116C490084E2DE /* TiUIToolbarProxy.m in Sources */,
				24CA8FB411116C490084E2DE /* TiUIToolbar.m in Sources */,
				24CA8FB511116C490084E2DE /* TiUITextFieldProxy.m in Sources */,
				24CA8FB611116C490084E2DE /* TiUITextField.m in Sources */,
				24CA8FB711116C490084E2DE /* TiUITextAreaProxy.m in Sources */,
				24CA8FB811116C490084E2DE /* TiUITextArea.m in Sources */,
				24CA8FB911116C490084E2DE /* TiUITabProxy.m in Sources */,
				24CA8FBC11116C490084E2DE /* TiUITableViewProxy.m in Sources */,
				24CA8FC011116C490084E2DE /* TiUITableView.m in Sources */,
				24CA8FC111116C490084E2DE /* TiUITabGroupProxy.m in Sources */,
				24CA8FC211116C490084E2DE /* TiUITabGroup.m in Sources */,
				24CA8FC311116C490084E2DE /* TiUITabController.m in Sources */,
				24CA8FC411116C490084E2DE /* TiUITabbedBarProxy.m in Sources */,
				24CA8FC511116C490084E2DE /* TiUISystemIconProxy.m in Sources */,
				24CA8FC611116C490084E2DE /* TiUISystemButtonStyleProxy.m in Sources */,
				24CA8FC711116C490084E2DE /* TiUISystemButtonProxy.m in Sources */,
				24CA8FC811116C490084E2DE /* TiUISwitchProxy.m in Sources */,
				24CA8FC911116C490084E2DE /* TiUISwitch.m in Sources */,
				24CA8FCA11116C490084E2DE /* TiUIStatusBarProxy.m in Sources */,
				24CA8FCB11116C490084E2DE /* TiUISliderProxy.m in Sources */,
				24CA8FCC11116C490084E2DE /* TiUISlider.m in Sources */,
				24CA8FCD11116C490084E2DE /* TiUISearchBarProxy.m in Sources */,
				24CA8FCE11116C490084E2DE /* TiUISearchBar.m in Sources */,
				24CA8FCF11116C490084E2DE /* TiUIRowAnimationStyleProxy.m in Sources */,
				24CA8FD011116C490084E2DE /* TiUIProgressBarStyleProxy.m in Sources */,
				24CA8FD111116C490084E2DE /* TiUIProgressBarProxy.m in Sources */,
				24CA8FD211116C490084E2DE /* TiUIProgressBar.m in Sources */,
				24CA8FD311116C490084E2DE /* TiUIOptionDialogProxy.m in Sources */,
				24CA8FD411116C490084E2DE /* TiUINavBarButton.m in Sources */,
				24CA8FD511116C490084E2DE /* TiUILabelProxy.m in Sources */,
				24CA8FD611116C490084E2DE /* TiUILabel.m in Sources */,
				24CA8FD711116C490084E2DE /* TiUIiPhoneProxy.m in Sources */,
				24CA8FD811116C490084E2DE /* TiUIImageViewProxy.m in Sources */,
				24CA8FD911116C490084E2DE /* TiUIImageView.m in Sources */,
				24CA8FDD11116C490084E2DE /* TiUIEmailDialogProxy.m in Sources */,
				24CA8FDF11116C490084E2DE /* TiUICoverFlowViewProxy.m in Sources */,
				24CA8FE011116C490084E2DE /* TiUICoverFlowView.m in Sources */,
				24CA8FE111116C490084E2DE /* TiUICanvasViewProxy.m in Sources */,
				24CA8FE211116C490084E2DE /* TiUICanvasView.m in Sources */,
				24CA8FE311116C490084E2DE /* TiUIButtonProxy.m in Sources */,
				24CA8FE411116C490084E2DE /* TiUIButtonBarProxy.m in Sources */,
				24CA8FE511116C490084E2DE /* TiUIButtonBar.m in Sources */,
				24CA8FE611116C490084E2DE /* TiUIButton.m in Sources */,
				24CA8FE711116C490084E2DE /* TiUIAnimationStyleProxy.m in Sources */,
				24CA8FE811116C490084E2DE /* TiUIAlertDialogProxy.m in Sources */,
				24CA8FE911116C490084E2DE /* TiUIActivityIndicatorStyleProxy.m in Sources */,
				24CA8FEA11116C490084E2DE /* TiUIActivityIndicatorProxy.m in Sources */,
				24CA8FEB11116C490084E2DE /* TiUIActivityIndicator.m in Sources */,
				24CA8FED11116C490084E2DE /* TitaniumViewController.m in Sources */,
				24CA8FEE11116C490084E2DE /* TitaniumModule.m in Sources */,
				24CA8FEF11116C490084E2DE /* TitaniumErrorController.m in Sources */,
				24CA8FF011116C490084E2DE /* TitaniumApp.mm in Sources */,
				24CA8FF111116C490084E2DE /* TiRect.m in Sources */,
				24CA8FF211116C490084E2DE /* TiRange.m in Sources */,
				24CA8FF311116C490084E2DE /* TiProxy.m in Sources */,
				24CA8FF411116C490084E2DE /* TiPoint.m in Sources */,
				24CA8FF511116C490084E2DE /* TiNetworkHTTPClientResultProxy.m in Sources */,
				24CA8FF611116C490084E2DE /* TiNetworkHTTPClientProxy.m in Sources */,
				24CA8FF711116C490084E2DE /* TiModule.m in Sources */,
				24CA8FF811116C490084E2DE /* TiMediaVideoPlayerProxy.m in Sources */,
				24CA8FF911116C490084E2DE /* TiMediaSoundProxy.m in Sources */,
				24CA8FFA11116C490084E2DE /* TiMediaAudioPlayerProxy.m in Sources */,
				24CA8FFB11116C490084E2DE /* TiMapViewProxy.m in Sources */,
				24CA8FFC11116C490084E2DE /* TiMapView.m in Sources */,
				24CA8FFD11116C490084E2DE /* TiMapAnnotationProxy.m in Sources */,
				24CA8FFE11116C490084E2DE /* TiHost.m in Sources */,
				24CA8FFF11116C490084E2DE /* TiFilesystemFileProxy.m in Sources */,
				24CA900111116C490084E2DE /* TiFacebookLoginButtonProxy.m in Sources */,
				24CA900211116C490084E2DE /* TiFacebookLoginButton.m in Sources */,
				24CA900311116C490084E2DE /* TiDimension.m in Sources */,
				24CA900411116C490084E2DE /* TiDatabaseResultSetProxy.m in Sources */,
				24CA900511116C490084E2DE /* TiDatabaseProxy.m in Sources */,
				24CA900611116C490084E2DE /* TiContactsContactProxy.m in Sources */,
				24CA900711116C490084E2DE /* TiComplexValue.m in Sources */,
				24CA900811116C490084E2DE /* TiColor.m in Sources */,
				24CA900911116C490084E2DE /* TiButtonUtil.m in Sources */,
				24CA900A11116C490084E2DE /* TiBlob.m in Sources */,
				24CA900B11116C490084E2DE /* TiBase.m in Sources */,
				24CA900C11116C490084E2DE /* TiAppPropertiesProxy.m in Sources */,
				24CA900D11116C490084E2DE /* TiAnimation.m in Sources */,
				24CA900E11116C490084E2DE /* TiAction.m in Sources */,
				24CA900F11116C490084E2DE /* Ti3DMatrix.m in Sources */,
				24CA901011116C490084E2DE /* Ti2DMatrix.m in Sources */,
				24CA901111116C490084E2DE /* PlatformModuleDisplayCapsProxy.m in Sources */,
				24CA901211116C490084E2DE /* PlatformModule.m in Sources */,
				24CA901311116C490084E2DE /* OperationQueue.m in Sources */,
				24CA901411116C490084E2DE /* NetworkModule.m in Sources */,
				24CA901511116C490084E2DE /* Mimetypes.m in Sources */,
				24CA901611116C490084E2DE /* MediaModule.m in Sources */,
				24CA901711116C490084E2DE /* MapModule.m in Sources */,
				24CA901911116C490084E2DE /* LayoutConstraint.m in Sources */,
				24CA901A11116C490084E2DE /* ImageLoader.m in Sources */,
				24CA901B11116C490084E2DE /* GestureModule.m in Sources */,
				24CA901C11116C490084E2DE /* GeolocationModule.m in Sources */,
				24CA901D11116C490084E2DE /* FilesystemModule.m in Sources */,
				24CA901E11116C490084E2DE /* FacebookModule.m in Sources */,
				24CA901F11116C490084E2DE /* DatabaseModule.m in Sources */,
				24CA902011116C490084E2DE /* ContactsModule.m in Sources */,
				24CA902111116C490084E2DE /* TiUITableViewRowProxy.m in Sources */,
				24CA902211116C490084E2DE /* Bridge.m in Sources */,
				24CA902311116C490084E2DE /* AppModule.m in Sources */,
				24CA902411116C490084E2DE /* APIModule.m in Sources */,
				24CA902511116C490084E2DE /* AnalyticsModule.m in Sources */,
				24CA902611116C490084E2DE /* AccelerometerModule.m in Sources */,
				243ECCD7112698D600639DF4 /* TiUIScrollableViewProxy.m in Sources */,
				243ECCD8112698D600639DF4 /* TiUIScrollableView.m in Sources */,
				243ECCD9112698D600639DF4 /* TiUIScrollViewProxy.m in Sources */,
				243ECCDA112698D600639DF4 /* TiUIScrollView.m in Sources */,
				24EB02C1111BF827001DC2D1 /* TiUIWebView.m in Sources */,
				24EB07D5111D4264001DC2D1 /* TiDOMDocumentProxy.m in Sources */,
				24EB07E1111D43AE001DC2D1 /* GDataXMLNode.m in Sources */,
				24EB080A111D4654001DC2D1 /* TiDOMNodeProxy.m in Sources */,
				24EB0810111D46C0001DC2D1 /* TiDOMElementProxy.m in Sources */,
				24EB082A111D4BEB001DC2D1 /* TiDOMNamedNodeMapProxy.m in Sources */,
				24EB0844111D500E001DC2D1 /* TiDOMNodeListProxy.m in Sources */,
				24EB085E111D51D9001DC2D1 /* TiDOMAttrProxy.m in Sources */,
				24EB0B75111E7EE8001DC2D1 /* NSData+Additions.m in Sources */,
				243ECCDB112698D600639DF4 /* ListenerEntry.m in Sources */,
				24DEDAC8112371A500398D86 /* XMLModule.m in Sources */,
				243ED8F011288B4300639DF4 /* TiUITableViewScrollPositionProxy.m in Sources */,
				24FBE58611293D06005C8D48 /* TiMediaAudioRecorderProxy.mm in Sources */,
				24FBE5B811293DD1005C8D48 /* CADebugMacros.cpp in Sources */,
				24FBE5B911293DD1005C8D48 /* CAStreamBasicDescription.cpp in Sources */,
				24FBE5BA11293DD1005C8D48 /* CAXException.cpp in Sources */,
				24E25CC9112A698C0083D43D /* AQRecorder.mm in Sources */,
				24E25CCA112A698C0083D43D /* SCListener.m in Sources */,
				24A1E51A112D33AF003DA834 /* TiMediaAudioSession.m in Sources */,
				24A1E878112DF80B003DA834 /* TiUIPickerProxy.m in Sources */,
				24A1E87E112DF83E003DA834 /* TiUIPicker.m in Sources */,
				24A1E8AB112DFACA003DA834 /* TiUIPickerRowProxy.m in Sources */,
				24A1E995112E1363003DA834 /* TiUIPickerColumnProxy.m in Sources */,
				24A1EAFF112F4C02003DA834 /* UIImage+Alpha.m in Sources */,
				24A1EB00112F4C02003DA834 /* UIImage+Resize.m in Sources */,
				24A1EB01112F4C02003DA834 /* UIImage+RoundedCorner.m in Sources */,
				245B3C3A11375A6600CE7530 /* UtilsModule.m in Sources */,
				245B45611139B41800CE7530 /* TiUITableViewCellSelectionStyleProxy.m in Sources */,
				24C012891140D30B00A94CE2 /* TiUIMaskedImageProxy.m in Sources */,
				24C0128F1140D31C00A94CE2 /* TiUIMaskedImage.m in Sources */,
				248133AA115761DE00E3A9BA /* TiNetworkBonjourBrowserProxy.m in Sources */,
				248133AB115761DE00E3A9BA /* TiNetworkBonjourServiceProxy.m in Sources */,
				248133AC115761DE00E3A9BA /* TiNetworkTCPSocketProxy.mm in Sources */,
				24813717115A852800E3A9BA /* TiDOMTextNodeProxy.m in Sources */,
				2412F46A115C296300454E5B /* TiMediaVideoPlayer.m in Sources */,
				24FB4EDD115C81A7001AAF99 /* TiUIiPadSplitWindowProxy.m in Sources */,
				24FB4EF5115C81C5001AAF99 /* TiUIiPadPopoverProxy.m in Sources */,
				24FB4EF8115C81DD001AAF99 /* TiUIiPadPopover.m in Sources */,
				24FB4F48115C8C4E001AAF99 /* TiUIiPadProxy.m in Sources */,
				24FB5DDC11600456001AAF99 /* TiUIiPhoneNavigationGroupProxy.m in Sources */,
				24FB5DDF11600480001AAF99 /* TiUIiPhoneNavigationGroup.m in Sources */,
				24E50CFA1160569B00AF54AF /* TiUIiPadSplitWindowButtonProxy.m in Sources */,
				24E50E1D1160666300AF54AF /* LauncherButton.m in Sources */,
				24E50E1E1160666300AF54AF /* LauncherItem.m in Sources */,
				24E50E1F1160666300AF54AF /* LauncherView.m in Sources */,
				24E50E28116066A800AF54AF /* TiUIDashboardViewProxy.m in Sources */,
				24E50E31116066B400AF54AF /* TiUIDashboardView.m in Sources */,
				24E50F921160792D00AF54AF /* TiUIDashboardItemProxy.m in Sources */,
				24DDF65F11646D51006FD6E1 /* TiUIiPadDocumentViewerProxy.m in Sources */,
				24DD042C116A6C58006FD6E1 /* TiToolbar.m in Sources */,
				B4DE7E5011823E990006DDE1 /* TiGradient.m in Sources */,
				24596696118E70D300519F79 /* ApplicationRouting.m in Sources */,
				245972C911921D0D00519F79 /* TiUIiPadSplitWindow.m in Sources */,
			);
			runOnlyForDeploymentPostprocessing = 0;
		};
		24CB0C97111A96EE00A813AD /* Sources */ = {
			isa = PBXSourcesBuildPhase;
			buildActionMask = 2147483647;
			files = (
				243ECD001126991000639DF4 /* TiUITableViewAction.m in Sources */,
				243ECD011126991000639DF4 /* TiFile.m in Sources */,
				243ECD021126991000639DF4 /* TiMapPinAnnotationView.m in Sources */,
				24CB0DDA111A971B00A813AD /* AFItemView.m in Sources */,
				24CB0DDB111A971B00A813AD /* AFOpenFlowView.m in Sources */,
				24CB0DDC111A971B00A813AD /* AFUIImageReflection.m in Sources */,
				24CB0DDD111A971B00A813AD /* ASIAuthenticationDialog.m in Sources */,
				24CB0DDE111A971B00A813AD /* ASIFormDataRequest.m in Sources */,
				24CB0DDF111A971B00A813AD /* ASIHTTPRequest.m in Sources */,
				243ECD041126991000639DF4 /* TiUIScrollIndicatorStyleProxy.m in Sources */,
				24CB0DE0111A971B00A813AD /* ASIInputStream.m in Sources */,
				24CB0DE1111A971B00A813AD /* ASINetworkQueue.m in Sources */,
				B4D5829211264FD000A6B66C /* TiUITextWidgetProxy.m in Sources */,
				24CB0DE2111A971B00A813AD /* ASINSStringAdditions.m in Sources */,
				243ECD051126991000639DF4 /* TiUITableViewSectionProxy.m in Sources */,
				243EC96B1126632700639DF4 /* TiUITableViewStyleProxy.m in Sources */,
				243ECB2611267CC100639DF4 /* TiUITableViewSeparatorStyleProxy.m in Sources */,
				24CB0DE6111A971B00A813AD /* Reachability.m in Sources */,
				24CB0DE7111A971B00A813AD /* AudioStreamer.m in Sources */,
				24CB0DE8111A971B00A813AD /* Base64Transcoder.c in Sources */,
				B4D5829811264FF500A6B66C /* TiUITextWidget.m in Sources */,
				24CB0DE9111A971B00A813AD /* FBConnectGlobal.m in Sources */,
				24CB0DEA111A971B00A813AD /* FBDialog.m in Sources */,
				24CB0DEB111A971B00A813AD /* FBFeedDialog.m in Sources */,
				24CB0DEC111A971B00A813AD /* FBLoginButton.m in Sources */,
				24CB0DED111A971B00A813AD /* FBLoginDialog.m in Sources */,
				24CB0DEE111A971B00A813AD /* FBPermissionDialog.m in Sources */,
				24CB0DEF111A971B00A813AD /* FBRequest.m in Sources */,
				24CB0DF0111A971B00A813AD /* FBSession.m in Sources */,
				24CB0DF1111A971B00A813AD /* FBStreamDialog.m in Sources */,
				24CB0DF2111A971B00A813AD /* FBXMLHandler.m in Sources */,
				24CB0DF4111A971B00A813AD /* PlausibleDatabase.m in Sources */,
				24CB0DF5111A971B00A813AD /* PLSqliteDatabase.m in Sources */,
				24CB0DF6111A971B00A813AD /* PLSqlitePreparedStatement.m in Sources */,
				24CB0DF7111A971B00A813AD /* PLSqliteResultSet.m in Sources */,
				24CB0DF8111A971B00A813AD /* SBJSON.m in Sources */,
				24CB0DF9111A971B00A813AD /* KrollBridge.mm in Sources */,
				24CB0DFA111A971B00A813AD /* KrollCallback.m in Sources */,
				24CB0DFB111A971B00A813AD /* KrollContext.mm in Sources */,
				24CB0DFC111A971B00A813AD /* KrollMethod.m in Sources */,
				24CB0DFD111A971B00A813AD /* KrollMethodDelegate.m in Sources */,
				24CB0DFE111A971B00A813AD /* KrollObject.m in Sources */,
				24CB0DFF111A971B00A813AD /* KrollPropertyDelegate.m in Sources */,
				24CB0E00111A971B00A813AD /* KrollTimer.m in Sources */,
				24CB0E01111A971B00A813AD /* YahooModule.m in Sources */,
				24CB0E02111A971B00A813AD /* XHRBridge.m in Sources */,
				24CB0E03111A971B00A813AD /* WebFont.m in Sources */,
				24CB0E04111A971B00A813AD /* Webcolor.m in Sources */,
				24CB0E05111A971B00A813AD /* UIModule.m in Sources */,
				24CB0E06111A971B00A813AD /* TiWindowProxy.m in Sources */,
				24CB0E07111A971B00A813AD /* TiViewProxy.m in Sources */,
				24CB0E08111A971B00A813AD /* TiViewController.m in Sources */,
				24CB0E0B111A971B00A813AD /* TiUtils.m in Sources */,
				24CB0E0C111A971B00A813AD /* TiUIWindowProxy.m in Sources */,
				24CB0E0D111A971B00A813AD /* TiUIWindow.m in Sources */,
				24CB0E0F111A971B00A813AD /* TiUIWebViewProxy.m in Sources */,
				24CB0E10111A971B00A813AD /* TiUIViewProxy.m in Sources */,
				24CB0E11111A971B00A813AD /* TiUIView.m in Sources */,
				24CB0E12111A971B00A813AD /* TiUIToolbarProxy.m in Sources */,
				24CB0E13111A971B00A813AD /* TiUIToolbar.m in Sources */,
				24CB0E14111A971B00A813AD /* TiUITextFieldProxy.m in Sources */,
				24CB0E15111A971B00A813AD /* TiUITextField.m in Sources */,
				24CB0E16111A971B00A813AD /* TiUITextAreaProxy.m in Sources */,
				24CB0E17111A971B00A813AD /* TiUITextArea.m in Sources */,
				24CB0E18111A971B00A813AD /* TiUITabProxy.m in Sources */,
				24CB0E1B111A971B00A813AD /* TiUITableViewProxy.m in Sources */,
				24CB0E1F111A971B00A813AD /* TiUITableView.m in Sources */,
				24CB0E20111A971B00A813AD /* TiUITabGroupProxy.m in Sources */,
				24CB0E21111A971B00A813AD /* TiUITabGroup.m in Sources */,
				24CB0E22111A971B00A813AD /* TiUITabController.m in Sources */,
				24CB0E23111A971B00A813AD /* TiUITabbedBarProxy.m in Sources */,
				24CB0E24111A971B00A813AD /* TiUISystemIconProxy.m in Sources */,
				24CB0E25111A971B00A813AD /* TiUISystemButtonStyleProxy.m in Sources */,
				24CB0E26111A971B00A813AD /* TiUISystemButtonProxy.m in Sources */,
				24CB0E27111A971B00A813AD /* TiUISwitchProxy.m in Sources */,
				24CB0E28111A971B00A813AD /* TiUISwitch.m in Sources */,
				24CB0E29111A971B00A813AD /* TiUIStatusBarProxy.m in Sources */,
				24CB0E2A111A971B00A813AD /* TiUISliderProxy.m in Sources */,
				24CB0E2B111A971B00A813AD /* TiUISlider.m in Sources */,
				24CB0E2C111A971B00A813AD /* TiUISearchBarProxy.m in Sources */,
				24CB0E2D111A971B00A813AD /* TiUISearchBar.m in Sources */,
				24CB0E2E111A971B00A813AD /* TiUIRowAnimationStyleProxy.m in Sources */,
				24CB0E2F111A971B00A813AD /* TiUIProgressBarStyleProxy.m in Sources */,
				24CB0E30111A971B00A813AD /* TiUIProgressBarProxy.m in Sources */,
				24CB0E31111A971B00A813AD /* TiUIProgressBar.m in Sources */,
				24CB0E32111A971B00A813AD /* TiUIOptionDialogProxy.m in Sources */,
				24CB0E33111A971B00A813AD /* TiUINavBarButton.m in Sources */,
				24CB0E34111A971B00A813AD /* TiUILabelProxy.m in Sources */,
				24CB0E35111A971B00A813AD /* TiUILabel.m in Sources */,
				24CB0E36111A971B00A813AD /* TiUIiPhoneProxy.m in Sources */,
				24CB0E37111A971B00A813AD /* TiUIImageViewProxy.m in Sources */,
				24CB0E38111A971B00A813AD /* TiUIImageView.m in Sources */,
				24CB0E3C111A971B00A813AD /* TiUIEmailDialogProxy.m in Sources */,
				24CB0E3E111A971B00A813AD /* TiUICoverFlowViewProxy.m in Sources */,
				24CB0E3F111A971B00A813AD /* TiUICoverFlowView.m in Sources */,
				24CB0E40111A971B00A813AD /* TiUICanvasViewProxy.m in Sources */,
				24CB0E41111A971B00A813AD /* TiUICanvasView.m in Sources */,
				24CB0E42111A971B00A813AD /* TiUIButtonProxy.m in Sources */,
				24CB0E43111A971B00A813AD /* TiUIButtonBarProxy.m in Sources */,
				24CB0E44111A971B00A813AD /* TiUIButtonBar.m in Sources */,
				24CB0E45111A971B00A813AD /* TiUIButton.m in Sources */,
				24CB0E46111A971B00A813AD /* TiUIAnimationStyleProxy.m in Sources */,
				24CB0E47111A971B00A813AD /* TiUIAlertDialogProxy.m in Sources */,
				24CB0E48111A971B00A813AD /* TiUIActivityIndicatorStyleProxy.m in Sources */,
				24CB0E49111A971B00A813AD /* TiUIActivityIndicatorProxy.m in Sources */,
				24CB0E4A111A971B00A813AD /* TiUIActivityIndicator.m in Sources */,
				24CB0E4C111A971B00A813AD /* TitaniumViewController.m in Sources */,
				24CB0E4D111A971B00A813AD /* TitaniumModule.m in Sources */,
				24CB0E4E111A971B00A813AD /* TitaniumErrorController.m in Sources */,
				24CB0E4F111A971B00A813AD /* TitaniumApp.mm in Sources */,
				24CB0E50111A971B00A813AD /* TiRect.m in Sources */,
				24CB0E51111A971B00A813AD /* TiRange.m in Sources */,
				24CB0E52111A971B00A813AD /* TiProxy.m in Sources */,
				24CB0E53111A971B00A813AD /* TiPoint.m in Sources */,
				24CB0E54111A971B00A813AD /* TiNetworkHTTPClientResultProxy.m in Sources */,
				24CB0E55111A971B00A813AD /* TiNetworkHTTPClientProxy.m in Sources */,
				24CB0E56111A971B00A813AD /* TiModule.m in Sources */,
				24CB0E57111A971B00A813AD /* TiMediaVideoPlayerProxy.m in Sources */,
				24CB0E58111A971B00A813AD /* TiMediaSoundProxy.m in Sources */,
				24CB0E59111A971B00A813AD /* TiMediaAudioPlayerProxy.m in Sources */,
				24CB0E5A111A971B00A813AD /* TiMapViewProxy.m in Sources */,
				24CB0E5B111A971B00A813AD /* TiMapView.m in Sources */,
				24CB0E5C111A971B00A813AD /* TiMapAnnotationProxy.m in Sources */,
				24CB0E5D111A971B00A813AD /* TiHost.m in Sources */,
				24CB0E5E111A971B00A813AD /* TiFilesystemFileProxy.m in Sources */,
				24CB0E60111A971B00A813AD /* TiFacebookLoginButtonProxy.m in Sources */,
				24CB0E61111A971B00A813AD /* TiFacebookLoginButton.m in Sources */,
				24CB0E62111A971B00A813AD /* TiDimension.m in Sources */,
				24CB0E63111A971B00A813AD /* TiDatabaseResultSetProxy.m in Sources */,
				24CB0E64111A971B00A813AD /* TiDatabaseProxy.m in Sources */,
				24CB0E65111A971B00A813AD /* TiContactsContactProxy.m in Sources */,
				24CB0E66111A971B00A813AD /* TiComplexValue.m in Sources */,
				24CB0E67111A971B00A813AD /* TiColor.m in Sources */,
				24CB0E68111A971B00A813AD /* TiButtonUtil.m in Sources */,
				24CB0E69111A971B00A813AD /* TiBlob.m in Sources */,
				24CB0E6A111A971B00A813AD /* TiBase.m in Sources */,
				24CB0E6B111A971B00A813AD /* TiAppPropertiesProxy.m in Sources */,
				24CB0E6C111A971B00A813AD /* TiAnimation.m in Sources */,
				24CB0E6D111A971B00A813AD /* TiAction.m in Sources */,
				24CB0E6E111A971B00A813AD /* Ti3DMatrix.m in Sources */,
				24CB0E6F111A971B00A813AD /* Ti2DMatrix.m in Sources */,
				24CB0E70111A971B00A813AD /* PlatformModuleDisplayCapsProxy.m in Sources */,
				24CB0E71111A971B00A813AD /* PlatformModule.m in Sources */,
				24CB0E72111A971B00A813AD /* OperationQueue.m in Sources */,
				24CB0E73111A971B00A813AD /* NetworkModule.m in Sources */,
				24CB0E74111A971B00A813AD /* Mimetypes.m in Sources */,
				24CB0E75111A971B00A813AD /* MediaModule.m in Sources */,
				24CB0E76111A971B00A813AD /* MapModule.m in Sources */,
				24CB0E78111A971B00A813AD /* LayoutConstraint.m in Sources */,
				24CB0E79111A971B00A813AD /* ImageLoader.m in Sources */,
				24CB0E7A111A971B00A813AD /* GestureModule.m in Sources */,
				24CB0E7B111A971B00A813AD /* GeolocationModule.m in Sources */,
				24CB0E7C111A971B00A813AD /* FilesystemModule.m in Sources */,
				24CB0E7D111A971B00A813AD /* FacebookModule.m in Sources */,
				24CB0E7E111A971B00A813AD /* DatabaseModule.m in Sources */,
				24CB0E7F111A971B00A813AD /* ContactsModule.m in Sources */,
				24CB0E80111A971B00A813AD /* TiUITableViewRowProxy.m in Sources */,
				24CB0E81111A971B00A813AD /* Bridge.m in Sources */,
				24CB0E82111A971B00A813AD /* AppModule.m in Sources */,
				24CB0E83111A971B00A813AD /* APIModule.m in Sources */,
				24CB0E84111A971B00A813AD /* AnalyticsModule.m in Sources */,
				24CB0E85111A971B00A813AD /* AccelerometerModule.m in Sources */,
				24CB0E86111A971B00A813AD /* TiUIScrollableViewProxy.m in Sources */,
				24CB0E87111A971B00A813AD /* TiUIScrollableView.m in Sources */,
				24CB0E88111A971B00A813AD /* TiUIScrollViewProxy.m in Sources */,
				24CB0E89111A971B00A813AD /* TiUIScrollView.m in Sources */,
				24EB02C4111BF827001DC2D1 /* TiUIWebView.m in Sources */,
				24EB07D7111D4264001DC2D1 /* TiDOMDocumentProxy.m in Sources */,
				24EB07E3111D43AE001DC2D1 /* GDataXMLNode.m in Sources */,
				24EB080C111D4654001DC2D1 /* TiDOMNodeProxy.m in Sources */,
				24EB0812111D46C0001DC2D1 /* TiDOMElementProxy.m in Sources */,
				24EB082C111D4BEB001DC2D1 /* TiDOMNamedNodeMapProxy.m in Sources */,
				24EB0846111D500E001DC2D1 /* TiDOMNodeListProxy.m in Sources */,
				24EB0860111D51D9001DC2D1 /* TiDOMAttrProxy.m in Sources */,
				24EB0B77111E7EE8001DC2D1 /* NSData+Additions.m in Sources */,
				243ECD061126991000639DF4 /* ListenerEntry.m in Sources */,
				24DEDAC6112371A500398D86 /* XMLModule.m in Sources */,
				243ED8EE11288B4300639DF4 /* TiUITableViewScrollPositionProxy.m in Sources */,
				24FBE58511293D06005C8D48 /* TiMediaAudioRecorderProxy.mm in Sources */,
				24FBE5B111293DD1005C8D48 /* CADebugMacros.cpp in Sources */,
				24FBE5B411293DD1005C8D48 /* CAStreamBasicDescription.cpp in Sources */,
				24FBE5B611293DD1005C8D48 /* CAXException.cpp in Sources */,
				24E25CC6112A698C0083D43D /* AQRecorder.mm in Sources */,
				24E25CC8112A698C0083D43D /* SCListener.m in Sources */,
				24A1E518112D33AF003DA834 /* TiMediaAudioSession.m in Sources */,
				24A1E877112DF80B003DA834 /* TiUIPickerProxy.m in Sources */,
				24A1E87D112DF83E003DA834 /* TiUIPicker.m in Sources */,
				24A1E8AA112DFACA003DA834 /* TiUIPickerRowProxy.m in Sources */,
				24A1E994112E1363003DA834 /* TiUIPickerColumnProxy.m in Sources */,
				24A1EAFA112F4C02003DA834 /* UIImage+Alpha.m in Sources */,
				24A1EAFC112F4C02003DA834 /* UIImage+Resize.m in Sources */,
				24A1EAFE112F4C02003DA834 /* UIImage+RoundedCorner.m in Sources */,
				245B3C3C11375A6600CE7530 /* UtilsModule.m in Sources */,
				245B45631139B41800CE7530 /* TiUITableViewCellSelectionStyleProxy.m in Sources */,
				24C0128B1140D30B00A94CE2 /* TiUIMaskedImageProxy.m in Sources */,
				24C012911140D31C00A94CE2 /* TiUIMaskedImage.m in Sources */,
				248133AE115761DE00E3A9BA /* TiNetworkBonjourBrowserProxy.m in Sources */,
				248133B0115761DE00E3A9BA /* TiNetworkBonjourServiceProxy.m in Sources */,
				248133B2115761DE00E3A9BA /* TiNetworkTCPSocketProxy.mm in Sources */,
				24813716115A852800E3A9BA /* TiDOMTextNodeProxy.m in Sources */,
				2412F469115C296300454E5B /* TiMediaVideoPlayer.m in Sources */,
				24FB4EDF115C81A7001AAF99 /* TiUIiPadSplitWindowProxy.m in Sources */,
				24FB4EF2115C81C5001AAF99 /* TiUIiPadPopoverProxy.m in Sources */,
				24FB4EFA115C81DD001AAF99 /* TiUIiPadPopover.m in Sources */,
				24FB4F44115C8C4E001AAF99 /* TiUIiPadProxy.m in Sources */,
				24FB5DD811600456001AAF99 /* TiUIiPhoneNavigationGroupProxy.m in Sources */,
				24FB5DE111600480001AAF99 /* TiUIiPhoneNavigationGroup.m in Sources */,
				24E50CF81160569B00AF54AF /* TiUIiPadSplitWindowButtonProxy.m in Sources */,
				24E50E151160666300AF54AF /* LauncherButton.m in Sources */,
				24E50E171160666300AF54AF /* LauncherItem.m in Sources */,
				24E50E191160666300AF54AF /* LauncherView.m in Sources */,
				24E50E26116066A800AF54AF /* TiUIDashboardViewProxy.m in Sources */,
				24E50E2F116066B400AF54AF /* TiUIDashboardView.m in Sources */,
				24E50F901160792D00AF54AF /* TiUIDashboardItemProxy.m in Sources */,
				24DDF66311646D51006FD6E1 /* TiUIiPadDocumentViewerProxy.m in Sources */,
				24DD0430116A6C58006FD6E1 /* TiToolbar.m in Sources */,
				B4DE7E5211823E990006DDE1 /* TiGradient.m in Sources */,
				245972CB11921D0E00519F79 /* TiUIiPadSplitWindow.m in Sources */,
			);
			runOnlyForDeploymentPostprocessing = 0;
		};
		24DD022711686DE8006FD6E1 /* Sources */ = {
			isa = PBXSourcesBuildPhase;
			buildActionMask = 2147483647;
			files = (
				24DD022811686DE8006FD6E1 /* TiUITableViewAction.m in Sources */,
				24DD022911686DE8006FD6E1 /* TiFile.m in Sources */,
				24DD022A11686DE8006FD6E1 /* TiMapPinAnnotationView.m in Sources */,
				24DD022B11686DE8006FD6E1 /* main.m in Sources */,
				24DD022C11686DE8006FD6E1 /* AFItemView.m in Sources */,
				24DD022D11686DE8006FD6E1 /* AFOpenFlowView.m in Sources */,
				24DD022E11686DE8006FD6E1 /* AFUIImageReflection.m in Sources */,
				24DD022F11686DE8006FD6E1 /* ASIAuthenticationDialog.m in Sources */,
				24DD023011686DE8006FD6E1 /* ASIFormDataRequest.m in Sources */,
				24DD023111686DE8006FD6E1 /* ASIHTTPRequest.m in Sources */,
				24DD023211686DE8006FD6E1 /* TiUIScrollIndicatorStyleProxy.m in Sources */,
				24DD023311686DE8006FD6E1 /* ASIInputStream.m in Sources */,
				24DD023411686DE8006FD6E1 /* ASINetworkQueue.m in Sources */,
				24DD023511686DE8006FD6E1 /* TiUITextWidgetProxy.m in Sources */,
				24DD023611686DE8006FD6E1 /* ASINSStringAdditions.m in Sources */,
				24DD023711686DE8006FD6E1 /* TiUITableViewSectionProxy.m in Sources */,
				24DD023811686DE8006FD6E1 /* TiUITableViewStyleProxy.m in Sources */,
				24DD023911686DE8006FD6E1 /* TiUITableViewSeparatorStyleProxy.m in Sources */,
				24DD023D11686DE8006FD6E1 /* Reachability.m in Sources */,
				24DD023E11686DE8006FD6E1 /* AudioStreamer.m in Sources */,
				24DD023F11686DE8006FD6E1 /* Base64Transcoder.c in Sources */,
				24DD024011686DE8006FD6E1 /* TiUITextWidget.m in Sources */,
				24DD024111686DE8006FD6E1 /* FBConnectGlobal.m in Sources */,
				24DD024211686DE8006FD6E1 /* FBDialog.m in Sources */,
				24DD024311686DE8006FD6E1 /* FBFeedDialog.m in Sources */,
				24DD024411686DE8006FD6E1 /* FBLoginButton.m in Sources */,
				24DD024511686DE8006FD6E1 /* FBLoginDialog.m in Sources */,
				24DD024611686DE8006FD6E1 /* FBPermissionDialog.m in Sources */,
				24DD024711686DE8006FD6E1 /* FBRequest.m in Sources */,
				24DD024811686DE8006FD6E1 /* FBSession.m in Sources */,
				24DD024911686DE8006FD6E1 /* FBStreamDialog.m in Sources */,
				24DD024A11686DE8006FD6E1 /* FBXMLHandler.m in Sources */,
				24DD024B11686DE8006FD6E1 /* PlausibleDatabase.m in Sources */,
				24DD024C11686DE8006FD6E1 /* PLSqliteDatabase.m in Sources */,
				24DD024D11686DE8006FD6E1 /* PLSqlitePreparedStatement.m in Sources */,
				24DD024E11686DE8006FD6E1 /* PLSqliteResultSet.m in Sources */,
				24DD024F11686DE8006FD6E1 /* SBJSON.m in Sources */,
				24DD025011686DE8006FD6E1 /* KrollBridge.mm in Sources */,
				24DD025111686DE8006FD6E1 /* KrollCallback.m in Sources */,
				24DD025211686DE8006FD6E1 /* KrollContext.mm in Sources */,
				24DD025311686DE8006FD6E1 /* KrollMethod.m in Sources */,
				24DD025411686DE8006FD6E1 /* KrollMethodDelegate.m in Sources */,
				24DD025511686DE8006FD6E1 /* KrollObject.m in Sources */,
				24DD025611686DE8006FD6E1 /* KrollPropertyDelegate.m in Sources */,
				24DD025711686DE8006FD6E1 /* KrollTimer.m in Sources */,
				24DD025811686DE8006FD6E1 /* YahooModule.m in Sources */,
				24DD025911686DE8006FD6E1 /* XHRBridge.m in Sources */,
				24DD025A11686DE8006FD6E1 /* WebFont.m in Sources */,
				24DD025B11686DE8006FD6E1 /* Webcolor.m in Sources */,
				24DD025C11686DE8006FD6E1 /* UIModule.m in Sources */,
				24DD025D11686DE8006FD6E1 /* TiWindowProxy.m in Sources */,
				24DD025E11686DE8006FD6E1 /* TiViewProxy.m in Sources */,
				24DD025F11686DE8006FD6E1 /* TiViewController.m in Sources */,
				24DD026011686DE8006FD6E1 /* TiUtils.m in Sources */,
				24DD026111686DE8006FD6E1 /* TiUIWindowProxy.m in Sources */,
				24DD026211686DE8006FD6E1 /* TiUIWindow.m in Sources */,
				24DD026411686DE8006FD6E1 /* TiUIWebViewProxy.m in Sources */,
				24DD026511686DE8006FD6E1 /* TiUIViewProxy.m in Sources */,
				24DD026611686DE8006FD6E1 /* TiUIView.m in Sources */,
				24DD026711686DE8006FD6E1 /* TiUIToolbarProxy.m in Sources */,
				24DD026811686DE8006FD6E1 /* TiUIToolbar.m in Sources */,
				24DD026911686DE8006FD6E1 /* TiUITextFieldProxy.m in Sources */,
				24DD026A11686DE8006FD6E1 /* TiUITextField.m in Sources */,
				24DD026B11686DE8006FD6E1 /* TiUITextAreaProxy.m in Sources */,
				24DD026C11686DE8006FD6E1 /* TiUITextArea.m in Sources */,
				24DD026D11686DE8006FD6E1 /* TiUITabProxy.m in Sources */,
				24DD026E11686DE8006FD6E1 /* TiUITableViewProxy.m in Sources */,
				24DD026F11686DE8006FD6E1 /* TiUITableView.m in Sources */,
				24DD027011686DE8006FD6E1 /* TiUITabGroupProxy.m in Sources */,
				24DD027111686DE8006FD6E1 /* TiUITabGroup.m in Sources */,
				24DD027211686DE8006FD6E1 /* TiUITabController.m in Sources */,
				24DD027311686DE8006FD6E1 /* TiUITabbedBarProxy.m in Sources */,
				24DD027411686DE8006FD6E1 /* TiUISystemIconProxy.m in Sources */,
				24DD027511686DE8006FD6E1 /* TiUISystemButtonStyleProxy.m in Sources */,
				24DD027611686DE8006FD6E1 /* TiUISystemButtonProxy.m in Sources */,
				24DD027711686DE8006FD6E1 /* TiUISwitchProxy.m in Sources */,
				24DD027811686DE8006FD6E1 /* TiUISwitch.m in Sources */,
				24DD027911686DE8006FD6E1 /* TiUIStatusBarProxy.m in Sources */,
				24DD027A11686DE8006FD6E1 /* TiUISliderProxy.m in Sources */,
				24DD027B11686DE8006FD6E1 /* TiUISlider.m in Sources */,
				24DD027C11686DE8006FD6E1 /* TiUISearchBarProxy.m in Sources */,
				24DD027D11686DE8006FD6E1 /* TiUISearchBar.m in Sources */,
				24DD027E11686DE8006FD6E1 /* TiUIRowAnimationStyleProxy.m in Sources */,
				24DD027F11686DE8006FD6E1 /* TiUIProgressBarStyleProxy.m in Sources */,
				24DD028011686DE8006FD6E1 /* TiUIProgressBarProxy.m in Sources */,
				24DD028111686DE8006FD6E1 /* TiUIProgressBar.m in Sources */,
				24DD028211686DE8006FD6E1 /* TiUIOptionDialogProxy.m in Sources */,
				24DD028311686DE8006FD6E1 /* TiUINavBarButton.m in Sources */,
				24DD028411686DE8006FD6E1 /* TiUILabelProxy.m in Sources */,
				24DD028511686DE8006FD6E1 /* TiUILabel.m in Sources */,
				24DD028611686DE8006FD6E1 /* TiUIiPhoneProxy.m in Sources */,
				24DD028711686DE8006FD6E1 /* TiUIImageViewProxy.m in Sources */,
				24DD028811686DE8006FD6E1 /* TiUIImageView.m in Sources */,
				24DD028911686DE8006FD6E1 /* TiUIEmailDialogProxy.m in Sources */,
				24DD028A11686DE8006FD6E1 /* TiUICoverFlowViewProxy.m in Sources */,
				24DD028B11686DE8006FD6E1 /* TiUICoverFlowView.m in Sources */,
				24DD028C11686DE8006FD6E1 /* TiUICanvasViewProxy.m in Sources */,
				24DD028D11686DE8006FD6E1 /* TiUICanvasView.m in Sources */,
				24DD028E11686DE8006FD6E1 /* TiUIButtonProxy.m in Sources */,
				24DD028F11686DE8006FD6E1 /* TiUIButtonBarProxy.m in Sources */,
				24DD029011686DE8006FD6E1 /* TiUIButtonBar.m in Sources */,
				24DD029111686DE8006FD6E1 /* TiUIButton.m in Sources */,
				24DD029211686DE8006FD6E1 /* TiUIAnimationStyleProxy.m in Sources */,
				24DD029311686DE8006FD6E1 /* TiUIAlertDialogProxy.m in Sources */,
				24DD029411686DE8006FD6E1 /* TiUIActivityIndicatorStyleProxy.m in Sources */,
				24DD029511686DE8006FD6E1 /* TiUIActivityIndicatorProxy.m in Sources */,
				24DD029611686DE8006FD6E1 /* TiUIActivityIndicator.m in Sources */,
				24DD029811686DE8006FD6E1 /* TitaniumViewController.m in Sources */,
				24DD029911686DE8006FD6E1 /* TitaniumModule.m in Sources */,
				24DD029A11686DE8006FD6E1 /* TitaniumErrorController.m in Sources */,
				24DD029B11686DE8006FD6E1 /* TitaniumApp.mm in Sources */,
				24DD029C11686DE8006FD6E1 /* TiRect.m in Sources */,
				24DD029D11686DE8006FD6E1 /* TiRange.m in Sources */,
				24DD029E11686DE8006FD6E1 /* TiProxy.m in Sources */,
				24DD029F11686DE8006FD6E1 /* TiPoint.m in Sources */,
				24DD02A011686DE8006FD6E1 /* TiNetworkHTTPClientResultProxy.m in Sources */,
				24DD02A111686DE8006FD6E1 /* TiNetworkHTTPClientProxy.m in Sources */,
				24DD02A211686DE8006FD6E1 /* TiModule.m in Sources */,
				24DD02A311686DE8006FD6E1 /* TiMediaVideoPlayerProxy.m in Sources */,
				24DD02A411686DE8006FD6E1 /* TiMediaSoundProxy.m in Sources */,
				24DD02A511686DE8006FD6E1 /* TiMediaAudioPlayerProxy.m in Sources */,
				24DD02A611686DE8006FD6E1 /* TiMapViewProxy.m in Sources */,
				24DD02A711686DE8006FD6E1 /* TiMapView.m in Sources */,
				24DD02A811686DE8006FD6E1 /* TiMapAnnotationProxy.m in Sources */,
				24DD02A911686DE8006FD6E1 /* TiHost.m in Sources */,
				24DD02AA11686DE8006FD6E1 /* TiFilesystemFileProxy.m in Sources */,
				24DD02AB11686DE8006FD6E1 /* TiFacebookLoginButtonProxy.m in Sources */,
				24DD02AC11686DE8006FD6E1 /* TiFacebookLoginButton.m in Sources */,
				24DD02AD11686DE8006FD6E1 /* TiDimension.m in Sources */,
				24DD02AE11686DE8006FD6E1 /* TiDatabaseResultSetProxy.m in Sources */,
				24DD02AF11686DE8006FD6E1 /* TiDatabaseProxy.m in Sources */,
				24DD02B011686DE8006FD6E1 /* TiContactsContactProxy.m in Sources */,
				24DD02B111686DE8006FD6E1 /* TiComplexValue.m in Sources */,
				24DD02B211686DE8006FD6E1 /* TiColor.m in Sources */,
				24DD02B311686DE8006FD6E1 /* TiButtonUtil.m in Sources */,
				24DD02B411686DE8006FD6E1 /* TiBlob.m in Sources */,
				24DD02B511686DE8006FD6E1 /* TiBase.m in Sources */,
				24DD02B611686DE8006FD6E1 /* TiAppPropertiesProxy.m in Sources */,
				24DD02B711686DE8006FD6E1 /* TiAnimation.m in Sources */,
				24DD02B811686DE8006FD6E1 /* TiAction.m in Sources */,
				24DD02B911686DE8006FD6E1 /* Ti3DMatrix.m in Sources */,
				24DD02BA11686DE8006FD6E1 /* Ti2DMatrix.m in Sources */,
				24DD02BB11686DE8006FD6E1 /* PlatformModuleDisplayCapsProxy.m in Sources */,
				24DD02BC11686DE8006FD6E1 /* PlatformModule.m in Sources */,
				24DD02BD11686DE8006FD6E1 /* OperationQueue.m in Sources */,
				24DD02BE11686DE8006FD6E1 /* NetworkModule.m in Sources */,
				24DD02BF11686DE8006FD6E1 /* Mimetypes.m in Sources */,
				24DD02C011686DE8006FD6E1 /* MediaModule.m in Sources */,
				24DD02C111686DE8006FD6E1 /* MapModule.m in Sources */,
				24DD02C211686DE8006FD6E1 /* LayoutConstraint.m in Sources */,
				24DD02C311686DE8006FD6E1 /* ImageLoader.m in Sources */,
				24DD02C411686DE8006FD6E1 /* GestureModule.m in Sources */,
				24DD02C511686DE8006FD6E1 /* GeolocationModule.m in Sources */,
				24DD02C611686DE8006FD6E1 /* FilesystemModule.m in Sources */,
				24DD02C711686DE8006FD6E1 /* FacebookModule.m in Sources */,
				24DD02C811686DE8006FD6E1 /* DatabaseModule.m in Sources */,
				24DD02C911686DE8006FD6E1 /* ContactsModule.m in Sources */,
				24DD02CA11686DE8006FD6E1 /* TiUITableViewRowProxy.m in Sources */,
				24DD02CB11686DE8006FD6E1 /* Bridge.m in Sources */,
				24DD02CC11686DE8006FD6E1 /* AppModule.m in Sources */,
				24DD02CD11686DE8006FD6E1 /* APIModule.m in Sources */,
				24DD02CE11686DE8006FD6E1 /* AnalyticsModule.m in Sources */,
				24DD02CF11686DE8006FD6E1 /* AccelerometerModule.m in Sources */,
				24DD02D011686DE8006FD6E1 /* TiUIScrollableViewProxy.m in Sources */,
				24DD02D111686DE8006FD6E1 /* TiUIScrollableView.m in Sources */,
				24DD02D211686DE8006FD6E1 /* TiUIScrollViewProxy.m in Sources */,
				24DD02D311686DE8006FD6E1 /* TiUIScrollView.m in Sources */,
				24DD02D411686DE8006FD6E1 /* TiUIWebView.m in Sources */,
				24DD02D511686DE8006FD6E1 /* TiDOMDocumentProxy.m in Sources */,
				24DD02D611686DE8006FD6E1 /* GDataXMLNode.m in Sources */,
				24DD02D711686DE8006FD6E1 /* TiDOMNodeProxy.m in Sources */,
				24DD02D811686DE8006FD6E1 /* TiDOMElementProxy.m in Sources */,
				24DD02D911686DE8006FD6E1 /* TiDOMNamedNodeMapProxy.m in Sources */,
				24DD02DA11686DE8006FD6E1 /* TiDOMNodeListProxy.m in Sources */,
				24DD02DB11686DE8006FD6E1 /* TiDOMAttrProxy.m in Sources */,
				24DD02DC11686DE8006FD6E1 /* NSData+Additions.m in Sources */,
				24DD02DD11686DE8006FD6E1 /* ListenerEntry.m in Sources */,
				24DD02DE11686DE8006FD6E1 /* XMLModule.m in Sources */,
				24DD02DF11686DE8006FD6E1 /* TiUITableViewScrollPositionProxy.m in Sources */,
				24DD02E011686DE8006FD6E1 /* TiMediaAudioRecorderProxy.mm in Sources */,
				24DD02E111686DE8006FD6E1 /* CADebugMacros.cpp in Sources */,
				24DD02E211686DE8006FD6E1 /* CAStreamBasicDescription.cpp in Sources */,
				24DD02E311686DE8006FD6E1 /* CAXException.cpp in Sources */,
				24DD02E411686DE8006FD6E1 /* AQRecorder.mm in Sources */,
				24DD02E511686DE8006FD6E1 /* SCListener.m in Sources */,
				24DD02E611686DE8006FD6E1 /* TiMediaAudioSession.m in Sources */,
				24DD02E711686DE8006FD6E1 /* TiUIPickerProxy.m in Sources */,
				24DD02E811686DE8006FD6E1 /* TiUIPicker.m in Sources */,
				24DD02E911686DE8006FD6E1 /* TiUIPickerRowProxy.m in Sources */,
				24DD02EA11686DE8006FD6E1 /* TiUIPickerColumnProxy.m in Sources */,
				24DD02EB11686DE8006FD6E1 /* UIImage+Alpha.m in Sources */,
				24DD02EC11686DE8006FD6E1 /* UIImage+Resize.m in Sources */,
				24DD02ED11686DE8006FD6E1 /* UIImage+RoundedCorner.m in Sources */,
				24DD02EE11686DE8006FD6E1 /* UtilsModule.m in Sources */,
				24DD02EF11686DE8006FD6E1 /* TiUITableViewCellSelectionStyleProxy.m in Sources */,
				24DD02F011686DE8006FD6E1 /* TiUIMaskedImageProxy.m in Sources */,
				24DD02F111686DE8006FD6E1 /* TiUIMaskedImage.m in Sources */,
				24DD02F211686DE8006FD6E1 /* TiNetworkBonjourBrowserProxy.m in Sources */,
				24DD02F311686DE8006FD6E1 /* TiNetworkBonjourServiceProxy.m in Sources */,
				24DD02F411686DE8006FD6E1 /* TiNetworkTCPSocketProxy.mm in Sources */,
				24DD02F511686DE8006FD6E1 /* TiDOMTextNodeProxy.m in Sources */,
				24DD02F611686DE8006FD6E1 /* TiMediaVideoPlayer.m in Sources */,
				24DD02F711686DE8006FD6E1 /* TiUIiPadSplitWindowProxy.m in Sources */,
				24DD02F911686DE8006FD6E1 /* TiUIiPadPopoverProxy.m in Sources */,
				24DD02FA11686DE8006FD6E1 /* TiUIiPadPopover.m in Sources */,
				24DD02FB11686DE8006FD6E1 /* TiUIiPadProxy.m in Sources */,
				24DD02FC11686DE8006FD6E1 /* TiUIiPhoneNavigationGroupProxy.m in Sources */,
				24DD02FD11686DE8006FD6E1 /* TiUIiPhoneNavigationGroup.m in Sources */,
				24DD02FE11686DE8006FD6E1 /* TiUIiPadSplitWindowButtonProxy.m in Sources */,
				24DD02FF11686DE8006FD6E1 /* LauncherButton.m in Sources */,
				24DD030011686DE8006FD6E1 /* LauncherItem.m in Sources */,
				24DD030111686DE8006FD6E1 /* LauncherView.m in Sources */,
				24DD030211686DE8006FD6E1 /* TiUIDashboardViewProxy.m in Sources */,
				24DD030311686DE8006FD6E1 /* TiUIDashboardView.m in Sources */,
				24DD030411686DE8006FD6E1 /* TiUIDashboardItemProxy.m in Sources */,
				24DD030511686DE8006FD6E1 /* TiUIiPadDocumentViewerProxy.m in Sources */,
				24DD0431116A6C58006FD6E1 /* TiToolbar.m in Sources */,
				B4DE7E4F11823E990006DDE1 /* TiGradient.m in Sources */,
				24596695118E70D300519F79 /* ApplicationRouting.m in Sources */,
				245972C811921D0D00519F79 /* TiUIiPadSplitWindow.m in Sources */,
			);
			runOnlyForDeploymentPostprocessing = 0;
		};
/* End PBXSourcesBuildPhase section */

/* Begin XCBuildConfiguration section */
		1D6058940D05DD3E006BFB54 /* Debug */ = {
			isa = XCBuildConfiguration;
			buildSettings = {
				ALWAYS_SEARCH_USER_PATHS = NO;
				COPY_PHASE_STRIP = NO;
				GCC_DYNAMIC_NO_PIC = NO;
				GCC_OPTIMIZATION_LEVEL = 0;
				GCC_PRECOMPILE_PREFIX_HEADER = YES;
				GCC_PREFIX_HEADER = Titanium_Prefix.pch;
				INFOPLIST_FILE = Titanium.plist;
				LIBRARY_SEARCH_PATHS = (
					"$(inherited)",
					"\"$(SRCROOT)/../lib\"",
				);
				PRODUCT_NAME = Titanium;
				SDKROOT = iphonesimulator3.2;
				TARGETED_DEVICE_FAMILY = 1;
			};
			name = Debug;
		};
		1D6058950D05DD3E006BFB54 /* Release */ = {
			isa = XCBuildConfiguration;
			buildSettings = {
				ALWAYS_SEARCH_USER_PATHS = NO;
				COPY_PHASE_STRIP = YES;
				GCC_PRECOMPILE_PREFIX_HEADER = YES;
				GCC_PREFIX_HEADER = Titanium_Prefix.pch;
				INFOPLIST_FILE = Titanium.plist;
				LIBRARY_SEARCH_PATHS = (
					"$(inherited)",
					"\"$(SRCROOT)/../lib\"",
				);
				PRODUCT_NAME = Titanium;
				SDKROOT = iphonesimulator3.2;
				TARGETED_DEVICE_FAMILY = 1;
				VALIDATE_PRODUCT = YES;
			};
			name = Release;
		};
		2461CF0C1151D856007A4CC9 /* Debug */ = {
			isa = XCBuildConfiguration;
			buildSettings = {
				ALWAYS_SEARCH_USER_PATHS = NO;
				"ARCHS[sdk=iphoneos*]" = armv7;
				"ARCHS[sdk=iphonesimulator*]" = i386;
				COPY_PHASE_STRIP = NO;
				GCC_DYNAMIC_NO_PIC = NO;
				GCC_OPTIMIZATION_LEVEL = 0;
				GCC_PRECOMPILE_PREFIX_HEADER = YES;
				GCC_PREFIX_HEADER = Titanium_Prefix.pch;
				GCC_PREPROCESSOR_DEFINITIONS = "IPAD=1";
				INFOPLIST_FILE = Titanium.plist;
				IPHONEOS_DEPLOYMENT_TARGET = 3.2;
				LIBRARY_SEARCH_PATHS = (
					"$(inherited)",
					"\"$(SRCROOT)/../lib\"",
				);
				OTHER_CFLAGS = (
<<<<<<< HEAD
					"-DTI_POST_1_2",
					"-DIPAD=1",
=======
					"-DIPAD=1",
					"-DTI_POST_1_2",
>>>>>>> 10572786
				);
				PRODUCT_NAME = "Titanium-iPad";
				SDKROOT = iphonesimulator3.2;
				TARGETED_DEVICE_FAMILY = 2;
			};
			name = Debug;
		};
		2461CF0D1151D856007A4CC9 /* Release */ = {
			isa = XCBuildConfiguration;
			buildSettings = {
				ALWAYS_SEARCH_USER_PATHS = NO;
				"ARCHS[sdk=iphoneos*]" = armv7;
				"ARCHS[sdk=iphonesimulator*]" = i386;
				COPY_PHASE_STRIP = YES;
				GCC_PRECOMPILE_PREFIX_HEADER = YES;
				GCC_PREFIX_HEADER = Titanium_Prefix.pch;
				GCC_PREPROCESSOR_DEFINITIONS = "IPAD=1";
				INFOPLIST_FILE = Titanium.plist;
				IPHONEOS_DEPLOYMENT_TARGET = 3.2;
				LIBRARY_SEARCH_PATHS = (
					"$(inherited)",
					"\"$(SRCROOT)/../lib\"",
				);
				OTHER_CFLAGS = (
<<<<<<< HEAD
					"-DTI_POST_1_2",
					"-DIPAD=1",
=======
					"-DIPAD=1",
					"-DTI_POST_1_2",
>>>>>>> 10572786
				);
				PRODUCT_NAME = "Titanium-iPad";
				SDKROOT = iphonesimulator3.2;
				TARGETED_DEVICE_FAMILY = 2;
				VALIDATE_PRODUCT = YES;
			};
			name = Release;
		};
		24CA903F11116C490084E2DE /* Debug */ = {
			isa = XCBuildConfiguration;
			buildSettings = {
				ALWAYS_SEARCH_USER_PATHS = NO;
				COPY_PHASE_STRIP = NO;
				GCC_DYNAMIC_NO_PIC = NO;
				GCC_OPTIMIZATION_LEVEL = 0;
				GCC_PRECOMPILE_PREFIX_HEADER = YES;
				GCC_PREFIX_HEADER = Titanium_Prefix.pch;
				INFOPLIST_FILE = "Titanium-Terrordom-Info.plist";
				LIBRARY_SEARCH_PATHS = (
					"$(inherited)",
					"\"$(SRCROOT)/../lib\"",
				);
				OTHER_CFLAGS = "-DTI_POST_1_2";
				PRODUCT_NAME = Titanium;
			};
			name = Debug;
		};
		24CA904011116C490084E2DE /* Release */ = {
			isa = XCBuildConfiguration;
			buildSettings = {
				ALWAYS_SEARCH_USER_PATHS = NO;
				COPY_PHASE_STRIP = YES;
				GCC_PRECOMPILE_PREFIX_HEADER = YES;
				GCC_PREFIX_HEADER = Titanium_Prefix.pch;
				INFOPLIST_FILE = "Titanium-Terrordom-Info.plist";
				LIBRARY_SEARCH_PATHS = (
					"$(inherited)",
					"\"$(SRCROOT)/../lib\"",
				);
				OTHER_CFLAGS = "-DTI_POST_1_2";
				PRODUCT_NAME = Titanium;
				VALIDATE_PRODUCT = YES;
			};
			name = Release;
		};
		24CB0C9B111A96EF00A813AD /* Debug */ = {
			isa = XCBuildConfiguration;
			buildSettings = {
				ALWAYS_SEARCH_USER_PATHS = NO;
				ARCHS = "$(ARCHS_STANDARD_32_BIT)";
				COPY_PHASE_STRIP = NO;
				GCC_DYNAMIC_NO_PIC = NO;
				GCC_OPTIMIZATION_LEVEL = 0;
				GCC_PRECOMPILE_PREFIX_HEADER = NO;
				GCC_PREFIX_HEADER = Titanium_Prefix.pch;
				IPHONEOS_DEPLOYMENT_TARGET = 3.1;
				LIBRARY_SEARCH_PATHS = (
					"$(inherited)",
					"\"$(SRCROOT)/../lib\"",
				);
				PREBINDING = NO;
				PRODUCT_NAME = Titanium;
				SDKROOT = iphoneos3.2;
				TARGETED_DEVICE_FAMILY = "1,2";
			};
			name = Debug;
		};
		24CB0C9C111A96EF00A813AD /* Release */ = {
			isa = XCBuildConfiguration;
			buildSettings = {
				ALWAYS_SEARCH_USER_PATHS = NO;
				ARCHS = "$(ARCHS_STANDARD_32_BIT)";
				COPY_PHASE_STRIP = YES;
				DEBUG_INFORMATION_FORMAT = "dwarf-with-dsym";
				GCC_ENABLE_FIX_AND_CONTINUE = NO;
				GCC_PRECOMPILE_PREFIX_HEADER = NO;
				GCC_PREFIX_HEADER = Titanium_Prefix.pch;
				IPHONEOS_DEPLOYMENT_TARGET = 3.1;
				LIBRARY_SEARCH_PATHS = (
					"$(inherited)",
					"\"$(SRCROOT)/../lib\"",
				);
				PREBINDING = NO;
				PRODUCT_NAME = Titanium;
				SDKROOT = iphoneos3.2;
				TARGETED_DEVICE_FAMILY = "1,2";
				ZERO_LINK = NO;
			};
			name = Release;
		};
		24DD031D11686DE8006FD6E1 /* Debug */ = {
			isa = XCBuildConfiguration;
			buildSettings = {
				ALWAYS_SEARCH_USER_PATHS = NO;
				"ARCHS[sdk=iphoneos*]" = armv7;
				"ARCHS[sdk=iphonesimulator*]" = i386;
				COPY_PHASE_STRIP = NO;
				GCC_DYNAMIC_NO_PIC = NO;
				GCC_OPTIMIZATION_LEVEL = 0;
				GCC_PRECOMPILE_PREFIX_HEADER = YES;
				GCC_PREFIX_HEADER = Titanium_Prefix.pch;
				GCC_PREPROCESSOR_DEFINITIONS = "IPAD=1";
				INFOPLIST_FILE = Titanium.plist;
				IPHONEOS_DEPLOYMENT_TARGET = 3.2;
				LIBRARY_SEARCH_PATHS = (
					"$(inherited)",
					"\"$(SRCROOT)/../lib\"",
				);
				OTHER_CFLAGS = (
<<<<<<< HEAD
					"-DTI_POST_1_2",
					"-DIPAD=1",
=======
					"-DIPAD=1",
					"-DTI_POST_1_2",
>>>>>>> 10572786
				);
				PRODUCT_NAME = "Titanium-iPad";
				SDKROOT = iphonesimulator3.2;
				TARGETED_DEVICE_FAMILY = 2;
			};
			name = Debug;
		};
		24DD031E11686DE8006FD6E1 /* Release */ = {
			isa = XCBuildConfiguration;
			buildSettings = {
				ALWAYS_SEARCH_USER_PATHS = NO;
				"ARCHS[sdk=iphoneos*]" = armv7;
				"ARCHS[sdk=iphonesimulator*]" = i386;
				COPY_PHASE_STRIP = YES;
				GCC_PRECOMPILE_PREFIX_HEADER = YES;
				GCC_PREFIX_HEADER = Titanium_Prefix.pch;
				GCC_PREPROCESSOR_DEFINITIONS = "IPAD=1";
				INFOPLIST_FILE = Titanium.plist;
				IPHONEOS_DEPLOYMENT_TARGET = 3.2;
				LIBRARY_SEARCH_PATHS = (
					"$(inherited)",
					"\"$(SRCROOT)/../lib\"",
				);
				OTHER_CFLAGS = (
<<<<<<< HEAD
					"-DTI_POST_1_2",
					"-DIPAD=1",
=======
					"-DIPAD=1",
					"-DTI_POST_1_2",
>>>>>>> 10572786
				);
				PRODUCT_NAME = "Titanium-iPad";
				SDKROOT = iphonesimulator3.2;
				TARGETED_DEVICE_FAMILY = 2;
				VALIDATE_PRODUCT = YES;
			};
			name = Release;
		};
		C01FCF4F08A954540054247B /* Debug */ = {
			isa = XCBuildConfiguration;
			baseConfigurationReference = 241EAEC5118E2BA90081A5BE /* project.xcconfig */;
			buildSettings = {
				ARCHS = "$(ARCHS_STANDARD_32_BIT)";
				CODE_SIGN_IDENTITY = "iPhone Developer";
				"CODE_SIGN_IDENTITY[sdk=iphoneos*]" = "iPhone Developer";
				GCC_C_LANGUAGE_STANDARD = c99;
				GCC_PREPROCESSOR_DEFINITIONS = "TI_VERSION=$(TI_VERSION)";
				GCC_TREAT_WARNINGS_AS_ERRORS = NO;
				GCC_WARN_ABOUT_RETURN_TYPE = NO;
				GCC_WARN_MISSING_PARENTHESES = NO;
				GCC_WARN_SHADOW = NO;
				GCC_WARN_STRICT_SELECTOR_MATCH = NO;
				GCC_WARN_UNUSED_FUNCTION = YES;
				GCC_WARN_UNUSED_PARAMETER = NO;
				GCC_WARN_UNUSED_VALUE = NO;
				GCC_WARN_UNUSED_VARIABLE = NO;
				HEADER_SEARCH_PATHS = (
					"${SDKROOT}/usr/include/libxml2",
					../headers,
				);
				IPHONEOS_DEPLOYMENT_TARGET = 3.1;
				OTHER_CFLAGS = "-DTI_POST_1_2";
				OTHER_LDFLAGS = "-ObjC";
				PREBINDING = NO;
				PROVISIONING_PROFILE = "";
				"PROVISIONING_PROFILE[sdk=iphoneos*]" = "";
				SDKROOT = iphoneos3.1.3;
				USER_HEADER_SEARCH_PATHS = "";
			};
			name = Debug;
		};
		C01FCF5008A954540054247B /* Release */ = {
			isa = XCBuildConfiguration;
			baseConfigurationReference = 241EAEC5118E2BA90081A5BE /* project.xcconfig */;
			buildSettings = {
				ARCHS = "$(ARCHS_STANDARD_32_BIT)";
				CODE_SIGN_IDENTITY = "iPhone Developer";
				"CODE_SIGN_IDENTITY[sdk=iphoneos*]" = "iPhone Developer";
				GCC_C_LANGUAGE_STANDARD = c99;
				GCC_PREPROCESSOR_DEFINITIONS = "TI_VERSION=$(TI_VERSION)";
				GCC_TREAT_WARNINGS_AS_ERRORS = NO;
				GCC_WARN_ABOUT_RETURN_TYPE = NO;
				GCC_WARN_MISSING_PARENTHESES = NO;
				GCC_WARN_SHADOW = NO;
				GCC_WARN_STRICT_SELECTOR_MATCH = NO;
				GCC_WARN_UNUSED_FUNCTION = YES;
				GCC_WARN_UNUSED_PARAMETER = NO;
				GCC_WARN_UNUSED_VALUE = NO;
				GCC_WARN_UNUSED_VARIABLE = NO;
				HEADER_SEARCH_PATHS = (
					"${SDKROOT}/usr/include/libxml2",
					../headers,
				);
				IPHONEOS_DEPLOYMENT_TARGET = 3.1;
				OTHER_CFLAGS = "-DTI_POST_1_2";
				OTHER_LDFLAGS = "-ObjC";
				PREBINDING = NO;
				PROVISIONING_PROFILE = "";
				"PROVISIONING_PROFILE[sdk=iphoneos*]" = "";
				SDKROOT = iphoneos3.1.3;
				USER_HEADER_SEARCH_PATHS = "";
			};
			name = Release;
		};
/* End XCBuildConfiguration section */

/* Begin XCConfigurationList section */
		1D6058960D05DD3E006BFB54 /* Build configuration list for PBXNativeTarget "Titanium-KitchenSink" */ = {
			isa = XCConfigurationList;
			buildConfigurations = (
				1D6058940D05DD3E006BFB54 /* Debug */,
				1D6058950D05DD3E006BFB54 /* Release */,
			);
			defaultConfigurationIsVisible = 0;
			defaultConfigurationName = Release;
		};
		2461CF0B1151D856007A4CC9 /* Build configuration list for PBXNativeTarget "Titanium-KitchenSink-iPad" */ = {
			isa = XCConfigurationList;
			buildConfigurations = (
				2461CF0C1151D856007A4CC9 /* Debug */,
				2461CF0D1151D856007A4CC9 /* Release */,
			);
			defaultConfigurationIsVisible = 0;
			defaultConfigurationName = Release;
		};
		24CA903E11116C490084E2DE /* Build configuration list for PBXNativeTarget "Titanium-Terrordom" */ = {
			isa = XCConfigurationList;
			buildConfigurations = (
				24CA903F11116C490084E2DE /* Debug */,
				24CA904011116C490084E2DE /* Release */,
			);
			defaultConfigurationIsVisible = 0;
			defaultConfigurationName = Release;
		};
		24CB0E8C111A973B00A813AD /* Build configuration list for PBXNativeTarget "Titanium" */ = {
			isa = XCConfigurationList;
			buildConfigurations = (
				24CB0C9B111A96EF00A813AD /* Debug */,
				24CB0C9C111A96EF00A813AD /* Release */,
			);
			defaultConfigurationIsVisible = 0;
			defaultConfigurationName = Release;
		};
		24DD031C11686DE8006FD6E1 /* Build configuration list for PBXNativeTarget "Titanium-KitchenSink-iPad-Native" */ = {
			isa = XCConfigurationList;
			buildConfigurations = (
				24DD031D11686DE8006FD6E1 /* Debug */,
				24DD031E11686DE8006FD6E1 /* Release */,
			);
			defaultConfigurationIsVisible = 0;
			defaultConfigurationName = Release;
		};
		C01FCF4E08A954540054247B /* Build configuration list for PBXProject "Titanium" */ = {
			isa = XCConfigurationList;
			buildConfigurations = (
				C01FCF4F08A954540054247B /* Debug */,
				C01FCF5008A954540054247B /* Release */,
			);
			defaultConfigurationIsVisible = 0;
			defaultConfigurationName = Release;
		};
/* End XCConfigurationList section */
	};
	rootObject = 29B97313FDCFA39411CA2CEA /* Project object */;
}<|MERGE_RESOLUTION|>--- conflicted
+++ resolved
@@ -3544,7 +3544,7 @@
 			);
 			runOnlyForDeploymentPostprocessing = 0;
 			shellPath = /bin/sh;
-			shellScript = "cp -Rf \"$PROJECT_DIR/../../demos/KitchenSink_iPad/Resources/.\" \"$TARGET_BUILD_DIR/$PRODUCT_NAME.app\" \nmkdir -p \"$TARGET_BUILD_DIR/$PRODUCT_NAME.app/modules/facebook/images\"\nmkdir -p \"$TARGET_BUILD_DIR/$PRODUCT_NAME.app/modules/ui/images\"\ncp -Rf \"$PROJECT_DIR/../Resources/modules/facebook/.\" \"$TARGET_BUILD_DIR/$PRODUCT_NAME.app/modules/facebook/images\"\ncp -Rf \"$PROJECT_DIR/../Resources/modules/ui/.\" \"$TARGET_BUILD_DIR/$PRODUCT_NAME.app/modules/ui/images\"\n\n";
+			shellScript = "cp -Rf \"$PROJECT_DIR/../../demos/KitchenSink-iPad/Resources/.\" \"$TARGET_BUILD_DIR/$PRODUCT_NAME.app\" \nmkdir -p \"$TARGET_BUILD_DIR/$PRODUCT_NAME.app/modules/facebook/images\"\nmkdir -p \"$TARGET_BUILD_DIR/$PRODUCT_NAME.app/modules/ui/images\"\ncp -Rf \"$PROJECT_DIR/../Resources/modules/facebook/.\" \"$TARGET_BUILD_DIR/$PRODUCT_NAME.app/modules/facebook/images\"\ncp -Rf \"$PROJECT_DIR/../Resources/modules/ui/.\" \"$TARGET_BUILD_DIR/$PRODUCT_NAME.app/modules/ui/images\"\n\n";
 		};
 /* End PBXShellScriptBuildPhase section */
 
@@ -4743,13 +4743,8 @@
 					"\"$(SRCROOT)/../lib\"",
 				);
 				OTHER_CFLAGS = (
-<<<<<<< HEAD
 					"-DTI_POST_1_2",
 					"-DIPAD=1",
-=======
-					"-DIPAD=1",
-					"-DTI_POST_1_2",
->>>>>>> 10572786
 				);
 				PRODUCT_NAME = "Titanium-iPad";
 				SDKROOT = iphonesimulator3.2;
@@ -4774,13 +4769,8 @@
 					"\"$(SRCROOT)/../lib\"",
 				);
 				OTHER_CFLAGS = (
-<<<<<<< HEAD
 					"-DTI_POST_1_2",
 					"-DIPAD=1",
-=======
-					"-DIPAD=1",
-					"-DTI_POST_1_2",
->>>>>>> 10572786
 				);
 				PRODUCT_NAME = "Titanium-iPad";
 				SDKROOT = iphonesimulator3.2;
@@ -4890,13 +4880,8 @@
 					"\"$(SRCROOT)/../lib\"",
 				);
 				OTHER_CFLAGS = (
-<<<<<<< HEAD
-					"-DTI_POST_1_2",
-					"-DIPAD=1",
-=======
 					"-DIPAD=1",
 					"-DTI_POST_1_2",
->>>>>>> 10572786
 				);
 				PRODUCT_NAME = "Titanium-iPad";
 				SDKROOT = iphonesimulator3.2;
@@ -4921,13 +4906,8 @@
 					"\"$(SRCROOT)/../lib\"",
 				);
 				OTHER_CFLAGS = (
-<<<<<<< HEAD
 					"-DTI_POST_1_2",
 					"-DIPAD=1",
-=======
-					"-DIPAD=1",
-					"-DTI_POST_1_2",
->>>>>>> 10572786
 				);
 				PRODUCT_NAME = "Titanium-iPad";
 				SDKROOT = iphonesimulator3.2;
