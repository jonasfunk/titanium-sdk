--- conflicted
+++ resolved
@@ -75,13 +75,7 @@
 
 	function _mix(dest, src) {
 		for (var p in src) {
-<<<<<<< HEAD
-			if (src.hasOwnProperty(p)) {
-				dest[p] = src[p];
-			}
-=======
 			src.hasOwnProperty(p) && (dest[p] = src[p]);
->>>>>>> 29fcdfaa
 		}
 		return dest;
 	}
@@ -129,58 +123,34 @@
 		return !it || (!it.call && !p);
 	}
 
-<<<<<<< HEAD
-	function evaluate(code, vars, globally) {
-=======
 	function evaluate(code, sandboxVariables, globally) {
->>>>>>> 29fcdfaa
 		// summary:
 		//		Evaluates code globally or in a sandbox.
 		//
 		// code: String
 		//		The code to evaluate
 		//
-<<<<<<< HEAD
-		// vars: Object?
-		//		When "globally" is false, an object of names => values to initialize in
-		//		the sandbox.
-=======
 		// sandboxVariables: Object?
 		//		When "globally" is false, an object of names => values to initialize in
 		//		the sandbox. The variable names must NOT contain '-' characters.
->>>>>>> 29fcdfaa
 		//
 		// globally: Boolean?
 		//		When true, evaluates the code in the global namespace, generally "window".
 		//		If false, then it will evaluate the code in a sandbox.
 
 		var i,
-<<<<<<< HEAD
-			a = [],
-			b = [],
-=======
 			vars = [],
 			vals = [],
->>>>>>> 29fcdfaa
 			r;
 
 		if (globally) {
 			r = global.eval(code);
 		} else {
-<<<<<<< HEAD
-			// Q: Should we add "window", "document", and friends so a module can't really screw things up
-			for (i in vars) {
-				a.push(i + "=__vars." + i);
-				b.push(i + ":" + i);
-			}
-			r = (new Function("__vars", (a.length ? "var " + a.join(',') + ";\n" : "") + code + "\n;return {" + b.join(',') + "}"))(vars);
-=======
 			for (i in sandboxVariables) {
 				vars.push(i + "=__vars." + i);
 				vals.push(i + ":" + i);
 			}
 			r = (new Function("__vars", (vars.length ? "var " + vars.join(',') + ";\n" : "") + code + "\n;return {" + vals.join(',') + "};"))(sandboxVariables);
->>>>>>> 29fcdfaa
 		}
 
 		// if the last line of a module is a console.*() call, Firebug for some reason
@@ -952,11 +922,8 @@
 	mix(req, fnMixin = {
 		evaluate: evaluate,
 		has: has,
-<<<<<<< HEAD
-=======
 		is: is,
 		mix: mix,
->>>>>>> 29fcdfaa
 		on: on
 	});
 
@@ -1020,17 +987,10 @@
 		define(function () {
 			var cache = {},
 				stack = [];
-<<<<<<< HEAD
 
 			return {
 				dynamic: true, // prevent the loader from caching the result
 
-=======
-
-			return {
-				dynamic: true, // prevent the loader from caching the result
-
->>>>>>> 29fcdfaa
 				normalize: function (name, normalize) {
 					var parts = name.split("!"),
 						url = parts[0];
@@ -1059,11 +1019,7 @@
 
 					onLoad(c);
 				}
-<<<<<<< HEAD
-			}
-=======
 			};
->>>>>>> 29fcdfaa
 		});
 	}
 });