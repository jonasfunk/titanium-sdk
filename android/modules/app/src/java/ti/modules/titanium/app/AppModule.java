/**
 * Appcelerator Titanium Mobile
 * Copyright (c) 2009-2016 by Appcelerator, Inc. All Rights Reserved.
 * Licensed under the terms of the Apache Public License
 * Please see the LICENSE included with this distribution for details.
 */
package ti.modules.titanium.app;

import org.appcelerator.kroll.KrollDict;
import org.appcelerator.kroll.KrollModule;
import org.appcelerator.kroll.KrollProxy;
import org.appcelerator.kroll.KrollRuntime;
import org.appcelerator.kroll.annotations.Kroll;
import org.appcelerator.kroll.common.Log;
import org.appcelerator.kroll.util.KrollAssetHelper;
import org.appcelerator.titanium.ITiAppInfo;
import org.appcelerator.titanium.TiApplication;
import org.appcelerator.titanium.TiBaseActivity;
import org.appcelerator.titanium.TiRootActivity;
import org.appcelerator.titanium.TiC;
import org.appcelerator.titanium.util.TiConvert;
import org.appcelerator.titanium.util.TiPlatformHelper;
import org.appcelerator.titanium.util.TiSensorHelper;

import android.app.Application;
import android.content.Intent;
import android.hardware.Sensor;
import android.hardware.SensorEvent;
import android.hardware.SensorEventListener;
import android.hardware.SensorManager;
import android.os.Build;
import android.provider.Settings;
import android.support.v4.view.accessibility.AccessibilityEventCompat;
import android.support.v4.view.accessibility.AccessibilityManagerCompat;
import android.support.v4.view.accessibility.AccessibilityManagerCompat.AccessibilityStateChangeListenerCompat;
import android.view.accessibility.AccessibilityEvent;
import android.view.accessibility.AccessibilityManager;

import com.appcelerator.aps.APSAnalytics;

@Kroll.module
public class AppModule extends KrollModule implements SensorEventListener
{
	private static final String TAG = "AppModule";

	@Kroll.constant
	public static final String EVENT_ACCESSIBILITY_ANNOUNCEMENT = "accessibilityannouncement";
	@Kroll.constant
	public static final String EVENT_ACCESSIBILITY_CHANGED = "accessibilitychanged";

	private ITiAppInfo appInfo;
	private AccessibilityStateChangeListenerCompat accessibilityStateChangeListener = null;
	private boolean proximitySensorRegistered = false;
	private boolean proximityDetection = false;
	private boolean proximityState;
	private int proximityEventListenerCount = 0;

	public AppModule()
	{
		super("App");

		TiApplication.getInstance().addAppEventProxy(this);
		appInfo = TiApplication.getInstance().getAppInfo();
	}

	public void onDestroy()
	{
		TiApplication.getInstance().removeAppEventProxy(this);
	}

	// clang-format off
	@Kroll.method
	@Kroll.getProperty
	public String getId()
	// clang-format on
	{
		return appInfo.getId();
	}

	@Kroll.method
	public String getID()
	{
		return getId();
	}

	// clang-format off
	@Kroll.method
	@Kroll.getProperty
	public String getName()
	// clang-format on
	{
		return appInfo.getName();
	}

	// clang-format off
	@Kroll.method
	@Kroll.getProperty
	public String getVersion()
	// clang-format on
	{
		return appInfo.getVersion();
	}

	// clang-format off
	@Kroll.method
	@Kroll.getProperty
	public String getPublisher()
	// clang-format on
	{
		return appInfo.getPublisher();
	}

	// clang-format off
	@Kroll.method
	@Kroll.getProperty
	public String getUrl()
	// clang-format on
	{
		return appInfo.getUrl();
	}

	@Kroll.method
	public String getURL()
	{
		return getUrl();
	}

	// clang-format off
	@Kroll.method
	@Kroll.getProperty
	public String getDescription()
	// clang-format on
	{
		return appInfo.getDescription();
	}

	// clang-format off
	@Kroll.method
	@Kroll.getProperty
	public String getCopyright()
	// clang-format on
	{
		return appInfo.getCopyright();
	}

	// clang-format off
	@Kroll.method
	@Kroll.getProperty
	public String getGuid()
	// clang-format on
	{
		return appInfo.getGUID();
	}

	@Kroll.method
	public String getGUID()
	{
		return getGuid();
	}

	// clang-format off
	@Kroll.method
	@Kroll.getProperty
	public String getDeployType()
	// clang-format on
	{
		return TiApplication.getInstance().getDeployType();
	}

	// clang-format off
	@Kroll.method
	@Kroll.getProperty
	public String getSessionId()
	// clang-format on
	{
		return APSAnalytics.getInstance().getCurrentSessionId();
	}

	// clang-format off
	@Kroll.method
	@Kroll.getProperty
	public boolean getAnalytics()
	// clang-format on
	{
		return appInfo.isAnalyticsEnabled();
	}

	@Kroll.method
	public String appURLToPath(String url)
	{
		return resolveUrl(null, url);
	}

	// clang-format off
	@Kroll.method
	@Kroll.getProperty
	public boolean getAccessibilityEnabled()
	// clang-format on
	{
		AccessibilityManager manager = TiApplication.getInstance().getAccessibilityManager();
		boolean enabled = manager.isEnabled();

		if (!enabled && Build.VERSION.SDK_INT < TiC.API_LEVEL_HONEYCOMB) {
			// Prior to Honeycomb, AccessibilityManager.isEnabled() would sometimes
			// return false erroneously the because manager service would asynchronously set the
			// enabled property in the manager client. So when checking the value, it
			// might not have been set yet. In studying the changes they made for
			// Honeycomb, we can see that they do the following in order to determine
			// if accessibility really is enabled or not:
			enabled = Settings.Secure.getInt(TiApplication.getInstance().getContentResolver(),
											 Settings.Secure.ACCESSIBILITY_ENABLED, 0)
					  == 1;
		}

		return enabled;
	}

	@Kroll.method(name = "_restart")
	public void restart()
	{
<<<<<<< HEAD
		TiApplication.getInstance().softRestart();
=======
		// Fetch the root activity hosting the JavaScript runtime.
		TiRootActivity rootActivity = TiApplication.getInstance().getRootActivity();
		if (rootActivity == null) {
			return;
		}

		// Fetch a path to the main script that was last loaded.
		String appPath = rootActivity.getUrl();
		if (appPath == null) {
			return;
		}
		appPath = "Resources/" + appPath;

		// prevent termination of root activity via TiBaseActivity.shouldFinishRootActivity()
		TiBaseActivity.canFinishRoot = false;

		// terminate all activities excluding root
		TiApplication.terminateActivityStack();

		// allow termination again
		TiBaseActivity.canFinishRoot = true;

		// restart kroll runtime
		KrollRuntime runtime = KrollRuntime.getInstance();
		runtime.doDispose();
		runtime.initRuntime();

		// manually re-launch app
		runtime.doRunModule(KrollAssetHelper.readAsset(appPath), appPath, getActivityProxy());
>>>>>>> 05c2b0dd
	}

	@Kroll.method
	public void fireSystemEvent(String eventName, @Kroll.argument(optional = true) Object arg)
	{
		if (eventName.equals(EVENT_ACCESSIBILITY_ANNOUNCEMENT)) {

			if (!getAccessibilityEnabled()) {
				Log.w(TAG,
					  "Accessibility announcement ignored. Accessibility services are not enabled on this device.");
				return;
			}

			if (arg == null) {
				Log.w(TAG, "Accessibility announcement ignored. No announcement text was provided.");
				return;
			}

			AccessibilityManager accessibilityManager = TiApplication.getInstance().getAccessibilityManager();
			AccessibilityEvent event = AccessibilityEvent.obtain(AccessibilityEventCompat.TYPE_ANNOUNCEMENT);
			event.setEnabled(true);
			event.getText().clear();
			event.getText().add(TiConvert.toString(arg));
			accessibilityManager.sendAccessibilityEvent(event);

		} else {
			Log.w(TAG, "Unknown system event: " + eventName);
		}
	}

	@Override
	public void onHasListenersChanged(String event, boolean hasListeners)
	{
		super.onHasListenersChanged(event, hasListeners);

		// If listening for "accessibilitychanged", we need to register
		// our own listener with the system.
		if (!hasListeners && accessibilityStateChangeListener != null) {
			AccessibilityManagerCompat.removeAccessibilityStateChangeListener(
				TiApplication.getInstance().getAccessibilityManager(), accessibilityStateChangeListener);
			accessibilityStateChangeListener = null;
		} else if (hasListeners && accessibilityStateChangeListener == null) {
			accessibilityStateChangeListener = new AccessibilityStateChangeListenerCompat() {
				@Override
				public void onAccessibilityStateChanged(boolean enabled)
				{
					KrollDict data = new KrollDict();
					data.put(TiC.PROPERTY_ENABLED, enabled);
					fireEvent(EVENT_ACCESSIBILITY_CHANGED, data);
				}
			};

			AccessibilityManagerCompat.addAccessibilityStateChangeListener(
				TiApplication.getInstance().getAccessibilityManager(), accessibilityStateChangeListener);
		}
	}

	// clang-format off
	@Kroll.method
	@Kroll.getProperty
	public boolean getProximityDetection()
	// clang-format on
	{
		return proximityDetection;
	}

	// clang-format off
	@Kroll.method
	@Kroll.setProperty
	public void setProximityDetection(Object value)
	// clang-format on
	{
		proximityDetection = TiConvert.toBoolean(value);
		if (proximityDetection) {
			if (proximityEventListenerCount > 0) {
				registerProximityListener();
			}
		} else {
			unRegisterProximityListener();
		}
	}

	// clang-format off
	@Kroll.method
	@Kroll.getProperty
	public boolean getProximityState()
	// clang-format on
	{
		return proximityState;
	}

	/**
	 * @see org.appcelerator.kroll.KrollProxy#eventListenerAdded(java.lang.String, int,
	 *      org.appcelerator.kroll.KrollProxy)
	 */
	@Override
	public void eventListenerAdded(String type, int count, final KrollProxy proxy)
	{
		proximityEventListenerCount++;
		if (proximityDetection && TiC.EVENT_PROXIMITY.equals(type)) {
			registerProximityListener();
		}
		super.eventListenerAdded(type, count, proxy);
	}

	/**
	 * @see org.appcelerator.kroll.KrollProxy#eventListenerRemoved(java.lang.String, int,
	 *      org.appcelerator.kroll.KrollProxy)
	 */
	@Override
	protected void eventListenerRemoved(String event, int count, KrollProxy proxy)
	{
		proximityEventListenerCount--;
		if (TiC.EVENT_PROXIMITY.equals(event)) {
			unRegisterProximityListener();
		}

		super.eventListenerRemoved(event, count, proxy);
	}

	private void registerProximityListener()
	{
		if (!proximitySensorRegistered) {
			TiSensorHelper.registerListener(Sensor.TYPE_PROXIMITY, this, SensorManager.SENSOR_DELAY_NORMAL);
			proximitySensorRegistered = true;
		}
	}

	private void unRegisterProximityListener()
	{
		if (proximitySensorRegistered) {
			TiSensorHelper.unregisterListener(Sensor.TYPE_PROXIMITY, this);
			proximitySensorRegistered = false;
		}
	}

	@Override
	public void onAccuracyChanged(Sensor arg0, int arg1)
	{
		// intentionally blank
	}

	@Override
	public void onSensorChanged(SensorEvent event)
	{
		proximityState = false;
		float distance = event.values[0];
		if (distance < event.sensor.getMaximumRange()) {
			proximityState = true;
		}
		KrollDict data = new KrollDict();
		data.put(TiC.EVENT_PROPERTY_TYPE, TiC.EVENT_PROXIMITY);
		data.put(TiC.EVENT_PROPERTY_STATE, proximityState);
		fireEvent(TiC.EVENT_PROXIMITY, data);
	}

	@Override
	public String getApiName()
	{
		return "Ti.App";
	}
}<|MERGE_RESOLUTION|>--- conflicted
+++ resolved
@@ -218,39 +218,7 @@
 	@Kroll.method(name = "_restart")
 	public void restart()
 	{
-<<<<<<< HEAD
 		TiApplication.getInstance().softRestart();
-=======
-		// Fetch the root activity hosting the JavaScript runtime.
-		TiRootActivity rootActivity = TiApplication.getInstance().getRootActivity();
-		if (rootActivity == null) {
-			return;
-		}
-
-		// Fetch a path to the main script that was last loaded.
-		String appPath = rootActivity.getUrl();
-		if (appPath == null) {
-			return;
-		}
-		appPath = "Resources/" + appPath;
-
-		// prevent termination of root activity via TiBaseActivity.shouldFinishRootActivity()
-		TiBaseActivity.canFinishRoot = false;
-
-		// terminate all activities excluding root
-		TiApplication.terminateActivityStack();
-
-		// allow termination again
-		TiBaseActivity.canFinishRoot = true;
-
-		// restart kroll runtime
-		KrollRuntime runtime = KrollRuntime.getInstance();
-		runtime.doDispose();
-		runtime.initRuntime();
-
-		// manually re-launch app
-		runtime.doRunModule(KrollAssetHelper.readAsset(appPath), appPath, getActivityProxy());
->>>>>>> 05c2b0dd
 	}
 
 	@Kroll.method
