--- conflicted
+++ resolved
@@ -2410,7 +2410,6 @@
 			name = Toolbar;
 			sourceTree = "<group>";
 		};
-<<<<<<< HEAD
 		DB4E9B7020B2E9510064ADF9 /* Navigation Window */ = {
 			isa = PBXGroup;
 			children = (
@@ -2420,13 +2419,13 @@
 				843FA58317BD4DFF0064E061 /* TiUINavigationWindowInternal.m */,
 			);
 			name = "Navigation Window";
-=======
-		DB30D3FB207384600070E895 /* Recovered References */ = {
+			sourceTree = "<group>";
+		};
+    DB30D3FB207384600070E895 /* Recovered References */ = {
 			isa = PBXGroup;
 			children = (
 			);
 			name = "Recovered References";
->>>>>>> fea935cd
 			sourceTree = "<group>";
 		};
 		DBCFCB791F8261AB00A4CE61 /* SBJSON */ = {
