/**
 * Appcelerator Titanium Mobile
 * Copyright (c) 2010-2011 by Appcelerator, Inc. All Rights Reserved.
 * Licensed under the terms of the Apache Public License
 * Please see the LICENSE included with this distribution for details.
 */
#if defined(USE_TI_UIIPADPOPOVER) || defined(USE_TI_UIIPADSPLITWINDOW)

#import "TiUIiPadPopoverProxy.h"
#import "TiUIiPadPopover.h"
#import "TiUtils.h"
#import <libkern/OSAtomic.h>

TiUIiPadPopoverProxy * currentlyDisplaying = nil;

@implementation TiUIiPadPopoverProxy
@synthesize viewController, popoverView;

#pragma mark Setup

-(id)init
{
    if (self = [super init]) {
        closingCondition = [[NSCondition alloc] init];
    }
    return self;
}

-(void)dealloc
{
	if (currentlyDisplaying == self) {
		//This shouldn't happen because we clear it on hide.
		currentlyDisplaying = nil;
	}
	[viewController setProxy:nil];
	RELEASE_TO_NIL(viewController);
	RELEASE_TO_NIL(navigationController);
	RELEASE_TO_NIL(popoverController);
	RELEASE_TO_NIL(popoverView);
    RELEASE_TO_NIL(closingCondition);
	[super dealloc];
}

#pragma mark Internal methods
-(void)refreshTitleBarWithObject:(id)properties
{
	if (viewController == nil)
	{
		return;
	}
	ENSURE_UI_THREAD_1_ARG(properties);
	
	BOOL animated_ = [TiUtils boolValue:@"animated" properties:properties def:YES];
	
	UINavigationItem * ourItem = [viewController navigationItem];

	[ourItem setTitle:[TiUtils stringValue:[self valueForKey:@"title"]]];
	[ourItem setLeftBarButtonItem:[[self valueForKey:@"leftNavButton"] barButtonItem] animated:animated_];
	[ourItem setRightBarButtonItem:[[self valueForKey:@"rightNavButton"] barButtonItem] animated:animated_];
	
	[[self navigationController] setNavigationBarHidden:[TiUtils boolValue:[self valueForKey:@"navBarHidden"]] animated:animated_];

}

-(CGSize)contentSize
{
	return SizeConstraintViewWithSizeAddingResizing([self layoutProperties], self, CGSizeZero, NULL);
}

-(UINavigationController *)navigationController
{
	if (navigationController == nil)
	{
		navigationController = [[UINavigationController alloc] initWithRootViewController:[self viewController]];
	}
	return navigationController;
}

-(void)updateContentSize
{
    CGSize newSize = [self contentSize];
    [[self viewController] setContentSizeForViewInPopover:newSize];
	[self layoutChildren:NO];
}

#pragma mark Accessors
-(TiViewController *)viewController
{
	if (viewController == nil)
	{
		viewController = [[TiViewController alloc] initWithViewProxy:self];
/*
 *	Yes, I know that [TiViewController view] will return [self view] anyways, but for some
 *	strange reason, UIPopoverController doesn't like that. So we must explicitly set the view
 *	variable so that the UIViewController mojo isn't thrown off for sizing.
 */
		[viewController setView:[self view]];
	}
	return viewController;
}

-(UIPopoverController *)popoverController
{
	if (popoverController == nil)
	{
		popoverController = [[UIPopoverController alloc] initWithContentViewController:[self navigationController]];
		[popoverController setDelegate:self];
		[self refreshTitleBarWithObject:nil];
		[self updateContentSize];
	}
	return popoverController;
}

#pragma mark Public-facing accessors

-(void)setRightNavButton:(id)item withObject:(id)properties
{
	ENSURE_SINGLE_ARG_OR_NIL(item,TiViewProxy);
	[self replaceValue:item forKey:@"rightNavButton" notification:NO];
	[self refreshTitleBarWithObject:properties];
}

-(void)setLeftNavButton:(id)item withObject:(id)properties
{
	ENSURE_SINGLE_ARG_OR_NIL(item,TiViewProxy);
	[self replaceValue:item forKey:@"leftNavButton" notification:NO];
	[self refreshTitleBarWithObject:properties];
}

-(void)setNavBarHidden:(id)item withObject:(id)properties
{
	[self replaceValue:item forKey:@"navBarHidden" notification:NO];
	[self refreshTitleBarWithObject:properties];
}


-(void)showNavBar:(NSArray*)args
{
	id properties;
	if ([args count]>0)
	{
		properties = [args objectAtIndex:0];
	}
	else
	{
		properties = nil;
	}

	[self setNavBarHidden:[NSNumber numberWithBool:NO] withObject:properties];
}

-(void)hideNavBar:(NSArray*)args
{
	id properties;
	if ([args count]>0)
	{
		properties = [args objectAtIndex:0];
	}
	else
	{
		properties = nil;
	}

	[self setNavBarHidden:[NSNumber numberWithBool:YES] withObject:properties];
}


-(void)setTitle:(id)item
{
	[self replaceValue:item forKey:@"title" notification:NO];
	[self refreshTitleBarWithObject:nil];
}

-(void)setWidth:(id)value
{
	[super setWidth:value];
	if (popoverController != nil)
	{
		[self performSelectorOnMainThread:@selector(updateContentSize) withObject:nil waitUntilDone:NO];
	}
}

-(void)setHeight:(id)value
{
	[super setHeight:value];
	if (popoverController != nil)
	{
		[self performSelectorOnMainThread:@selector(updateContentSize) withObject:nil waitUntilDone:NO];
	}
}


-(void)show:(id)args
{
	ENSURE_SINGLE_ARG_OR_NIL(args,NSDictionary);
	[self rememberSelf];
	
	[closingCondition lock];
	if (isDismissing) {
		[closingCondition wait];
	}
	[closingCondition unlock];

	NSDictionary *rectProps = [args objectForKey:@"rect"];
	animated = [TiUtils boolValue:@"animated" properties:args def:YES];
	directions = [TiUtils intValue:[self valueForKey:@"arrowDirection"] def:UIPopoverArrowDirectionAny];

	[self setPopoverView:[args objectForKey:@"view"]];
	
	if (rectProps!=nil)
	{
		popoverRect = [TiUtils rectValue:rectProps];
	}
	else
	{
		popoverRect = CGRectZero;
	}

	isShowing = YES;
	[self retain];

	TiThreadPerformOnMainThread(^{
		[[NSNotificationCenter defaultCenter] addObserver:self selector:@selector(updatePopover:) name:UIApplicationWillChangeStatusBarOrientationNotification object:nil];
		[self windowWillOpen];
		[self reposition];
		[self updatePopoverNow];
		[self windowDidOpen];
	},YES);

}

-(void)updatePopover:(NSNotification *)notification;
{
	[self performSelector:@selector(updatePopoverNow) withObject:nil afterDelay:[[UIApplication sharedApplication] statusBarOrientationAnimationDuration] inModes:[NSArray arrayWithObject:NSRunLoopCommonModes]];
}

-(void)updatePopoverNow
{
    // We're in the middle of playing cleanup while a hide() is happening.
    if (isDismissing) {
        return;
    }
    
	if ((currentlyDisplaying != self)) {
		[currentlyDisplaying hide:nil];
		currentlyDisplaying = self;
	}
	
	
	[self updateContentSize];

	if ([popoverView isUsingBarButtonItem])
	{
		UIBarButtonItem * ourButtonItem = [popoverView barButtonItem];
		@try {
			/*
			 *	Because buttonItems may or many not have a view, there is no way for us
			 *	to know beforehand if the request is an invalid one.
			 */
			[[self popoverController] presentPopoverFromBarButtonItem: ourButtonItem permittedArrowDirections:directions animated:animated];
		}
		@catch (NSException *exception) {
			NSLog(@"[WARN] Popover requested on view not attached to current window.");
		}
	}
	else
	{
		UIView *view_ = [popoverView view];
		if ([view_ window] == nil) {
			// No window, so we can't display the popover...
			NSLog(@"[WARN] Unable to display popover; view is not attached to the current window");
            return;
		}
		
		CGRect rect;
		if (CGRectIsEmpty(popoverRect))
		{
			rect = [view_ bounds];
		}
		else
		{
			rect = popoverRect;
		}
		
		[[self popoverController] presentPopoverFromRect:rect inView:view_ permittedArrowDirections:directions animated:animated];
	}
}

-(void)hide:(id)args
{
<<<<<<< HEAD
	ENSURE_SINGLE_ARG_OR_NIL(args,NSDictionary);
	
	[closingCondition lock];
	isDismissing = YES;
	[closingCondition unlock];
	
	TiThreadPerformOnMainThread(^{
		if (currentlyDisplaying == self) {
			currentlyDisplaying = nil;
		}
		BOOL animated_ = [TiUtils boolValue:@"animated" properties:args def:YES];
		[[self popoverController] dismissPopoverAnimated:animated_];
		
		// Manually calling dismissPopoverAnimated: does not, in fact, call the delegate's
		// popoverControllerDidDismissPopover: callback. See documentation!
		
		// OK, apparently we need the delay so that the animation can finish and the popover vanish before making any
		// dealloc attempts. But mixing poorly-timed hide/show calls can lead to crashes due to this delay, so we
		// have to set a flag to warn show(), and then trigger a condition when the flag is cleared.
		
		[self performSelector:@selector(popoverControllerDidDismissPopover:) withObject:popoverController afterDelay:0.5];		
=======
	if (!isShowing) {
		return;
	}
    if (![NSThread isMainThread]) {
        ENSURE_SINGLE_ARG_OR_NIL(args,NSDictionary);
        
        [closingCondition lock];
        isDismissing = YES;
        [closingCondition unlock];
        
        [self performSelectorOnMainThread:@selector(hide:) withObject:args waitUntilDone:NO];
        return;
    }

	BOOL animated_ = [TiUtils boolValue:@"animated" properties:args def:YES];
	[[self popoverController] dismissPopoverAnimated:animated_];
>>>>>>> e840aa25

	},NO);
}

-(void)setPassthroughViews:(id)args
{
    NSMutableArray* views = [NSMutableArray arrayWithCapacity:[args count]];
    for (TiViewProxy* proxy in args) {
        if (![proxy isKindOfClass:[TiViewProxy class]]) {
            [self throwException:[NSString stringWithFormat:@"Passed non-view object %@ as passthrough view",proxy] 
					   subreason:nil
						location:CODELOCATION];
        }
        [views addObject:[proxy view]];
    }
    [[self popoverController] setPassthroughViews:views];
}

#pragma mark Delegate methods
- (void)popoverControllerDidDismissPopover:(UIPopoverController *)thisPopoverController
{
//As of iPhone OS 3.2, calling dismissPopoverAnimated does NOT call didDismissPopover. So we have to do it ourselves.
//HOWEVER, in the event that this IS fixed, we don't want this called one too many times, thus isShowing is to protect
//against that.
	if (!isShowing)
	{
        [closingCondition lock];
        isDismissing = NO;
        [closingCondition signal];
        [closingCondition unlock];
        
		return;
	}
	if (currentlyDisplaying == self) {
		currentlyDisplaying = nil;
	}
	[self windowWillClose];
	isShowing = NO;
	[self fireEvent:@"hide" withObject:nil]; //Checking for listeners are done by fireEvent anyways.
	[[NSNotificationCenter defaultCenter] removeObserver:self name:UIApplicationWillChangeStatusBarOrientationNotification object:nil];
	[self windowDidClose];
	[self forgetSelf];
	RELEASE_TO_NIL(viewController);
	RELEASE_TO_NIL_AUTORELEASE(popoverController);
	RELEASE_TO_NIL(navigationController);
	[self performSelector:@selector(release) withObject:nil afterDelay:0.5];
    [closingCondition lock];
    isDismissing = NO;
    [closingCondition signal];
    [closingCondition unlock];
}

-(BOOL)suppressesRelayout
{
	return YES;
}

- (UIViewController *)childViewController;
{
	return nil;
}

/*	
 *	The viewWill/DidAppear/Disappear functions are here to conform to the
 *	TIUIViewController protocol, but currently do nothing. In the future they
 *	may pass the events onto the children. But whether that's needed or not
 *	requires research. TODO: Research popover actions for view transitions
 */
- (void)viewWillAppear:(BOOL)animated
{
}

- (void)viewDidAppear:(BOOL)animated
{
}

- (void)viewWillDisappear:(BOOL)animated
{
}

- (void)viewDidDisappear:(BOOL)animated
{
}

@end

#endif<|MERGE_RESOLUTION|>--- conflicted
+++ resolved
@@ -288,7 +288,10 @@
 
 -(void)hide:(id)args
 {
-<<<<<<< HEAD
+	if (!isShowing) {
+		return;
+	}
+    
 	ENSURE_SINGLE_ARG_OR_NIL(args,NSDictionary);
 	
 	[closingCondition lock];
@@ -310,25 +313,6 @@
 		// have to set a flag to warn show(), and then trigger a condition when the flag is cleared.
 		
 		[self performSelector:@selector(popoverControllerDidDismissPopover:) withObject:popoverController afterDelay:0.5];		
-=======
-	if (!isShowing) {
-		return;
-	}
-    if (![NSThread isMainThread]) {
-        ENSURE_SINGLE_ARG_OR_NIL(args,NSDictionary);
-        
-        [closingCondition lock];
-        isDismissing = YES;
-        [closingCondition unlock];
-        
-        [self performSelectorOnMainThread:@selector(hide:) withObject:args waitUntilDone:NO];
-        return;
-    }
-
-	BOOL animated_ = [TiUtils boolValue:@"animated" properties:args def:YES];
-	[[self popoverController] dismissPopoverAnimated:animated_];
->>>>>>> e840aa25
-
 	},NO);
 }
 
