--- conflicted
+++ resolved
@@ -12,13 +12,7 @@
 
 import org.appcelerator.kroll.annotations.Kroll;
 import org.appcelerator.kroll.runtime.v8.EventEmitter;
-<<<<<<< HEAD
-import org.appcelerator.kroll.runtime.v8.EventListener;
 import org.appcelerator.titanium.TiApplication;
-=======
-import org.appcelerator.titanium.TiApplication;
-import org.appcelerator.titanium.TiBaseActivity;
->>>>>>> d11637a8
 import org.appcelerator.titanium.TiC;
 import org.appcelerator.titanium.TiMessageQueue;
 import org.appcelerator.titanium.util.AsyncResult;
@@ -26,6 +20,7 @@
 import org.appcelerator.titanium.util.TiConvert;
 import org.appcelerator.titanium.util.TiUrl;
 
+import android.app.Activity;
 import android.os.Handler;
 import android.os.Message;
 
@@ -45,60 +40,14 @@
 
 	public static final String PROXY_ID_PREFIX = "proxy$";
 
-<<<<<<< HEAD
-//	protected TiContext context, creatingContext;
-
-	private String creationUrl;
-	private Activity activity;
-
-	protected Handler uiHandler;
-=======
->>>>>>> d11637a8
+
+	protected Activity activity;
 	protected String proxyId;
 	protected TiUrl creationUrl;
 	protected KrollProxyListener modelListener;
 	protected KrollModule createdInModule;
 	protected boolean coverageEnabled;
 	protected KrollDict creationDict = null;
-	protected TiBaseActivity activity;
-
-	@Kroll.inject
-	//protected KrollInvocation currentInvocation;
-
-<<<<<<< HEAD
-/*	public KrollProxy(TiContext context, boolean autoBind)
-=======
-	public KrollProxy()
-	{
-		this(true);
-	}
-
-	public KrollProxy(boolean autoBind)
->>>>>>> d11637a8
-	{
-		super(0);
-		if (DBG) {
-			Log.d(TAG, "New: " + getClass().getSimpleName());
-		}
-		this.proxyId = PROXY_ID_PREFIX + proxyCounter.incrementAndGet();
-		coverageEnabled = TiApplication.getInstance().isCoverageEnabled();
-
-		/*if (!context.isUIThread()) {
-			Activity activity = context.getActivity();
-			if ((activity == null || activity.isFinishing()) && !context.isServiceContext()) {
-				if (DBG) {
-					Log.w(TAG, "Proxy created in context with no activity and no service.  Activity finished?  Context is effectively dead.");
-				}
-				return;
-			}
-<<<<<<< HEAD
-		}
-	}*/
-=======
-		}*/
-	}
->>>>>>> d11637a8
-
 
 	// entry point for generator code
 	public static KrollProxy create(Class<? extends KrollProxy> objClass, Object[] creationArguments, long v8ObjectPointer, String creationUrl)
@@ -112,7 +61,7 @@
 			 * object
 			 */
 			proxyInstance.setPointer(v8ObjectPointer); // TODO - rename to KrollObject pointer?  should be runtime agnostic
-			proxyInstance.creationUrl = creationUrl;
+			proxyInstance.creationUrl = new TiUrl(creationUrl);
 
 			/* associate the activity with the proxy.  if the proxy needs activity association delayed until a 
 			 * later point then initActivity should be overridden to be a no-op and then call setActivity directly
@@ -135,7 +84,6 @@
 		return null;
 	}
 
-<<<<<<< HEAD
 	public KrollProxy()
 	{
 		super(0);
@@ -193,18 +141,11 @@
 		return activity;
 	}
 
-	public String getCreationUrl()
+	public TiUrl getCreationUrl()
 	{
 		return creationUrl;
 	}
-/*
-=======
-	public static boolean isUIThread()
-	{
-		return Looper.getMainLooper().getThread().getId() == Thread.currentThread().getId();
-	}
-
->>>>>>> d11637a8
+
 	@Deprecated
 	public boolean hasProperty(String name)
 	{
@@ -232,19 +173,12 @@
 			setAndFire(name, value);
 		}
 	}
-*/
 
 	protected void firePropertyChanged(String name, Object oldValue, Object newValue)
 	{
 		if (modelListener != null) {
-<<<<<<< HEAD
 			if (TiApplication.isUIThread()) {
 				modelListener.propertyChanged(name, oldValue, newValue, this);
-=======
-			if (isUIThread()) {
-				modelListener.propertyChanged(name, oldValue, newValue,
-					this);
->>>>>>> d11637a8
 			} else {
 				KrollPropertyChange pch = new KrollPropertyChange(name, oldValue, newValue);
 				getUIHandler().obtainMessage(MSG_MODEL_PROPERTY_CHANGE, pch).sendToTarget();
@@ -344,27 +278,6 @@
 		}
 	}
 
-<<<<<<< HEAD
-/*
-	public TiContext switchContext(TiContext tiContext)
-=======
-	public TiBaseActivity getActivity()
->>>>>>> d11637a8
-	{
-		return this.activity;
-	}
-
-	public void setActivity(TiBaseActivity activity)
-	{
-		this.activity = activity;
-	}
-*/
-
-	public TiUrl getCreationUrl()
-	{
-		return creationUrl;
-	}
-
 	public String resolveUrl(String scheme, String path)
 	{
 		return TiUrl.resolve(creationUrl.baseUrl, path, scheme);
@@ -397,16 +310,6 @@
 			msg, TiMessageQueue.getMainMessageQueue(), result);
 	}
 
-<<<<<<< HEAD
-	/*
-	public TiContext getTiContext()
-	{
-		return context;
-	}
-	*/
-
-=======
->>>>>>> d11637a8
 	public String getProxyId()
 	{
 		return proxyId;
@@ -421,26 +324,8 @@
 		return error;
 	}
 
-/*	
-	public KrollInvocation getCurrentInvocation()
-	{
-		return currentInvocation;
-	}
-*/
 	public Object getDefaultValue(Class<?> typeHint)
 	{
 		return toString();
 	}
-
-/*
-	public Object getJavascriptValue()
-	{
-		return this;
-	}
-
-	public Object getNativeValue()
-	{
-		return this;
-	}
-*/
 }