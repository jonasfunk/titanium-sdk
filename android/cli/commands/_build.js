/**
 * Android build command.
 *
 * @module cli/_build
 *
 * @copyright
 * Copyright (c) 2009-2015 by Appcelerator, Inc. All Rights Reserved.
 *
 * Copyright (c) 2012-2013 Chris Talkington, contributors.
 * {@link https://github.com/ctalkington/node-archiver}
 *
 * @license
 * Licensed under the terms of the Apache Public License
 * Please see the LICENSE included with this distribution for details.
 */

var ADB = require('node-titanium-sdk/lib/adb'),
	AdmZip = require('adm-zip'),
	android = require('node-titanium-sdk/lib/android'),
	androidDetect = require('../lib/detect').detect,
	AndroidManifest = require('../lib/AndroidManifest'),
	appc = require('node-appc'),
	archiver = require('archiver'),
	async = require('async'),
	Builder = require('../lib/base-builder.js'),
	CleanCSS = require('clean-css'),
	DOMParser = require('xmldom').DOMParser,
	ejs = require('ejs'),
	EmulatorManager = require('node-titanium-sdk/lib/emulator'),
	fields = require('fields'),
	fs = require('fs'),
	i18n = require('node-titanium-sdk/lib/i18n'),
	jsanalyze = require('node-titanium-sdk/lib/jsanalyze'),
	path = require('path'),
	temp = require('temp'),
	SymbolLoader = require('appc-aar-tools').SymbolLoader,
	SymbolWriter = require('appc-aar-tools').SymbolWriter,
	ti = require('node-titanium-sdk'),
	tiappxml = require('node-titanium-sdk/lib/tiappxml'),
	util = require('util'),
	wrench = require('wrench'),

	afs = appc.fs,
	i18nLib = appc.i18n(__dirname),
	__ = i18nLib.__,
	__n = i18nLib.__n,
	version = appc.version,
	xml = appc.xml;

function AndroidBuilder() {
	Builder.apply(this, arguments);

	this.devices = null; // set by findTargetDevices() during 'config' phase
	this.devicesToAutoSelectFrom = [];

	this.keystoreAliases = [];

	this.tiSymbols = {};

	this.dexAgent = false;

	this.minSupportedApiLevel = parseInt(this.packageJson.minSDKVersion);
	this.minTargetApiLevel = parseInt(version.parseMin(this.packageJson.vendorDependencies['android sdk']));
	this.maxSupportedApiLevel = parseInt(version.parseMax(this.packageJson.vendorDependencies['android sdk']));

	this.deployTypes = {
		'emulator': 'development',
		'device': 'test',
		'dist-playstore': 'production'
	};

	this.targets = ['emulator', 'device', 'dist-playstore'];

	this.validABIs = ['armeabi-v7a', 'x86'];

	this.uncompressedTypes = [
		'jpg', 'jpeg', 'png', 'gif',
		'wav', 'mp2', 'mp3', 'ogg', 'aac',
		'mpg', 'mpeg', 'mid', 'midi', 'smf', 'jet',
		'rtttl', 'imy', 'xmf', 'mp4', 'm4a',
		'm4v', '3gp', '3gpp', '3g2', '3gpp2',
		'amr', 'awb', 'wma', 'wmv'
	];
}

util.inherits(AndroidBuilder, Builder);

AndroidBuilder.prototype.config = function config(logger, config, cli) {
	Builder.prototype.config.apply(this, arguments);

	var _t = this;

	function assertIssue(logger, issues, name) {
		var i = 0,
			len = issues.length;
		for (; i < len; i++) {
			if ((typeof name == 'string' && issues[i].id == name) || (typeof name == 'object' && name.test(issues[i].id))) {
				issues[i].message.split('\n').forEach(function (line) {
					logger[issues[i].type === 'error' ? 'error' : 'warn'](line.replace(/(__(.+?)__)/g, '$2'.bold));
				});
				logger.log();
				if (issues[i].type === 'error') {process.exit(1);}
			}
		}
	}

	// we hook into the pre-validate event so that we can stop the build before
	// prompting if we know the build is going to fail.
	//
	// this is also where we can detect android and jdk environments before
	// prompting occurs. because detection is expensive we also do it here instead
	// of during config() because there's no sense detecting if config() is being
	// called because of the help command.
	cli.on('cli:pre-validate', function (obj, callback) {
		if (cli.argv.platform && cli.argv.platform != 'android') {
			return callback();
		}

		async.series([
			function (next) {
				// detect android environment
				androidDetect(config, { packageJson: _t.packageJson }, function (androidInfo) {
					_t.androidInfo = androidInfo;
					assertIssue(logger, androidInfo.issues, 'ANDROID_JDK_NOT_FOUND');
					assertIssue(logger, androidInfo.issues, 'ANDROID_JDK_PATH_CONTAINS_AMPERSANDS');
					assertIssue(logger, androidInfo.issues, 'ANDROID_BUILD_TOOLS_TOO_NEW');

					if (!cli.argv.prompt) {
						// check that the Android SDK is found and sane
						// note: if we're prompting, then we'll do this check in the --android-sdk validate() callback
						assertIssue(logger, androidInfo.issues, 'ANDROID_SDK_NOT_FOUND');
						assertIssue(logger, androidInfo.issues, 'ANDROID_SDK_MISSING_PROGRAMS');

						// make sure we have an Android SDK and some Android targets
						if (!Object.keys(androidInfo.targets).filter(function (id) {
								var t = androidInfo.targets[id];
								return t.type == 'platform' && t['api-level'] >= _t.minTargetApiLevel;
						}).length) {
							if (Object.keys(androidInfo.targets).length) {
								logger.error(__('No valid Android SDK targets found.'));
							} else {
								logger.error(__('No Android SDK targets found.'));
							}
							logger.error(__('Please download an Android SDK target API level %s or newer from the Android SDK Manager and try again.', _t.minTargetApiLevel) + '\n');
							process.exit(1);
						}
					}

					// if --android-sdk was not specified, then we simply try to set a default android sdk
					if (!cli.argv['android-sdk']) {
						var androidSdkPath = config.android && config.android.sdkPath;
						if (!androidSdkPath && androidInfo.sdk) {
							androidSdkPath = androidInfo.sdk.path;
						}
						androidSdkPath && (cli.argv['android-sdk'] = afs.resolvePath(androidSdkPath));
					}

					next();
				});
			},

			function (next) {
				// detect java development kit
				appc.jdk.detect(config, null, function (jdkInfo) {
					assertIssue(logger, jdkInfo.issues, 'JDK_NOT_INSTALLED');
					assertIssue(logger, jdkInfo.issues, 'JDK_MISSING_PROGRAMS');
					assertIssue(logger, jdkInfo.issues, 'JDK_INVALID_JAVA_HOME');

					if (!jdkInfo.version) {
						logger.error(__('Unable to locate the Java Development Kit') + '\n');
						logger.log(__('You can specify the location by setting the %s environment variable.', 'JAVA_HOME'.cyan) + '\n');
						process.exit(1);
					}

					if (!version.satisfies(jdkInfo.version, _t.packageJson.vendorDependencies.java)) {
						logger.error(__('JDK version %s detected, but only version %s is supported', jdkInfo.version, _t.packageJson.vendorDependencies.java) + '\n');
						process.exit(1);
					}

					_t.jdkInfo = jdkInfo;
					next();
				});
			}
		], callback);
	});

	var targetDeviceCache = {},
		findTargetDevices = function findTargetDevices(target, callback) {
			if (targetDeviceCache[target]) {
				return callback(null, targetDeviceCache[target]);
			}

			if (target == 'device') {
				new ADB(config).devices(function (err, devices) {
					if (err) {
						callback(err);
					} else {
						this.devices = devices.filter(function (d) { return !d.emulator && d.state == 'device'; });
						if (this.devices.length > 1) {
							// we have more than 1 device, so we should show 'all'
							this.devices.push({
								id: 'all',
								model: 'All Devices'
							});
						}
						callback(null, targetDeviceCache[target] = this.devices.map(function (d) {
							return {
								name: d.model || d.manufacturer,
								id: d.id,
								version: d.release,
								abi: Array.isArray(d.abi) ? d.abi.join(',') : d.abi,
								type: 'device'
							};
						}));
					}
				}.bind(this));
			} else if (target == 'emulator') {
				new EmulatorManager(config).detect(function (err, emus) {
					if (err) {
						callback(err);
					} else {
						this.devices = emus;
						callback(null, targetDeviceCache[target] = emus.map(function (emu) {
							// normalize the emulator info
							if (emu.type == 'avd') {
								return {
									name: emu.name,
									id: emu.id,
									api: emu['api-level'],
									version: emu['sdk-version'],
									abi: emu.abi,
									type: emu.type,
									googleApis: emu.googleApis,
									sdcard: emu.sdcard
								};
							} else if (emu.type == 'genymotion') {
								return {
									name: emu.name,
									id: emu.name,
									api: emu['api-level'],
									version: emu['sdk-version'],
									abi: emu.abi,
									type: emu.type,
									googleApis: emu.googleApis,
									sdcard: true
								};
							}
							return emu; // not good
						}));
					}
				}.bind(this));
			} else {
				callback();
			}
		}.bind(this);

	return function (finished) {
		cli.createHook('build.android.config', this, function (callback) {
			var conf = {
				flags: {
					'launch': {
						desc: __('disable launching the app after installing'),
						default: true,
						hideDefault: true,
						negate: true
					}
				},
				options: {
					'alias': {
						abbr: 'L',
						desc: __('the alias for the keystore'),
						hint: 'alias',
						order: 155,
						prompt: function (callback) {
							callback(fields.select({
								title: __("What is the name of the keystore's certificate alias?"),
								promptLabel: __('Select a certificate alias by number or name'),
								margin: '',
								optionLabel: 'name',
								optionValue: 'name',
								numbered: true,
								relistOnError: true,
								complete: true,
								suggest: false,
								options: _t.keystoreAliases,
								validate: conf.options.alias.validate
							}));
						},
						validate: function (value, callback) {
							// if there's a value, then they entered something, otherwise let the cli prompt
							if (value) {
								var selectedAlias = value.toLowerCase(),
									alias = _t.keystoreAlias = _t.keystoreAliases.filter(function (a) { return a.name && a.name.toLowerCase() == selectedAlias; }).shift();
								if (!alias) {
									return callback(new Error(__('Invalid "--alias" value "%s"', value)));
								}
								if (alias.sigalg && alias.sigalg.toLowerCase() == 'sha256withrsa') {
									logger.warn(__('The selected alias %s uses the %s signature algorithm which will likely have issues with Android 4.3 and older.', ('"' + value + '"').cyan, ('"' + alias.sigalg + '"').cyan));
									logger.warn(__('Certificates that use the %s or %s signature algorithm will provide better compatibility.', '"SHA1withRSA"'.cyan, '"MD5withRSA"'.cyan));
								}
							}
							callback(null, value);
						}
					},
					'android-sdk': {
						abbr: 'A',
						default: config.android && config.android.sdkPath && afs.resolvePath(config.android.sdkPath),
						desc: __('the path to the Android SDK'),
						hint: __('path'),
						order: 100,
						prompt: function (callback) {
							var androidSdkPath = config.android && config.android.sdkPath;
							if (!androidSdkPath && _t.androidInfo.sdk) {
								androidSdkPath = _t.androidInfo.sdk.path;
							}
							if (androidSdkPath) {
								androidSdkPath = afs.resolvePath(androidSdkPath);
								if (process.platform == 'win32' || androidSdkPath.indexOf('&') != -1) {
									androidSdkPath = undefined;
								}
							}

							callback(fields.file({
								promptLabel: __('Where is the Android SDK?'),
								default: androidSdkPath,
								complete: true,
								showHidden: true,
								ignoreDirs: _t.ignoreDirs,
								ignoreFiles: _t.ignoreFiles,
								validate: _t.conf.options['android-sdk'].validate.bind(_t)
							}));
						},
						required: true,
						validate: function (value, callback) {
							if (!value) {
								callback(new Error(__('Invalid Android SDK path')));
							} else if (process.platform == 'win32' && value.indexOf('&') != -1) {
								callback(new Error(__('The Android SDK path cannot contain ampersands (&) on Windows')));
							} else if (_t.androidInfo.sdk && _t.androidInfo.sdk.path == afs.resolvePath(value)) {
								// no sense doing the detection again, just make sure we found the sdk
								assertIssue(logger, _t.androidInfo.issues, 'ANDROID_SDK_NOT_FOUND');
								assertIssue(logger, _t.androidInfo.issues, 'ANDROID_SDK_MISSING_PROGRAMS');
								callback(null, value);
							} else {
								// do a quick scan to see if the path is correct
								android.findSDK(value, config, appc.pkginfo.package(module), function (err, results) {
									if (err) {
										callback(new Error(__('Invalid Android SDK path: %s', value)));
									} else {
										function next() {
											// set the android sdk in the config just in case a plugin or something needs it
											config.set('android.sdkPath', value);

											// path looks good, do a full scan again
											androidDetect(config, { packageJson: _t.packageJson, bypassCache: true }, function (androidInfo) {
												// check that the Android SDK is found and sane
												assertIssue(logger, androidInfo.issues, 'ANDROID_SDK_NOT_FOUND');
												assertIssue(logger, androidInfo.issues, 'ANDROID_SDK_MISSING_PROGRAMS');
												_t.androidInfo = androidInfo;
												callback(null, value);
											});
										}

										// new android sdk path looks good
										// if we found an android sdk in the pre-validate hook, then we need to kill the other sdk's adb server
										if (_t.androidInfo.sdk) {
											new ADB(config).stopServer(next);
										} else {
											next();
										}
									}
								});
							}
						}
					},
					'avd-abi': {
						abbr: 'B',
						desc: __('the abi for the Android emulator; deprecated, use --device-id'),
						hint: __('abi')
					},
					'avd-id': {
						abbr: 'I',
						desc: __('the id for the Android emulator; deprecated, use --device-id'),
						hint: __('id')
					},
					'avd-skin': {
						abbr: 'S',
						desc: __('the skin for the Android emulator; deprecated, use --device-id'),
						hint: __('skin')
					},
					'build-type': {
						hidden: true
					},
					'debug-host': {
						hidden: true
					},
					'deploy-type': {
						abbr: 'D',
						desc: __('the type of deployment; only used when target is %s or %s', 'emulator'.cyan, 'device'.cyan),
						hint: __('type'),
						order: 110,
						values: ['test', 'development']
					},
					'device-id': {
						abbr: 'C',
						desc: __('the id of the Android emulator or the device id to install the application to'),
						hint: __('name'),
						order: 130,
						prompt: function (callback) {
							findTargetDevices(cli.argv.target, function (err, results) {
								var opts = {},
									title,
									promptLabel;

								// we need to sort all results into groups for the select field
								if (cli.argv.target == 'device' && results.length) {
									opts[__('Devices')] = results;
									title = __('Which device do you want to install your app on?');
									promptLabel = __('Select a device by number or name');
								} else if (cli.argv.target == 'emulator') {
									// for emulators, we sort by type
									var emus = results.filter(function (e) {
											return e.type == 'avd';
										});

									if (emus.length) {
										opts[__('Android Emulators')] = emus;
									}

									emus = results.filter(function (e) {
										return e.type == 'genymotion';
									});
									if (emus.length) {
										opts[__('Genymotion Emulators')] = emus;

										logger.log(__('NOTE: Genymotion emulator must be running to detect Google API support').magenta + '\n');
									}

									title = __('Which emulator do you want to launch your app in?');
									promptLabel = __('Select an emulator by number or name');
								}

								// if there are no devices/emulators, error
								if (!Object.keys(opts).length) {
									if (cli.argv.target == 'device') {
										logger.error(__('Unable to find any devices') + '\n');
										logger.log(__('Please plug in an Android device, then try again.') + '\n');
									} else {
										logger.error(__('Unable to find any emulators') + '\n');
										logger.log(__('Please create an Android emulator, then try again.') + '\n');
									}
									process.exit(1);
								}

								callback(fields.select({
									title: title,
									promptLabel: promptLabel,
									formatters: {
										option: function (opt, idx, num) {
											return '  ' + num + opt.name.cyan + (opt.version ? ' (' + opt.version + ')' : '') + (opt.googleApis
												? (' (' + __('Google APIs supported') + ')').grey
												: opt.googleApis === null
													? (' (' + __('Google APIs support unknown') + ')').grey
													: '');
										}
									},
									autoSelectOne: true,
									margin: '',
									optionLabel: 'name',
									optionValue: 'id',
									numbered: true,
									relistOnError: true,
									complete: true,
									suggest: true,
									options: opts
								}));
							});
						},
						required: true,
						validate: function (device, callback) {
							var dev = device.toLowerCase();
							findTargetDevices(cli.argv.target, function (err, devices) {
								if (cli.argv.target == 'device' && dev == 'all') {
									// we let 'all' slide by
									return callback(null, dev);
								}
								var i = 0,
									l = devices.length;
								for (; i < l; i++) {
									if (devices[i].id.toLowerCase() == dev) {
										return callback(null, devices[i].id);
									}
								}
								callback(new Error(cli.argv.target ? __('Invalid Android device "%s"', device) : __('Invalid Android emulator "%s"', device)));
							});
						},
						verifyIfRequired: function (callback) {
							if (cli.argv['build-only']) {
								// not required if we're build only
								return callback();
							}

							findTargetDevices(cli.argv.target, function (err, results) {
								if (cli.argv.target == 'emulator' && cli.argv['device-id'] === undefined && cli.argv['avd-id']) {
									// if --device-id was not specified, but --avd-id was, then we need to
									// try to resolve a device based on the legacy --avd-* options
									var avds = results.filter(function (a) { return a.type == 'avd'; }).map(function (a) { return a.name; }),
										name = 'titanium_' + cli.argv['avd-id'] + '_';

									if (avds.length) {
										// try finding the first avd that starts with the avd id
										avds = avds.filter(function (avd) { return avd.indexOf(name) == 0; });
										if (avds.length == 1) {
											cli.argv['device-id'] = avds[0];
											return callback();
										} else if (avds.length > 1) {
											// next try using the avd skin
											if (!cli.argv['avd-skin']) {
												// we have more than one match
												logger.error(__n('Found %s avd with id "%%s"', 'Found %s avds with id "%%s"', avds.length, cli.argv['avd-id']));
												logger.error(__('Specify --avd-skin and --avd-abi to select a specific emulator') + '\n');
											} else {
												name += cli.argv['avd-skin'];
												// try exact match
												var tmp = avds.filter(function (avd) { return avd == name; });
												if (tmp.length) {
													avds = tmp;
												} else {
													// try partial match
													avds = avds.filter(function (avd) { return avd.indexOf(name + '_') == 0; });
												}
												if (avds.length == 0) {
													logger.error(__('No emulators found with id "%s" and skin "%s"', cli.argv['avd-id'], cli.argv['avd-skin']) + '\n');
												} else if (avds.length == 1) {
													cli.argv['device-id'] = avds[0];
													return callback();
												} else if (!cli.argv['avd-abi']) {
													// we have more than one matching avd, but no abi to filter by so we have to error
													logger.error(__n('Found %s avd with id "%%s" and skin "%%s"', 'Found %s avds with id "%%s" and skin "%%s"', avds.length, cli.argv['avd-id'], cli.argv['avd-skin']));
													logger.error(__('Specify --avd-abi to select a specific emulator') + '\n');
												} else {
													name += '_' + cli.argv['avd-abi'];
													// try exact match
													tmp = avds.filter(function (avd) { return avd == name; });
													if (tmp.length) {
														avds = tmp;
													} else {
														avds = avds.filter(function (avd) { return avd.indexOf(name + '_') == 0; });
													}
													if (avds.length == 0) {
														logger.error(__('No emulators found with id "%s", skin "%s", and abi "%s"', cli.argv['avd-id'], cli.argv['avd-skin'], cli.argv['avd-abi']) + '\n');
													} else {
														// there is one or more avds, but we'll just return the first one
														cli.argv['device-id'] = avds[0];
														return callback();
													}
												}
											}
										}

										logger.warn(__('%s options have been %s, please use %s', '--avd-*'.cyan, 'deprecated'.red, '--device-id'.cyan) + '\n');

										// print list of available avds
										if (results.length && !cli.argv.prompt) {
											logger.log(__('Available Emulators:'))
											results.forEach(function (emu) {
												logger.log('   ' + emu.name.cyan + ' (' + emu.version + ')');
											});
											logger.log();
										}
									}

								} else if (cli.argv['device-id'] === undefined && results.length && config.get('android.autoSelectDevice', true)) {
									// we set the device-id to an array of devices so that later in validate()
									// after the tiapp.xml has been parsed, we can auto select the best device
									_t.devicesToAutoSelectFrom = results.sort(function (a, b) {
										var eq = a.api && b.api && appc.version.eq(a.api, b.api),
											gt = a.api && b.api && appc.version.gt(a.api, b.api);

										if (eq) {
											if (a.type == b.type) {
												if (a.googleApis == b.googleApis) {
													return 0;
												} else if (b.googleApis) {
													return 1;
												} else if (a.googleApis === false && b.googleApis === null) {
													return 1;
												}
												return -1;
											}
											return a.type == 'avd' ? -1 : 1;
										}

										return gt ? 1 : -1;
									});
									return callback();
								}

								// yup, still required
								callback(true);
							});
						}
					},
					'key-password': {
						desc: __('the password for the keystore private key (defaults to the store-password)'),
						hint: 'keypass',
						order: 160,
						prompt: function (callback) {
							callback(fields.text({
								promptLabel: __("What is the keystore's __key password__?") + ' ' + __('(leave blank to use the store password)').grey,
								password: true,
								validate: _t.conf.options['key-password'].validate.bind(_t)
							}));
						},
						secret: true,
						validate: function (keyPassword, callback) {
							// sanity check the keystore and store password
							_t.conf.options['store-password'].validate(cli.argv['store-password'], function (err, storePassword) {
								if (err) {
									// we have a bad --keystore or --store-password arg
									cli.argv.keystore = cli.argv['store-password'] = undefined;
									return callback(err);
								}

								var keystoreFile = cli.argv.keystore,
									alias = cli.argv.alias,
									tmpKeystoreFile = temp.path({ suffix: '.jks' });

								if (keystoreFile && storePassword && alias && _t.jdkInfo && _t.jdkInfo.executables.keytool) {
									// the only way to test the key password is to export the cert
									appc.subprocess.run(_t.jdkInfo.executables.keytool, [
										'-J-Duser.language=en',
										'-importkeystore',
										'-v',
										'-srckeystore', keystoreFile,
										'-destkeystore', tmpKeystoreFile,
										'-srcstorepass', storePassword,
										'-deststorepass', storePassword,
										'-srcalias', alias,
										'-destalias', alias,
										'-srckeypass', keyPassword || storePassword,
										'-noprompt'
									], function (code, out, err) {
										if (code) {
											if (out.indexOf('java.security.UnrecoverableKeyException') != -1) {
												return callback(new Error(__('Bad key password')));
											}
											return callback(new Error(out.trim()));
										}

										// remove the temp keystore
										fs.existsSync(tmpKeystoreFile) && fs.unlinkSync(tmpKeystoreFile);

										callback(null, keyPassword);
									});
								} else {
									callback(null, keyPassword);
								}
							});
						}
					},
					'keystore': {
						abbr: 'K',
						callback: function (value) {
							_t.conf.options['alias'].required = true;
							_t.conf.options['store-password'].required = true;
						},
						desc: __('the location of the keystore file'),
						hint: 'path',
						order: 140,
						prompt: function (callback) {
							_t.conf.options['key-password'].required = true;
							callback(fields.file({
								promptLabel: __('Where is the __keystore file__ used to sign the app?'),
								complete: true,
								showHidden: true,
								ignoreDirs: _t.ignoreDirs,
								ignoreFiles: _t.ignoreFiles,
								validate: _t.conf.options.keystore.validate.bind(_t)
							}));
						},
						validate: function (keystoreFile, callback) {
							if (!keystoreFile) {
								callback(new Error(__('Please specify the path to your keystore file')));
							} else {
								keystoreFile = afs.resolvePath(keystoreFile);
								if (!fs.existsSync(keystoreFile) || !fs.statSync(keystoreFile).isFile()) {
									callback(new Error(__('Invalid keystore file')));
								} else {
									callback(null, keystoreFile);
								}
							}
						}
					},
					'output-dir': {
						abbr: 'O',
						desc: __('the output directory when using %s', 'dist-playstore'.cyan),
						hint: 'dir',
						order: 180,
						prompt: function (callback) {
							callback(fields.file({
								promptLabel: __('Where would you like the output APK file saved?'),
								default: cli.argv['project-dir'] && afs.resolvePath(cli.argv['project-dir'], 'dist'),
								complete: true,
								showHidden: true,
								ignoreDirs: _t.ignoreDirs,
								ignoreFiles: /.*/,
								validate: _t.conf.options['output-dir'].validate.bind(_t)
							}));
						},
						validate: function (outputDir, callback) {
							callback(outputDir || !_t.conf.options['output-dir'].required ? null : new Error(__('Invalid output directory')), outputDir);
						}
					},
					'profiler-host': {
						hidden: true
					},
					'store-password': {
						abbr: 'P',
						desc: __('the password for the keystore'),
						hint: 'password',
						order: 150,
						prompt: function (callback) {
							callback(fields.text({
								next: function (err, value) {
									return err && err.next || null;
								},
								promptLabel: __("What is the keystore's __password__?"),
								password: true,
								// if the password fails due to bad keystore file,
								// we need to prompt for the keystore file again
								repromptOnError: false,
								validate: _t.conf.options['store-password'].validate.bind(_t)
							}));
						},
						secret: true,
						validate: function (storePassword, callback) {
							if (!storePassword) {
								return callback(new Error(__('Please specify a keystore password')));
							}

							// sanity check the keystore
							_t.conf.options.keystore.validate(cli.argv.keystore, function (err, keystoreFile) {
								if (err) {
									// we have a bad --keystore arg
									cli.argv.keystore = undefined;
									return callback(err);
								}

								if (keystoreFile && _t.jdkInfo && _t.jdkInfo.executables.keytool) {
									appc.subprocess.run(_t.jdkInfo.executables.keytool, [
										'-J-Duser.language=en',
										'-list',
										'-v',
										'-keystore', keystoreFile,
										'-storepass', storePassword
									], function (code, out, err) {
										if (code) {
											var msg = out.split('\n').shift().split('java.io.IOException:');
											if (msg.length > 1) {
												msg = msg[1].trim();
												if (/invalid keystore format/i.test(msg)) {
													msg = __('Invalid keystore file');
													cli.argv.keystore = undefined;
													_t.conf.options.keystore.required = true;
												}
											} else {
												msg = out.trim();
											}

											return callback(new Error(msg));
										}

										// empty the alias array. it is important that we don't destory the original
										// instance since it was passed by reference to the alias select list
										while (_t.keystoreAliases.length) {
											_t.keystoreAliases.pop();
										}

										var aliasRegExp = /Alias name\: (.+)/,
											sigalgRegExp = /Signature algorithm name\: (.+)/;
										out.split('\n\n').forEach(function (chunk) {
											chunk = chunk.trim();
											var m = chunk.match(aliasRegExp);
											if (m) {
												var sigalg = chunk.match(sigalgRegExp);
												_t.keystoreAliases.push({
													name: m[1],
													sigalg: sigalg && sigalg[1]
												});
											}
										});

										if (_t.keystoreAliases.length == 0) {
											cli.argv.keystore = undefined;
											return callback(new Error(__('Keystore does not contain any certificates')));
										} else if (!cli.argv.alias && _t.keystoreAliases.length == 1) {
											cli.argv.alias = _t.keystoreAliases[0].name;
										}

										// check if this keystore requires a key password
										var keystoreFile = cli.argv.keystore,
											alias = cli.argv.alias,
											tmpKeystoreFile = temp.path({ suffix: '.jks' });

										if (keystoreFile && storePassword && alias && _t.jdkInfo && _t.jdkInfo.executables.keytool) {
											// the only way to test the key password is to export the cert
											appc.subprocess.run(_t.jdkInfo.executables.keytool, [
												'-J-Duser.language=en',
												'-importkeystore',
												'-v',
												'-srckeystore', keystoreFile,
												'-destkeystore', tmpKeystoreFile,
												'-srcstorepass', storePassword,
												'-deststorepass', storePassword,
												'-srcalias', alias,
												'-destalias', alias,
												'-srckeypass', storePassword,
												'-noprompt'
											], function (code, out, err) {
												if (code) {
													if (out.indexOf('Alias <' + alias + '> does not exist') != -1) {
														// bad alias, we'll let --alias find it again
														_t.conf.options['alias'].required = true;
													}

													// since we have an error, force the key password to be required
													_t.conf.options['key-password'].required = true;
												} else {
													// remove the temp keystore
													fs.existsSync(tmpKeystoreFile) && fs.unlinkSync(tmpKeystoreFile);
												}
												callback(null, storePassword);
											});
										} else {
											callback(null, storePassword);
										}
									}.bind(_t));
								} else {
									callback(null, storePassword);
								}
							});
						}
					},
					'target': {
						abbr: 'T',
						callback: function (value) {
							// as soon as we know the target, toggle required options for validation
							if (value === 'dist-playstore') {
								_t.conf.options['alias'].required = true;
								_t.conf.options['deploy-type'].values = ['production'];
								_t.conf.options['device-id'].required = false;
								_t.conf.options['keystore'].required = true;
								_t.conf.options['output-dir'].required = true;
								_t.conf.options['store-password'].required = true;
							}
						},
						default: 'emulator',
						desc: __('the target to build for'),
						order: 120,
						required: true,
						values: _t.targets
					}
				}
			};

			callback(null, _t.conf = conf);
		})(function (err, result) {
			finished(result);
		});
	}.bind(this);
};

AndroidBuilder.prototype.validate = function validate(logger, config, cli) {
	Builder.prototype.validate.apply(this, arguments);

	this.target = cli.argv.target;
	this.deployType = !/^dist-/.test(this.target) && cli.argv['deploy-type'] ? cli.argv['deploy-type'] : this.deployTypes[this.target];
	this.buildType = cli.argv['build-type'] || '';

	// ti.deploytype is deprecated and so we force the real deploy type
	if (cli.tiapp.properties['ti.deploytype']) {
		logger.warn(__('The %s tiapp.xml property has been deprecated, please use the %s option', 'ti.deploytype'.cyan, '--deploy-type'.cyan));
	}
	cli.tiapp.properties['ti.deploytype'] = { type: 'string', value: this.deployType };

	// get the javac params
	this.javacMaxMemory = cli.tiapp.properties['android.javac.maxmemory'] && cli.tiapp.properties['android.javac.maxmemory'].value || config.get('android.javac.maxMemory', '1024M');
	this.javacSource = cli.tiapp.properties['android.javac.source'] && cli.tiapp.properties['android.javac.source'].value || config.get('android.javac.source', '1.6');
	this.javacTarget = cli.tiapp.properties['android.javac.target'] && cli.tiapp.properties['android.javac.target'].value || config.get('android.javac.target', '1.6');
	this.dxMaxMemory = cli.tiapp.properties['android.dx.maxmemory'] && cli.tiapp.properties['android.dx.maxmemory'].value || config.get('android.dx.maxMemory', '1024M');

	// manually inject the build profile settings into the tiapp.xml
	switch (this.deployType) {
		case 'production':
			this.minifyJS = true;
			this.encryptJS = true;
			this.minifyCSS = true;
			this.allowDebugging = false;
			this.allowProfiling = false;
			this.includeAllTiModules = false;
			this.proguard = false;
			break;

		case 'test':
			this.minifyJS = true;
			this.encryptJS = true;
			this.minifyCSS = true;
			this.allowDebugging = true;
			this.allowProfiling = true;
			this.includeAllTiModules = false;
			this.proguard = false;
			break;

		case 'development':
		default:
			this.minifyJS = false;
			this.encryptJS = false;
			this.minifyCSS = false;
			this.allowDebugging = true;
			this.allowProfiling = true;
			this.includeAllTiModules = true;
			this.proguard = false;
	}

	if (cli.tiapp.properties['ti.android.compilejs']) {
		logger.warn(__('The %s tiapp.xml property has been deprecated, please use the %s option to bypass JavaScript minification', 'ti.android.compilejs'.cyan, '--skip-js-minify'.cyan));
	}

	if (cli.argv['skip-js-minify']) {
		this.minifyJS = false;
	}

	// check the app name
	if (cli.tiapp.name.indexOf('&') != -1) {
		if (config.get('android.allowAppNameAmpersands', false)) {
			logger.warn(__('The app name "%s" contains an ampersand (&) which will most likely cause problems.', cli.tiapp.name));
			logger.warn(__('It is recommended that you define the app name using i18n strings.'));
			logger.warn(__('Refer to %s for more information.', 'http://appcelerator.com/i18n-app-name'.cyan));
		} else {
			logger.error(__('The app name "%s" contains an ampersand (&) which will most likely cause problems.', cli.tiapp.name));
			logger.error(__('It is recommended that you define the app name using i18n strings.'));
			logger.error(__('Refer to %s for more information.', 'http://appcelerator.com/i18n-app-name'));
			logger.error(__('To allow ampersands in the app name, run:'));
			logger.error('    ti config android.allowAppNameAmpersands true\n');
			process.exit(1);
		}
	}

	// check the Android specific app id rules
	if (!config.get('app.skipAppIdValidation') && !cli.tiapp.properties['ti.skipAppIdValidation']) {
		if (!/^([a-zA-Z_]{1}[a-zA-Z0-9_-]*(\.[a-zA-Z0-9_-]*)*)$/.test(cli.tiapp.id)) {
			logger.error(__('tiapp.xml contains an invalid app id "%s"', cli.tiapp.id));
			logger.error(__('The app id must consist only of letters, numbers, dashes, and underscores.'));
			logger.error(__('Note: Android does not allow dashes.'));
			logger.error(__('The first character must be a letter or underscore.'));
			logger.error(__("Usually the app id is your company's reversed Internet domain name. (i.e. com.example.myapp)") + '\n');
			process.exit(1);
		}

		if (!/^([a-zA-Z_]{1}[a-zA-Z0-9_]*(\.[a-zA-Z_]{1}[a-zA-Z0-9_]*)*)$/.test(cli.tiapp.id)) {
			logger.error(__('tiapp.xml contains an invalid app id "%s"', cli.tiapp.id));
			logger.error(__('The app id must consist of letters, numbers, and underscores.'));
			logger.error(__('The first character must be a letter or underscore.'));
			logger.error(__('The first character after a period must not be a number.'));
			logger.error(__("Usually the app id is your company's reversed Internet domain name. (i.e. com.example.myapp)") + '\n');
			process.exit(1);
		}

		if (!ti.validAppId(cli.tiapp.id)) {
			logger.error(__('Invalid app id "%s"', cli.tiapp.id));
			logger.error(__('The app id must not contain Java reserved words.') + '\n');
			process.exit(1);
		}
	}

	// check the default unit
	cli.tiapp.properties || (cli.tiapp.properties = {});
	cli.tiapp.properties['ti.ui.defaultunit'] || (cli.tiapp.properties['ti.ui.defaultunit'] = { type: 'string', value: 'system'});
	if (!/^system|px|dp|dip|mm|cm|in$/.test(cli.tiapp.properties['ti.ui.defaultunit'].value)) {
		logger.error(__('Invalid "ti.ui.defaultunit" property value "%s"', cli.tiapp.properties['ti.ui.defaultunit'].value) + '\n');
		logger.log(__('Valid units:'));
		'system,px,dp,dip,mm,cm,in'.split(',').forEach(function (unit) {
			logger.log('  ' + unit.cyan);
		});
		logger.log();
		process.exit(1);
	}

	// if we're building for the emulator, make sure we don't have any issues
	if (cli.argv.target == 'emulator') {
		this.androidInfo.issues.forEach(function (issue) {
			if (/^ANDROID_MISSING_(LIBGL|I386_ARCH|IA32_LIBS|32BIT_GLIBC|32BIT_LIBSTDCPP)$/.test(issue.id)) {
				issue.message.split('\n').forEach(function (line) {
					logger.warn(line);
				});
			}
		});
	}

	// check that the proguard config exists
	var proguardConfigFile = path.join(cli.argv['project-dir'], 'platform', 'android', 'proguard.cfg');
	if (this.proguard && !fs.existsSync(proguardConfigFile)) {
		logger.error(__('Missing ProGuard configuration file'));
		logger.error(__('ProGuard settings must go in the file "%s"', proguardConfigFile));
		logger.error(__('For example configurations, visit %s', 'http://proguard.sourceforge.net/index.html#manual/examples.html') + '\n');
		process.exit(1);
	}

	// map sdk versions to sdk targets instead of by id
	var targetSDKMap = {};
	Object.keys(this.androidInfo.targets).forEach(function (i) {
		var t = this.androidInfo.targets[i];
		if (t.type === 'platform') {
			targetSDKMap[t.id.replace('android-', '')] = t;
		}
	}, this);

	try {
		var tiappAndroidManifest = this.tiappAndroidManifest = cli.tiapp.android && cli.tiapp.android.manifest && (new AndroidManifest).parse(cli.tiapp.android.manifest);
	} catch (ex) {
		logger.error(__('Malformed <manifest> definition in the <android> section of the tiapp.xml') + '\n');
		process.exit(1);
	}

	try {
		var customAndroidManifestFile = path.join(cli.argv['project-dir'], 'platform', 'android', 'AndroidManifest.xml');
		this.customAndroidManifest = fs.existsSync(customAndroidManifestFile) && (new AndroidManifest(customAndroidManifestFile));
	} catch (ex) {
		logger.error(__('Malformed custom AndroidManifest.xml file: %s', customAndroidManifestFile) + '\n');
		process.exit(1);
	}

	// validate the sdk levels
	var usesSDK = (tiappAndroidManifest && tiappAndroidManifest['uses-sdk']) || (this.customAndroidManifest && this.customAndroidManifest['uses-sdk']);

	this.minSDK = this.minSupportedApiLevel;
	this.targetSDK = cli.tiapp.android && ~~cli.tiapp.android['tool-api-level'] || null;
	this.maxSDK = null;

	if (this.targetSDK) {
		logger.log();
		logger.warn(__('%s has been deprecated, please specify the target SDK API using the %s tag:', '<tool-api-level>'.cyan, '<uses-sdk>'.cyan));
		logger.warn();
		logger.warn('<ti:app xmlns:ti="http://ti.appcelerator.org">'.grey);
		logger.warn('    <android>'.grey);
		logger.warn('        <manifest>'.grey);
		logger.warn(('            <uses-sdk android:minSdkVersion="' + this.minSupportedApiLevel + '" android:targetSdkVersion="' + this.minTargetApiLevel + '" android:maxSdkVersion="' + this.maxSupportedApiLevel + '"/>').magenta);
		logger.warn('        </manifest>'.grey);
		logger.warn('    </android>'.grey);
		logger.warn('</ti:app>'.grey);
		logger.log();
	}

	if (usesSDK) {
		usesSDK.minSdkVersion    && (this.minSDK    = usesSDK.minSdkVersion);
		usesSDK.targetSdkVersion && (this.targetSDK = usesSDK.targetSdkVersion);
		usesSDK.maxSdkVersion    && (this.maxSDK    = usesSDK.maxSdkVersion);
	}

	// we need to translate the sdk to a real api level (i.e. L => 20, MNC => 22) so that
	// we can valiate them
	function getRealAPILevel(ver) {
		return (ver && targetSDKMap[ver] && targetSDKMap[ver].sdk) || ver;
	}
	this.realMinSDK    = getRealAPILevel(this.minSDK);
	this.realTargetSDK = getRealAPILevel(this.targetSDK);
	this.realMaxSDK    = getRealAPILevel(this.maxSDK);

	// min sdk is too old
	if (this.minSDK && this.realMinSDK < this.minSupportedApiLevel) {
		logger.error(__('The minimum supported SDK API version must be %s or newer, but is currently set to %s', this.minSupportedApiLevel, this.minSDK + (this.minSDK !== this.realMinSDK ? ' (' + this.realMinSDK + ')' : '')) + '\n');
		logger.log(
			appc.string.wrap(
				__('Update the %s in the tiapp.xml or custom AndroidManifest to at least %s:', 'android:minSdkVersion'.cyan, String(this.minSupportedApiLevel).cyan),
				config.get('cli.width', 100)
			)
		);
		logger.log();
		logger.log('<ti:app xmlns:ti="http://ti.appcelerator.org">'.grey);
		logger.log('    <android>'.grey);
		logger.log('        <manifest>'.grey);
		logger.log(('            <uses-sdk '
			+ 'android:minSdkVersion="' + this.minSupportedApiLevel + '" '
			+ (this.targetSDK ? 'android:targetSdkVersion="' + this.targetSDK + '" ' : '')
			+ (this.maxSDK ? 'android:maxSdkVersion="' + this.maxSDK + '" ' : '')
			+ '/>').magenta);
		logger.log('        </manifest>'.grey);
		logger.log('    </android>'.grey);
		logger.log('</ti:app>'.grey);
		logger.log();
		process.exit(1);
	}

	if (this.targetSDK) {
		// target sdk is too old
		if (this.realTargetSDK < this.minTargetApiLevel) {
			logger.error(__('The target SDK API %s is not supported by Titanium SDK %s', this.targetSDK + (this.targetSDK !== this.realTargetSDK ? ' (' + this.realTargetSDK + ')' : ''), ti.manifest.version));
			logger.error(__('The target SDK API version must be %s or newer', this.minTargetApiLevel) + '\n');
			logger.log(
				appc.string.wrap(
					__('Update the %s in the tiapp.xml or custom AndroidManifest to at least %s:', 'android:targetSdkVersion'.cyan, String(this.minTargetApiLevel).cyan),
					config.get('cli.width', 100)
				)
			);
			logger.log();
			logger.log('<ti:app xmlns:ti="http://ti.appcelerator.org">'.grey);
			logger.log('    <android>'.grey);
			logger.log('        <manifest>'.grey);
			logger.log(('            <uses-sdk '
				+ (this.minSupportedApiLevel ? 'android:minSdkVersion="' + this.minSupportedApiLevel + '" ' : '')
				+ 'android:targetSdkVersion="' + this.minTargetApiLevel + '" '
				+ (this.maxSDK ? 'android:maxSdkVersion="' + this.maxSDK + '" ' : '')
				+ '/>').magenta);
			logger.log('        </manifest>'.grey);
			logger.log('    </android>'.grey);
			logger.log('</ti:app>'.grey);
			logger.log();
			process.exit(1);
		}

		// target sdk < min sdk
		if (this.realTargetSDK < this.realMinSDK) {
			logger.error(__('The target SDK API must be greater than or equal to the minimum SDK %s, but is currently set to %s',
				this.minSDK + (this.minSDK !== this.realMinSDK ? ' (' + this.realMinSDK + ')' : ''),
				this.targetSDK + (this.targetSDK !== this.realTargetSDK ? ' (' + this.realTargetSDK + ')' : '')
			) + '\n');
			process.exit(1);
		}

	} else {
		// if no target sdk, then default to most recent supported/installed
		Object
			.keys(targetSDKMap)
			.sort(function (a, b) {
				if (targetSDKMap[a].sdk === targetSDKMap[b].sdk && targetSDKMap[a].revision === targetSDKMap[b].revision) {
					return 0;
				} else if (targetSDKMap[a].sdk < targetSDKMap[b].sdk || (targetSDKMap[a].sdk === targetSDKMap[b].sdk && targetSDKMap[a].revision < targetSDKMap[b].revision)) {
					return -1;
				}
				return 1;
			})
			.reverse()
			.some(function (ver) {
				if (targetSDKMap[ver].sdk >= this.minTargetApiLevel && targetSDKMap[ver].sdk <= this.maxSupportedApiLevel) {
					this.targetSDK = this.realTargetSDK = targetSDKMap[ver].sdk;
					return true;
				}
			}, this);

		if (!this.targetSDK || this.realTargetSDK < this.minTargetApiLevel) {
			if (this.minTargetApiLevel === this.maxSupportedApiLevel) {
				logger.error(__('Unable to find Android SDK API %s', this.maxSupportedApiLevel));
				logger.error(__('Android SDK API %s is required to build Android apps', this.maxSupportedApiLevel) + '\n');
			} else {
				logger.error(__('Unable to find a suitable installed Android SDK that is API >=%s and <=%s', this.minTargetApiLevel, this.maxSupportedApiLevel) + '\n');
			}
			process.exit(1);
		}
	}

	// check that we have this target sdk installed
	this.androidTargetSDK = targetSDKMap[this.targetSDK];

	if (!this.androidTargetSDK) {
		logger.error(__('Target Android SDK API %s is not installed', this.targetSDK) + '\n');

		var sdks = Object.keys(targetSDKMap).filter(function (ver) {
			return ~~ver > this.minSupportedApiLevel;
		}.bind(this)).sort().filter(function (s) { return s >= this.minSDK; }, this);

		if (sdks.length) {
			logger.log(__('To target Android SDK API %s, you first must install it using the Android SDK manager.', String(this.targetSDK).cyan) + '\n');
			logger.log(
				appc.string.wrap(
					__('Alternatively, you can set the %s in the %s section of the tiapp.xml to one of the following installed Android target SDK APIs: %s', '<uses-sdk>'.cyan, '<android> <manifest>'.cyan, sdks.join(', ').cyan),
					config.get('cli.width', 100)
				)
			);
			logger.log();
			logger.log('<ti:app xmlns:ti="http://ti.appcelerator.org">'.grey);
			logger.log('    <android>'.grey);
			logger.log('        <manifest>'.grey);
			logger.log(('            <uses-sdk '
				+ (this.minSDK ? 'android:minSdkVersion="' + this.minSDK + '" ' : '')
				+ 'android:targetSdkVersion="' + sdks[0] + '" '
				+ (this.maxSDK ? 'android:maxSdkVersion="' + this.maxSDK + '" ' : '')
				+ '/>').magenta);
			logger.log('        </manifest>'.grey);
			logger.log('    </android>'.grey);
			logger.log('</ti:app>'.grey);
			logger.log();
		} else {
			logger.log(__('To target Android SDK API %s, you first must install it using the Android SDK manager', String(this.targetSDK).cyan) + '\n');
		}
		process.exit(1);
	}

	if (!this.androidTargetSDK.androidJar) {
		logger.error(__('Target Android SDK API %s is missing "android.jar"', this.targetSDK) + '\n');
		process.exit(1);
	}

	if (this.realTargetSDK < this.realMinSDK) {
		logger.error(__('Target Android SDK API version must be %s or newer', this.minSDK) + '\n');
		process.exit(1);
	}

	if (this.realMaxSDK && this.realMaxSDK < this.realTargetSDK) {
		logger.error(__('Maximum Android SDK API version must be greater than or equal to the target SDK API %s, but is currently set to %s',
			this.targetSDK + (this.targetSDK !== this.realTargetSDK ? ' (' + this.realTargetSDK + ')' : ''),
			this.maxSDK + (this.maxSDK !== this.realMaxSDK ? ' (' + this.realMaxSDK + ')' : '')
		) + '\n');
		process.exit(1);
	}

	if (this.maxSupportedApiLevel && this.realTargetSDK > this.maxSupportedApiLevel) {
		// print warning that version this.targetSDK is not tested
		logger.warn(__('Building with Android SDK API %s which hasn\'t been tested against Titanium SDK %s',
			String(this.targetSDK + (this.targetSDK !== this.realTargetSDK ? ' (' + this.realTargetSDK + ')' : '')).cyan,
			this.titaniumSdkVersion
		));
	}

	// determine the abis to support
	this.abis = this.validABIs;
	if (cli.tiapp.android && cli.tiapp.android.abi && cli.tiapp.android.abi.indexOf('all') == -1) {
		this.abis = cli.tiapp.android.abi;
		this.abis.forEach(function (abi) {
			if (this.validABIs.indexOf(abi) == -1) {
				logger.error(__('Invalid ABI "%s"', abi) + '\n');
				logger.log(__('Valid ABIs:'));
				this.validABIs.forEach(function (name) {
					logger.log('   ' + name.cyan);
				});
				logger.log();
				process.exit(1);
			}
		}, this);
	}

	var deviceId = cli.argv['device-id'];

	if (!cli.argv['build-only'] && /^device|emulator$/.test(this.target) && deviceId === undefined && config.get('android.autoSelectDevice', true)) {
		// no --device-id, so intelligently auto select one
		var ver = this.androidTargetSDK.version,
			apiLevel = this.androidTargetSDK.sdk,
			devices = this.devicesToAutoSelectFrom,
			i,
			len = devices.length,
			verRegExp = /^((\d\.)?\d\.)?\d$/;

		// reset the device id
		deviceId = null;

		if (cli.argv.target == 'device') {
			logger.info(__('Auto selecting device that closest matches %s', ver.cyan));
		} else {
			logger.info(__('Auto selecting emulator that closest matches %s', ver.cyan));
		}

		function setDeviceId(device) {
			deviceId = cli.argv['device-id'] = device.id;

			var gapi = '';
			if (device.googleApis) {
				gapi = (' (' + __('Google APIs supported') + ')').grey;
			} else if (device.googleApis === null) {
				gapi = (' (' + __('Google APIs support unknown') + ')').grey;
			}

			if (cli.argv.target == 'device') {
				logger.info(__('Auto selected device %s %s', device.name.cyan, device.version) + gapi);
			} else {
				logger.info(__('Auto selected emulator %s %s', device.name.cyan, device.version) + gapi);
			}
		}

		function gte(device) {
			return device.api >= apiLevel && (!verRegExp.test(device.version) || appc.version.gte(device.version, ver));
		}

		function lt(device) {
			return device.api < apiLevel && (!verRegExp.test(device.version) || appc.version.lt(device.version, ver));
		}

		// find the first one where version is >= and google apis == true
		logger.debug(__('Searching for version >= %s and has Google APIs', ver));
		for (i = 0; i < len; i++) {
			if (gte(devices[i]) && devices[i].googleApis) {
				setDeviceId(devices[i]);
				break;
			}
		}

		if (!deviceId) {
			// find first one where version is >= and google apis is a maybe
			logger.debug(__('Searching for version >= %s and may have Google APIs', ver));
			for (i = 0; i < len; i++) {
				if (gte(devices[i]) && devices[i].googleApis === null) {
					setDeviceId(devices[i]);
					break;
				}
			}

			if (!deviceId) {
				// find first one where version is >= and no google apis
				logger.debug(__('Searching for version >= %s and no Google APIs', ver));
				for (i = 0; i < len; i++) {
					if (gte(devices[i])) {
						setDeviceId(devices[i]);
						break;
					}
				}

				if (!deviceId) {
					// find first one where version < and google apis == true
					logger.debug(__('Searching for version < %s and has Google APIs', ver));
					for (i = len - 1; i >= 0; i--) {
						if (lt(devices[i])) {
							setDeviceId(devices[i]);
							break;
						}
					}

					if (!deviceId) {
						// find first one where version <
						logger.debug(__('Searching for version < %s and no Google APIs', ver));
						for (i = len - 1; i >= 0; i--) {
							if (lt(devices[i]) && devices[i].googleApis) {
								setDeviceId(devices[i]);
								break;
							}
						}

						if (!deviceId) {
							// just grab first one
							logger.debug(__('Selecting first device'));
							setDeviceId(devices[0]);
						}
					}
				}
			}
		}

		var devices = deviceId == 'all' ? this.devices : this.devices.filter(function (d) { return d.id === deviceId; });
		devices.forEach(function (device) {
			if (Array.isArray(device.abi) && !device.abi.some(function (a) { return this.abis.indexOf(a) != -1; }.bind(this))) {
				if (this.target == 'emulator') {
					logger.error(__n('The emulator "%%s" does not support the desired ABI %%s', 'The emulator "%%s" does not support the desired ABIs %%s', this.abis.length, device.name, '"' + this.abis.join('", "') + '"'));
				} else {
					logger.error(__n('The device "%%s" does not support the desired ABI %%s', 'The device "%%s" does not support the desired ABIs %%s', this.abis.length, device.model || device.manufacturer, '"' + this.abis.join('", "') + '"'));
				}
				logger.error(__('Supported ABIs: %s', device.abi.join(', ')) + '\n');

				logger.log(__('You need to add at least one of the device\'s supported ABIs to the tiapp.xml'));
				logger.log();
				logger.log('<ti:app xmlns:ti="http://ti.appcelerator.org">'.grey);
				logger.log('    <!-- snip -->'.grey);
				logger.log('    <android>'.grey);
				logger.log(('        <abi>' + this.abis.concat(device.abi).join(',') + '</abi>').magenta);
				logger.log('    </android>'.grey);
				logger.log('</ti:app>'.grey);
				logger.log();

				process.exit(1);
			}
		}, this);
	}

	// validate debugger and profiler options
	var tool = [];
	this.allowDebugging && tool.push('debug');
	this.allowProfiling && tool.push('profiler');
	this.debugHost = null;
	this.debugPort = null;
	this.profilerHost = null;
	this.profilerPort = null;
	tool.forEach(function (type) {
		if (cli.argv[type + '-host']) {
			if (typeof cli.argv[type + '-host'] == 'number') {
				logger.error(__('Invalid %s host "%s"', type, cli.argv[type + '-host']) + '\n');
				logger.log(__('The %s host must be in the format "host:port".', type) + '\n');
				process.exit(1);
			}

			var parts = cli.argv[type + '-host'].split(':');

			if (parts.length < 2) {
				logger.error(__('Invalid ' + type + ' host "%s"', cli.argv[type + '-host']) + '\n');
				logger.log(__('The %s host must be in the format "host:port".', type) + '\n');
				process.exit(1);
			}

			var port = parseInt(parts[1]);
			if (isNaN(port) || port < 1 || port > 65535) {
				logger.error(__('Invalid ' + type + ' host "%s"', cli.argv[type + '-host']) + '\n');
				logger.log(__('The port must be a valid integer between 1 and 65535.') + '\n');
				process.exit(1);
			}

			this[type + 'Host'] = parts[0];
			this[type + 'Port'] = port;
		}
	}, this);

	if (this.debugPort || this.profilerPort) {
		// if debugging/profiling, make sure we only have one device and that it has an sd card
		if (this.target == 'emulator') {
			var emu = this.devices.filter(function (d) { return d.id == deviceId; }).shift();
			if (!emu) {
				logger.error(__('Unable find emulator "%s"', deviceId) + '\n');
				process.exit(1);
			} else if (!emu.sdcard && emu.type != 'genymotion') {
				logger.error(__('The selected emulator "%s" does not have an SD card.', emu.name));
				if (this.profilerPort) {
					logger.error(__('An SD card is required for profiling.') + '\n');
				} else {
					logger.error(__('An SD card is required for debugging.') + '\n');
				}
				process.exit(1);
			}
		} else if (this.target == 'device' && deviceId == 'all' && this.devices.length > 1) {
			// fail, can't do 'all' for debug builds
			logger.error(__('Cannot debug application when --device-id is set to "all" and more than one device is connected.'));
			logger.error(__('Please specify a single device to debug on.') + '\n');
			process.exit(1);
		}
	}

	// check that the build directory is writeable
	var buildDir = path.join(cli.argv['project-dir'], 'build');
	if (fs.existsSync(buildDir)) {
		if (!afs.isDirWritable(buildDir)) {
			logger.error(__('The build directory is not writeable: %s', buildDir) + '\n');
			logger.log(__('Make sure the build directory is writeable and that you have sufficient free disk space.') + '\n');
			process.exit(1);
		}
	} else if (!afs.isDirWritable(cli.argv['project-dir'])) {
		logger.error(__('The project directory is not writeable: %s', cli.argv['project-dir']) + '\n');
		logger.log(__('Make sure the project directory is writeable and that you have sufficient free disk space.') + '\n');
		process.exit(1);
	}

	// make sure we have an icon
	if (this.tiappAndroidManifest && this.tiappAndroidManifest.application && this.tiappAndroidManifest.application.icon) {
		cli.tiapp.icon = this.tiappAndroidManifest.application.icon.replace(/^\@drawable\//, '') + '.png';
	} else if (this.customAndroidManifest && this.customAndroidManifest.application && this.customAndroidManifest.application.icon) {
		cli.tiapp.icon = this.customAndroidManifest.application.icon.replace(/^\@drawable\//, '') + '.png';
	}
	if (!cli.tiapp.icon || !['Resources', 'Resources/android'].some(function (p) {
			return fs.existsSync(cli.argv['project-dir'], p, cli.tiapp.icon);
		})) {
		cli.tiapp.icon = 'appicon.png';
	}

	return function (callback) {
		this.validateTiModules('android', this.deployType, function (err, modules) {
			this.modules = modules.found;

			this.commonJsModules = [];
			this.nativeLibModules = [];

			var manifestHashes = [],
				nativeHashes = [],
				bindingsHashes = [],
				jarHashes = {};

			modules.found.forEach(function (module) {
				manifestHashes.push(this.hash(JSON.stringify(module.manifest)));

				if (module.platform.indexOf('commonjs') != -1) {
					module.native = false;

					// look for legacy module.id.js first
					var libFile = path.join(module.modulePath, module.id + '.js');
					module.libFile = fs.existsSync(libFile) ? libFile : null;
					// If no legacy file, look for package.json...
					if (!module.libFile) {
						var pkgJsonFile = path.join(module.modulePath, 'package.json');
						if (fs.existsSync(pkgJsonFile)) {
							try {
								var pkgJson = require(pkgJsonFile);
								// look for 'main' property
								if (pkgJson && pkgJson.main) {
									// look for main file as-is
									if (fs.existsSync(libFile = path.join(module.modulePath, pkgJson.main))) {
										module.libFile = libFile;
									}
									// look with .js extension
									if (!module.libFile && fs.existsSync(libFile = path.join(module.modulePath, pkgJson.main + '.js'))) {
										module.libFile = libFile;
									}
									// look with .json extension
									if (!module.libFile && fs.existsSync(libFile = path.join(module.modulePath, pkgJson.main + '.json'))) {
										module.libFile = libFile;
									}
								}
							} catch (e) {
								// squeltch
							}
						}

						// look for index.js in root directory of module
						if (!module.libFile && fs.existsSync(libFile = path.join(module.modulePath, 'index.js'))) {
							module.libFile = libFile;
						}

						// look for index.json in root directory of module
						if (!module.libFile && fs.existsSync(libFile = path.join(module.modulePath, 'index.json'))) {
							module.libFile = libFile;
						}

						if (!module.libFile) {
							this.logger.error(__('Module "%s" v%s is missing main file: %s, package.json with "main" entry, index.js, or index.json', module.id, module.manifest.version || 'latest', module.id + '.js') + '\n');
							process.exit(1);
						}
					}

					this.commonJsModules.push(module);
				} else {
					module.native = true;

					// jar filenames are always lower case and must correspond to the name in the module's build.xml file
					module.jarName = module.manifest.name.toLowerCase() + '.jar',
					module.jarFile = path.join(module.modulePath, module.jarName);

					if (!fs.existsSync(module.jarFile)) {
						// NOTE: this should be an error, not a warning, but due to the soasta module, we can't error out
						// logger.error(__('Module %s version %s is missing main jar file', module.id.cyan, (module.manifest.version || 'latest').cyan) + '\n');
						// process.exit(1);
						logger.warn(__('Module %s version %s does not have a main jar file', module.id.cyan, (module.manifest.version || 'latest').cyan));
						module.jarName = module.jarFile = null;
					} else {
						// get the jar hashes
						var jarHash = module.hash = this.hash(fs.readFileSync(module.jarFile).toString());
						nativeHashes.push(jarHash);
						jarHashes[module.jarName] || (jarHashes[module.jarName] = []);
						jarHashes[module.jarName].push({
							hash: module.hash,
							module: module
						});
					}

					var libDir = path.join(module.modulePath, 'lib'),
						jarRegExp = /\.jar$/;
					fs.existsSync(libDir) && fs.readdirSync(libDir).forEach(function (name) {
						var file = path.join(libDir, name);
						if (jarRegExp.test(name) && fs.existsSync(file)) {
							jarHashes[name] || (jarHashes[name] = []);
							jarHashes[name].push({
								hash: this.hash(fs.readFileSync(file).toString()),
								module: module
							});
						}
					}, this);

					// determine the module's ABIs
					module.abis = [];
					var libsDir = path.join(module.modulePath, 'libs'),
						soRegExp = /\.so$/;
					fs.existsSync(libsDir) && fs.readdirSync(libsDir).forEach(function (abi) {
						var dir = path.join(libsDir, abi),
							added = false;
						if (!this.ignoreDirs.test(abi) && fs.existsSync(dir) && fs.statSync(dir).isDirectory()) {
							fs.readdirSync(dir).forEach(function (name) {
								if (soRegExp.test(name)) {
									var file = path.join(dir, name);
									if (!added) {
										module.abis.push(abi);
										added = true;
									}
									nativeHashes.push(afs.hashFile(file));
								}
							});
						}
					}, this);

					// check missing abis
					var missingAbis = module.abis.length && this.abis.filter(function (a) { return module.abis.indexOf(a) == -1; });
					if (missingAbis.length) {
						/* commenting this out to preserve the old, incorrect behavior
						this.logger.error(__n('The module "%%s" does not support the ABI: %%s', 'The module "%%s" does not support the ABIs: %s', missingAbis.length, module.id, '"' + missingAbis.join('" "') + '"'));
						this.logger.error(__('It only supports the following ABIs: %s', module.abis.join(', ')) + '\n');
						process.exit(1);
						*/
						this.logger.warn(__n('The module %%s does not support the ABI: %%s', 'The module %%s does not support the ABIs: %s', missingAbis.length, module.id.cyan, missingAbis.map(function (a) { return a.cyan; }).join(', ')));
						this.logger.warn(__('It only supports the following ABIs: %s', module.abis.map(function (a) { return a.cyan; }).join(', ')));
						this.logger.warn(__('Your application will most likely encounter issues'));
					}

					if (module.jarFile) {
						// read in the bindings
						try {
							module.bindings = this.getNativeModuleBindings(module.jarFile);
							if (!module.bindings) {
								logger.error(__('Module %s version %s is missing bindings json file', module.id.cyan, (module.manifest.version || 'latest').cyan) + '\n');
								process.exit(1);
							}
							bindingsHashes.push(this.hash(JSON.stringify(module.bindings)));
						} catch (ex) {
							logger.error(__('The module "%s" has an invalid jar file: %s', module.id, module.jarFile) + '\n');
							process.exit(1);
						}
					}

					this.nativeLibModules.push(module);
				}

				// scan the module for any CLI hooks
				cli.scanHooks(path.join(module.modulePath, 'hooks'));
			}, this);

			this.modulesManifestHash = this.hash(manifestHashes.length ? manifestHashes.sort().join(',') : '');
			this.modulesNativeHash = this.hash(nativeHashes.length ? nativeHashes.sort().join(',') : '');
			this.modulesBindingsHash = this.hash(bindingsHashes.length ? bindingsHashes.sort().join(',') : '');

			// check if we have any conflicting jars
			var possibleConflicts = Object.keys(jarHashes).filter(function (jar) { return jarHashes[jar].length > 1; });
			if (possibleConflicts.length) {
				var foundConflict = false;
				possibleConflicts.forEach(function (jar) {
					var modules = jarHashes[jar],
						maxlen = 0,
						h = {};
					modules.forEach(function (m) {
						m.module.id.length > maxlen && (maxlen = m.module.id.length);
						h[m.hash] = 1;
					});
					if (Object.keys(h).length > 1) {
						if (!foundConflict) {
							logger.error(__('Conflicting jar files detected:'));
							foundConflict = true;
						}
						logger.error();
						logger.error(__('The following modules have different "%s" files', jar));
						modules.forEach(function (m) {
							logger.error(__('   %s (version %s) (hash=%s)', appc.string.rpad(m.module.id, maxlen + 2), m.module.version, m.hash));
						});
					}
				});
				if (foundConflict) {
					logger.error();
					appc.string.wrap(
						__('You can either select a version of these modules where the conflicting jar file is the same or you can try copying the jar file from one module\'s "lib" folder to the other module\'s "lib" folder.'),
						config.get('cli.width', 100)
					).split('\n').forEach(logger.error);
					logger.log();
					process.exit(1);
				}
			}

			callback();
		}.bind(this));
	}.bind(this);
};

AndroidBuilder.prototype.run = function run(logger, config, cli, finished) {
	Builder.prototype.run.apply(this, arguments);

	appc.async.series(this, [
		function (next) {
			cli.emit('build.pre.construct', this, next);
		},

		'doAnalytics',
		'initialize',
		'loginfo',
		'computeHashes',
		'readBuildManifest',
		'checkIfNeedToRecompile',
		'getLastBuildState',

		function (next) {
			cli.emit('build.pre.compile', this, next);
		},

		'createBuildDirs',
		'copyResources',
		'generateRequireIndex',
		'processTiSymbols',
		'copyModuleResources',
		'removeOldFiles',
		'generateJavaFiles',
		'generateAidl',

		// generate the i18n files after copyModuleResources to make sure the app_name isn't
		// overwritten by some module's strings.xml
		'generateI18N',

		'generateTheme',
		'generateAndroidManifest',
		'packageApp',
		'processResources',

		// provide a hook event before javac
		function (next) {
			cli.emit('build.pre.build', this, next);
		},

		// we only need to compile java classes if any files in src or gen changed
		'compileJavaClasses',

		// provide a hook event after javac
		function (next) {
			cli.emit('build.post.build', this, next);
		},

		// we only need to run proguard if any java classes have changed
		'runProguard',

		// we only need to run the dexer if this.moduleJars or this.jarLibraries changes or
		// any files in this.buildBinClassesDir have changed or debugging/profiling toggled
		'runDexer',

		'createUnsignedApk',
		'createSignedApk',
		'zipAlignApk',
		'writeBuildManifest',

		function (next) {
			if (!this.buildOnly && this.target == 'simulator') {
				var delta = appc.time.prettyDiff(this.cli.startTime, Date.now());
				this.logger.info(__('Finished building the application in %s', delta.cyan));
			}

			cli.emit('build.post.compile', this, next);
		},

		function (next) {
			cli.emit('build.finalize', this, next);
		}
	], finished);
};

AndroidBuilder.prototype.doAnalytics = function doAnalytics(next) {
	var cli = this.cli,
		eventName = 'android.' + cli.argv.target;

	if (cli.argv.target == 'dist-playstore') {
		eventName = "android.distribute.playstore";
	} else if (this.allowDebugging && this.debugPort) {
		eventName += '.debug';
	} else if (this.allowProfiling && this.profilerPort) {
		eventName += '.profile';
	} else {
		eventName += '.run';
	}

	cli.addAnalyticsEvent(eventName, {
		dir: cli.argv['project-dir'],
		name: cli.tiapp.name,
		publisher: cli.tiapp.publisher,
		url: cli.tiapp.url,
		image: cli.tiapp.icon,
		appid: cli.tiapp.id,
		description: cli.tiapp.description,
		type: cli.argv.type,
		guid: cli.tiapp.guid,
		version: cli.tiapp.version,
		copyright: cli.tiapp.copyright,
		date: (new Date()).toDateString()
	});

	next();
};

AndroidBuilder.prototype.initialize = function initialize(next) {
	var argv = this.cli.argv;

	this.appid = this.tiapp.id;
	this.appid.indexOf('.') == -1 && (this.appid = 'com.' + this.appid);

	this.classname = this.tiapp.name.split(/[^A-Za-z0-9_]/).map(function (word) {
		return appc.string.capitalize(word.toLowerCase());
	}).join('');
	/^[0-9]/.test(this.classname) && (this.classname = '_' + this.classname);

	this.buildOnly = argv['build-only'];

	var deviceId = this.deviceId = argv['device-id'];
	if (!this.buildOnly && this.target == 'emulator') {
		var emu = this.devices.filter(function (e) { return e.id == deviceId; }).shift();
		if (!emu) {
			// sanity check
			this.logger.error(__('Unable to find Android emulator "%s"', deviceId) + '\n');
			process.exit(0);
		}
		this.emulator = emu;
	}

	this.outputDir = argv['output-dir'] ? afs.resolvePath(argv['output-dir']) : null;

	// set the keystore to the dev keystore, if not already set
	this.keystore = argv.keystore;
	this.keystoreStorePassword = argv['store-password'];
	this.keystoreKeyPassword = argv['key-password'];
	if (!this.keystore) {
		this.keystore = path.join(this.platformPath, 'dev_keystore');
		this.keystoreStorePassword = 'tirocks';
		this.keystoreAlias = {
			name: 'tidev',
			sigalg: 'MD5withRSA'
		};
	}

	var loadFromSDCardProp = this.tiapp.properties['ti.android.loadfromsdcard'];
	this.loadFromSDCard = loadFromSDCardProp && loadFromSDCardProp.value === true;

	var includeAllTiModulesProp = this.tiapp.properties['ti.android.include_all_modules'];
	if (includeAllTiModulesProp !== undefined) {
		this.includeAllTiModules = includeAllTiModulesProp.value;
	}

	// directories
	this.buildAssetsDir             = path.join(this.buildDir, 'assets');
	this.buildBinDir                = path.join(this.buildDir, 'bin');
	this.buildBinAssetsDir          = path.join(this.buildBinDir, 'assets');
	this.buildBinAssetsResourcesDir = path.join(this.buildBinAssetsDir, 'Resources');
	this.buildBinClassesDir         = path.join(this.buildBinDir, 'classes');
	this.buildBinClassesDex         = path.join(this.buildBinDir, 'dexfiles');
	this.buildGenDir                = path.join(this.buildDir, 'gen');
	this.buildIntermediatesDir      = path.join(this.buildDir, 'intermediates');
	this.buildGenAppIdDir           = path.join(this.buildGenDir, this.appid.split('.').join(path.sep));
	this.buildResDir                = path.join(this.buildDir, 'res');
	this.buildResDrawableDir        = path.join(this.buildResDir, 'drawable')
	this.buildSrcDir                = path.join(this.buildDir, 'src');
	this.templatesDir               = path.join(this.platformPath, 'templates', 'build');

	// files
	this.buildManifestFile          = path.join(this.buildDir, 'build-manifest.json');
	this.androidManifestFile        = path.join(this.buildDir, 'AndroidManifest.xml');

	var suffix = this.debugPort || this.profilerPort ? '-dev' + (this.debugPort ? '-debug' : '') + (this.profilerPort ? '-profiler' : '') : '';
	this.unsignedApkFile            = path.join(this.buildBinDir, 'app-unsigned' + suffix + '.apk');
	this.apkFile                    = path.join(this.buildBinDir, this.tiapp.name + suffix + '.apk');

	next();
};

AndroidBuilder.prototype.loginfo = function loginfo(next) {
	this.logger.debug(__('Titanium SDK Android directory: %s', this.platformPath.cyan));
	this.logger.info(__('Deploy type: %s', this.deployType.cyan));
	this.logger.info(__('Building for target: %s', this.target.cyan));

	if (this.buildOnly) {
		this.logger.info(__('Performing build only'));
	} else {
		if (this.target == 'emulator') {
			this.logger.info(__('Building for emulator: %s', this.deviceId.cyan));
		} else if (this.target == 'device') {
			this.logger.info(__('Building for device: %s', this.deviceId.cyan));
		}
	}

	this.logger.info(__('Targeting Android SDK API: %s', String(this.targetSDK + (this.targetSDK !== this.realTargetSDK ? ' (' + this.realTargetSDK + ')' : '')).cyan));
	this.logger.info(__('Building for the following architectures: %s', this.abis.join(', ').cyan));
	this.logger.info(__('Signing with keystore: %s', (this.keystore + ' (' + this.keystoreAlias.name + ')').cyan));

	this.logger.debug(__('App ID: %s', this.appid.cyan));
	this.logger.debug(__('Classname: %s', this.classname.cyan));

	if (this.allowDebugging && this.debugPort) {
		this.logger.info(__('Debugging enabled via debug port: %s', String(this.debugPort).cyan));
	} else {
		this.logger.info(__('Debugging disabled'));
	}

	if (this.allowProfiling && this.profilerPort) {
		this.logger.info(__('Profiler enabled via profiler port: %s', String(this.profilerPort).cyan));
	} else {
		this.logger.info(__('Profiler disabled'));
	}

	next();
};

AndroidBuilder.prototype.computeHashes = function computeHashes(next) {
	// modules
	this.modulesHash = !Array.isArray(this.tiapp.modules) ? '' : this.hash(this.tiapp.modules.filter(function (m) {
		return !m.platform || /^android|commonjs$/.test(m.platform);
	}).map(function (m) {
		return m.id + ',' + m.platform + ',' + m.version;
	}).join('|'));

	// tiapp.xml properties, activities, and services
	this.propertiesHash = this.hash(this.tiapp.properties ? JSON.stringify(this.tiapp.properties) : '');
	var android = this.tiapp.android;
	this.activitiesHash = this.hash(android && android.application && android.application ? JSON.stringify(android.application.activities) : '');
	this.servicesHash = this.hash(android && android.services ? JSON.stringify(android.services) : '');

	var self = this;

	function walk(dir, re) {
		var hashes = [];
		fs.existsSync(dir) && fs.readdirSync(dir).forEach(function (name) {
			var file = path.join(dir, name);
			if (fs.existsSync(file)) {
				var stat = fs.statSync(file);
				if (stat.isFile() && re.test(name)) {
					hashes.push(self.hash(fs.readFileSync(file).toString()));
				} else if (stat.isDirectory()) {
					hashes = hashes.concat(walk(file, re));
				}
			}
		});
		return hashes;
	}

	next();
};

AndroidBuilder.prototype.readBuildManifest = function readBuildManifest(next) {
	// read the build manifest from the last build, if exists, so we
	// can determine if we need to do a full rebuild
	this.buildManifest = {};

	if (fs.existsSync(this.buildManifestFile)) {
		try {
			this.buildManifest = JSON.parse(fs.readFileSync(this.buildManifestFile)) || {};
			this.prevJarLibHash = this.buildManifest.jarLibHash || '';
		} catch (e) {}
	}

	next();
};

AndroidBuilder.prototype.checkIfShouldForceRebuild = function checkIfShouldForceRebuild() {
	var manifest = this.buildManifest;

	if (this.cli.argv.force) {
		this.logger.info(__('Forcing rebuild: %s flag was set', '--force'.cyan));
		return true;
	}

	if (!fs.existsSync(this.buildManifestFile)) {
		this.logger.info(__('Forcing rebuild: %s does not exist', this.buildManifestFile.cyan));
		return true;
	}

	if (!fs.existsSync(this.androidManifestFile)) {
		this.logger.info(__('Forcing rebuild: %s does not exist', this.androidManifestFile.cyan));
		return true;
	}

	// check if the target changed
	if (this.target != manifest.target) {
		this.logger.info(__('Forcing rebuild: target changed since last build'));
		this.logger.info('  ' + __('Was: %s', manifest.target));
		this.logger.info('  ' + __('Now: %s', this.target));
		return true;
	}

	// check if the deploy type changed
	if (this.deployType != manifest.deployType) {
		this.logger.info(__('Forcing rebuild: deploy type changed since last build'));
		this.logger.info('  ' + __('Was: %s', manifest.deployType));
		this.logger.info('  ' + __('Now: %s', this.deployType));
		return true;
	}

	// check if the classname changed
	if (this.classname != manifest.classname) {
		this.logger.info(__('Forcing rebuild: classname changed since last build'));
		this.logger.info('  ' + __('Was: %s', manifest.classname));
		this.logger.info('  ' + __('Now: %s', this.classname));
		return true;
	}

	// if encryption is enabled, then we must recompile the java files
	if (this.encryptJS) {
		this.logger.info(__('Forcing rebuild: JavaScript files need to be re-encrypted'));
		return true;
	}

	// if encryptJS changed, then we need to recompile the java files
	if (this.encryptJS != manifest.encryptJS) {
		this.logger.info(__('Forcing rebuild: JavaScript encryption flag changed'));
		this.logger.info('  ' + __('Was: %s', manifest.encryptJS));
		this.logger.info('  ' + __('Now: %s', this.encryptJS));
		return true;
	}

	// check if the titanium sdk paths are different
	if (this.platformPath != manifest.platformPath) {
		this.logger.info(__('Forcing rebuild: Titanium SDK path changed since last build'));
		this.logger.info('  ' + __('Was: %s', manifest.platformPath));
		this.logger.info('  ' + __('Now: %s', this.platformPath));
		return true;
	}

	// check the git hashes are different
	if (!manifest.gitHash || manifest.gitHash != ti.manifest.githash) {
		this.logger.info(__('Forcing rebuild: githash changed since last build'));
		this.logger.info('  ' + __('Was: %s', manifest.gitHash));
		this.logger.info('  ' + __('Now: %s', ti.manifest.githash));
		return true;
	}

	// check if the modules hashes are different
	if (this.modulesHash != manifest.modulesHash) {
		this.logger.info(__('Forcing rebuild: modules hash changed since last build'));
		this.logger.info('  ' + __('Was: %s', manifest.modulesHash));
		this.logger.info('  ' + __('Now: %s', this.modulesHash));
		return true;
	}

	if (this.modulesManifestHash != manifest.modulesManifestHash) {
		this.logger.info(__('Forcing rebuild: module manifest hash changed since last build'));
		this.logger.info('  ' + __('Was: %s', manifest.modulesManifestHash));
		this.logger.info('  ' + __('Now: %s', this.modulesManifestHash));
		return true;
	}

	if (this.modulesNativeHash != manifest.modulesNativeHash) {
		this.logger.info(__('Forcing rebuild: native modules hash changed since last build'));
		this.logger.info('  ' + __('Was: %s', manifest.modulesNativeHash));
		this.logger.info('  ' + __('Now: %s', this.modulesNativeHash));
		return true;
	}

	if (this.modulesBindingsHash != manifest.modulesBindingsHash) {
		this.logger.info(__('Forcing rebuild: native modules bindings hash changed since last build'));
		this.logger.info('  ' + __('Was: %s', manifest.modulesBindingsHash));
		this.logger.info('  ' + __('Now: %s', this.modulesBindingsHash));
		return true;
	}

	// next we check if any tiapp.xml values changed so we know if we need to reconstruct the main.m
	if (this.tiapp.name != manifest.name) {
		this.logger.info(__('Forcing rebuild: tiapp.xml project name changed since last build'));
		this.logger.info('  ' + __('Was: %s', manifest.name));
		this.logger.info('  ' + __('Now: %s', this.tiapp.name));
		return true;
	}

	if (this.tiapp.id != manifest.id) {
		this.logger.info(__('Forcing rebuild: tiapp.xml app id changed since last build'));
		this.logger.info('  ' + __('Was: %s', manifest.id));
		this.logger.info('  ' + __('Now: %s', this.tiapp.id));
		return true;
	}

	if (!this.tiapp.analytics != !manifest.analytics) {
		this.logger.info(__('Forcing rebuild: tiapp.xml analytics flag changed since last build'));
		this.logger.info('  ' + __('Was: %s', !!manifest.analytics));
		this.logger.info('  ' + __('Now: %s', !!this.tiapp.analytics));
		return true;
	}
	if (this.tiapp.publisher != manifest.publisher) {
		this.logger.info(__('Forcing rebuild: tiapp.xml publisher changed since last build'));
		this.logger.info('  ' + __('Was: %s', manifest.publisher));
		this.logger.info('  ' + __('Now: %s', this.tiapp.publisher));
		return true;
	}

	if (this.tiapp.url != manifest.url) {
		this.logger.info(__('Forcing rebuild: tiapp.xml url changed since last build'));
		this.logger.info('  ' + __('Was: %s', manifest.url));
		this.logger.info('  ' + __('Now: %s', this.tiapp.url));
		return true;
	}

	if (this.tiapp.version != manifest.version) {
		this.logger.info(__('Forcing rebuild: tiapp.xml version changed since last build'));
		this.logger.info('  ' + __('Was: %s', manifest.version));
		this.logger.info('  ' + __('Now: %s', this.tiapp.version));
		return true;
	}

	if (this.tiapp.description != manifest.description) {
		this.logger.info(__('Forcing rebuild: tiapp.xml description changed since last build'));
		this.logger.info('  ' + __('Was: %s', manifest.description));
		this.logger.info('  ' + __('Now: %s', this.tiapp.description));
		return true;
	}

	if (this.tiapp.copyright != manifest.copyright) {
		this.logger.info(__('Forcing rebuild: tiapp.xml copyright changed since last build'));
		this.logger.info('  ' + __('Was: %s', manifest.copyright));
		this.logger.info('  ' + __('Now: %s', this.tiapp.copyright));
		return true;
	}

	if (this.tiapp.guid != manifest.guid) {
		this.logger.info(__('Forcing rebuild: tiapp.xml guid changed since last build'));
		this.logger.info('  ' + __('Was: %s', manifest.guid));
		this.logger.info('  ' + __('Now: %s', this.tiapp.guid));
		return true;
	}

	if (this.tiapp.icon != manifest.icon) {
		this.logger.info(__('Forcing rebuild: tiapp.xml icon changed since last build'));
		this.logger.info('  ' + __('Was: %s', manifest.icon));
		this.logger.info('  ' + __('Now: %s', this.tiapp.icon));
		return true;
	}

	if (this.tiapp.fullscreen != manifest.fullscreen) {
		this.logger.info(__('Forcing rebuild: tiapp.xml fullscreen changed since last build'));
		this.logger.info('  ' + __('Was: %s', manifest.fullscreen));
		this.logger.info('  ' + __('Now: %s', this.tiapp.fullscreen));
		return true;
	}

	if (this.tiapp.navbarHidden != manifest.navbarHidden) {
		this.logger.info(__('Forcing rebuild: tiapp.xml navbar-hidden changed since last build'));
		this.logger.info('  ' + __('Was: %s', manifest.navbarHidden));
		this.logger.info('  ' + __('Now: %s', this.tiapp.navbarHidden));
		return true;
	}

	if (this.minSDK != manifest.minSDK) {
		this.logger.info(__('Forcing rebuild: Android minimum SDK changed since last build'));
		this.logger.info('  ' + __('Was: %s', manifest.minSDK));
		this.logger.info('  ' + __('Now: %s', this.minSDK));
		return true;
	}

	if (this.targetSDK != manifest.targetSDK) {
		this.logger.info(__('Forcing rebuild: Android target SDK changed since last build'));
		this.logger.info('  ' + __('Was: %s', manifest.targetSDK));
		this.logger.info('  ' + __('Now: %s', this.targetSDK));
		return true;
	}

	if (this.propertiesHash != manifest.propertiesHash) {
		this.logger.info(__('Forcing rebuild: tiapp.xml properties changed since last build'));
		this.logger.info('  ' + __('Was: %s', manifest.propertiesHash));
		this.logger.info('  ' + __('Now: %s', this.propertiesHash));
		return true;
	}

	if (this.activitiesHash != manifest.activitiesHash) {
		this.logger.info(__('Forcing rebuild: Android activites in tiapp.xml changed since last build'));
		this.logger.info('  ' + __('Was: %s', manifest.activitiesHash));
		this.logger.info('  ' + __('Now: %s', this.activitiesHash));
		return true;
	}

	if (this.servicesHash != manifest.servicesHash) {
		this.logger.info(__('Forcing rebuild: Android services in tiapp.xml SDK changed since last build'));
		this.logger.info('  ' + __('Was: %s', manifest.servicesHash));
		this.logger.info('  ' + __('Now: %s', this.servicesHash));
		return true;
	}

	if (this.config.get('android.mergeCustomAndroidManifest', true) != manifest.mergeCustomAndroidManifest) {
		this.logger.info(__('Forcing rebuild: mergeCustomAndroidManifest config has changed since last build'));
		this.logger.info('  ' + __('Was: %s', manifest.mergeCustomAndroidManifest));
		this.logger.info('  ' + __('Now: %s', this.config.get('android.mergeCustomAndroidManifest', true)));
		return true;
	}

	return false;
};

AndroidBuilder.prototype.checkIfNeedToRecompile = function checkIfNeedToRecompile(next) {
	// check if we need to do a rebuild
	this.forceRebuild = this.checkIfShouldForceRebuild();

	if (this.forceRebuild && fs.existsSync(this.buildGenAppIdDir)) {
		wrench.rmdirSyncRecursive(this.buildGenAppIdDir);
	}
	fs.existsSync(this.buildGenAppIdDir) || wrench.mkdirSyncRecursive(this.buildGenAppIdDir);

	// now that we've read the build manifest, delete it so if this build
	// becomes incomplete, the next build will be a full rebuild
	fs.existsSync(this.buildManifestFile) && fs.unlinkSync(this.buildManifestFile);

	next();
};

AndroidBuilder.prototype.getLastBuildState = function getLastBuildState(next) {
	var lastBuildFiles = this.lastBuildFiles = {};

	// walk the entire build dir and build a map of all files
	(function walk(dir) {
		fs.existsSync(dir) && fs.readdirSync(dir).forEach(function (name) {
			var file = path.join(dir, name);
			if (fs.existsSync(file) && fs.statSync(file).isDirectory()) {
				walk(file);
			} else {
				lastBuildFiles[file] = 1;
			}
		});
	}(this.buildDir));

	next();
};

AndroidBuilder.prototype.createBuildDirs = function createBuildDirs(next) {
	// Make sure we have an app.js. This used to be validated in validate(), but since plugins like
	// Alloy generate an app.js, it may not have existed during validate(), but should exist now
	// that build.pre.compile was fired.
	ti.validateAppJsExists(this.projectDir, this.logger, 'android');

	fs.existsSync(this.buildDir) || wrench.mkdirSyncRecursive(this.buildDir);

	// make directories if they don't already exist
	var dir = this.buildAssetsDir;
	if (this.forceRebuild) {
		fs.existsSync(dir) && wrench.rmdirSyncRecursive(dir);
		Object.keys(this.lastBuildFiles).forEach(function (file) {
			if (file.indexOf(dir + '/') == 0) {
				delete this.lastBuildFiles[file];
			}
		}, this);
		wrench.mkdirSyncRecursive(dir);
	} else if (!fs.existsSync(dir)) {
		wrench.mkdirSyncRecursive(dir);
	}

	// we always destroy and rebuild the res directory
	if (fs.existsSync(this.buildResDir)) {
		wrench.rmdirSyncRecursive(this.buildResDir);
	}
	wrench.mkdirSyncRecursive(this.buildResDir);

	fs.existsSync(dir = this.buildBinAssetsResourcesDir)       || wrench.mkdirSyncRecursive(dir);
	fs.existsSync(dir = path.join(this.buildDir, 'gen'))       || wrench.mkdirSyncRecursive(dir);
	fs.existsSync(dir = path.join(this.buildDir, 'lib'))       || wrench.mkdirSyncRecursive(dir);
	fs.existsSync(dir = this.buildResDrawableDir)              || wrench.mkdirSyncRecursive(dir);
	fs.existsSync(dir = path.join(this.buildResDir, 'values')) || wrench.mkdirSyncRecursive(dir);
	fs.existsSync(dir = this.buildSrcDir)                      || wrench.mkdirSyncRecursive(dir);

	// create the deploy.json file which contains debugging/profiling info
	var deployJsonFile = path.join(this.buildBinAssetsDir, 'deploy.json'),
		deployData = {
			debuggerEnabled: !!this.debugPort,
			debuggerPort: this.debugPort || -1,
			profilerEnabled: !!this.profilerPort,
			profilerPort: this.profilerPort || -1
		};

	fs.existsSync(deployJsonFile) && fs.unlinkSync(deployJsonFile);

	if (deployData.debuggerEnabled || deployData.profilerEnabled) {
		fs.writeFileSync(deployJsonFile, JSON.stringify(deployData));
	}

	next();
};

AndroidBuilder.prototype.copyResources = function copyResources(next) {
	var ignoreDirs = this.ignoreDirs,
		ignoreFiles = this.ignoreFiles,
		extRegExp = /\.(\w+)$/,
		drawableRegExp = /^images\/(high|medium|low|res\-[^\/]+)(\/(.*))/,
		drawableDpiRegExp = /^(high|medium|low)$/,
		drawableExtRegExp = /((\.9)?\.(png|jpg))$/,
		splashScreenRegExp = /^default\.(9\.png|png|jpg)$/,
		relSplashScreenRegExp = /^default\.(9\.png|png|jpg)$/,
		drawableResources = {},
		jsFiles = {},
		moduleResPackages = this.moduleResPackages = [],
		jsFilesToEncrypt = this.jsFilesToEncrypt = [],
		htmlJsFiles = this.htmlJsFiles = {},
		symlinkFiles = process.platform != 'win32' && this.config.get('android.symlinkResources', true),
		_t = this;

	function copyDir(opts, callback) {
		if (opts && opts.src && fs.existsSync(opts.src) && opts.dest) {
			opts.origSrc = opts.src;
			opts.origDest = opts.dest;
			recursivelyCopy.call(this, opts.src, opts.dest, opts.ignoreRootDirs, opts, callback);
		} else {
			callback();
		}
	}

	function copyFile(from, to, next) {
		var d = path.dirname(to);
		fs.existsSync(d) || wrench.mkdirSyncRecursive(d);

		if (fs.existsSync(to)) {
			_t.logger.warn(__('Overwriting file %s', to.cyan));
		}

		if (symlinkFiles) {
			fs.existsSync(to) && fs.unlinkSync(to);
			this.logger.debug(__('Symlinking %s => %s', from.cyan, to.cyan));
			if (next) {
				fs.symlink(from, to, next);
			} else {
				fs.symlinkSync(from, to);
			}
		} else {
			this.logger.debug(__('Copying %s => %s', from.cyan, to.cyan));
			if (next) {
				fs.readFile(from, function (err, data) {
					if (err) throw err;
					fs.writeFile(to, data, next);
				});
			} else {
				fs.writeFileSync(to, fs.readFileSync(from));
			}
		}
	}

	function recursivelyCopy(src, dest, ignoreRootDirs, opts, done) {
		var files;
		if (fs.statSync(src).isDirectory()) {
			files = fs.readdirSync(src);
		} else {
			// we have a file, so fake a directory listing
			files = [ path.basename(src) ];
			src = path.dirname(src);
		}

		async.whilst(
			function () {
				return files.length;
			},

			function (next) {
				var filename = files.shift(),
					destDir = dest,
					from = path.join(src, filename),
					to = path.join(destDir, filename);

				// check that the file actually exists and isn't a broken symlink
				if (!fs.existsSync(from)) return next();

				var isDir = fs.statSync(from).isDirectory();

				// check if we are ignoring this file
				if ((isDir && ignoreRootDirs && ignoreRootDirs.indexOf(filename) != -1) || (isDir ? ignoreDirs : ignoreFiles).test(filename)) {
					_t.logger.debug(__('Ignoring %s', from.cyan));
					return next();
				}

				// if this is a directory, recurse
				if (isDir) {
					setImmediate(function () {
						recursivelyCopy.call(_t, from, path.join(destDir, filename), null, opts, next);
					});
					return;
				}

				// we have a file, now we need to see what sort of file

				// check if it's a drawable resource
				var relPath = from.replace(opts.origSrc, '').replace(/\\/g, '/').replace(/^\//, ''),
					m = relPath.match(drawableRegExp),
					isDrawable = false;

				if (m && m.length >= 4 && m[3]) {
					var destFilename = m[3].toLowerCase(),
						name = destFilename.replace(drawableExtRegExp, ''),
						extMatch = destFilename.match(drawableExtRegExp),
						origExt = extMatch && extMatch[1] || '',
						hashExt = extMatch && extMatch.length > 2 ? '.' + extMatch[3] : '';

					destDir = path.join(
						_t.buildResDir,
						drawableDpiRegExp.test(m[1]) ? 'drawable-' + m[1][0] + 'dpi' : 'drawable-' + m[1].substring(4)
					);

					if (splashScreenRegExp.test(filename)) {
						// we have a splash screen image
						to = path.join(destDir, 'background' + origExt);
					} else {
						to = path.join(destDir, name.replace(/[^a-z0-9_]/g, '_').substring(0, 80) + '_' + _t.hash(name + hashExt).substring(0, 10) + origExt);
					}
					isDrawable = true;
				} else if (m = relPath.match(relSplashScreenRegExp)) {
					// we have a splash screen
					// if it's a 9 patch, then the image goes in drawable-nodpi, not drawable
					if (m[1] == '9.png') {
						destDir = path.join(_t.buildResDir, 'drawable-nodpi');
						to = path.join(destDir, filename.replace('default.', 'background.'));
					} else {
						destDir = _t.buildResDrawableDir;
						to = path.join(_t.buildResDrawableDir, filename.replace('default.', 'background.'));
					}
					isDrawable = true;
				}

				if (isDrawable) {
					var _from = from.replace(_t.projectDir, '').substring(1),
						_to = to.replace(_t.buildResDir, '').replace(drawableExtRegExp, '').substring(1);
					if (drawableResources[_to]) {
						_t.logger.error(__('Found conflicting resources:'));
						_t.logger.error('   ' + drawableResources[_to]);
						_t.logger.error('   ' + from.replace(_t.projectDir, '').substring(1));
						_t.logger.error(__('You cannot have resources that resolve to the same resource entry name') + '\n');
						process.exit(1);
					}
					drawableResources[_to] = _from;
				}

				// if the destination directory does not exists, create it
				fs.existsSync(destDir) || wrench.mkdirSyncRecursive(destDir);

				var ext = filename.match(extRegExp);

				if (ext && ext[1] != 'js') {
					// we exclude js files because we'll check if they need to be removed after all files have been copied
					delete _t.lastBuildFiles[to];
				}

				switch (ext && ext[1]) {
					case 'css':
						// if we encounter a css file, check if we should minify it
						if (_t.minifyCSS) {
							_t.logger.debug(__('Copying and minifying %s => %s', from.cyan, to.cyan));
							fs.readFile(from, function (err, data) {
								if (err) throw err;
								fs.writeFile(to, new CleanCSS({ processImport: false }).minify(data.toString()).styles, next);
							});
						} else {
							copyFile.call(_t, from, to, next);
						}
						break;

					case 'html':
						// find all js files referenced in this html file
						var relPath = from.replace(opts.origSrc, '').replace(/\\/g, '/').replace(/^\//, '').split('/');
						relPath.pop(); // remove the filename
						relPath = relPath.join('/');
						jsanalyze.analyzeHtmlFile(from, relPath).forEach(function (file) {
							htmlJsFiles[file] = 1;
						});

						_t.cli.createHook('build.android.copyResource', _t, function (from, to, cb) {
							copyFile.call(_t, from, to, cb);
						})(from, to, next);
						break;

					case 'js':
						// track each js file so we can copy/minify later

						// we use the destination file name minus the path to the assets dir as the id
						// which will eliminate dupes
						var id = to.replace(opts.origDest, opts.prefix ? opts.prefix : '').replace(/\\/g, '/').replace(/^\//, '');

						if (!jsFiles[id] || !opts || !opts.onJsConflict || opts.onJsConflict(from, to, id)) {
							jsFiles[id] = from;
						}

						next();
						break;

					case 'xml':
						_t.cli.createHook('build.android.copyResource', _t, function (from, to, cb) {
							_t.writeXmlFile(from, to);
							cb();
						})(from, to, next);
						break;

					default:
						// normal file, just copy it into the build/android/bin/assets directory
						_t.cli.createHook('build.android.copyResource', _t, function (from, to, cb) {
							copyFile.call(_t, from, to, cb);
						})(from, to, next);
				}
			},

			done
		);
	}

	function warnDupeDrawableFolders(resourceDir) {
		var dir = path.join(resourceDir, 'images');
		['high', 'medium', 'low'].forEach(function (dpi) {
			var oldDir = path.join(dir, dpi),
				newDir = path.join(dir, 'res-' + dpi[0] + 'dpi');
			if (fs.existsSync(oldDir) && fs.existsSync(newDir)) {
				oldDir = oldDir.replace(this.projectDir, '').replace(/^\//, '');
				newDir = newDir.replace(this.projectDir, '').replace(/^\//, '');
				this.logger.warn(__('You have both an %s folder and an %s folder', oldDir.cyan, newDir.cyan));
				this.logger.warn(__('Files from both of these folders will end up in %s', ('res/drawable-' + dpi[0]+ 'dpi').cyan));
				this.logger.warn(__('If two files are named the same, there is no guarantee which one will be copied last and therefore be the one the application uses'));
				this.logger.warn(__('You should use just one of these folders to avoid conflicts'));
			}
		}, this);
	}

	var tasks = [
		// first task is to copy all files in the Resources directory, but ignore
		// any directory that is the name of a known platform
		function (cb) {
			var src = path.join(this.projectDir, 'Resources');
			warnDupeDrawableFolders.call(this, src);
			_t.logger.debug(__('Copying %s', src.cyan));
			copyDir.call(this, {
				src: src,
				dest: this.buildBinAssetsResourcesDir,
				ignoreRootDirs: ti.availablePlatformsNames
			}, cb);
		},

		// next copy all files from the Android specific Resources directory
		function (cb) {
			var src = path.join(this.projectDir, 'Resources', 'android');
			warnDupeDrawableFolders.call(this, src);
			_t.logger.debug(__('Copying %s', src.cyan));
			copyDir.call(this, {
				src: src,
				dest: this.buildBinAssetsResourcesDir
			}, cb);
		}
	];

	// copy all commonjs modules
	this.commonJsModules.forEach(function (module) {
		// copy the main module
		tasks.push(function (cb) {
			_t.logger.debug(__('Copying %s', module.modulePath.cyan));
			copyDir.call(this, {
				src: module.modulePath,
				// Copy under subfolder named after module.id
				dest: path.join(this.buildBinAssetsResourcesDir, path.basename(module.id)),
				// Don't copy files under apidoc, docs, documentation, example or assets (assets is handled below)
				ignoreRootDirs: ['apidoc', 'documentation', 'docs', 'example', 'assets'],
				// Make note that files are copied relative to the module.id folder at dest
				// so that we don't see clashes between module1/index.js and module2/index.js
				prefix: module.id,
				onJsConflict: function (src, dest, id) {
					this.logger.error(__('There is a project resource "%s" that conflicts with a CommonJS module', id));
					this.logger.error(__('Please rename the file, then rebuild') + '\n');
					process.exit(1);
				}.bind(this)
			}, cb);
		});

		// copy the assets
		tasks.push(function (cb) {
			var src = path.join(module.modulePath, 'assets');
			_t.logger.debug(__('Copying %s', src.cyan));
			copyDir.call(this, {
				src: src,
				dest: path.join(this.buildBinAssetsResourcesDir, 'modules', module.id)
			}, cb);
		});
	});

	//get the respackgeinfo files if they exist
	this.modules.forEach(function (module) {
		var respackagepath = path.join(module.modulePath, 'respackageinfo');
		if (fs.existsSync(respackagepath)) {
			var data = fs.readFileSync(respackagepath).toString().split('\n').shift().trim();
			if(data.length > 0) {
				this.moduleResPackages.push(data);
			}
		}
	}, this);

	var platformPaths = [];
	// WARNING! This is pretty dangerous, but yes, we're intentionally copying
	// every file from platform/android and all modules into the build dir
	this.modules.forEach(function (module) {
		platformPaths.push(path.join(module.modulePath, 'platform', 'android'));
	});
	platformPaths.push(path.join(this.projectDir, 'platform', 'android'));
	platformPaths.forEach(function (dir) {
		if (fs.existsSync(dir)) {
			tasks.push(function (cb) {
				copyDir.call(this, {
					src: dir,
					dest: this.buildDir
				}, cb);
			});
		}
	}, this);

	appc.async.series(this, tasks, function (err, results) {
		var templateDir = path.join(this.platformPath, 'templates', 'app', 'default', 'template', 'Resources', 'android');

		// if an app icon hasn't been copied, copy the default one
		var destIcon = path.join(this.buildBinAssetsResourcesDir, this.tiapp.icon);
		if (!fs.existsSync(destIcon)) {
			copyFile.call(this, path.join(templateDir, 'appicon.png'), destIcon);
		}
		delete this.lastBuildFiles[destIcon];

		var destIcon2 = path.join(this.buildResDrawableDir, this.tiapp.icon);
		if (!fs.existsSync(destIcon2)) {
			copyFile.call(this, destIcon, destIcon2);
		}
		delete this.lastBuildFiles[destIcon2];

		// make sure we have a splash screen
		var backgroundRegExp = /^background(\.9)?\.(png|jpg)$/,
			destBg = path.join(this.buildResDrawableDir, 'background.png'),
			nodpiDir = path.join(this.buildResDir, 'drawable-nodpi');
		if (!fs.readdirSync(this.buildResDrawableDir).some(function (name) {
			if (backgroundRegExp.test(name)) {
				delete this.lastBuildFiles[path.join(this.buildResDrawableDir, name)];
				return true;
			}
		}, this)) {
			// no background image in drawable, but what about drawable-nodpi?
			if (!fs.existsSync(nodpiDir) || !fs.readdirSync(nodpiDir).some(function (name) {
				if (backgroundRegExp.test(name)) {
					delete this.lastBuildFiles[path.join(nodpiDir, name)];
					return true;
				}
			}, this)) {
				delete this.lastBuildFiles[destBg];
				copyFile.call(this, path.join(templateDir, 'default.png'), destBg);
			}
		}

		// copy js files into assets directory and minify if needed
		this.logger.info(__('Processing JavaScript files'));
		appc.async.series(this, Object.keys(jsFiles).map(function (id) {
			return function (done) {
				var from = jsFiles[id],
					to = path.join(this.buildBinAssetsResourcesDir, id);

				if (htmlJsFiles[id]) {
					// this js file is referenced from an html file, so don't minify or encrypt
					delete this.lastBuildFiles[to];
					return copyFile.call(this, from, to, done);
				}

				// we have a js file that may be minified or encrypted

				// if we're encrypting the JavaScript, copy the files to the assets dir
				// for processing later
				if (this.encryptJS) {
					to = path.join(this.buildAssetsDir, id);
					jsFilesToEncrypt.push(id);
				}
				delete this.lastBuildFiles[to];

				try {
					this.cli.createHook('build.android.copyResource', this, function (from, to, cb) {
						// parse the AST
						var r = jsanalyze.analyzeJsFile(from, { minify: this.minifyJS });

						// we want to sort by the "to" filename so that we correctly handle file overwriting
						this.tiSymbols[to] = r.symbols;

						var dir = path.dirname(to);
						fs.existsSync(dir) || wrench.mkdirSyncRecursive(dir);

						if (this.minifyJS) {
							this.logger.debug(__('Copying and minifying %s => %s', from.cyan, to.cyan));

							this.cli.createHook('build.android.compileJsFile', this, function (r, from, to, cb2) {
								fs.writeFile(to, r.contents, cb2);
							})(r, from, to, cb);
						} else if (symlinkFiles) {
							copyFile.call(this, from, to, cb);
						} else {
							// we've already read in the file, so just write the original contents
							this.logger.debug(__('Copying %s => %s', from.cyan, to.cyan));
							fs.writeFile(to, r.contents, cb);
						}
					})(from, to, done);
				} catch (ex) {
					ex.message.split('\n').forEach(this.logger.error);
					this.logger.log();
					process.exit(1);
				}
			};
		}), function () {
			// write the properties file
			var appPropsFile = path.join(this.encryptJS ? this.buildAssetsDir : this.buildBinAssetsResourcesDir, '_app_props_.json'),
				props = {};
			Object.keys(this.tiapp.properties).forEach(function (prop) {
				props[prop] = this.tiapp.properties[prop].value;
			}, this);
			fs.writeFileSync(
				appPropsFile,
				JSON.stringify(props)
			);
			this.encryptJS && jsFilesToEncrypt.push('_app_props_.json');
			delete this.lastBuildFiles[appPropsFile];

			if (!jsFilesToEncrypt.length) {
				// nothing to encrypt, continue
				return next();
			}

			// figure out which titanium prep to run
			var titaniumPrep = 'titanium_prep';
			if (process.platform == 'darwin') {
				titaniumPrep += '.macos';
				if (appc.version.lt(this.jdkInfo.version, '1.7.0')) {
					titaniumPrep += '.jdk16';
				}
			} else if (process.platform == 'win32') {
				titaniumPrep += '.win32.exe';
			} else if (process.platform == 'linux') {
				titaniumPrep += '.linux' + (process.arch == 'x64' ? '64' : '32');
			}

			// encrypt the javascript
			var titaniumPrepHook = this.cli.createHook('build.android.titaniumprep', this, function (exe, args, opts, done) {
					this.logger.info(__('Encrypting JavaScript files: %s', (exe + ' "' + args.slice(1).join('" "') + '"').cyan));
					appc.subprocess.run(exe, args, opts, function (code, out, err) {
						if (code) {
							return done({
								code: code,
								msg: err.trim()
							});
						}

						// write the encrypted JS bytes to the generated Java file
						fs.writeFileSync(
							path.join(this.buildGenAppIdDir, 'AssetCryptImpl.java'),
							ejs.render(fs.readFileSync(path.join(this.templatesDir, 'AssetCryptImpl.java')).toString(), {
								appid: this.appid,
								encryptedAssets: out
							})
						);

						done();
					}.bind(this));
				}),
				args = [ this.tiapp.guid, this.appid, this.buildAssetsDir ].concat(jsFilesToEncrypt);

			if (process.platform == 'win32') {
				var fileListing = path.join(this.buildDir, 'titanium_prep_listing.txt');
				args = [ this.tiapp.guid, this.appid, this.buildAssetsDir , '--file-listing', fileListing];
				fs.writeFileSync(fileListing, jsFilesToEncrypt.join('\n'));
			}

			var opts = {
					env: appc.util.mix({}, process.env, {
						// we force the JAVA_HOME so that titaniumprep doesn't complain
						'JAVA_HOME': this.jdkInfo.home
					})
				},
				fatal = function fatal(err) {
					this.logger.error(__('Failed to encrypt JavaScript files'));
					err.msg.split('\n').forEach(this.logger.error);
					this.logger.log();
					process.exit(1);
				}.bind(this);

			titaniumPrepHook(
				path.join(this.platformPath, titaniumPrep),
				args.slice(0),
				opts,
				function (err) {
					if (!err) {
						return next();
					}

					if (process.platform !== 'win32' || !/jvm\.dll/i.test(err.msg)) {
						fatal(err);
					}

					// windows 64-bit failed, try again using 32-bit
					this.logger.debug(__('32-bit titanium prep failed, trying again using 64-bit'));
					titaniumPrep = 'titanium_prep.win64.exe';
					titaniumPrepHook(
						path.join(this.platformPath, titaniumPrep),
						args,
						opts,
						function (err) {
							if (err) {
								fatal(err);
							}
							next();
						}
					);
				}.bind(this)
			);
		});
	});
};

AndroidBuilder.prototype.generateRequireIndex = function generateRequireIndex(callback) {
	var index = {},
		binAssetsDir = this.buildBinAssetsDir.replace(/\\/g, '/'),
		destFile = path.join(binAssetsDir, 'index.json');

	(function walk(dir) {
		fs.readdirSync(dir).forEach(function (filename) {
			var file = path.join(dir, filename);
			if (fs.existsSync(file)) {
				if (fs.statSync(file).isDirectory()) {
					walk(file);
				} else if (/\.js(on)?$/.test(filename)) {
					index[file.replace(/\\/g, '/').replace(binAssetsDir + '/', '')] = 1;
				}
			}
		});
	}(this.buildBinAssetsResourcesDir));

	this.jsFilesToEncrypt.forEach(function (file) {
		index['Resources/' + file.replace(/\\/g, '/')] = 1;
	});

	delete index['Resources/_app_props_.json'];

	fs.existsSync(destFile) && fs.unlinkSync(destFile);
	fs.writeFile(destFile, JSON.stringify(index), callback);
};

AndroidBuilder.prototype.getNativeModuleBindings = function getNativeModuleBindings(jarFile) {
	var zip = new AdmZip(jarFile),
		zipEntries = zip.getEntries(),
		i = 0,
		len = zipEntries.length,
		pathName = 'org/appcelerator/titanium/bindings/',
		pathNameLen = pathName.length,
		entry, name;

	for (; i < len; i++) {
		entry = zipEntries[i];
		name = entry.entryName.toString();
		if (name.length > pathNameLen && name.indexOf(pathName) == 0) {
			try {
				return JSON.parse(entry.getData());
			} catch (e) {}
			return;
		}
	}
};

AndroidBuilder.prototype.processTiSymbols = function processTiSymbols(next) {
	var depMap = JSON.parse(fs.readFileSync(path.join(this.platformPath, 'dependency.json'))),
		modulesMap = JSON.parse(fs.readFileSync(path.join(this.platformPath, 'modules.json'))),
		modulesPath = path.join(this.platformPath, 'modules'),
		moduleBindings = {},
		externalChildModules = {},
		moduleJarMap = {},
		tiNamespaces = this.tiNamespaces = {}, // map of namespace => titanium functions (i.e. ui => createWindow)
		jarLibraries = this.jarLibraries = {},
		resPackages = this.resPackages = {},
		appModules = this.appModules = [], // also used in the App.java template
		appModulesMap = {},
		customModules = this.customModules = [],
		ignoreNamespaces = /^(addEventListener|builddate|buildhash|fireEvent|include|_JSON|name|removeEventListener|userAgent|version)$/;

	// reorg the modules map by module => jar instead of jar => modules
	Object.keys(modulesMap).forEach(function (jar) {
		modulesMap[jar].forEach(function (name) {
			moduleJarMap[name.toLowerCase()] = jar;
		});
	});

	// load all module bindings
	fs.readdirSync(modulesPath).forEach(function (filename) {
		var file = path.join(modulesPath, filename);
		if (fs.existsSync(file) && fs.statSync(file).isFile() && /\.jar$/.test(filename)) {
			var bindings = this.getNativeModuleBindings(file);
			if (bindings) {
				Object.keys(bindings.modules).forEach(function (moduleClass) {
					if (bindings.proxies[moduleClass]) {
						moduleBindings[moduleClass] = bindings.modules[moduleClass];
						moduleBindings[moduleClass].fullAPIName = bindings.proxies[moduleClass].proxyAttrs.fullAPIName;
					} else {
						// parent module is external, so the reference needs to be injected at boot time
						Array.isArray(externalChildModules[moduleClass]) || (externalChildModules[moduleClass] = []);
						externalChildModules[moduleClass] = externalChildModules[moduleClass].concat(bindings.modules[moduleClass].childModules);
					}
				});
			}
		}
	}, this);

	// get the v8 runtime jar file(s)
	if (depMap && depMap.runtimes && depMap.runtimes.v8) {
		var v8 = depMap.runtimes.v8;
		(Array.isArray(v8) ? v8 : [ v8 ]).forEach(function (jar) {
			if (fs.existsSync(jar = path.join(this.platformPath, jar))) {
				this.logger.debug(__('Adding library %s', jar.cyan));
				jarLibraries[jar] = 1;
			}
		}, this);
	}

	function addTitaniumLibrary(namespace) {
		namespace = namespace.toLowerCase();
		if (ignoreNamespaces.test(namespace) || tiNamespaces[namespace]) return;
		tiNamespaces[namespace] = [];

		var jar = moduleJarMap[namespace];
		if (jar) {
			jar = jar == 'titanium.jar' ? path.join(this.platformPath, jar) : path.join(this.platformPath, 'modules', jar);
			if (this.isExternalAndroidLibraryAvailable(jar)) {
				this.logger.debug('Excluding library ' + jar.cyan);
			} else if (fs.existsSync(jar) && !jarLibraries[jar]) {
				this.logger.debug(__('Adding library %s', jar.cyan));
				jarLibraries[jar] = 1;
			}
		} else {
			this.logger.debug(__('Unknown namespace %s, skipping', namespace.cyan));
		}

		depMap.libraries[namespace] && depMap.libraries[namespace].forEach(function (jar) {
			jar = path.join(this.platformPath, jar)
			if (this.isExternalAndroidLibraryAvailable(jar)) {
				this.logger.debug('Excluding dependency library ' + jar.cyan);
				return;
			}

			if (fs.existsSync(jar) && !jarLibraries[jar]) {
				this.logger.debug(__('Adding dependency library %s', jar.cyan));
				jarLibraries[jar] = 1;
			}
		}, this);

		depMap.dependencies[namespace] && depMap.dependencies[namespace].forEach(addTitaniumLibrary, this);
	}

	// get all required titanium modules
	depMap.required.forEach(addTitaniumLibrary, this);

	// if we need to include all titanium modules, then do it
	if (this.includeAllTiModules) {
		Object.keys(moduleJarMap).forEach(addTitaniumLibrary, this);
	}

	// for each Titanium symbol found when we copied the JavaScript files, we need
	// extract the Titanium namespace and make sure we include its jar library
	Object.keys(this.tiSymbols).forEach(function (file) {
		this.tiSymbols[file].forEach(function (symbol) {
			var parts = symbol.split('.').slice(0, -1), // strip last part which should be the method or property
				namespace;

			// add this namespace and all parent namespaces
			while (parts.length) {
				namespace = parts.join('.');
				if (namespace) {
					addTitaniumLibrary.call(this, namespace);
					if (tiNamespaces[namespace]) {
						// track each method/property
						tiNamespaces[namespace].push(parts[parts.length - 1]);
					}
				}
				parts.pop();
			}
		}, this);
	}, this);

	function createModuleDescriptor(namespace) {
		var results = {
				'api_name': '',
				'class_name': '',
				'bindings': tiNamespaces[namespace],
				'external_child_modules': [],
				'on_app_create': null
			},
			moduleBindingKeys = Object.keys(moduleBindings),
			len = moduleBindingKeys.length,
			i, name, extChildModule;

		for (i = 0; i < len; i++) {
			name = moduleBindingKeys[i];
			if (moduleBindings[name].fullAPIName.toLowerCase() == namespace) {
				results['api_name'] = moduleBindings[name].fullAPIName
				results['class_name'] = name;
				if (moduleBindings[name]['on_app_create']) {
					results['on_app_create'] = moduleBindings[name]['on_app_create'];
				}
				break;
			}
		}

		// check if we found the api name and if not bail
		if (!results['api_name']) return;

		if (extChildModule = externalChildModules[results['class_name']]) {
			for (i = 0, len = extChildModule.length; i < len; i++) {
				if (tiNamespaces[extChildModule[i].fullAPIName.toLowerCase()]) {
					results['external_child_modules'].push(extChildModule[i]);
					break;
				}
			}
		}

		appModulesMap[results['api_name'].toLowerCase()] = 1;

		return results;
	}

	// build the list of modules for the templates
	Object.keys(tiNamespaces).map(createModuleDescriptor).forEach(function (m) {
		m && appModules.push(m);
	});

	this.modules.forEach(function (module) {
		// check if the module has a metadata.json (which most native-wrapped CommonJS
		// modules should), then make sure those Titanium namespaces are loaded
		var metadataFile = path.join(module.modulePath, 'metadata.json'),
			metadata;
		if (fs.existsSync(metadataFile)) {
			metadata = JSON.parse(fs.readFileSync(metadataFile));
			if (metadata && typeof metadata == 'object' && Array.isArray(metadata.exports)) {
				metadata.exports.forEach(function (namespace) {
					addTitaniumLibrary.call(this, namespace);
				}, this);
			} else {
				metadata = null;
			}
		}

		if (!module.jarFile || !module.bindings) return;

		Object.keys(module.bindings.modules).forEach(function (moduleClass) {
			var proxy = module.bindings.proxies[moduleClass];

			if (proxy.proxyAttrs.id != module.manifest.moduleid) return;

			var result = {
				apiName: module.bindings.modules[moduleClass].apiName,
				proxyName: proxy.proxyClassName,
				className: moduleClass,
				manifest: module.manifest,
				onAppCreate: proxy.onAppCreate || proxy['on_app_create'] || null,
				isNativeJsModule: !!module.manifest.commonjs
			};

			// make sure that the module was not built before 1.8.0.1
			if (~~module.manifest.apiversion < 2) {
				this.logger.error(__('The "apiversion" for "%s" in the module manifest is less than version 2.', module.manifest.moduleid.cyan));
				this.logger.error(__('The module was likely built against a Titanium SDK 1.8.0.1 or older.'));
				this.logger.error(__('Please use a version of the module that has "apiversion" 2 or greater'));
				this.logger.log();
				process.exit(1);
			}

			customModules.push(result);

			metadata && metadata.exports.forEach(function (namespace) {
				if (!appModulesMap[namespace]) {
					var r = createModuleDescriptor(namespace);
					r && appModules.push(r);
				}
			});
		}, this);
	}, this);

	// write the app.json
	this.logger.info(__('Writing %s', path.join(this.buildBinAssetsDir, 'app.json').cyan));
	fs.writeFileSync(path.join(this.buildBinAssetsDir, 'app.json'), JSON.stringify({
		app_modules: appModules
	}));

	this.jarLibHash = this.hash(Object.keys(jarLibraries).sort().join('|'));
	if (this.jarLibHash != this.buildManifest.jarLibHash) {
		if (!this.forceRebuild) {
			this.logger.info(__('Forcing rebuild: Detected change in Titanium APIs used and need to recompile'));
		}
		this.forceRebuild = true;
	}

	next();
};

AndroidBuilder.prototype.copyModuleResources = function copyModuleResources(next) {
	var _t = this;

	function copy(src, dest) {
		fs.readdirSync(src).forEach(function (filename) {
			var from = path.join(src, filename),
				to = path.join(dest, filename);
			if (fs.existsSync(from)) {
				delete _t.lastBuildFiles[to];
				if (fs.statSync(from).isDirectory()) {
					copy(from, to);
				} else if (path.extname(filename) === '.xml') {
					_t.writeXmlFile(from, to);
				} else {
					afs.copyFileSync(from, to, { logger: _t.logger.debug });
				}
			}
		});
	}

	var tasks = Object.keys(this.jarLibraries).map(function (jarFile) {
			return function (done) {
				var resFile = jarFile.replace(/\.jar$/, '.res.zip'),
					resPkgFile = jarFile.replace(/\.jar$/, '.respackage');

				if (fs.existsSync(resPkgFile) && fs.existsSync(resFile)) {
<<<<<<< HEAD
					var packageName = fs.readFileSync(resPkgFile).toString().split('\n').shift().trim();
					if (!this.hasAndroidLibrary(packageName)) {
						this.resPackages[resFile] = packageName;
					} else {
						this.logger.info(__('Excluding core module resources of %s (%s) because Android Library with same package name is available.', jarFile, packageName));
						return done();
					}
=======
					this.resPackages[resFile] = fs.readFileSync(resPkgFile).toString().split('\n').shift().trim();
>>>>>>> 5974d82e
				}

				if (!fs.existsSync(jarFile) || !fs.existsSync(resFile)) return done();
				this.logger.info(__('Extracting module resources: %s', resFile.cyan));

				var tmp = temp.path();
				fs.existsSync(tmp) && wrench.rmdirSyncRecursive(tmp);
				wrench.mkdirSyncRecursive(tmp);

				appc.zip.unzip(resFile, tmp, {}, function (ex) {
					if (ex) {
						this.logger.error(__('Failed to extract module resource zip: %s', resFile.cyan) + '\n');
						process.exit(1);
					}

					// copy the files from the temp folder into the build dir
					copy(tmp, this.buildDir);
					done();
				}.bind(this));
			};
		});

	this.nativeLibModules.forEach(function (m) {
		var src = path.join(m.modulePath, 'assets');
		if (fs.existsSync(src)) {
			tasks.push(function (done) {
				copy(src, this.buildBinAssetsResourcesDir);
				done();
			}.bind(this));
		}
	}, this);

	this.androidLibraries.forEach(function (libraryInfo) {
		var libraryResPath = path.join(libraryInfo.explodedPath, 'res');
		var buildResPath = path.join(this.buildDir, 'res');
		if (fs.existsSync(libraryResPath)) {
			tasks.push(function (done) {
				copy(libraryResPath, buildResPath);
				done();
			});
		}
	}, this);

	// for each jar library, if it has a companion resource zip file, extract
	// all of its files into the build dir, and yes, this is stupidly dangerous
	appc.async.series(this, tasks, next);
};

AndroidBuilder.prototype.removeOldFiles = function removeOldFiles(next) {
	Object.keys(this.lastBuildFiles).forEach(function (file) {
		if (path.dirname(file) == this.buildDir || file.indexOf(this.buildAssetsDir) == 0 || file.indexOf(this.buildBinAssetsResourcesDir) == 0 || (this.forceRebuild && file.indexOf(this.buildGenAppIdDir) == 0) || file.indexOf(this.buildResDir) == 0) {
			if (fs.existsSync(file)) {
				this.logger.debug(__('Removing old file: %s', file.cyan));
				fs.unlinkSync(file);
			} else {
				// maybe it's a symlink?
				try {
					if (fs.lstatSync(file)) {
						this.logger.debug(__('Removing old symlink: %s', file.cyan));
						fs.unlinkSync(file);
					}
				} catch (e) {}
			}
		}
	}, this);

	next();
};

AndroidBuilder.prototype.generateJavaFiles = function generateJavaFiles(next) {
	if (!this.forceRebuild) return next();

	var android = this.tiapp.android,
		copyTemplate = function (src, dest) {
			if (this.forceRebuild || !fs.existsSync(dest)) {
				this.logger.debug(__('Copying template %s => %s', src.cyan, dest.cyan));
				fs.writeFileSync(dest, ejs.render(fs.readFileSync(src).toString(), this));
			}
		}.bind(this);

	// copy and populate templates
	copyTemplate(path.join(this.templatesDir, 'AppInfo.java'), path.join(this.buildGenAppIdDir, this.classname + 'AppInfo.java'));
	copyTemplate(path.join(this.templatesDir, 'App.java'), path.join(this.buildGenAppIdDir, this.classname + 'Application.java'));
	copyTemplate(path.join(this.templatesDir, 'Activity.java'), path.join(this.buildGenAppIdDir, this.classname + 'Activity.java'));
	copyTemplate(path.join(this.templatesDir, 'project'), path.join(this.buildDir, '.project'));
	copyTemplate(path.join(this.templatesDir, 'default.properties'), path.join(this.buildDir, 'default.properties'));

	afs.copyFileSync(path.join(this.templatesDir, 'gitignore'), path.join(this.buildDir, '.gitignore'), { logger: this.logger.debug });

	afs.copyFileSync(path.join(this.templatesDir, 'classpath'), path.join(this.buildDir, '.classpath'), { logger: this.logger.debug });

	// generate the JavaScript-based activities
	if (android && android.activities) {
		var activityTemplate = fs.readFileSync(path.join(this.templatesDir, 'JSActivity.java')).toString();
		Object.keys(android.activities).forEach(function (name) {
			var activity = android.activities[name];
			this.logger.debug(__('Generating activity class: %s', activity.classname.cyan));
			fs.writeFileSync(path.join(this.buildGenAppIdDir, activity.classname + '.java'), ejs.render(activityTemplate, {
				appid: this.appid,
				activity: activity
			}));
		}, this);
	}

	// generate the JavaScript-based services
	if (android && android.services) {
		var serviceTemplate = fs.readFileSync(path.join(this.templatesDir, 'JSService.java')).toString(),
			intervalServiceTemplate = fs.readFileSync(path.join(this.templatesDir, 'JSIntervalService.java')).toString();
		Object.keys(android.services).forEach(function (name) {
			var service = android.services[name],
				tpl = serviceTemplate;
			if (service.type == 'interval') {
				tpl = intervalServiceTemplate;
				this.logger.debug(__('Generating interval service class: %s', service.classname.cyan));
			} else {
				this.logger.debug(__('Generating service class: %s', service.classname.cyan));
			}
			fs.writeFileSync(path.join(this.buildGenAppIdDir, service.classname + '.java'), ejs.render(tpl, {
				appid: this.appid,
				service: service
			}));
		}, this);
	}

	next();
};

AndroidBuilder.prototype.generateAidl = function generateAidl(next) {
	if (!this.forceRebuild) return next();

	if (!this.androidTargetSDK.aidl) {
		this.logger.info(__('Android SDK %s missing framework aidl, skipping', this.androidTargetSDK['api-level']));
		return next();
	}

	var aidlRegExp = /\.aidl$/,
		files = (function scan(dir) {
			var f = [];
			fs.readdirSync(dir).forEach(function (name) {
				var file = path.join(dir, name);
				if (fs.existsSync(file)) {
					if (fs.statSync(file).isDirectory()) {
						f = f.concat(scan(file));
					} else if (aidlRegExp.test(name)) {
						f.push(file);
					}
				}
			});
			return f;
		}(this.buildSrcDir));

	if (!files.length) {
		this.logger.info(__('No aidl files to compile, continuing'));
		return next();
	}

	appc.async.series(this, files.map(function (file) {
		return function (callback) {
			this.logger.info(__('Compiling aidl file: %s', file));

			var aidlHook = this.cli.createHook('build.android.aidl', this, function (exe, args, opts, done) {
					this.logger.info('Running aidl: %s', (exe + ' "' + args.join('" "') + '"').cyan);
					appc.subprocess.run(exe, args, opts, done);
				});

			aidlHook(
				this.androidInfo.sdk.executables.aidl,
				['-p' + this.androidTargetSDK.aidl, '-I' + this.buildSrcDir, '-o' + this.buildGenAppIdDir, file],
				{},
				callback
			);
		};
	}), next);
};

AndroidBuilder.prototype.generateI18N = function generateI18N(next) {
	this.logger.info(__('Generating i18n files'));

	var data = i18n.load(this.projectDir, this.logger, {
			ignoreDirs: this.ignoreDirs,
			ignoreFiles: this.ignoreFiles
		}),
		badStringNames = {};

	data.en || (data.en = {});
	data.en.app || (data.en.app = {});
	data.en.app.appname || (data.en.app.appname = this.tiapp.name);

	function replaceSpaces(s) {
		return s.replace(/./g, '\\u0020');
	}

	function resolveRegionName(locale) {
		if (locale.match(/\w{2}(-|_)r?\w{2}/)) {
			var parts = locale.split(/-|_/),
			    lang = parts[0],
			    region = parts[1],
			    separator = '-';

			if (region.length == 2) {
				separator = '-r';
			}

			return lang + separator + region;
		}
		return locale;
	}

	Object.keys(data).forEach(function (locale) {
		var dest = path.join(this.buildResDir, 'values' + (locale == 'en' ? '' : '-' + resolveRegionName(locale)), 'strings.xml'),
			dom = new DOMParser().parseFromString('<resources/>', 'text/xml'),
			root = dom.documentElement,
			appname = data[locale].app && data[locale].app.appname || this.tiapp.name,
			appnameNode = dom.createElement('string');

		appnameNode.setAttribute('name', 'app_name');
		appnameNode.setAttribute('formatted', 'false');
		appnameNode.appendChild(dom.createTextNode(appname));
		root.appendChild(dom.createTextNode('\n\t'));
		root.appendChild(appnameNode);

		data[locale].strings && Object.keys(data[locale].strings).forEach(function (name) {
			if (name.indexOf(' ') != -1) {
				badStringNames[locale] || (badStringNames[locale] = []);
				badStringNames[locale].push(name);
			} else if (name != 'appname') {
				var node = dom.createElement('string');
				node.setAttribute('name', name);
				node.setAttribute('formatted', 'false');
				node.appendChild(dom.createTextNode(data[locale].strings[name].replace(/\\?'/g, "\\'").replace(/^\s+/g, replaceSpaces).replace(/\s+$/g, replaceSpaces)));
				root.appendChild(dom.createTextNode('\n\t'));
				root.appendChild(node);
			}
		});

		root.appendChild(dom.createTextNode('\n'));

		if (fs.existsSync(dest)) {
			this.logger.debug(__('Merging %s strings => %s', locale.cyan, dest.cyan));
		} else {
			this.logger.debug(__('Writing %s strings => %s', locale.cyan, dest.cyan));
		}
		this.writeXmlFile(dom.documentElement, dest);
	}, this);

	if (Object.keys(badStringNames).length) {
		this.logger.error(__('Found invalid i18n string names:'));
		Object.keys(badStringNames).forEach(function (locale) {
			badStringNames[locale].forEach(function (s) {
				this.logger.error('  "' + s + '" (' + locale + ')');
			}, this);
		}, this);
		this.logger.error(__('Android does not allow i18n string names with spaces.'));
		if (!this.config.get('android.excludeInvalidI18nStrings', false)) {
			this.logger.error(__('To exclude invalid i18n strings from the build, run:'));
			this.logger.error('    ' + this.cli.argv.$ + ' config android.excludeInvalidI18nStrings true');
			this.logger.log();
			process.exit(1);
		}
	}

	next();
};

AndroidBuilder.prototype.generateTheme = function generateTheme(next) {
	var themeFile = path.join(this.buildResDir, 'values', 'theme.xml');

	if (!fs.existsSync(themeFile)) {
		this.logger.info(__('Generating %s', themeFile.cyan));

		var flags = 'Theme.AppCompat';
		if (this.tiapp.fullscreen || this.tiapp['statusbar-hidden']) {
			flags += '.Fullscreen';
		}
		if (this.tiappAndroidManifest && this.tiappAndroidManifest.application && this.tiappAndroidManifest.application.theme) {
			var theme = this.tiappAndroidManifest.application.theme;
			if (theme.startsWith('@style/')) {
				flags = theme.replace('@style/', '');
			}
		}

		fs.writeFileSync(themeFile, ejs.render(fs.readFileSync(path.join(this.templatesDir, 'theme.xml')).toString(), {
			flags: flags
		}));
	}

	next();
};

AndroidBuilder.prototype.generateAndroidManifest = function generateAndroidManifest(next) {
	if (!this.forceRebuild && fs.existsSync(this.androidManifestFile)) {
		return next();
	}

	var calendarPermissions = [ 'android.permission.READ_CALENDAR', 'android.permission.WRITE_CALENDAR' ],
		cameraPermissions = [ 'android.permission.CAMERA' ],
		contactsPermissions = [ 'android.permission.READ_CONTACTS', 'android.permission.WRITE_CONTACTS' ],
		contactsReadPermissions = [ 'android.permission.READ_CONTACTS' ],
		geoPermissions = [ 'android.permission.ACCESS_COARSE_LOCATION', 'android.permission.ACCESS_FINE_LOCATION' ],
		vibratePermissions = [ 'android.permission.VIBRATE' ],
		wallpaperPermissions = [ 'android.permission.SET_WALLPAPER' ],

		permissions = {
			'android.permission.INTERNET': 1,
			'android.permission.ACCESS_WIFI_STATE': 1,
			'android.permission.ACCESS_NETWORK_STATE': 1,
			'android.permission.WRITE_EXTERNAL_STORAGE': 1
		},

		tiNamespacePermissions = {
			'geolocation': geoPermissions
		},

		tiMethodPermissions = {
			// old calendar
			'Android.Calendar.getAllAlerts': calendarPermissions,
			'Android.Calendar.getAllCalendars': calendarPermissions,
			'Android.Calendar.getCalendarById': calendarPermissions,
			'Android.Calendar.getSelectableCalendars': calendarPermissions,

			// new calendar
			'Calendar.getAllAlerts': calendarPermissions,
			'Calendar.getAllCalendars': calendarPermissions,
			'Calendar.getCalendarById': calendarPermissions,
			'Calendar.getSelectableCalendars': calendarPermissions,

			'Contacts.createPerson': contactsPermissions,
			'Contacts.removePerson': contactsPermissions,
			'Contacts.getAllContacts': contactsReadPermissions,
			'Contacts.showContactPicker': contactsReadPermissions,
			'Contacts.showContacts': contactsReadPermissions,
			'Contacts.getPersonByID': contactsReadPermissions,
			'Contacts.getPeopleWithName': contactsReadPermissions,
			'Contacts.getAllPeople': contactsReadPermissions,
			'Contacts.getAllGroups': contactsReadPermissions,
			'Contacts.getGroupByID': contactsReadPermissions,

			'Map.createView': geoPermissions,

			'Media.Android.setSystemWallpaper': wallpaperPermissions,
			'Media.showCamera': cameraPermissions,
			'Media.vibrate': vibratePermissions,
		},

		tiMethodActivities = {
			'Map.createView': {
				'activity': {
					'name': 'ti.modules.titanium.map.TiMapActivity',
					'configChanges': ['keyboardHidden', 'orientation'],
					'launchMode': 'singleTask'
				},
				'uses-library': {
					'name': 'com.google.android.maps'
				}
			},
			'Media.createVideoPlayer': {
				'activity': {
					'name': 'ti.modules.titanium.media.TiVideoActivity',
					'configChanges': ['keyboardHidden', 'orientation'],
					'theme': '@style/Theme.AppCompat.Fullscreen',
					'launchMode': 'singleTask'
				}
			},
			'Media.showCamera': {
				'activity': {
					'name': 'ti.modules.titanium.media.TiCameraActivity',
					'configChanges': ['keyboardHidden', 'orientation'],
					'theme': '@style/Theme.AppCompat.Translucent.NoTitleBar.Fullscreen'
				}
			}
		},

		googleAPIs = [
			'Map.createView'
		],

		enableGoogleAPIWarning = this.target == 'emulator' && this.emulator && !this.emulator.googleApis,

		fill = function (str) {
			// first we replace all legacy variable placeholders with EJS style placeholders
			str = str.replace(/(\$\{tiapp\.properties\[['"]([^'"]+)['"]\]\})/g, function (s, m1, m2) {
				// if the property is the "id", we want to force our scrubbed "appid"
				if (m2 == 'id') {
					m2 = 'appid';
				} else {
					m2 = 'tiapp.' + m2;
				}
				return '<%- ' + m2 + ' %>';
			});
			// then process the string as an EJS template
			return ejs.render(str, this);
		}.bind(this),

		finalAndroidManifest = (new AndroidManifest).parse(fill(fs.readFileSync(path.join(this.templatesDir, 'AndroidManifest.xml')).toString())),
		customAndroidManifest = this.customAndroidManifest,
		tiappAndroidManifest = this.tiappAndroidManifest;

	// if they are using a custom AndroidManifest and merging is disabled, then write the custom one as is
	if (!this.config.get('android.mergeCustomAndroidManifest', true) && this.customAndroidManifest) {
		(this.cli.createHook('build.android.writeAndroidManifest', this, function (file, xml, done) {
			this.logger.info(__('Writing unmerged custom AndroidManifest.xml'));
			fs.writeFileSync(file, xml.toString('xml'));
			done();
		}))(this.androidManifestFile, customAndroidManifest, next);
		return;
	}

	finalAndroidManifest.__attr__['android:versionName'] = this.tiapp.version || '1';

	if (this.deployType != 'production') {
		// enable mock location if in development or test mode
		geoPermissions.push('android.permission.ACCESS_MOCK_LOCATION');
	}

	// set permissions for each titanium namespace found
	Object.keys(this.tiNamespaces).forEach(function (ns) {
		if (tiNamespacePermissions[ns]) {
			tiNamespacePermissions[ns].forEach(function (perm) {
				permissions[perm] = 1;
			});
		}
	}, this);

	// set permissions for each titanium method found
	var tmp = {};
	Object.keys(this.tiSymbols).forEach(function (file) {
		this.tiSymbols[file].forEach(function (symbol) {
			if (tmp[symbol]) return;
			tmp[symbol] = 1;

			if (tiMethodPermissions[symbol]) {
				tiMethodPermissions[symbol].forEach(function (perm) {
					permissions[perm] = 1;
				});
			}

			var obj = tiMethodActivities[symbol];
			if (obj) {
				if (obj.activity) {
					finalAndroidManifest.application.activity || (finalAndroidManifest.application.activity = {});
					finalAndroidManifest.application.activity[obj.activity.name] = obj.activity;
				}
				if (obj['uses-library']) {
					finalAndroidManifest.application['uses-library'] || (finalAndroidManifest.application['uses-library'] = {});
					finalAndroidManifest.application['uses-library'][obj['uses-library'].name] = obj['uses-library'];
				}
			}

			if (enableGoogleAPIWarning && googleAPIs.indexOf(symbol) != -1) {
				var fn = 'Titanium.' + symbol + '()';
				if (this.emulator.googleApis === null) {
					this.logger.warn(__('Detected %s call which requires Google APIs, however the selected emulator %s may or may not support Google APIs', fn.cyan, ('"' + this.emulator.name + '"').cyan));
					this.logger.warn(__('If the emulator does not support Google APIs, the %s call will fail', fn.cyan));
				} else {
					this.logger.warn(__('Detected %s call which requires Google APIs, but the selected emulator %s does not support Google APIs', fn.cyan, ('"' + this.emulator.name + '"').cyan));
					this.logger.warn(__('Expect the %s call to fail', fn.cyan));
				}
				this.logger.warn(__('You should use, or create, an Android emulator that does support Google APIs'));
			}
		}, this);
	}, this);

	// TIMOB-15253: Titanium Android cannot be used with 'android:launchMode' as it can dispose the KrollRuntime instance
	// prevent 'android:launchMode' from being defined in the AndroidManifest.xml
	if (tiappAndroidManifest && tiappAndroidManifest.application) {
		for (var activity in tiappAndroidManifest.application.activity) {
			var parameters = tiappAndroidManifest.application.activity[activity];
			if (parameters['launchMode']) {
				delete parameters['launchMode'];
				this.logger.warn(__('%s should not be used. Ignoring definition from %s', 'android:launchMode'.red, activity.cyan));
			}
		}
	}

	// gather activities
	var tiappActivities = this.tiapp.android && this.tiapp.android.activities;
	tiappActivities && Object.keys(tiappActivities).forEach(function (filename) {
		var activity = tiappActivities[filename];
		if (activity.url) {
			var a = {
				name: this.appid + '.' + activity.classname
			};
			Object.keys(activity).forEach(function (key) {
				if (!/^(name|url|options|classname|android\:name)$/.test(key)) {
					a[key.replace(/^android\:/, '')] = activity[key];
				}
			});
			a.configChanges || (a.configChanges = ['keyboardHidden', 'orientation']);
			finalAndroidManifest.application.activity || (finalAndroidManifest.application.activity = {});
			finalAndroidManifest.application.activity[a.name] = a;
		}
	}, this);

	// gather services
	var tiappServices = this.tiapp.android && this.tiapp.android.services;
	tiappServices && Object.keys(tiappServices).forEach(function (filename) {
		var service = tiappServices[filename];
		if (service.url) {
			var s = {
				'name': this.appid + '.' + service.classname
			};
			Object.keys(service).forEach(function (key) {
				if (!/^(type|name|url|options|classname|android\:name)$/.test(key)) {
					s[key.replace(/^android\:/, '')] = service[key];
				}
			});
			finalAndroidManifest.application.service || (finalAndroidManifest.application.service = {});
			finalAndroidManifest.application.service[s.name] = s;
		}
	}, this);

	// add the analytics service
	if (this.tiapp.analytics) {
		var tiAnalyticsService = 'com.appcelerator.aps.APSAnalyticsService';
		finalAndroidManifest.application.service || (finalAndroidManifest.application.service = {});
		finalAndroidManifest.application.service[tiAnalyticsService] = {
			name: tiAnalyticsService,
			exported: false
		};
	}

	// set the app icon
	finalAndroidManifest.application.icon = '@drawable/' + this.tiapp.icon.replace(/((\.9)?\.(png|jpg))$/, '');

	// merge the custom android manifest
	finalAndroidManifest.merge(customAndroidManifest);

	// merge the tiapp.xml android manifest
	finalAndroidManifest.merge(tiappAndroidManifest);

	this.modules.forEach(function (module) {
		var moduleXmlFile = path.join(module.modulePath, 'timodule.xml');
		if (fs.existsSync(moduleXmlFile)) {
			var moduleXml = new tiappxml(moduleXmlFile);
			if (moduleXml.android && moduleXml.android.manifest) {
				var am = new AndroidManifest;
				am.parse(fill(moduleXml.android.manifest));
				// we don't want modules to override the <supports-screens> or <uses-sdk> tags
				delete am.__attr__;
				delete am['supports-screens'];
				delete am['uses-sdk'];
				finalAndroidManifest.merge(am);
			}

			// point to the .jar file if the timodule.xml file has properties of 'dexAgent'
			if (moduleXml.properties && moduleXml.properties['dexAgent']) {
				this.dexAgent = path.join(module.modulePath, moduleXml.properties['dexAgent'].value);
			}
		}
	}, this);

	// if the target sdk is Android 3.2 or newer, then we need to add 'screenSize' to
	// the default AndroidManifest.xml's 'configChanges' attribute for all <activity>
	// elements, otherwise changes in orientation will cause the app to restart
	if (this.realTargetSDK >= 13) {
		Object.keys(finalAndroidManifest.application.activity).forEach(function (name) {
			var activity = finalAndroidManifest.application.activity[name];
			if (!activity.configChanges) {
				activity.configChanges = ['screenSize'];
			} else if (activity.configChanges.indexOf('screenSize') == -1) {
				activity.configChanges.push('screenSize');
			}
		});
	}

	// add permissions
	if (!this.tiapp['override-permissions']) {
		Array.isArray(finalAndroidManifest['uses-permission']) || (finalAndroidManifest['uses-permission'] = []);
		Object.keys(permissions).forEach(function (perm) {
			finalAndroidManifest['uses-permission'].indexOf(perm) == -1 && finalAndroidManifest['uses-permission'].push(perm);
		});
	}

	// if the AndroidManifest.xml already exists, remove it so that we aren't updating the original file (if it's symlinked)
	fs.existsSync(this.androidManifestFile) && fs.unlinkSync(this.androidManifestFile);

	(this.cli.createHook('build.android.writeAndroidManifest', this, function (file, xml, done) {
		fs.writeFileSync(file, xml.toString('xml'));
		done();
	}))(this.androidManifestFile, finalAndroidManifest, next);
};

AndroidBuilder.prototype.packageApp = function packageApp(next) {
	this.ap_File = path.join(this.buildBinDir, 'app.ap_');
	var bundlesPath = path.join(this.buildIntermediatesDir, 'bundles');
	if (!fs.existsSync(bundlesPath)) {
		wrench.mkdirSyncRecursive(bundlesPath);
	}

	var aaptHook = this.cli.createHook('build.android.aapt', this, function (exe, args, opts, done) {
			this.logger.info(__('Running AAPT: %s', (exe + ' "' + args.join('" "') + '"').cyan));
			appc.subprocess.run(exe, args, opts, function (code, out, err) {
				if (code) {
					this.logger.error(__('Failed to package application:'));
					this.logger.error();
					err.trim().split('\n').forEach(this.logger.error);
					this.logger.log();
					process.exit(1);
				}

				// check that the R.java file exists
				var rFile = path.join(this.buildGenAppIdDir, 'R.java');
				if (!fs.existsSync(rFile)) {
					this.logger.error(__('Unable to find generated R.java file') + '\n');
					process.exit(1);
				}

				done();
			}.bind(this));
		}),
		args = [
			'package',
			'-f',
			'-m',
			'-J', path.join(this.buildDir, 'gen'),
			'-M', this.androidManifestFile,
			'-A', this.buildBinAssetsDir,
			'-S', this.buildResDir,
			'-I', this.androidTargetSDK.androidJar,
			'-F', this.ap_File,
			'--output-text-symbols', bundlesPath
		];

	var runAapt = function runAapt() {
		aaptHook(
			this.androidInfo.sdk.executables.aapt,
			args,
			{},
			next
		);
	}.bind(this);

	if ( (!Object.keys(this.resPackages).length) && (!this.moduleResPackages.length) ) {
		return runAapt();
	}

	args.push('--auto-add-overlay');

	var namespaces = '';
	Object.keys(this.resPackages).forEach(function(resFile){
		namespaces && (namespaces+=':');
		namespaces += this.resPackages[resFile];
	}, this);

	this.moduleResPackages.forEach(function (data) {
		namespaces && (namespaces+=':');
		namespaces += data;
	}, this);

	args.push('--extra-packages', namespaces);

	runAapt();
};

/**
 * Process resources from .aar files under the project's platform/android folder
 * and generates the corrosponding R classes.
 *
 * Before support for .aar files we used --extra-packages and -S options for
 * AAPT to generated the R class for a library package. This has the drawback
 * that every R class contains all resource identifiers resulting in duplicate
 * code. This method regenerates the R class from the R.txt that is contained in
 * every .aar file which has resources (adopted from Android Gradle plugin).
 *
 * @see https://android.googlesource.com/platform/tools/build/+/android-7.1.1_r28/builder/src/main/java/com/android/builder/AndroidBuilder.java#728
 *
 * @param {Function} next Function to call once the processing is complete
 */
AndroidBuilder.prototype.processResources = function processResources(next) {
	var bundlesPath = path.join(this.buildIntermediatesDir, 'bundles');
	var symbolOutputPathAndFilename = path.join(bundlesPath, 'R.txt');
	var fullSymbolValues = null;
	this.androidLibraries.forEach(function (libraryInfo) {
		var librarySymbolFile = path.join(libraryInfo.explodedPath, 'R.txt');
		if (!fs.existsSync(librarySymbolFile)) {
			return;
		}

		if (fullSymbolValues === null) {
			fullSymbolValues = new SymbolLoader(symbolOutputPathAndFilename);
			fullSymbolValues.load();
		}

		var librarySymbols = new SymbolLoader(librarySymbolFile);
		librarySymbols.load();

		// TODO: Support multiple symbol files for the same package name like gradle?
		this.logger.trace('Generating R.class for library: ' + libraryInfo.packageName);
		var symbolWriter = new SymbolWriter(this.buildGenDir, libraryInfo.packageName, fullSymbolValues);
		symbolWriter.addSymbolsToWrite(librarySymbols);
		symbolWriter.write();
	}.bind(this));

	next();
};

AndroidBuilder.prototype.compileJavaClasses = function compileJavaClasses(next) {
	var classpath = {},
		moduleJars = this.moduleJars = {},
		jarNames = {};

	classpath[this.androidTargetSDK.androidJar] = 1;
	Object.keys(this.jarLibraries).map(function (jarFile) {
		classpath[jarFile] = 1;
	});

	this.modules.forEach(function (module) {
		if (fs.existsSync(module.jarFile)) {
			var jarHash = this.hash(fs.readFileSync(module.jarFile).toString());

			if (!jarNames[jarHash]) {
				moduleJars[module.jarFile] = 1;
				classpath[module.jarFile] = 1;
				jarNames[jarHash] = 1;
			} else {
				this.logger.debug(__('Skipping duplicate jar file: %s', module.jarFile.cyan));
			}

			var libDir = path.join(module.modulePath, 'lib'),
				jarRegExp = /\.jar$/;

			fs.existsSync(libDir) && fs.readdirSync(libDir).forEach(function (name) {
				var jarFile = path.join(libDir, name);
				if (jarRegExp.test(name) && fs.existsSync(jarFile)) {
					var jarHash = this.hash(fs.readFileSync(jarFile).toString());
					if (!jarNames[jarHash]) {
						moduleJars[jarFile] = 1;
						classpath[jarFile] = 1;
						jarNames[jarHash] = 1;
					} else {
						this.logger.debug(__('Skipping duplicate jar file: %s', jarFile.cyan));
					}
				}
			}, this);
		}
	}, this);

	this.androidLibraries.forEach(function (libraryInfo) {
		libraryInfo.jars.forEach(function (libraryJarPathAndFilename) {
			var jarHash = this.hash(fs.readFileSync(libraryJarPathAndFilename).toString());
			if (!jarNames[jarHash]) {
				moduleJars[libraryJarPathAndFilename] = 1;
				classpath[libraryJarPathAndFilename] = 1;
				jarNames[jarHash] = 1;
			} else {
				this.logger.debug(__('Skipping duplicate jar file: %s', libraryJarPathAndFilename.cyan));
			}
		}, this);
	}, this);

	if (!this.forceRebuild) {
		// if we don't have to compile the java files, then we can return here
		// we just needed the moduleJars
		return next();
	}

	if (Object.keys(moduleJars).length) {
		// we need to include kroll-apt.jar if there are any modules
		classpath[path.join(this.platformPath, 'kroll-apt.jar')] = 1;
	}

	classpath[path.join(this.platformPath, 'lib', 'titanium-verify.jar')] = 1;

	if (this.allowDebugging && this.debugPort) {
		classpath[path.join(this.platformPath, 'lib', 'titanium-debug.jar')] = 1;
	}

	if (this.allowProfiling && this.profilerPort) {
		classpath[path.join(this.platformPath, 'lib', 'titanium-profiler.jar')] = 1;
	}

	// find all java files and write them to the temp file
	var javaFiles = [],
		javaRegExp = /\.java$/,
		javaSourcesFile = path.join(this.buildDir, 'java-sources.txt');
	[this.buildGenDir, this.buildSrcDir].forEach(function scanJavaFiles(dir) {
		fs.readdirSync(dir).forEach(function (name) {
			var file = path.join(dir, name);
			if (fs.existsSync(file)) {
				if (fs.statSync(file).isDirectory()) {
					scanJavaFiles(file);
				} else if (javaRegExp.test(name)) {
					javaFiles.push(file);
					classpath[name.replace(javaRegExp, '.class')] = 1;
				}
			}
		});
	});
	fs.writeFileSync(javaSourcesFile, '"' + javaFiles.join('"\n"').replace(/\\/g, '/') + '"');

	// if we're recompiling the java files, then nuke the classes dir
	if (fs.existsSync(this.buildBinClassesDir)) {
		wrench.rmdirSyncRecursive(this.buildBinClassesDir);
	}
	wrench.mkdirSyncRecursive(this.buildBinClassesDir);

	var javacHook = this.cli.createHook('build.android.javac', this, function (exe, args, opts, done) {
			this.logger.info(__('Building Java source files: %s', (exe + ' "' + args.join('" "') + '"').cyan));
			appc.subprocess.run(exe, args, opts, function (code, out, err) {
				if (code) {
					this.logger.error(__('Failed to compile Java source files:'));
					this.logger.error();
					err.trim().split('\n').forEach(this.logger.error);
					this.logger.log();
					process.exit(1);
				}
				done();
			}.bind(this));
		});

	javacHook(
		this.jdkInfo.executables.javac,
		[
			'-J-Xmx' + this.javacMaxMemory,
			'-encoding', 'utf8',
			'-bootclasspath', Object.keys(classpath).join(process.platform == 'win32' ? ';' : ':'),
			'-d', this.buildBinClassesDir,
			'-proc:none',
			'-target', this.javacTarget,
			'-source', this.javacSource,
			'@' + javaSourcesFile
		],
		{},
		next
	);
};

AndroidBuilder.prototype.runProguard = function runProguard(next) {
	if (!this.forceRebuild || !this.proguard) return next();

	// check that the proguard config exists
	var proguardConfigFile = path.join(this.buildDir, 'proguard.cfg'),
		proguardHook = this.cli.createHook('build.android.proguard', this, function (exe, args, opts, done) {
			this.logger.info(__('Running ProGuard: %s', (exe + ' "' + args.join('" "') + '"').cyan));
			appc.subprocess.run(exe, args, opts, function (code, out, err) {
				if (code) {
					this.logger.error(__('Failed to run ProGuard'));
					err.trim().split('\n').forEach(this.logger.error);
					this.logger.log();
					process.exit(1);
				}
				done();
			}.bind(this));
		});

	proguardHook(
		this.jdkInfo.executables.java,
		['-jar', this.androidInfo.sdk.proguard, '@' + proguardConfigFile],
		{ cwd: this.buildDir },
		next
	);
};

AndroidBuilder.prototype.runDexer = function runDexer(next) {
	if (!this.forceRebuild && fs.existsSync(this.buildBinClassesDex)) return next();

	var dexerHook = this.cli.createHook('build.android.dexer', this, function (exe, args, opts, done) {
			this.logger.info(__('Running dexer: %s', (exe + ' "' + args.join('" "') + '"').cyan));
			appc.subprocess.run(exe, args, opts, function (code, out, err) {
				if (code) {
					this.logger.error(__('Failed to run dexer:'));
					this.logger.error();
					err.trim().split('\n').forEach(this.logger.error);
					this.logger.log();
					process.exit(1);
				}
				done();
			}.bind(this));
		}),
		injars = [
			this.buildBinClassesDir,
			path.join(this.platformPath, 'lib', 'titanium-verify.jar')
		].concat(Object.keys(this.moduleJars)).concat(Object.keys(this.jarLibraries)),
		dexArgs = [
			'-Xmx' + this.dxMaxMemory,
			'-XX:-UseGCOverheadLimit',
			'-Djava.ext.dirs=' + this.androidInfo.sdk.platformTools.path,
			'-jar', this.androidInfo.sdk.dx,
			'--dex', '--multi-dex',
			'--output=' + this.buildBinClassesDex,
		],
		shrinkedAndroid = path.join(path.dirname(this.androidInfo.sdk.dx), 'shrinkedAndroid.jar'),
		baserules = path.join(path.dirname(this.androidInfo.sdk.dx), '..', 'mainDexClasses.rules'),
		outjar = path.join(this.buildDir, 'mainDexClasses.jar');

	// inserts the -javaagent arg earlier on in the dexArgs to allow for proper dexing if
	// dexAgent is set in the module's timodule.xml
	if (this.dexAgent) {
		dexArgs.unshift('-javaagent:' + this.dexAgent);
	}

	if (this.allowDebugging && this.debugPort) {
		injars.push(path.join(this.platformPath, 'lib', 'titanium-debug.jar'));
	}

	if (this.allowProfiling && this.profilerPort) {
		injars.push(path.join(this.platformPath, 'lib', 'titanium-profiler.jar'));
	}

	// nuke and create the folder holding all the classes*.dex files
	if (fs.existsSync(this.buildBinClassesDex)) {
		wrench.rmdirSyncRecursive(this.buildBinClassesDex);
	}
	wrench.mkdirSyncRecursive(this.buildBinClassesDex);

	// Wipe existing outjar
	fs.existsSync(outjar) && fs.unlinkSync(outjar);

	// We need to hack multidex for APi level < 21 to generate the list of classes that *need* to go into the first dex file
	// We skip these intermediate steps if 21+ and eventually just run dexer
	async.series([
		// Run: java -jar $this.androidInfo.sdk.proguard -injars "${@}" -dontwarn -forceprocessing -outjars ${tmpOut} -libraryjars "${shrinkedAndroidJar}" -dontoptimize -dontobfuscate -dontpreverify -include "${baserules}"
		function (done) {
			// 'api-level' and 'sdk' properties both seem to hold apiLevel
			if (this.androidTargetSDK.sdk >= 21) {
				return done();
			}

			appc.subprocess.run(this.jdkInfo.executables.java, [
				'-jar',
				this.androidInfo.sdk.proguard,
				'-injars', injars.join(':'),
				'-dontwarn', '-forceprocessing',
				'-outjars', outjar,
				'-libraryjars', shrinkedAndroid,
				'-dontoptimize', '-dontobfuscate', '-dontpreverify', '-include',
				baserules
			], {}, function (code, out, err) {
				if (code) {
					this.logger.error(__('Failed to run dexer:'));
					this.logger.error();
					err.trim().split('\n').forEach(this.logger.error);
					this.logger.log();
					process.exit(1);
				}
				done();
			}.bind(this));
		}.bind(this),
		// Run: java -cp $this.androidInfo.sdk.dx com.android.multidex.MainDexListBuilder "$outjar" "$injars"
		function (done) {
			// 'api-level' and 'sdk' properties both seem to hold apiLevel
			if (this.androidTargetSDK.sdk >= 21) {
				return done();
			}

			appc.subprocess.run(this.jdkInfo.executables.java, ['-cp', this.androidInfo.sdk.dx, 'com.android.multidex.MainDexListBuilder', outjar, injars.join(':')], {}, function (code, out, err) {
				var mainDexClassesList = path.join(this.buildDir, 'main-dex-classes.txt');
				if (code) {
					this.logger.error(__('Failed to run dexer:'));
					this.logger.error();
					err.trim().split('\n').forEach(this.logger.error);
					this.logger.log();
					process.exit(1);
				}
				// Record output to a file like main-dex-classes.txt
				fs.writeFileSync(mainDexClassesList, out);
				// Pass that file into dex, like so:
				dexArgs.push('--main-dex-list');
				dexArgs.push(mainDexClassesList);

				done();
			}.bind(this));
		}.bind(this),
		function (done) {
			dexArgs = dexArgs.concat(injars);
			dexerHook(this.jdkInfo.executables.java, dexArgs, {}, done);
		}.bind(this)
	], next);
};

AndroidBuilder.prototype.createUnsignedApk = function createUnsignedApk(next) {
	var dest = archiver('zip', {
			forceUTC: true
		}),
		apkStream,
		jsonRegExp = /\.json$/,
		javaRegExp = /\.java$/,
		classRegExp = /\.class$/,
		dexRegExp = /^classes(\d+)?\.dex$/,
		soRegExp = /\.so$/,
		trailingSlashRegExp = /\/$/,
		nativeLibs = {},
		origConsoleError = console.error;

	// since the archiver library didn't set max listeners, we squelch all error output
	console.error = function () {};

	try {
		fs.existsSync(this.unsignedApkFile) && fs.unlinkSync(this.unsignedApkFile);
		apkStream = fs.createWriteStream(this.unsignedApkFile);
		apkStream.on('close', function() {
			console.error = origConsoleError;
			next();
		});
		dest.catchEarlyExitAttached = true; // silence exceptions
		dest.pipe(apkStream);

		this.logger.info(__('Creating unsigned apk'));

		// merge files from the app.ap_ file as well as all titanium and 3rd party jar files
		var archives = [ this.ap_File ].concat(Object.keys(this.moduleJars)).concat(Object.keys(this.jarLibraries));

		archives.forEach(function (file) {
			var src = new AdmZip(file),
				entries = src.getEntries();

			this.logger.debug(__('Processing %s', file.cyan));

			entries.forEach(function (entry) {
				if (entry.entryName.indexOf('META-INF/') == -1
					&& (entry.entryName.indexOf('org/appcelerator/titanium/bindings/') == -1 || !jsonRegExp.test(entry.name))
					&& entry.name.charAt(0) != '.'
					&& !classRegExp.test(entry.name)
					&& !trailingSlashRegExp.test(entry.entryName)
				) {
					var store = this.uncompressedTypes.indexOf(entry.entryName.split('.').pop()) != -1;

					this.logger.debug(store
						? __('Adding %s', entry.entryName.cyan)
						: __('Deflating %s', entry.entryName.cyan));

					dest.append(src.readFile(entry), {
						name: entry.entryName,
						store: store
					});
				}
			}, this);
		}, this);

		// Add dex files
		this.logger.info(__('Processing %s', this.buildBinClassesDex.cyan));
		fs.readdirSync(this.buildBinClassesDex).forEach(function (name) {
			var file = path.join(this.buildBinClassesDex, name);
			if (dexRegExp.test(name)) {
				this.logger.debug(__('Adding %s', name.cyan));
				dest.append(fs.createReadStream(file), { name: name });
			}
		}, this);

		this.logger.info(__('Processing %s', this.buildSrcDir.cyan));
		(function copyDir(dir, base) {
			base = base || dir;
			fs.readdirSync(dir).forEach(function (name) {
				var file = path.join(dir, name);
				if (fs.existsSync(file)) {
					if (fs.statSync(file).isDirectory()) {
						copyDir(file, base);
					} else if (!javaRegExp.test(name)) {
						name = file.replace(base, '').replace(/^[\/\\]/, '');
						this.logger.debug(__('Adding %s', name.cyan));
						dest.append(fs.createReadStream(file), { name: name });
					}
				}
			}, this);
		}.call(this, this.buildSrcDir));

		var addNativeLibs = function (dir) {
				if (!fs.existsSync(dir)) return;

				for (var i = 0; i < this.abis.length; i++) {
					var abiDir = path.join(dir, this.abis[i]);

					// check that we found the desired abi, otherwise we abort the build
					if (!fs.existsSync(abiDir) || !fs.statSync(abiDir).isDirectory()) {
						throw this.abis[i];
					}

					// copy all the .so files into the archive
					fs.readdirSync(abiDir).forEach(function (name) {
						if (name != 'libtiprofiler.so' || (this.allowProfiling && this.profilerPort)) {
							var file = path.join(abiDir, name),
								rel = 'lib/' + this.abis[i] + '/' + name;
							if (!nativeLibs[rel] && soRegExp.test(name) && fs.existsSync(file)) {
								nativeLibs[rel] = 1;
								this.logger.debug(__('Adding %s', rel.cyan));
								dest.append(fs.createReadStream(file), { name: rel });
							}
						}
					}, this);
				}
			}.bind(this);

		try {
			// add Titanium native modules
			addNativeLibs(path.join(this.platformPath, 'native', 'libs'));
		} catch (abi) {
			// this should never be called since we already validated this
			var abis = [];
			fs.readdirSync(path.join(this.platformPath, 'native', 'libs')).forEach(function (abi) {
				var dir = path.join(this.platformPath, 'native', 'libs', abi);
				if (fs.existsSync(dir) && fs.statSync(dir).isDirectory()) {
					abis.push(abi);
				}
			});
			this.logger.error(__('Invalid native Titanium library ABI "%s"', abi));
			this.logger.error(__('Supported ABIs: %s', abis.join(', ')) + '\n');
			process.exit(1);
		}

		try {
			// add native modules from the build dir's "libs" dir
			addNativeLibs(path.join(this.buildDir, 'libs'));
		} catch (e) {}

		this.modules.forEach(function (m) {
			if (m.native) {
				try {
					// add native modules for each module
					addNativeLibs(path.join(m.modulePath, 'libs'));
				} catch (abi) {
					// this should never be called since we already validated this
					var abis = [];
					fs.readdirSync(path.join(m.modulePath, 'libs')).forEach(function (abi) {
						var dir = path.join(m.modulePath, 'libs', abi);
						if (fs.existsSync(dir) && fs.statSync(dir).isDirectory()) {
							abis.push(abi);
						}
					});
					/* commenting this out to preserve the old, incorrect behavior
					this.logger.error(__('The module "%s" does not support the ABI "%s"', m.id, abi));
					this.logger.error(__('Supported ABIs: %s', abis.join(', ')) + '\n');
					process.exit(1);
					*/
					this.logger.warn(__('The module %s does not support the ABI: %s', m.id.cyan, abi.cyan));
					this.logger.warn(__('It only supports the following ABIs: %s', abis.map(function (a) { return a.cyan; }).join(', ')));
					this.logger.warn(__('Your application will most likely encounter issues'));
				}
			}
		}, this);

		this.androidLibraries.forEach(function(libraryInfo) {
			if (libraryInfo.nativeLibraries.length === 0) {
				return;
			}

			var libraryJniPath = path.join(libraryInfo.explodedPath, 'jni')
			try {
				addNativeLibs(libraryJniPath);
			} catch (e) {
				var abis = [];
				fs.readdirSync(libraryJniPath).forEach(function (abi) {
					var dir = path.join(libraryJniPath, abi);
					if (fs.existsSync(dir) && fs.statSync(dir).isDirectory()) {
						abis.push(abi);
					}
				});
				if (libraryInfo.task.originType === 'Module') {
					this.logger.error(__('The Android Library "%s" from module "%s" does not support the ABI: %s', libraryInfo.packageName, libraryInfo.task.moduleInfo.id, abi));
				} else if (libraryInfo.task.originType === 'Project') {
					this.logger.error(__('The Android Library "%s" does not support the ABI: %s', libraryInfo.packageName, abi));
				}
				this.logger.error(__('Supported ABIs by the Android Library: %s', abis.join(', ')));
				this.logger.error(__('Valid ABIs for this project: %s', this.abis(', ')));
				process.exit(1);
			}
		}, this);

		this.logger.info(__('Writing unsigned apk: %s', this.unsignedApkFile.cyan));
		dest.finalize();
	} catch (ex) {
		console.error = origConsoleError;
		throw ex;
	}
};

AndroidBuilder.prototype.createSignedApk = function createSignedApk(next) {
	var sigalg = this.keystoreAlias.sigalg || 'MD5withRSA',
		signerArgs = [
			'-sigalg', sigalg,
			'-digestalg', 'SHA1',
			'-keystore', this.keystore,
			'-storepass', this.keystoreStorePassword
		];

	this.logger.info(__('Using %s signature algorithm', sigalg.cyan));

	this.keystoreKeyPassword && signerArgs.push('-keypass', this.keystoreKeyPassword);
	signerArgs.push('-signedjar', this.apkFile, this.unsignedApkFile, this.keystoreAlias.name);

	var jarsignerHook = this.cli.createHook('build.android.jarsigner', this, function (exe, args, opts, done) {
			var safeArgs = [];
			for (var i = 0, l = args.length; i < l; i++) {
				safeArgs.push(args[i]);
				if (args[i] == '-storepass' || args[i] == 'keypass') {
					safeArgs.push(args[++i].replace(/./g, '*'));
				}
			}

			this.logger.info(__('Signing apk: %s', (exe + ' "' + safeArgs.join('" "') + '"').cyan));
			appc.subprocess.run(exe, args, opts, function (code, out, err) {
				if (code) {
					this.logger.error(__('Failed to sign apk:'));
					out.trim().split('\n').forEach(this.logger.error);
					this.logger.log();
					process.exit(1);
				}
				done();
			}.bind(this));
		});

	jarsignerHook(
		this.jdkInfo.executables.jarsigner,
		signerArgs,
		{},
		next
	);
};

AndroidBuilder.prototype.zipAlignApk = function zipAlignApk(next) {
	var zipAlignedApk = this.apkFile + 'z',
		zipalignHook = this.cli.createHook('build.android.zipalign', this, function (exe, args, opts, done) {
			this.logger.info(__('Aligning zip file: %s', (exe + ' "' + args.join('" "') + '"').cyan));
			appc.subprocess.run(exe, args, opts, function (code, out, err) {
				if (code) {
					this.logger.error(__('Failed to zipalign apk:'));
					err.trim().split('\n').forEach(this.logger.error);
					this.logger.log();
					process.exit(1);
				}

				fs.unlinkSync(this.apkFile);
				fs.renameSync(zipAlignedApk, this.apkFile);

				done();
			}.bind(this));
		});

	zipalignHook(
		this.androidInfo.sdk.executables.zipalign,
		[
			'-v', '4', // 4 byte alignment
			this.apkFile,
			zipAlignedApk
		],
		{},
		next
	);
};

AndroidBuilder.prototype.writeBuildManifest = function writeBuildManifest(callback) {
	this.logger.info(__('Writing build manifest: %s', this.buildManifestFile.cyan));

	this.cli.createHook('build.android.writeBuildManifest', this, function (manifest, cb) {
		fs.existsSync(this.buildDir) || wrench.mkdirSyncRecursive(this.buildDir);
		fs.existsSync(this.buildManifestFile) && fs.unlinkSync(this.buildManifestFile);
		fs.writeFile(this.buildManifestFile, JSON.stringify(this.buildManifest = manifest, null, '\t'), cb);
	})({
		target: this.target,
		deployType: this.deployType,
		classname: this.classname,
		platformPath: this.platformPath,
		modulesHash: this.modulesHash,
		modulesManifestHash: this.modulesManifestHash,
		modulesNativeHash: this.modulesNativeHash,
		modulesBindingsHash: this.modulesBindingsHash,
		gitHash: ti.manifest.githash,
		outputDir: this.cli.argv['output-dir'],
		name: this.tiapp.name,
		id: this.tiapp.id,
		analytics: this.tiapp.analytics,
		publisher: this.tiapp.publisher,
		url: this.tiapp.url,
		version: this.tiapp.version,
		description: this.tiapp.description,
		copyright: this.tiapp.copyright,
		guid: this.tiapp.guid,
		icon: this.tiapp.icon,
		fullscreen: this.tiapp.fullscreen,
		navbarHidden: this.tiapp['navbar-hidden'],
		skipJSMinification: !!this.cli.argv['skip-js-minify'],
		mergeCustomAndroidManifest: this.config.get('android.mergeCustomAndroidManifest', true),
		encryptJS: this.encryptJS,
		minSDK: this.minSDK,
		targetSDK: this.targetSDK,
		propertiesHash: this.propertiesHash,
		activitiesHash: this.activitiesHash,
		servicesHash: this.servicesHash,
		jarLibHash: this.jarLibHash
	}, callback);
};

// create the builder instance and expose the public api
(function (androidBuilder) {
	exports.config   = androidBuilder.config.bind(androidBuilder);
	exports.validate = androidBuilder.validate.bind(androidBuilder);
	exports.run      = androidBuilder.run.bind(androidBuilder);
}(new AndroidBuilder(module)));<|MERGE_RESOLUTION|>--- conflicted
+++ resolved
@@ -3073,7 +3073,6 @@
 					resPkgFile = jarFile.replace(/\.jar$/, '.respackage');
 
 				if (fs.existsSync(resPkgFile) && fs.existsSync(resFile)) {
-<<<<<<< HEAD
 					var packageName = fs.readFileSync(resPkgFile).toString().split('\n').shift().trim();
 					if (!this.hasAndroidLibrary(packageName)) {
 						this.resPackages[resFile] = packageName;
@@ -3081,9 +3080,6 @@
 						this.logger.info(__('Excluding core module resources of %s (%s) because Android Library with same package name is available.', jarFile, packageName));
 						return done();
 					}
-=======
-					this.resPackages[resFile] = fs.readFileSync(resPkgFile).toString().split('\n').shift().trim();
->>>>>>> 5974d82e
 				}
 
 				if (!fs.existsSync(jarFile) || !fs.existsSync(resFile)) return done();
