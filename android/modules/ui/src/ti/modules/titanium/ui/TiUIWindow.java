/**
 * Appcelerator Titanium Mobile
 * Copyright (c) 2009-2011 by Appcelerator, Inc. All Rights Reserved.
 * Licensed under the terms of the Apache Public License
 * Please see the LICENSE included with this distribution for details.
 */
package ti.modules.titanium.ui;

import java.io.IOException;
import java.util.concurrent.atomic.AtomicInteger;

import org.appcelerator.kroll.KrollDict;
import org.appcelerator.kroll.KrollProxy;
import org.appcelerator.titanium.TiActivity;
import org.appcelerator.titanium.TiActivityWindow;
import org.appcelerator.titanium.TiActivityWindows;
import org.appcelerator.titanium.TiBaseActivity;
import org.appcelerator.titanium.TiC;
import org.appcelerator.titanium.TiContext;
import org.appcelerator.titanium.TiMessageQueue;
import org.appcelerator.titanium.TiModalActivity;
import org.appcelerator.titanium.TiTranslucentActivity;
import org.appcelerator.titanium.proxy.ActivityProxy;
import org.appcelerator.titanium.proxy.TiWindowProxy;
import org.appcelerator.titanium.util.Log;
import org.appcelerator.titanium.util.TiBindingHelper;
import org.appcelerator.titanium.util.TiConfig;
import org.appcelerator.titanium.util.TiConvert;
import org.appcelerator.titanium.util.TiFileHelper;
import org.appcelerator.titanium.util.TiPropertyResolver;
import org.appcelerator.titanium.util.TiUIHelper;
import org.appcelerator.titanium.util.TiUrl;
import org.appcelerator.titanium.view.ITiWindowHandler;
import org.appcelerator.titanium.view.TiCompositeLayout;
import org.appcelerator.titanium.view.TiCompositeLayout.LayoutArrangement;
import org.appcelerator.titanium.view.TiUIView;

import android.app.Activity;
import android.content.Intent;
import android.graphics.drawable.Drawable;
import android.os.Handler;
import android.os.Looper;
import android.os.Message;
import android.os.Messenger;
import android.os.RemoteException;
import android.view.View;
import android.view.View.OnFocusChangeListener;
import android.view.ViewGroup.LayoutParams;
import android.view.Window;

public class TiUIWindow extends TiUIView
	implements Handler.Callback, TiActivityWindow
{
	private static final String LCAT = "TiUIWindow";
	private static final boolean DBG = TiConfig.LOGD;

	private static final int WINDOW_ZINDEX = Integer.MAX_VALUE - 2; // Arbitrary number;
	private static final int MSG_ACTIVITY_CREATED = 1000;
	private static final int MSG_ANIMATE = 100;

	// Intent.FLAG_ACTIVITY_NO_ANIMATION not available in API 4
	private static final int INTENT_FLAG_ACTIVITY_NO_ANIMATION = 65536;
	private static final String WINDOW_ID_PREFIX = "window$";
	
	protected String activityKey;
	protected Activity windowActivity;
	protected TiContext windowContext;
	protected String windowUrl;
	protected int windowId;
	protected TiCompositeLayout lightWindow;

	protected boolean lightWeight, newActivity, animate, newContext = false;
	protected TiPropertyResolver resolver;
	protected Handler handler;

	protected Messenger messenger;
	protected int messageId;
	protected int lastWidth, lastHeight;

	private static AtomicInteger idGenerator;

	public TiUIWindow(TiWindowProxy proxy, KrollDict options, Messenger messenger, int messageId)
	{
		super(proxy);
		animate = true;
		//proxy.setModelListener(this);
		if (idGenerator == null) {
			idGenerator = new AtomicInteger(0);
		}
		this.messenger = messenger;
		this.messageId = messageId;
		this.handler = new Handler(Looper.getMainLooper(), this);

		this.lastWidth = LayoutParams.FILL_PARENT;
		this.lastHeight = LayoutParams.FILL_PARENT;

		resolver = new TiPropertyResolver(options, proxy.getProperties());
		newActivity = proxy.requiresNewActivity(options);
		if (!newActivity && options != null && options.containsKey(TiC.PROPERTY_TAB_OPEN)) {
			newActivity = TiConvert.toBoolean(options, TiC.PROPERTY_TAB_OPEN);
		}
		lightWeight = !newActivity;
		initContext();
		if (newActivity) {
			createNewActivity();
		} else {
			lightWindow = new TiCompositeLayout(proxy.getContext(), getLayoutArrangement());
			layoutParams.autoFillsHeight = true;
			layoutParams.autoFillsWidth = true;

			setNativeView(lightWindow);
			proxy.setModelListener(this);
			handleWindowCreated();
			handleBooted();
		}
	}

	public TiUIWindow(TiWindowProxy proxy, Activity activity)
	{
		super(proxy);
		if (idGenerator == null) {
			idGenerator = new AtomicInteger(0);
		}

		newActivity = false;
		windowActivity = activity;
		lightWeight = false;

		this.handler = new Handler(Looper.getMainLooper(), this);
		initContext();
		handleWindowCreated();
		handleBooted();
	}

	protected void initContext()
	{
		// if url, create a new context.
		if (proxy.hasProperty(TiC.PROPERTY_URL)) {
			if (newActivity) {
				windowId = TiActivityWindows.addWindow(this);
			}
			String url = TiConvert.toString(proxy.getProperty(TiC.PROPERTY_URL));
			String baseUrl = proxy.getTiContext().getBaseUrl();
			TiUrl tiUrl = TiUrl.normalizeWindowUrl(baseUrl, url);
			windowUrl = tiUrl.url;
			Activity activity = null;
			if (!newActivity) {
				activity = windowActivity;
				if (activity == null) {
					activity = proxy.getTiContext().getActivity();
				}
			}
			windowContext = TiContext.createTiContext(activity, tiUrl.baseUrl, tiUrl.url);
			newContext = true;
			// if LW window, use the existing activityProxy from the activity rather than
			// creating a new one which will cause the listeners on the duplicate activityProxy
			// to not fire
			ActivityProxy activityProxy = null;
			if (!newActivity) {
				if (activity instanceof TiBaseActivity) {
					activityProxy = ((TiBaseActivity)activity).getActivityProxy();
				}
			}
			if (activityProxy == null) {
				activityProxy = ((TiWindowProxy) proxy).getActivity(windowContext);
			}
			if (windowActivity != null) {
				bindWindowActivity(windowContext, windowActivity);
			}
			TiBindingHelper.bindCurrentWindowAndActivity(windowContext, proxy, activityProxy);
		} else if (!lightWeight) {
			windowContext = TiContext.createTiContext(windowActivity, proxy.getTiContext().getBaseUrl(), proxy.getTiContext().getCurrentUrl());
			newContext = true;
			ActivityProxy activityProxy = ((TiWindowProxy) proxy).getActivity(windowContext);
			if (windowActivity != null) {
				bindWindowActivity(windowContext, windowActivity);
			}
			if (newActivity) {
				windowId = TiActivityWindows.addWindow(this);
			}
			TiBindingHelper.bindCurrentWindowAndActivity(windowContext, proxy, activityProxy);
			bindProxies();
		} else {
			bindWindowActivity(proxy.getTiContext(), proxy.getTiContext().getActivity());
		}
		if (!newActivity && !lightWeight) {
			proxy.switchContext(windowContext);
		}
	}

	protected void createNewActivity()
	{
		Activity activity = proxy.getTiContext().getActivity();
		Intent intent = createIntent(activity);
		KrollDict d = resolver.findProperty(TiC.PROPERTY_ANIMATED);
		if (d != null) {
			animate = TiConvert.toBoolean(d, TiC.PROPERTY_ANIMATED);
		}
		if (!animate) {
			intent.addFlags(INTENT_FLAG_ACTIVITY_NO_ANIMATION);
			intent.putExtra(TiC.PROPERTY_ANIMATE, false);
			activity.startActivity(intent);
			TiUIHelper.overridePendingTransition(activity);
		} else {
			activity.startActivity(intent);
		}
		proxy.switchContext(windowContext);
	}

	public void windowCreated(TiBaseActivity activity)
	{
		windowActivity = activity;
		windowContext.setActivity(windowActivity);
		bindWindowActivity(windowContext, windowActivity);
		bindProxies();
		handleWindowCreated();
		TiMessageQueue.getMainMessageQueue().stopBlocking();
	}
	
	protected void handleWindowCreated()
	{
		if (windowUrl != null) {
			try {
				windowContext.evalFile(windowUrl);
			} catch (IOException e) {
				Log.e(LCAT, "Error opening URL: " + windowUrl, e);
			}
		}
	}

	protected ActivityProxy bindWindowActivity(TiContext tiContext, Activity activity)
	{
		ActivityProxy activityProxy = null;
		if (activity instanceof TiBaseActivity) {
			activityProxy = ((TiBaseActivity)activity).getActivityProxy();
		}
		if (activityProxy == null) {
			activityProxy = ((TiWindowProxy) proxy).getActivity(tiContext);
			activityProxy.setActivity(tiContext, activity);
			if (activity instanceof TiBaseActivity) {
				((TiBaseActivity)activity).setActivityProxy(activityProxy);
			}
		}
		return activityProxy;
	}

	protected void bindProxies()
	{
		if (windowActivity instanceof TiBaseActivity) {
			TiBaseActivity tiActivity = (TiBaseActivity)windowActivity;
			TiWindowProxy windowProxy = (TiWindowProxy)proxy;
			tiActivity.setActivityProxy(windowProxy.getActivity(proxy.getTiContext()));
			tiActivity.setWindowProxy(windowProxy);
		}
	}

	protected void handleBooted()
	{
		//TODO unique key per window, params for intent
		activityKey = WINDOW_ID_PREFIX + idGenerator.incrementAndGet();
		View layout = getLayout();
		layout.setClickable(true);
		registerForTouch(layout);
		layout.setOnFocusChangeListener(new OnFocusChangeListener() {
			public void onFocusChange(View view, boolean hasFocus) {
				proxy.fireEvent(hasFocus ? TiC.EVENT_FOCUS : TiC.EVENT_BLUR, new KrollDict());
			}
		});

		if (messenger != null) {
			Message msg = Message.obtain();
			msg.what = messageId;
			try {
				messenger.send(msg);
			} catch (RemoteException e) {
				Log.e(LCAT, "Unable to send message: " + e.getMessage(), e);
			} finally {
				messenger = null;
			}
		}
		if (lightWeight) {
			ITiWindowHandler windowHandler = proxy.getTiContext().getTiApp().getWindowHandler();
			if (windowHandler != null) {
				TiCompositeLayout.LayoutParams params = getLayoutParams();
				params.optionZIndex = WINDOW_ZINDEX;
				windowHandler.addWindow(lightWindow, params);
			}
			handler.obtainMessage(MSG_ANIMATE).sendToTarget();
		} else if (windowActivity != null && windowActivity instanceof TiActivity) {
			layout.requestFocus();
			((TiActivity) windowActivity).fireInitialFocus(); 
		}
	}

	public void close(KrollDict options) 
	{
		KrollDict props = proxy.getProperties();
		TiPropertyResolver resolver = new TiPropertyResolver(options, props);
		props = resolver.findProperty(TiC.PROPERTY_ANIMATED);
		boolean animateOnClose = animate;
		if (props != null && props.containsKey(TiC.PROPERTY_ANIMATED)) {
			animateOnClose = props.getBoolean(TiC.PROPERTY_ANIMATED);
		}

		if (!lightWeight) {
			if (windowActivity != null) {
				if (!animateOnClose) {
					windowActivity.finish();
					TiUIHelper.overridePendingTransition(windowActivity);
				} else {
					windowActivity.finish();
				}
				windowActivity = null;
			}
		} else {
			if (lightWindow != null) {
				// Only fire close event for lightweights.  For heavyweights, the
				// Activity finish will result in close firing.
				KrollDict data = new KrollDict();
				data.put(TiC.EVENT_PROPERTY_SOURCE, proxy);
				proxy.fireEvent(TiC.EVENT_CLOSE, data);
				ITiWindowHandler windowHandler = proxy.getTiContext().getTiApp().getWindowHandler();
				if (windowHandler != null) {
					windowHandler.removeWindow(lightWindow);
				}
				lightWindow.removeAllViews();
				lightWindow = null;
			}
		}
	}

	@Override
	public boolean handleMessage(Message msg)
	{
		switch (msg.what) {
			case MSG_ACTIVITY_CREATED :
				if (DBG) {
					Log.d(LCAT, "Received Activity creation message");
				}
				if (windowActivity == null) {
					windowActivity = (Activity) msg.obj;
				}
				proxy.setModelListener(this);
				handleBooted();
				return true;
			case MSG_ANIMATE : {
				animate();
				return true;
			}
		}
		return false;
	}

	@Override
	public View getNativeView()
	{
		View v = super.getNativeView();
		if (!lightWeight) {
			v = getLayout();
		}
		return v;
	}

	public View getLayout()
	{
		View layout = nativeView;
		if (!lightWeight) {
			TiActivity tia = (TiActivity) windowActivity;
			if (tia == null) {
				return null;
			}
			layout = tia.getLayout();
		}
		return layout;
	}

	protected void setActivityBackground(final Drawable drawable, boolean post)
	{
		if (post) {
			proxy.getUIHandler().post(new Runnable() {
				public void run() {
					windowActivity.getWindow().setBackgroundDrawable(drawable);
				}
			});
		} else {
			windowActivity.getWindow().setBackgroundDrawable(drawable);
		}
	}

	private void handleBackground(Drawable drawable, Object opacityValue, boolean post)
	{
		if (drawable != null) {
			if (opacityValue != null && !lightWeight) { // lightweight opacity will get handled via super because nativeView won't be null.
				setActivityOpacity(drawable, TiConvert.toFloat(opacityValue), true);
			}
			if (lightWeight) {
				nativeView.setBackgroundDrawable(drawable);
			} else {
				setActivityBackground(drawable, post);
			}
		}
	}
	private void handleBackgroundColor(Object value, boolean post)
	{
		KrollDict d = resolver.findProperty(TiC.PROPERTY_OPACITY);
		if (d != null && d.containsKey(TiC.PROPERTY_OPACITY)) {
			handleBackgroundColor(value, d.get(TiC.PROPERTY_OPACITY), post);
		} else {
			handleBackgroundColor(value, null, post);
		}
	}
	private void setActivityOpacity(Drawable background, float opacity, boolean firstTime)
	{
		int alpha = Math.round(opacity * 255);
		if (alpha > 254 && firstTime) {
			alpha = 254; // why? seems if there is no transparency when window first displayed, Android won't allow it later either
		} else if (alpha < 0) {
			alpha = 0;
		}
		background.setAlpha(alpha);
	}
	private void handleBackgroundColor(Object value, Object opacityValue, boolean post)
	{
		if (value != null) {
			Drawable cd = TiConvert.toColorDrawable(TiConvert.toString(value));
			handleBackground(cd, opacityValue, post);
		} else {
			Log.w(LCAT, "Unable to set opacity w/o a backgroundColor");
		}
	}
	private void handleBackgroundImage(Object value, boolean post)
	{
		KrollDict d = resolver.findProperty(TiC.PROPERTY_OPACITY);
		if (d != null && d.containsKey(TiC.PROPERTY_OPACITY)) {
			handleBackgroundImage(value, d.get(TiC.PROPERTY_OPACITY), post);
		} else {
			handleBackgroundImage(value, null, post);
		}
	}
	private void handleBackgroundImage(Object value, Object opacityValue, boolean post)
	{
		if (value != null) {
			String path = proxy.getTiContext().resolveUrl(null, TiConvert.toString(value));
			TiFileHelper tfh = new TiFileHelper(proxy.getContext().getApplicationContext());
			Drawable bd = tfh.loadDrawable(proxy.getTiContext(), path, false);
			handleBackground(bd, opacityValue, post);
		}
	}

	@Override
	public void processProperties(KrollDict d)
	{
		// Prefer image to color.
		if (d.containsKey(TiC.PROPERTY_BACKGROUND_IMAGE)) {
			if (d.containsKey(TiC.PROPERTY_OPACITY)) {
				handleBackgroundImage(d.get(TiC.PROPERTY_BACKGROUND_IMAGE), d.get(TiC.PROPERTY_OPACITY), true);
			} else {
				handleBackgroundImage(d.get(TiC.PROPERTY_BACKGROUND_IMAGE), true);
			}
		} else if (d.containsKey(TiC.PROPERTY_BACKGROUND_COLOR)) {
			if (d.containsKey(TiC.PROPERTY_OPACITY)) {
				handleBackgroundColor(d.get(TiC.PROPERTY_BACKGROUND_COLOR), d.get(TiC.PROPERTY_OPACITY), true);
			} else {
				handleBackgroundColor(d.get(TiC.PROPERTY_BACKGROUND_COLOR), true);
			}
		}
		if (d.containsKey(TiC.PROPERTY_TITLE)) {
			String title = TiConvert.toString(d, TiC.PROPERTY_TITLE);
			if (windowActivity != null) {
				windowActivity.setTitle(title);
			} else {
				proxy.getTiContext().getActivity().setTitle(title);
			}
		}
		if (d.containsKey(TiC.PROPERTY_LAYOUT)) {
			if (!lightWeight) {
				TiCompositeLayout layout = null;
				if (windowActivity instanceof TiActivity) {
					layout = ((TiActivity)windowActivity).getLayout();
				}
				if (layout != null) {
					layout.setLayoutArrangement(TiConvert.toString(d, TiC.PROPERTY_LAYOUT));
				}
			}
		}

		// Don't allow default processing.
		d.remove(TiC.PROPERTY_BACKGROUND_IMAGE);
		d.remove(TiC.PROPERTY_BACKGROUND_COLOR);
		super.processProperties(d);
	}

	@Override
	public void propertyChanged(String key, Object oldValue, Object newValue, KrollProxy proxy)
	{
		if (key.equals(TiC.PROPERTY_BACKGROUND_IMAGE)) {
			if (newValue != null) {
				handleBackgroundImage(newValue, false);
			} else {
				handleBackgroundColor(proxy.getProperty(TiC.PROPERTY_BACKGROUND_COLOR), false);
			}
		} else if (key.equals(TiC.PROPERTY_BACKGROUND_COLOR)) {
			handleBackgroundColor(newValue, false);
		} else if (key.equals(TiC.PROPERTY_WIDTH) || key.equals(TiC.PROPERTY_HEIGHT)) {
			Window w = proxy.getTiContext().getActivity().getWindow();
			int width = lastWidth;
			int height = lastHeight;

			if (key.equals(TiC.PROPERTY_WIDTH)) {
				if (newValue != null) {
					width = TiConvert.toInt(newValue);
				} else {
					width = LayoutParams.FILL_PARENT;
				}
			}
			if (key.equals(TiC.PROPERTY_HEIGHT)) {
				if (newValue != null) {
					height = TiConvert.toInt(newValue);
				} else {
					height = LayoutParams.FILL_PARENT;
				}
			}
			w.setLayout(width, height);

			lastWidth = width;
			lastHeight = height;
		} else if (key.equals(TiC.PROPERTY_TITLE)) {
			String title = TiConvert.toString(newValue);
			if (windowActivity != null) {
				windowActivity.setTitle(title);
			} else {
				proxy.getTiContext().getActivity().setTitle(title);
			}
		} else if (key.equals(TiC.PROPERTY_LAYOUT)) {
			if (!lightWeight) {
				TiCompositeLayout layout = null;
				if (windowActivity instanceof TiActivity) {
					layout = ((TiActivity)windowActivity).getLayout();
				}
				if (layout != null) {
					layout.setLayoutArrangement(TiConvert.toString(newValue));
				}
			}
		} else if (key.equals(TiC.PROPERTY_OPACITY)) {
			setOpacity(TiConvert.toFloat(newValue));
		} else {
			super.propertyChanged(key, oldValue, newValue, proxy);
		}
	}

	protected LayoutArrangement getLayoutArrangement()
	{
		LayoutArrangement arrangement = LayoutArrangement.DEFAULT;
		KrollDict d = resolver.findProperty(TiC.PROPERTY_LAYOUT);
		if (d != null) {
			if (TiConvert.toString(d, TiC.PROPERTY_LAYOUT).equals(TiC.LAYOUT_VERTICAL)) {
				arrangement = LayoutArrangement.VERTICAL;
			} else if (TiConvert.toString(d, TiC.PROPERTY_LAYOUT).equals(TiC.LAYOUT_HORIZONTAL)) {
				arrangement = LayoutArrangement.HORIZONTAL;
			}
		}
		return arrangement;
	}

	protected Intent createIntent(Activity activity)
	{
		Intent intent = new Intent(activity, TiActivity.class);

		KrollDict props = resolver.findProperty(TiC.PROPERTY_FULLSCREEN);
		if (props != null && props.containsKey(TiC.PROPERTY_FULLSCREEN)) {
			intent.putExtra(TiC.PROPERTY_FULLSCREEN, TiConvert.toBoolean(props, TiC.PROPERTY_FULLSCREEN));
		}
		props = resolver.findProperty(TiC.PROPERTY_NAV_BAR_HIDDEN);
		if (props != null && props.containsKey(TiC.PROPERTY_NAV_BAR_HIDDEN)) {
			intent.putExtra(TiC.PROPERTY_NAV_BAR_HIDDEN, TiConvert.toBoolean(props, TiC.PROPERTY_NAV_BAR_HIDDEN));
		}
		props = resolver.findProperty(TiC.PROPERTY_MODAL);
		boolean modal = false;
		if (props != null && props.containsKey(TiC.PROPERTY_MODAL)) {
<<<<<<< HEAD
			modal = true;
			intent.setClass(activity, TiModalActivity.class);
			intent.putExtra(TiC.PROPERTY_MODAL, TiConvert.toBoolean(props, TiC.PROPERTY_MODAL));
=======
			boolean modal = TiConvert.toBoolean(props, TiC.PROPERTY_MODAL);
			intent.putExtra(TiC.PROPERTY_MODAL, modal);
			if (modal) {
				intent.setClass(activity, TiModalActivity.class);
			}
>>>>>>> 494275bb
		}
		props = resolver.findProperty(TiC.PROPERTY_OPACITY);
		if (props != null && props.containsKey(TiC.PROPERTY_OPACITY) && !modal) { // modal already translucent
			intent.setClass(activity, TiTranslucentActivity.class);
		}
		props = resolver.findProperty(TiC.PROPERTY_URL);
		if (props != null && props.containsKey(TiC.PROPERTY_URL)) {
			intent.putExtra(TiC.PROPERTY_URL, TiConvert.toString(props, TiC.PROPERTY_URL));
		}
		props = resolver.findProperty(TiC.PROPERTY_LAYOUT);
		if (props != null && props.containsKey(TiC.PROPERTY_LAYOUT)) {
			intent.putExtra(TiC.INTENT_PROPERTY_LAYOUT, TiConvert.toString(props, TiC.PROPERTY_LAYOUT));
		}
		props = resolver.findProperty(TiC.PROPERTY_WINDOW_SOFT_INPUT_MODE);
		if (props != null && props.containsKey(TiC.PROPERTY_WINDOW_SOFT_INPUT_MODE)) {
			intent.putExtra(TiC.PROPERTY_WINDOW_SOFT_INPUT_MODE, TiConvert.toInt(props, TiC.PROPERTY_WINDOW_SOFT_INPUT_MODE));
		}

		boolean finishRoot = false;
		props = resolver.findProperty(TiC.PROPERTY_EXIT_ON_CLOSE);
		if (props != null && props.containsKey(TiC.PROPERTY_EXIT_ON_CLOSE)) {
			finishRoot = TiConvert.toBoolean(props, TiC.PROPERTY_EXIT_ON_CLOSE);
		}

		intent.putExtra(TiC.INTENT_PROPERTY_FINISH_ROOT, finishRoot);
		Messenger messenger = new Messenger(handler);
		intent.putExtra(TiC.INTENT_PROPERTY_MESSENGER, messenger);
		intent.putExtra(TiC.INTENT_PROPERTY_MSG_ACTIVITY_CREATED_ID, MSG_ACTIVITY_CREATED);
		intent.putExtra(TiC.INTENT_PROPERTY_USE_ACTIVITY_WINDOW, true);
		intent.putExtra(TiC.INTENT_PROPERTY_WINDOW_ID, windowId);
		return intent;
	}

	@Override
	public void setOpacity(float opacity)
	{
		if (lightWeight) {
			super.setOpacity(nativeView, opacity);
		} else {
			setActivityOpacity(windowActivity.getWindow().getDecorView().getBackground(), opacity, false);
			windowActivity.getWindow().getDecorView().invalidate();
		}
	}

	@Override
	public void release()
	{
		super.release();
		if (lightWindow != null) {
			lightWindow.removeAllViews();
			lightWindow = null;
		}
		messenger = null;
		handler = null;
		windowActivity = null;
		if (newContext && windowContext != null) {
			windowContext.release();
			windowContext = null;
		}
	}

	public Activity getActivity()
	{
		return windowActivity;
	}
}<|MERGE_RESOLUTION|>--- conflicted
+++ resolved
@@ -575,19 +575,12 @@
 			intent.putExtra(TiC.PROPERTY_NAV_BAR_HIDDEN, TiConvert.toBoolean(props, TiC.PROPERTY_NAV_BAR_HIDDEN));
 		}
 		props = resolver.findProperty(TiC.PROPERTY_MODAL);
-		boolean modal = false;
 		if (props != null && props.containsKey(TiC.PROPERTY_MODAL)) {
-<<<<<<< HEAD
-			modal = true;
-			intent.setClass(activity, TiModalActivity.class);
-			intent.putExtra(TiC.PROPERTY_MODAL, TiConvert.toBoolean(props, TiC.PROPERTY_MODAL));
-=======
 			boolean modal = TiConvert.toBoolean(props, TiC.PROPERTY_MODAL);
 			intent.putExtra(TiC.PROPERTY_MODAL, modal);
 			if (modal) {
 				intent.setClass(activity, TiModalActivity.class);
 			}
->>>>>>> 494275bb
 		}
 		props = resolver.findProperty(TiC.PROPERTY_OPACITY);
 		if (props != null && props.containsKey(TiC.PROPERTY_OPACITY) && !modal) { // modal already translucent
