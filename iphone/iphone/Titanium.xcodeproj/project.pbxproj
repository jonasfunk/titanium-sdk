// !$*UTF8*$!
{
	archiveVersion = 1;
	classes = {
	};
	objectVersion = 46;
	objects = {

/* Begin PBXBuildFile section */
		1D0061C1160283820016BBEE /* TiBindingRunLoop.m in Sources */ = {isa = PBXBuildFile; fileRef = 1D0061C0160283820016BBEE /* TiBindingRunLoop.m */; };
		1D0061C2160283820016BBEE /* TiBindingRunLoop.m in Sources */ = {isa = PBXBuildFile; fileRef = 1D0061C0160283820016BBEE /* TiBindingRunLoop.m */; };
		1D0061C3160283820016BBEE /* TiBindingRunLoop.m in Sources */ = {isa = PBXBuildFile; fileRef = 1D0061C0160283820016BBEE /* TiBindingRunLoop.m */; };
		1D1029A815F9769200372EC0 /* TiBindingEvent.m in Sources */ = {isa = PBXBuildFile; fileRef = 1D1029A715F9769100372EC0 /* TiBindingEvent.m */; };
		1D1029A915F9769200372EC0 /* TiBindingEvent.m in Sources */ = {isa = PBXBuildFile; fileRef = 1D1029A715F9769100372EC0 /* TiBindingEvent.m */; };
		1D1029AA15F9769200372EC0 /* TiBindingEvent.m in Sources */ = {isa = PBXBuildFile; fileRef = 1D1029A715F9769100372EC0 /* TiBindingEvent.m */; };
		1D19459613FF3BC400E2B4D0 /* TIDOMDOMImplementationProxy.m in Sources */ = {isa = PBXBuildFile; fileRef = 1D19459513FF3BC400E2B4D0 /* TIDOMDOMImplementationProxy.m */; };
		1D19459713FF3BC400E2B4D0 /* TIDOMDOMImplementationProxy.m in Sources */ = {isa = PBXBuildFile; fileRef = 1D19459513FF3BC400E2B4D0 /* TIDOMDOMImplementationProxy.m */; };
		1D19459813FF3BC400E2B4D0 /* TIDOMDOMImplementationProxy.m in Sources */ = {isa = PBXBuildFile; fileRef = 1D19459513FF3BC400E2B4D0 /* TIDOMDOMImplementationProxy.m */; };
		1D19459B13FF3BE500E2B4D0 /* TIDOMDocumentTypeProxy.m in Sources */ = {isa = PBXBuildFile; fileRef = 1D19459A13FF3BE500E2B4D0 /* TIDOMDocumentTypeProxy.m */; };
		1D19459C13FF3BE500E2B4D0 /* TIDOMDocumentTypeProxy.m in Sources */ = {isa = PBXBuildFile; fileRef = 1D19459A13FF3BE500E2B4D0 /* TIDOMDocumentTypeProxy.m */; };
		1D19459D13FF3BE500E2B4D0 /* TIDOMDocumentTypeProxy.m in Sources */ = {isa = PBXBuildFile; fileRef = 1D19459A13FF3BE500E2B4D0 /* TIDOMDocumentTypeProxy.m */; };
		1D60589B0D05DD56006BFB54 /* main.m in Sources */ = {isa = PBXBuildFile; fileRef = 29B97316FDCFA39411CA2CEA /* main.m */; };
		1D60589F0D05DD5A006BFB54 /* Foundation.framework in Frameworks */ = {isa = PBXBuildFile; fileRef = 1D30AB110D05D00D00671497 /* Foundation.framework */; };
		1DCC542F13FF0B0800DF3EE5 /* TIDOMCharacterDataProxy.m in Sources */ = {isa = PBXBuildFile; fileRef = 1DCC542E13FF0B0800DF3EE5 /* TIDOMCharacterDataProxy.m */; };
		1DCC543013FF0B0800DF3EE5 /* TIDOMCharacterDataProxy.m in Sources */ = {isa = PBXBuildFile; fileRef = 1DCC542E13FF0B0800DF3EE5 /* TIDOMCharacterDataProxy.m */; };
		1DCC543113FF0B0800DF3EE5 /* TIDOMCharacterDataProxy.m in Sources */ = {isa = PBXBuildFile; fileRef = 1DCC542E13FF0B0800DF3EE5 /* TIDOMCharacterDataProxy.m */; };
		1DD9388C1609230900091777 /* TiBindingTiValue.m in Sources */ = {isa = PBXBuildFile; fileRef = 1DD9388B1609230900091777 /* TiBindingTiValue.m */; };
		1DD9388D1609230900091777 /* TiBindingTiValue.m in Sources */ = {isa = PBXBuildFile; fileRef = 1DD9388B1609230900091777 /* TiBindingTiValue.m */; };
		1DD9388E1609230900091777 /* TiBindingTiValue.m in Sources */ = {isa = PBXBuildFile; fileRef = 1DD9388B1609230900091777 /* TiBindingTiValue.m */; };
		1DF5F4E00D08C38300B7A737 /* UIKit.framework in Frameworks */ = {isa = PBXBuildFile; fileRef = 1DF5F4DF0D08C38300B7A737 /* UIKit.framework */; settings = {ATTRIBUTES = (Weak, ); }; };
		2412F467115C296300454E5B /* TiMediaVideoPlayer.m in Sources */ = {isa = PBXBuildFile; fileRef = 2412F465115C296300454E5B /* TiMediaVideoPlayer.m */; };
		242E8E3111BA39FD0046A0D0 /* libTiCore.a in Frameworks */ = {isa = PBXBuildFile; fileRef = 242E8E3011BA39FD0046A0D0 /* libTiCore.a */; };
		242E8E3211BA39FE0046A0D0 /* libTiCore.a in Frameworks */ = {isa = PBXBuildFile; fileRef = 242E8E3011BA39FD0046A0D0 /* libTiCore.a */; };
		242E967711BAD2F20046A0D0 /* AsyncSocket.m in Sources */ = {isa = PBXBuildFile; fileRef = 242E967411BAD2F20046A0D0 /* AsyncSocket.m */; };
		242E967811BAD2F20046A0D0 /* AsyncUdpSocket.m in Sources */ = {isa = PBXBuildFile; fileRef = 242E967611BAD2F20046A0D0 /* AsyncUdpSocket.m */; };
		242E967911BAD2F20046A0D0 /* AsyncSocket.m in Sources */ = {isa = PBXBuildFile; fileRef = 242E967411BAD2F20046A0D0 /* AsyncSocket.m */; };
		242E967A11BAD2F20046A0D0 /* AsyncUdpSocket.m in Sources */ = {isa = PBXBuildFile; fileRef = 242E967611BAD2F20046A0D0 /* AsyncUdpSocket.m */; };
		242EA11611BD956F0046A0D0 /* ExternalAccessory.framework in Frameworks */ = {isa = PBXBuildFile; fileRef = 242EA11511BD956F0046A0D0 /* ExternalAccessory.framework */; };
		243AAFB511FCE62600E37D8B /* TiUIDashboardItem.m in Sources */ = {isa = PBXBuildFile; fileRef = 243AAFB411FCE62600E37D8B /* TiUIDashboardItem.m */; };
		243AAFB611FCE62600E37D8B /* TiUIDashboardItem.m in Sources */ = {isa = PBXBuildFile; fileRef = 243AAFB411FCE62600E37D8B /* TiUIDashboardItem.m */; };
		243ECCAA1126981C00639DF4 /* TiUITableViewSectionProxy.m in Sources */ = {isa = PBXBuildFile; fileRef = 243EC5EA112617F900639DF4 /* TiUITableViewSectionProxy.m */; };
		243ECCAB1126981C00639DF4 /* TiUIiPhoneTableViewStyleProxy.m in Sources */ = {isa = PBXBuildFile; fileRef = 243EC9691126632700639DF4 /* TiUIiPhoneTableViewStyleProxy.m */; };
		243ECCAC1126981C00639DF4 /* TiUIiPhoneTableViewSeparatorStyleProxy.m in Sources */ = {isa = PBXBuildFile; fileRef = 243ECB2411267CC100639DF4 /* TiUIiPhoneTableViewSeparatorStyleProxy.m */; };
		243ECCB21126984E00639DF4 /* TiUITableViewAction.m in Sources */ = {isa = PBXBuildFile; fileRef = 243EC7D6112634AF00639DF4 /* TiUITableViewAction.m */; };
		243ECCB71126986F00639DF4 /* TiFile.m in Sources */ = {isa = PBXBuildFile; fileRef = 24F5AEB3111F9DE9005C9199 /* TiFile.m */; };
		243ECCB81126988200639DF4 /* TiUIiPhoneScrollIndicatorStyleProxy.m in Sources */ = {isa = PBXBuildFile; fileRef = B4F97C57111BAD4700E2F72C /* TiUIiPhoneScrollIndicatorStyleProxy.m */; };
		243ECCB91126989700639DF4 /* TiUITextWidget.m in Sources */ = {isa = PBXBuildFile; fileRef = B4D5829611264FF500A6B66C /* TiUITextWidget.m */; };
		243ECCBE112698AA00639DF4 /* TiUITextWidgetProxy.m in Sources */ = {isa = PBXBuildFile; fileRef = B4D5829011264FD000A6B66C /* TiUITextWidgetProxy.m */; };
		243ED8EF11288B4300639DF4 /* TiUIiPhoneTableViewScrollPositionProxy.m in Sources */ = {isa = PBXBuildFile; fileRef = 243ED8EC11288B4300639DF4 /* TiUIiPhoneTableViewScrollPositionProxy.m */; };
		24596694118E70D300519F79 /* ApplicationRouting.m in Sources */ = {isa = PBXBuildFile; fileRef = 24596692118E70D300519F79 /* ApplicationRouting.m */; };
		24597035118FF66300519F79 /* StoreKit.framework in Frameworks */ = {isa = PBXBuildFile; fileRef = 24597034118FF66300519F79 /* StoreKit.framework */; };
		245972C611921D0D00519F79 /* TiUIiPadSplitWindow.m in Sources */ = {isa = PBXBuildFile; fileRef = 245972C511921D0D00519F79 /* TiUIiPadSplitWindow.m */; };
		245B3C3D11375A6600CE7530 /* UtilsModule.m in Sources */ = {isa = PBXBuildFile; fileRef = 245B3C3911375A6600CE7530 /* UtilsModule.m */; };
		245B45641139B41800CE7530 /* TiUIiPhoneTableViewCellSelectionStyleProxy.m in Sources */ = {isa = PBXBuildFile; fileRef = 245B45601139B41800CE7530 /* TiUIiPhoneTableViewCellSelectionStyleProxy.m */; };
		2465592411E5862F0059BBF4 /* TiFilesystemBlobProxy.m in Sources */ = {isa = PBXBuildFile; fileRef = 2465592311E5862F0059BBF4 /* TiFilesystemBlobProxy.m */; };
		2465592511E5862F0059BBF4 /* TiFilesystemBlobProxy.m in Sources */ = {isa = PBXBuildFile; fileRef = 2465592311E5862F0059BBF4 /* TiFilesystemBlobProxy.m */; };
		2467310711E2549300D39AF7 /* Webcolor.m in Sources */ = {isa = PBXBuildFile; fileRef = 2467310611E2549300D39AF7 /* Webcolor.m */; };
		2467310811E2549300D39AF7 /* Webcolor.m in Sources */ = {isa = PBXBuildFile; fileRef = 2467310611E2549300D39AF7 /* Webcolor.m */; };
		2478B2A511C447A4005814DF /* ApplicationMods.m in Sources */ = {isa = PBXBuildFile; fileRef = 2478B2A411C447A4005814DF /* ApplicationMods.m */; };
		2478B2A611C447A4005814DF /* ApplicationMods.m in Sources */ = {isa = PBXBuildFile; fileRef = 2478B2A411C447A4005814DF /* ApplicationMods.m */; };
		248133A7115761DE00E3A9BA /* TiNetworkBonjourBrowserProxy.m in Sources */ = {isa = PBXBuildFile; fileRef = 248133A2115761DE00E3A9BA /* TiNetworkBonjourBrowserProxy.m */; };
		248133A8115761DE00E3A9BA /* TiNetworkBonjourServiceProxy.m in Sources */ = {isa = PBXBuildFile; fileRef = 248133A4115761DE00E3A9BA /* TiNetworkBonjourServiceProxy.m */; };
		248133A9115761DE00E3A9BA /* TiNetworkTCPSocketProxy.m in Sources */ = {isa = PBXBuildFile; fileRef = 248133A6115761DE00E3A9BA /* TiNetworkTCPSocketProxy.m */; };
		24813714115A852800E3A9BA /* TiDOMTextNodeProxy.m in Sources */ = {isa = PBXBuildFile; fileRef = 24813712115A852800E3A9BA /* TiDOMTextNodeProxy.m */; };
		24A1E519112D33AF003DA834 /* TiMediaAudioSession.m in Sources */ = {isa = PBXBuildFile; fileRef = 24A1E516112D33AF003DA834 /* TiMediaAudioSession.m */; };
		24A1E875112DF80B003DA834 /* TiUIPickerProxy.m in Sources */ = {isa = PBXBuildFile; fileRef = 24A1E874112DF80B003DA834 /* TiUIPickerProxy.m */; };
		24A1E87B112DF83E003DA834 /* TiUIPicker.m in Sources */ = {isa = PBXBuildFile; fileRef = 24A1E87A112DF83E003DA834 /* TiUIPicker.m */; };
		24A1E8A8112DFACA003DA834 /* TiUIPickerRowProxy.m in Sources */ = {isa = PBXBuildFile; fileRef = 24A1E8A7112DFACA003DA834 /* TiUIPickerRowProxy.m */; };
		24A1E992112E1363003DA834 /* TiUIPickerColumnProxy.m in Sources */ = {isa = PBXBuildFile; fileRef = 24A1E991112E1363003DA834 /* TiUIPickerColumnProxy.m */; };
		24A1EAF6112F4C02003DA834 /* UIImage+Alpha.m in Sources */ = {isa = PBXBuildFile; fileRef = 24A1EAF1112F4C02003DA834 /* UIImage+Alpha.m */; };
		24A1EAF7112F4C02003DA834 /* UIImage+Resize.m in Sources */ = {isa = PBXBuildFile; fileRef = 24A1EAF3112F4C02003DA834 /* UIImage+Resize.m */; };
		24A1EAF8112F4C02003DA834 /* UIImage+RoundedCorner.m in Sources */ = {isa = PBXBuildFile; fileRef = 24A1EAF5112F4C02003DA834 /* UIImage+RoundedCorner.m */; };
		24ADC5121299F60C0014DB75 /* TiAppiOSProxy.m in Sources */ = {isa = PBXBuildFile; fileRef = 24ADC5111299F60C0014DB75 /* TiAppiOSProxy.m */; };
		24ADC5131299F60C0014DB75 /* TiAppiOSProxy.m in Sources */ = {isa = PBXBuildFile; fileRef = 24ADC5111299F60C0014DB75 /* TiAppiOSProxy.m */; };
		24ADC5161299F6AA0014DB75 /* TiAppiOSBackgroundServiceProxy.m in Sources */ = {isa = PBXBuildFile; fileRef = 24ADC5151299F6AA0014DB75 /* TiAppiOSBackgroundServiceProxy.m */; };
		24ADC5171299F6AA0014DB75 /* TiAppiOSBackgroundServiceProxy.m in Sources */ = {isa = PBXBuildFile; fileRef = 24ADC5151299F6AA0014DB75 /* TiAppiOSBackgroundServiceProxy.m */; };
		24ADC634129A1ED60014DB75 /* TiAppiOSLocalNotificationProxy.m in Sources */ = {isa = PBXBuildFile; fileRef = 24ADC633129A1ED60014DB75 /* TiAppiOSLocalNotificationProxy.m */; };
		24ADC635129A1ED60014DB75 /* TiAppiOSLocalNotificationProxy.m in Sources */ = {isa = PBXBuildFile; fileRef = 24ADC633129A1ED60014DB75 /* TiAppiOSLocalNotificationProxy.m */; };
		24C0128C1140D30B00A94CE2 /* TiUIMaskedImageProxy.m in Sources */ = {isa = PBXBuildFile; fileRef = 24C012881140D30B00A94CE2 /* TiUIMaskedImageProxy.m */; };
		24C012921140D31C00A94CE2 /* TiUIMaskedImage.m in Sources */ = {isa = PBXBuildFile; fileRef = 24C0128E1140D31C00A94CE2 /* TiUIMaskedImage.m */; };
		24CA895B111161050084E2DE /* AFItemView.m in Sources */ = {isa = PBXBuildFile; fileRef = 24CA890B111161050084E2DE /* AFItemView.m */; };
		24CA895C111161050084E2DE /* AFOpenFlowView.m in Sources */ = {isa = PBXBuildFile; fileRef = 24CA890E111161050084E2DE /* AFOpenFlowView.m */; };
		24CA895D111161050084E2DE /* AFUIImageReflection.m in Sources */ = {isa = PBXBuildFile; fileRef = 24CA8910111161050084E2DE /* AFUIImageReflection.m */; };
		24CA895E111161050084E2DE /* ASIAuthenticationDialog.m in Sources */ = {isa = PBXBuildFile; fileRef = 24CA8913111161050084E2DE /* ASIAuthenticationDialog.m */; };
		24CA895F111161050084E2DE /* ASIFormDataRequest.m in Sources */ = {isa = PBXBuildFile; fileRef = 24CA8915111161050084E2DE /* ASIFormDataRequest.m */; };
		24CA8960111161050084E2DE /* ASIHTTPRequest.m in Sources */ = {isa = PBXBuildFile; fileRef = 24CA8917111161050084E2DE /* ASIHTTPRequest.m */; };
		24CA8961111161050084E2DE /* ASIInputStream.m in Sources */ = {isa = PBXBuildFile; fileRef = 24CA891A111161050084E2DE /* ASIInputStream.m */; };
		24CA8962111161050084E2DE /* ASINetworkQueue.m in Sources */ = {isa = PBXBuildFile; fileRef = 24CA891C111161050084E2DE /* ASINetworkQueue.m */; };
		24CA8967111161050084E2DE /* Reachability.m in Sources */ = {isa = PBXBuildFile; fileRef = 24CA8926111161050084E2DE /* Reachability.m */; };
		24CA8968111161050084E2DE /* AudioStreamer.m in Sources */ = {isa = PBXBuildFile; fileRef = 24CA8929111161050084E2DE /* AudioStreamer.m */; };
		24CA8969111161050084E2DE /* Base64Transcoder.c in Sources */ = {isa = PBXBuildFile; fileRef = 24CA892A111161050084E2DE /* Base64Transcoder.c */; };
		24CA897D111161050084E2DE /* PlausibleDatabase.m in Sources */ = {isa = PBXBuildFile; fileRef = 24CA894F111161050084E2DE /* PlausibleDatabase.m */; };
		24CA897E111161050084E2DE /* PLSqliteDatabase.m in Sources */ = {isa = PBXBuildFile; fileRef = 24CA8954111161050084E2DE /* PLSqliteDatabase.m */; };
		24CA897F111161050084E2DE /* PLSqlitePreparedStatement.m in Sources */ = {isa = PBXBuildFile; fileRef = 24CA8956111161050084E2DE /* PLSqlitePreparedStatement.m */; };
		24CA8980111161050084E2DE /* PLSqliteResultSet.m in Sources */ = {isa = PBXBuildFile; fileRef = 24CA8958111161050084E2DE /* PLSqliteResultSet.m */; };
		24CA8981111161050084E2DE /* SBJSON.m in Sources */ = {isa = PBXBuildFile; fileRef = 24CA895A111161050084E2DE /* SBJSON.m */; };
		24CA89B81111615D0084E2DE /* KrollBridge.m in Sources */ = {isa = PBXBuildFile; fileRef = 24CA89A91111615D0084E2DE /* KrollBridge.m */; };
		24CA89B91111615D0084E2DE /* KrollCallback.m in Sources */ = {isa = PBXBuildFile; fileRef = 24CA89AB1111615D0084E2DE /* KrollCallback.m */; };
		24CA89BA1111615D0084E2DE /* KrollContext.m in Sources */ = {isa = PBXBuildFile; fileRef = 24CA89AD1111615D0084E2DE /* KrollContext.m */; };
		24CA89BB1111615D0084E2DE /* KrollMethod.m in Sources */ = {isa = PBXBuildFile; fileRef = 24CA89AF1111615D0084E2DE /* KrollMethod.m */; };
		24CA89BC1111615D0084E2DE /* KrollMethodDelegate.m in Sources */ = {isa = PBXBuildFile; fileRef = 24CA89B11111615D0084E2DE /* KrollMethodDelegate.m */; };
		24CA89BD1111615D0084E2DE /* KrollObject.m in Sources */ = {isa = PBXBuildFile; fileRef = 24CA89B31111615D0084E2DE /* KrollObject.m */; };
		24CA89BE1111615D0084E2DE /* KrollPropertyDelegate.m in Sources */ = {isa = PBXBuildFile; fileRef = 24CA89B51111615D0084E2DE /* KrollPropertyDelegate.m */; };
		24CA89BF1111615D0084E2DE /* KrollTimer.m in Sources */ = {isa = PBXBuildFile; fileRef = 24CA89B71111615D0084E2DE /* KrollTimer.m */; };
		24CA8B66111161FE0084E2DE /* YahooModule.m in Sources */ = {isa = PBXBuildFile; fileRef = 24CA8A0C111161FD0084E2DE /* YahooModule.m */; };
		24CA8B67111161FE0084E2DE /* XHRBridge.m in Sources */ = {isa = PBXBuildFile; fileRef = 24CA8A0E111161FD0084E2DE /* XHRBridge.m */; };
		24CA8B68111161FE0084E2DE /* WebFont.m in Sources */ = {isa = PBXBuildFile; fileRef = 24CA8A10111161FD0084E2DE /* WebFont.m */; };
		24CA8B6A111161FE0084E2DE /* UIModule.m in Sources */ = {isa = PBXBuildFile; fileRef = 24CA8A14111161FD0084E2DE /* UIModule.m */; };
		24CA8B6B111161FE0084E2DE /* TiWindowProxy.m in Sources */ = {isa = PBXBuildFile; fileRef = 24CA8A16111161FD0084E2DE /* TiWindowProxy.m */; };
		24CA8B6C111161FE0084E2DE /* TiViewProxy.m in Sources */ = {isa = PBXBuildFile; fileRef = 24CA8A18111161FD0084E2DE /* TiViewProxy.m */; };
		24CA8B6D111161FE0084E2DE /* TiViewController.m in Sources */ = {isa = PBXBuildFile; fileRef = 24CA8A1A111161FD0084E2DE /* TiViewController.m */; };
		24CA8B70111161FE0084E2DE /* TiUtils.m in Sources */ = {isa = PBXBuildFile; fileRef = 24CA8A20111161FD0084E2DE /* TiUtils.m */; };
		24CA8B71111161FE0084E2DE /* TiUIWindowProxy.m in Sources */ = {isa = PBXBuildFile; fileRef = 24CA8A22111161FD0084E2DE /* TiUIWindowProxy.m */; };
		24CA8B72111161FE0084E2DE /* TiUIWindow.m in Sources */ = {isa = PBXBuildFile; fileRef = 24CA8A24111161FD0084E2DE /* TiUIWindow.m */; };
		24CA8B74111161FE0084E2DE /* TiUIWebViewProxy.m in Sources */ = {isa = PBXBuildFile; fileRef = 24CA8A28111161FD0084E2DE /* TiUIWebViewProxy.m */; };
		24CA8B75111161FE0084E2DE /* TiUIViewProxy.m in Sources */ = {isa = PBXBuildFile; fileRef = 24CA8A2A111161FD0084E2DE /* TiUIViewProxy.m */; };
		24CA8B76111161FE0084E2DE /* TiUIView.m in Sources */ = {isa = PBXBuildFile; fileRef = 24CA8A2C111161FD0084E2DE /* TiUIView.m */; };
		24CA8B79111161FE0084E2DE /* TiUITextFieldProxy.m in Sources */ = {isa = PBXBuildFile; fileRef = 24CA8A32111161FD0084E2DE /* TiUITextFieldProxy.m */; };
		24CA8B7A111161FE0084E2DE /* TiUITextField.m in Sources */ = {isa = PBXBuildFile; fileRef = 24CA8A34111161FD0084E2DE /* TiUITextField.m */; };
		24CA8B7B111161FE0084E2DE /* TiUITextAreaProxy.m in Sources */ = {isa = PBXBuildFile; fileRef = 24CA8A36111161FD0084E2DE /* TiUITextAreaProxy.m */; };
		24CA8B7C111161FE0084E2DE /* TiUITextArea.m in Sources */ = {isa = PBXBuildFile; fileRef = 24CA8A38111161FD0084E2DE /* TiUITextArea.m */; };
		24CA8B7D111161FE0084E2DE /* TiUITabProxy.m in Sources */ = {isa = PBXBuildFile; fileRef = 24CA8A3A111161FD0084E2DE /* TiUITabProxy.m */; };
		24CA8B80111161FE0084E2DE /* TiUITableViewProxy.m in Sources */ = {isa = PBXBuildFile; fileRef = 24CA8A40111161FD0084E2DE /* TiUITableViewProxy.m */; };
		24CA8B84111161FE0084E2DE /* TiUITableView.m in Sources */ = {isa = PBXBuildFile; fileRef = 24CA8A48111161FD0084E2DE /* TiUITableView.m */; };
		24CA8B85111161FE0084E2DE /* TiUITabGroupProxy.m in Sources */ = {isa = PBXBuildFile; fileRef = 24CA8A4A111161FD0084E2DE /* TiUITabGroupProxy.m */; };
		24CA8B86111161FE0084E2DE /* TiUITabGroup.m in Sources */ = {isa = PBXBuildFile; fileRef = 24CA8A4C111161FD0084E2DE /* TiUITabGroup.m */; };
		24CA8B87111161FE0084E2DE /* TiUITabController.m in Sources */ = {isa = PBXBuildFile; fileRef = 24CA8A4E111161FD0084E2DE /* TiUITabController.m */; };
		24CA8B89111161FE0084E2DE /* TiUIiPhoneSystemIconProxy.m in Sources */ = {isa = PBXBuildFile; fileRef = 24CA8A52111161FD0084E2DE /* TiUIiPhoneSystemIconProxy.m */; };
		24CA8B8A111161FE0084E2DE /* TiUIiPhoneSystemButtonStyleProxy.m in Sources */ = {isa = PBXBuildFile; fileRef = 24CA8A54111161FD0084E2DE /* TiUIiPhoneSystemButtonStyleProxy.m */; };
		24CA8B8B111161FE0084E2DE /* TiUIiPhoneSystemButtonProxy.m in Sources */ = {isa = PBXBuildFile; fileRef = 24CA8A56111161FD0084E2DE /* TiUIiPhoneSystemButtonProxy.m */; };
		24CA8B8C111161FE0084E2DE /* TiUISwitchProxy.m in Sources */ = {isa = PBXBuildFile; fileRef = 24CA8A58111161FD0084E2DE /* TiUISwitchProxy.m */; };
		24CA8B8D111161FE0084E2DE /* TiUISwitch.m in Sources */ = {isa = PBXBuildFile; fileRef = 24CA8A5A111161FD0084E2DE /* TiUISwitch.m */; };
		24CA8B8E111161FE0084E2DE /* TiUIiPhoneStatusBarProxy.m in Sources */ = {isa = PBXBuildFile; fileRef = 24CA8A5C111161FD0084E2DE /* TiUIiPhoneStatusBarProxy.m */; };
		24CA8B8F111161FE0084E2DE /* TiUISliderProxy.m in Sources */ = {isa = PBXBuildFile; fileRef = 24CA8A5E111161FD0084E2DE /* TiUISliderProxy.m */; };
		24CA8B90111161FE0084E2DE /* TiUISlider.m in Sources */ = {isa = PBXBuildFile; fileRef = 24CA8A60111161FD0084E2DE /* TiUISlider.m */; };
		24CA8B91111161FE0084E2DE /* TiUISearchBarProxy.m in Sources */ = {isa = PBXBuildFile; fileRef = 24CA8A62111161FD0084E2DE /* TiUISearchBarProxy.m */; };
		24CA8B92111161FE0084E2DE /* TiUISearchBar.m in Sources */ = {isa = PBXBuildFile; fileRef = 24CA8A64111161FD0084E2DE /* TiUISearchBar.m */; };
		24CA8B93111161FE0084E2DE /* TiUIiPhoneRowAnimationStyleProxy.m in Sources */ = {isa = PBXBuildFile; fileRef = 24CA8A66111161FD0084E2DE /* TiUIiPhoneRowAnimationStyleProxy.m */; };
		24CA8B94111161FE0084E2DE /* TiUIiPhoneProgressBarStyleProxy.m in Sources */ = {isa = PBXBuildFile; fileRef = 24CA8A68111161FD0084E2DE /* TiUIiPhoneProgressBarStyleProxy.m */; };
		24CA8B95111161FE0084E2DE /* TiUIProgressBarProxy.m in Sources */ = {isa = PBXBuildFile; fileRef = 24CA8A6A111161FD0084E2DE /* TiUIProgressBarProxy.m */; };
		24CA8B96111161FE0084E2DE /* TiUIProgressBar.m in Sources */ = {isa = PBXBuildFile; fileRef = 24CA8A6C111161FD0084E2DE /* TiUIProgressBar.m */; };
		24CA8B97111161FE0084E2DE /* TiUIOptionDialogProxy.m in Sources */ = {isa = PBXBuildFile; fileRef = 24CA8A6E111161FD0084E2DE /* TiUIOptionDialogProxy.m */; };
		24CA8B98111161FE0084E2DE /* TiUINavBarButton.m in Sources */ = {isa = PBXBuildFile; fileRef = 24CA8A70111161FD0084E2DE /* TiUINavBarButton.m */; };
		24CA8B99111161FE0084E2DE /* TiUILabelProxy.m in Sources */ = {isa = PBXBuildFile; fileRef = 24CA8A72111161FD0084E2DE /* TiUILabelProxy.m */; };
		24CA8B9A111161FE0084E2DE /* TiUILabel.m in Sources */ = {isa = PBXBuildFile; fileRef = 24CA8A74111161FD0084E2DE /* TiUILabel.m */; };
		24CA8B9B111161FE0084E2DE /* TiUIiPhoneProxy.m in Sources */ = {isa = PBXBuildFile; fileRef = 24CA8A76111161FD0084E2DE /* TiUIiPhoneProxy.m */; };
		24CA8B9C111161FE0084E2DE /* TiUIImageViewProxy.m in Sources */ = {isa = PBXBuildFile; fileRef = 24CA8A78111161FD0084E2DE /* TiUIImageViewProxy.m */; };
		24CA8B9D111161FE0084E2DE /* TiUIImageView.m in Sources */ = {isa = PBXBuildFile; fileRef = 24CA8A7A111161FD0084E2DE /* TiUIImageView.m */; };
		24CA8BA1111161FE0084E2DE /* TiUIEmailDialogProxy.m in Sources */ = {isa = PBXBuildFile; fileRef = 24CA8A82111161FD0084E2DE /* TiUIEmailDialogProxy.m */; };
		24CA8BA5111161FE0084E2DE /* TiUICanvasViewProxy.m in Sources */ = {isa = PBXBuildFile; fileRef = 24CA8A8A111161FD0084E2DE /* TiUICanvasViewProxy.m */; };
		24CA8BA6111161FE0084E2DE /* TiUICanvasView.m in Sources */ = {isa = PBXBuildFile; fileRef = 24CA8A8C111161FD0084E2DE /* TiUICanvasView.m */; };
		24CA8BA7111161FE0084E2DE /* TiUIButtonProxy.m in Sources */ = {isa = PBXBuildFile; fileRef = 24CA8A8E111161FD0084E2DE /* TiUIButtonProxy.m */; };
		24CA8BA8111161FE0084E2DE /* TiUIButtonBarProxy.m in Sources */ = {isa = PBXBuildFile; fileRef = 24CA8A90111161FD0084E2DE /* TiUIButtonBarProxy.m */; };
		24CA8BA9111161FE0084E2DE /* TiUIButtonBar.m in Sources */ = {isa = PBXBuildFile; fileRef = 24CA8A92111161FD0084E2DE /* TiUIButtonBar.m */; };
		24CA8BAA111161FE0084E2DE /* TiUIButton.m in Sources */ = {isa = PBXBuildFile; fileRef = 24CA8A94111161FD0084E2DE /* TiUIButton.m */; };
		24CA8BAB111161FE0084E2DE /* TiUIiPhoneAnimationStyleProxy.m in Sources */ = {isa = PBXBuildFile; fileRef = 24CA8A96111161FD0084E2DE /* TiUIiPhoneAnimationStyleProxy.m */; };
		24CA8BAC111161FE0084E2DE /* TiUIAlertDialogProxy.m in Sources */ = {isa = PBXBuildFile; fileRef = 24CA8A98111161FD0084E2DE /* TiUIAlertDialogProxy.m */; };
		24CA8BAD111161FE0084E2DE /* TiUIiPhoneActivityIndicatorStyleProxy.m in Sources */ = {isa = PBXBuildFile; fileRef = 24CA8A9A111161FD0084E2DE /* TiUIiPhoneActivityIndicatorStyleProxy.m */; };
		24CA8BAE111161FE0084E2DE /* TiUIActivityIndicatorProxy.m in Sources */ = {isa = PBXBuildFile; fileRef = 24CA8A9C111161FD0084E2DE /* TiUIActivityIndicatorProxy.m */; };
		24CA8BAF111161FE0084E2DE /* TiUIActivityIndicator.m in Sources */ = {isa = PBXBuildFile; fileRef = 24CA8A9E111161FD0084E2DE /* TiUIActivityIndicator.m */; };
		24CA8BB5111161FE0084E2DE /* TiRect.m in Sources */ = {isa = PBXBuildFile; fileRef = 24CA8AAC111161FD0084E2DE /* TiRect.m */; };
		24CA8BB7111161FE0084E2DE /* TiProxy.m in Sources */ = {isa = PBXBuildFile; fileRef = 24CA8AB0111161FD0084E2DE /* TiProxy.m */; };
		24CA8BB8111161FE0084E2DE /* TiPoint.m in Sources */ = {isa = PBXBuildFile; fileRef = 24CA8AB2111161FD0084E2DE /* TiPoint.m */; };
		24CA8BB9111161FE0084E2DE /* TiNetworkHTTPClientResultProxy.m in Sources */ = {isa = PBXBuildFile; fileRef = 24CA8AB4111161FD0084E2DE /* TiNetworkHTTPClientResultProxy.m */; };
		24CA8BBA111161FE0084E2DE /* TiNetworkHTTPClientProxy.m in Sources */ = {isa = PBXBuildFile; fileRef = 24CA8AB6111161FD0084E2DE /* TiNetworkHTTPClientProxy.m */; };
		24CA8BBB111161FE0084E2DE /* TiModule.m in Sources */ = {isa = PBXBuildFile; fileRef = 24CA8AB8111161FD0084E2DE /* TiModule.m */; };
		24CA8BBC111161FE0084E2DE /* TiMediaVideoPlayerProxy.m in Sources */ = {isa = PBXBuildFile; fileRef = 24CA8ABA111161FD0084E2DE /* TiMediaVideoPlayerProxy.m */; };
		24CA8BBD111161FE0084E2DE /* TiMediaSoundProxy.m in Sources */ = {isa = PBXBuildFile; fileRef = 24CA8ABC111161FD0084E2DE /* TiMediaSoundProxy.m */; };
		24CA8BBE111161FE0084E2DE /* TiMediaAudioPlayerProxy.m in Sources */ = {isa = PBXBuildFile; fileRef = 24CA8ABE111161FD0084E2DE /* TiMediaAudioPlayerProxy.m */; };
		24CA8BBF111161FE0084E2DE /* TiMapViewProxy.m in Sources */ = {isa = PBXBuildFile; fileRef = 24CA8AC0111161FD0084E2DE /* TiMapViewProxy.m */; };
		24CA8BC0111161FE0084E2DE /* TiMapView.m in Sources */ = {isa = PBXBuildFile; fileRef = 24CA8AC2111161FD0084E2DE /* TiMapView.m */; };
		24CA8BC1111161FE0084E2DE /* TiMapAnnotationProxy.m in Sources */ = {isa = PBXBuildFile; fileRef = 24CA8AC4111161FD0084E2DE /* TiMapAnnotationProxy.m */; };
		24CA8BC2111161FE0084E2DE /* TiHost.m in Sources */ = {isa = PBXBuildFile; fileRef = 24CA8AC6111161FD0084E2DE /* TiHost.m */; };
		24CA8BC3111161FE0084E2DE /* TiFilesystemFileProxy.m in Sources */ = {isa = PBXBuildFile; fileRef = 24CA8AC8111161FD0084E2DE /* TiFilesystemFileProxy.m */; };
		24CA8BC7111161FE0084E2DE /* TiDimension.m in Sources */ = {isa = PBXBuildFile; fileRef = 24CA8AD1111161FD0084E2DE /* TiDimension.m */; };
		24CA8BC8111161FE0084E2DE /* TiDatabaseResultSetProxy.m in Sources */ = {isa = PBXBuildFile; fileRef = 24CA8AD3111161FD0084E2DE /* TiDatabaseResultSetProxy.m */; };
		24CA8BC9111161FE0084E2DE /* TiDatabaseProxy.m in Sources */ = {isa = PBXBuildFile; fileRef = 24CA8AD5111161FD0084E2DE /* TiDatabaseProxy.m */; };
		24CA8BCA111161FE0084E2DE /* TiContactsPerson.m in Sources */ = {isa = PBXBuildFile; fileRef = 24CA8AD8111161FD0084E2DE /* TiContactsPerson.m */; };
		24CA8BCB111161FE0084E2DE /* TiComplexValue.m in Sources */ = {isa = PBXBuildFile; fileRef = 24CA8ADA111161FE0084E2DE /* TiComplexValue.m */; };
		24CA8BCC111161FE0084E2DE /* TiColor.m in Sources */ = {isa = PBXBuildFile; fileRef = 24CA8ADC111161FE0084E2DE /* TiColor.m */; };
		24CA8BCD111161FE0084E2DE /* TiButtonUtil.m in Sources */ = {isa = PBXBuildFile; fileRef = 24CA8ADE111161FE0084E2DE /* TiButtonUtil.m */; };
		24CA8BCE111161FE0084E2DE /* TiBlob.m in Sources */ = {isa = PBXBuildFile; fileRef = 24CA8AE0111161FE0084E2DE /* TiBlob.m */; };
		24CA8BCF111161FE0084E2DE /* TiBase.m in Sources */ = {isa = PBXBuildFile; fileRef = 24CA8AE2111161FE0084E2DE /* TiBase.m */; };
		24CA8BD0111161FE0084E2DE /* TiAppPropertiesProxy.m in Sources */ = {isa = PBXBuildFile; fileRef = 24CA8AE4111161FE0084E2DE /* TiAppPropertiesProxy.m */; };
		24CA8BD1111161FE0084E2DE /* TiAnimation.m in Sources */ = {isa = PBXBuildFile; fileRef = 24CA8AE6111161FE0084E2DE /* TiAnimation.m */; };
		24CA8BD2111161FE0084E2DE /* TiAction.m in Sources */ = {isa = PBXBuildFile; fileRef = 24CA8AE8111161FE0084E2DE /* TiAction.m */; };
		24CA8BD4111161FE0084E2DE /* Ti2DMatrix.m in Sources */ = {isa = PBXBuildFile; fileRef = 24CA8AEC111161FE0084E2DE /* Ti2DMatrix.m */; };
		24CA8BD9111161FE0084E2DE /* TiPlatformDisplayCaps.m in Sources */ = {isa = PBXBuildFile; fileRef = 24CA8AFA111161FE0084E2DE /* TiPlatformDisplayCaps.m */; };
		24CA8BDA111161FE0084E2DE /* PlatformModule.m in Sources */ = {isa = PBXBuildFile; fileRef = 24CA8AFC111161FE0084E2DE /* PlatformModule.m */; };
		24CA8BDB111161FE0084E2DE /* OperationQueue.m in Sources */ = {isa = PBXBuildFile; fileRef = 24CA8AFE111161FE0084E2DE /* OperationQueue.m */; };
		24CA8BDC111161FE0084E2DE /* NetworkModule.m in Sources */ = {isa = PBXBuildFile; fileRef = 24CA8B00111161FE0084E2DE /* NetworkModule.m */; };
		24CA8BDD111161FE0084E2DE /* Mimetypes.m in Sources */ = {isa = PBXBuildFile; fileRef = 24CA8B02111161FE0084E2DE /* Mimetypes.m */; };
		24CA8BDE111161FE0084E2DE /* MediaModule.m in Sources */ = {isa = PBXBuildFile; fileRef = 24CA8B04111161FE0084E2DE /* MediaModule.m */; };
		24CA8BDF111161FE0084E2DE /* MapModule.m in Sources */ = {isa = PBXBuildFile; fileRef = 24CA8B06111161FE0084E2DE /* MapModule.m */; };
		24CA8BE1111161FE0084E2DE /* LayoutConstraint.m in Sources */ = {isa = PBXBuildFile; fileRef = 24CA8B0A111161FE0084E2DE /* LayoutConstraint.m */; };
		24CA8BE2111161FE0084E2DE /* ImageLoader.m in Sources */ = {isa = PBXBuildFile; fileRef = 24CA8B0C111161FE0084E2DE /* ImageLoader.m */; };
		24CA8BE3111161FE0084E2DE /* GestureModule.m in Sources */ = {isa = PBXBuildFile; fileRef = 24CA8B0E111161FE0084E2DE /* GestureModule.m */; };
		24CA8BE5111161FE0084E2DE /* FilesystemModule.m in Sources */ = {isa = PBXBuildFile; fileRef = 24CA8B12111161FE0084E2DE /* FilesystemModule.m */; };
		24CA8BF9111161FE0084E2DE /* DatabaseModule.m in Sources */ = {isa = PBXBuildFile; fileRef = 24CA8B35111161FE0084E2DE /* DatabaseModule.m */; };
		24CA8BFA111161FE0084E2DE /* ContactsModule.m in Sources */ = {isa = PBXBuildFile; fileRef = 24CA8B37111161FE0084E2DE /* ContactsModule.m */; };
		24CA8BFB111161FE0084E2DE /* TiUITableViewRowProxy.m in Sources */ = {isa = PBXBuildFile; fileRef = 24CA8B39111161FE0084E2DE /* TiUITableViewRowProxy.m */; };
		24CA8BFC111161FE0084E2DE /* Bridge.m in Sources */ = {isa = PBXBuildFile; fileRef = 24CA8B3B111161FE0084E2DE /* Bridge.m */; };
		24CA8C08111161FE0084E2DE /* AppModule.m in Sources */ = {isa = PBXBuildFile; fileRef = 24CA8B56111161FE0084E2DE /* AppModule.m */; };
		24CA8C09111161FE0084E2DE /* APIModule.m in Sources */ = {isa = PBXBuildFile; fileRef = 24CA8B58111161FE0084E2DE /* APIModule.m */; };
		24CA8C0E111161FE0084E2DE /* AccelerometerModule.m in Sources */ = {isa = PBXBuildFile; fileRef = 24CA8B64111161FE0084E2DE /* AccelerometerModule.m */; };
		24CA8C76111167B60084E2DE /* AddressBook.framework in Frameworks */ = {isa = PBXBuildFile; fileRef = 24CA8C75111167B60084E2DE /* AddressBook.framework */; settings = {ATTRIBUTES = (Weak, ); }; };
		24CA8C78111167B60084E2DE /* AddressBookUI.framework in Frameworks */ = {isa = PBXBuildFile; fileRef = 24CA8C77111167B60084E2DE /* AddressBookUI.framework */; };
		24CA8C7C111167B60084E2DE /* CFNetwork.framework in Frameworks */ = {isa = PBXBuildFile; fileRef = 24CA8C7B111167B60084E2DE /* CFNetwork.framework */; };
		24CA8C7E111167B60084E2DE /* CoreLocation.framework in Frameworks */ = {isa = PBXBuildFile; fileRef = 24CA8C7D111167B60084E2DE /* CoreLocation.framework */; };
		24CA8C80111167B60084E2DE /* MapKit.framework in Frameworks */ = {isa = PBXBuildFile; fileRef = 24CA8C7F111167B60084E2DE /* MapKit.framework */; };
		24CA8C82111167B60084E2DE /* MessageUI.framework in Frameworks */ = {isa = PBXBuildFile; fileRef = 24CA8C81111167B60084E2DE /* MessageUI.framework */; };
		24CA8C84111167B60084E2DE /* MobileCoreServices.framework in Frameworks */ = {isa = PBXBuildFile; fileRef = 24CA8C83111167B60084E2DE /* MobileCoreServices.framework */; };
		24CA8C86111167B60084E2DE /* OpenGLES.framework in Frameworks */ = {isa = PBXBuildFile; fileRef = 24CA8C85111167B60084E2DE /* OpenGLES.framework */; };
		24CA8C88111167B60084E2DE /* QuartzCore.framework in Frameworks */ = {isa = PBXBuildFile; fileRef = 24CA8C87111167B60084E2DE /* QuartzCore.framework */; };
		24CA8C8A111167B60084E2DE /* SystemConfiguration.framework in Frameworks */ = {isa = PBXBuildFile; fileRef = 24CA8C89111167B60084E2DE /* SystemConfiguration.framework */; };
		24CA8C8E111167B60084E2DE /* libsqlite3.dylib in Frameworks */ = {isa = PBXBuildFile; fileRef = 24CA8C8D111167B60084E2DE /* libsqlite3.dylib */; };
		24CA8C90111167B60084E2DE /* libz.dylib in Frameworks */ = {isa = PBXBuildFile; fileRef = 24CA8C8F111167B60084E2DE /* libz.dylib */; };
		24CA8CED1111689B0084E2DE /* AudioToolbox.framework in Frameworks */ = {isa = PBXBuildFile; fileRef = 24CA8CEC1111689B0084E2DE /* AudioToolbox.framework */; };
		24CA8CF4111168AE0084E2DE /* MediaPlayer.framework in Frameworks */ = {isa = PBXBuildFile; fileRef = 24CA8CF3111168AE0084E2DE /* MediaPlayer.framework */; settings = {ATTRIBUTES = (Weak, ); }; };
		24CA8CFB111168C30084E2DE /* AVFoundation.framework in Frameworks */ = {isa = PBXBuildFile; fileRef = 24CA8CFA111168C30084E2DE /* AVFoundation.framework */; };
		24D06FE111D0211100F615D8 /* TiUIiOSAdViewProxy.m in Sources */ = {isa = PBXBuildFile; fileRef = 24D06FE011D0211100F615D8 /* TiUIiOSAdViewProxy.m */; };
		24D06FE211D0211200F615D8 /* TiUIiOSAdViewProxy.m in Sources */ = {isa = PBXBuildFile; fileRef = 24D06FE011D0211100F615D8 /* TiUIiOSAdViewProxy.m */; };
		24D06FE811D0219B00F615D8 /* TiUIiOSAdView.m in Sources */ = {isa = PBXBuildFile; fileRef = 24D06FE711D0219B00F615D8 /* TiUIiOSAdView.m */; };
		24D06FE911D0219B00F615D8 /* TiUIiOSAdView.m in Sources */ = {isa = PBXBuildFile; fileRef = 24D06FE711D0219B00F615D8 /* TiUIiOSAdView.m */; };
		24D0700611D0253D00F615D8 /* TiUIiOSProxy.m in Sources */ = {isa = PBXBuildFile; fileRef = 24D0700511D0253D00F615D8 /* TiUIiOSProxy.m */; };
		24D0700711D0253D00F615D8 /* TiUIiOSProxy.m in Sources */ = {isa = PBXBuildFile; fileRef = 24D0700511D0253D00F615D8 /* TiUIiOSProxy.m */; };
		24D5C75911E6364F00F097E2 /* libtiverify.a in Frameworks */ = {isa = PBXBuildFile; fileRef = 24D5C75811E6364F00F097E2 /* libtiverify.a */; };
		24D5C75A11E6364F00F097E2 /* libtiverify.a in Frameworks */ = {isa = PBXBuildFile; fileRef = 24D5C75811E6364F00F097E2 /* libtiverify.a */; };
		24D8E3BB119B9D8A00F8CAA6 /* TiUITableViewAction.m in Sources */ = {isa = PBXBuildFile; fileRef = 243EC7D6112634AF00639DF4 /* TiUITableViewAction.m */; };
		24D8E3BC119B9D8A00F8CAA6 /* TiFile.m in Sources */ = {isa = PBXBuildFile; fileRef = 24F5AEB3111F9DE9005C9199 /* TiFile.m */; };
		24D8E3BD119B9D8A00F8CAA6 /* TiMapPinAnnotationView.m in Sources */ = {isa = PBXBuildFile; fileRef = 24EB0BA9111F7959001DC2D1 /* TiMapPinAnnotationView.m */; };
		24D8E3BE119B9D8A00F8CAA6 /* main.m in Sources */ = {isa = PBXBuildFile; fileRef = 29B97316FDCFA39411CA2CEA /* main.m */; };
		24D8E3BF119B9D8A00F8CAA6 /* AFItemView.m in Sources */ = {isa = PBXBuildFile; fileRef = 24CA890B111161050084E2DE /* AFItemView.m */; };
		24D8E3C0119B9D8A00F8CAA6 /* AFOpenFlowView.m in Sources */ = {isa = PBXBuildFile; fileRef = 24CA890E111161050084E2DE /* AFOpenFlowView.m */; };
		24D8E3C1119B9D8A00F8CAA6 /* AFUIImageReflection.m in Sources */ = {isa = PBXBuildFile; fileRef = 24CA8910111161050084E2DE /* AFUIImageReflection.m */; };
		24D8E3C2119B9D8A00F8CAA6 /* ASIAuthenticationDialog.m in Sources */ = {isa = PBXBuildFile; fileRef = 24CA8913111161050084E2DE /* ASIAuthenticationDialog.m */; };
		24D8E3C3119B9D8A00F8CAA6 /* ASIFormDataRequest.m in Sources */ = {isa = PBXBuildFile; fileRef = 24CA8915111161050084E2DE /* ASIFormDataRequest.m */; };
		24D8E3C4119B9D8A00F8CAA6 /* ASIHTTPRequest.m in Sources */ = {isa = PBXBuildFile; fileRef = 24CA8917111161050084E2DE /* ASIHTTPRequest.m */; };
		24D8E3C5119B9D8A00F8CAA6 /* TiUIiPhoneScrollIndicatorStyleProxy.m in Sources */ = {isa = PBXBuildFile; fileRef = B4F97C57111BAD4700E2F72C /* TiUIiPhoneScrollIndicatorStyleProxy.m */; };
		24D8E3C6119B9D8A00F8CAA6 /* ASIInputStream.m in Sources */ = {isa = PBXBuildFile; fileRef = 24CA891A111161050084E2DE /* ASIInputStream.m */; };
		24D8E3C7119B9D8A00F8CAA6 /* ASINetworkQueue.m in Sources */ = {isa = PBXBuildFile; fileRef = 24CA891C111161050084E2DE /* ASINetworkQueue.m */; };
		24D8E3C8119B9D8A00F8CAA6 /* TiUITextWidgetProxy.m in Sources */ = {isa = PBXBuildFile; fileRef = B4D5829011264FD000A6B66C /* TiUITextWidgetProxy.m */; };
		24D8E3CA119B9D8A00F8CAA6 /* TiUITableViewSectionProxy.m in Sources */ = {isa = PBXBuildFile; fileRef = 243EC5EA112617F900639DF4 /* TiUITableViewSectionProxy.m */; };
		24D8E3CB119B9D8A00F8CAA6 /* TiUIiPhoneTableViewStyleProxy.m in Sources */ = {isa = PBXBuildFile; fileRef = 243EC9691126632700639DF4 /* TiUIiPhoneTableViewStyleProxy.m */; };
		24D8E3CC119B9D8A00F8CAA6 /* TiUIiPhoneTableViewSeparatorStyleProxy.m in Sources */ = {isa = PBXBuildFile; fileRef = 243ECB2411267CC100639DF4 /* TiUIiPhoneTableViewSeparatorStyleProxy.m */; };
		24D8E3CD119B9D8A00F8CAA6 /* Reachability.m in Sources */ = {isa = PBXBuildFile; fileRef = 24CA8926111161050084E2DE /* Reachability.m */; };
		24D8E3CE119B9D8A00F8CAA6 /* AudioStreamer.m in Sources */ = {isa = PBXBuildFile; fileRef = 24CA8929111161050084E2DE /* AudioStreamer.m */; };
		24D8E3CF119B9D8A00F8CAA6 /* Base64Transcoder.c in Sources */ = {isa = PBXBuildFile; fileRef = 24CA892A111161050084E2DE /* Base64Transcoder.c */; };
		24D8E3D0119B9D8A00F8CAA6 /* TiUITextWidget.m in Sources */ = {isa = PBXBuildFile; fileRef = B4D5829611264FF500A6B66C /* TiUITextWidget.m */; };
		24D8E3DB119B9D8A00F8CAA6 /* PlausibleDatabase.m in Sources */ = {isa = PBXBuildFile; fileRef = 24CA894F111161050084E2DE /* PlausibleDatabase.m */; };
		24D8E3DC119B9D8A00F8CAA6 /* PLSqliteDatabase.m in Sources */ = {isa = PBXBuildFile; fileRef = 24CA8954111161050084E2DE /* PLSqliteDatabase.m */; };
		24D8E3DD119B9D8A00F8CAA6 /* PLSqlitePreparedStatement.m in Sources */ = {isa = PBXBuildFile; fileRef = 24CA8956111161050084E2DE /* PLSqlitePreparedStatement.m */; };
		24D8E3DE119B9D8A00F8CAA6 /* PLSqliteResultSet.m in Sources */ = {isa = PBXBuildFile; fileRef = 24CA8958111161050084E2DE /* PLSqliteResultSet.m */; };
		24D8E3DF119B9D8A00F8CAA6 /* SBJSON.m in Sources */ = {isa = PBXBuildFile; fileRef = 24CA895A111161050084E2DE /* SBJSON.m */; };
		24D8E3E0119B9D8A00F8CAA6 /* KrollBridge.m in Sources */ = {isa = PBXBuildFile; fileRef = 24CA89A91111615D0084E2DE /* KrollBridge.m */; };
		24D8E3E1119B9D8A00F8CAA6 /* KrollCallback.m in Sources */ = {isa = PBXBuildFile; fileRef = 24CA89AB1111615D0084E2DE /* KrollCallback.m */; };
		24D8E3E2119B9D8A00F8CAA6 /* KrollContext.m in Sources */ = {isa = PBXBuildFile; fileRef = 24CA89AD1111615D0084E2DE /* KrollContext.m */; };
		24D8E3E3119B9D8A00F8CAA6 /* KrollMethod.m in Sources */ = {isa = PBXBuildFile; fileRef = 24CA89AF1111615D0084E2DE /* KrollMethod.m */; };
		24D8E3E4119B9D8A00F8CAA6 /* KrollMethodDelegate.m in Sources */ = {isa = PBXBuildFile; fileRef = 24CA89B11111615D0084E2DE /* KrollMethodDelegate.m */; };
		24D8E3E5119B9D8A00F8CAA6 /* KrollObject.m in Sources */ = {isa = PBXBuildFile; fileRef = 24CA89B31111615D0084E2DE /* KrollObject.m */; };
		24D8E3E6119B9D8A00F8CAA6 /* KrollPropertyDelegate.m in Sources */ = {isa = PBXBuildFile; fileRef = 24CA89B51111615D0084E2DE /* KrollPropertyDelegate.m */; };
		24D8E3E7119B9D8A00F8CAA6 /* KrollTimer.m in Sources */ = {isa = PBXBuildFile; fileRef = 24CA89B71111615D0084E2DE /* KrollTimer.m */; };
		24D8E3E8119B9D8A00F8CAA6 /* YahooModule.m in Sources */ = {isa = PBXBuildFile; fileRef = 24CA8A0C111161FD0084E2DE /* YahooModule.m */; };
		24D8E3E9119B9D8A00F8CAA6 /* XHRBridge.m in Sources */ = {isa = PBXBuildFile; fileRef = 24CA8A0E111161FD0084E2DE /* XHRBridge.m */; };
		24D8E3EA119B9D8A00F8CAA6 /* WebFont.m in Sources */ = {isa = PBXBuildFile; fileRef = 24CA8A10111161FD0084E2DE /* WebFont.m */; };
		24D8E3EC119B9D8A00F8CAA6 /* UIModule.m in Sources */ = {isa = PBXBuildFile; fileRef = 24CA8A14111161FD0084E2DE /* UIModule.m */; };
		24D8E3ED119B9D8A00F8CAA6 /* TiWindowProxy.m in Sources */ = {isa = PBXBuildFile; fileRef = 24CA8A16111161FD0084E2DE /* TiWindowProxy.m */; };
		24D8E3EE119B9D8A00F8CAA6 /* TiViewProxy.m in Sources */ = {isa = PBXBuildFile; fileRef = 24CA8A18111161FD0084E2DE /* TiViewProxy.m */; };
		24D8E3EF119B9D8A00F8CAA6 /* TiViewController.m in Sources */ = {isa = PBXBuildFile; fileRef = 24CA8A1A111161FD0084E2DE /* TiViewController.m */; };
		24D8E3F0119B9D8A00F8CAA6 /* TiUtils.m in Sources */ = {isa = PBXBuildFile; fileRef = 24CA8A20111161FD0084E2DE /* TiUtils.m */; };
		24D8E3F1119B9D8A00F8CAA6 /* TiUIWindowProxy.m in Sources */ = {isa = PBXBuildFile; fileRef = 24CA8A22111161FD0084E2DE /* TiUIWindowProxy.m */; };
		24D8E3F2119B9D8A00F8CAA6 /* TiUIWindow.m in Sources */ = {isa = PBXBuildFile; fileRef = 24CA8A24111161FD0084E2DE /* TiUIWindow.m */; };
		24D8E3F3119B9D8A00F8CAA6 /* TiUIWebViewProxy.m in Sources */ = {isa = PBXBuildFile; fileRef = 24CA8A28111161FD0084E2DE /* TiUIWebViewProxy.m */; };
		24D8E3F4119B9D8A00F8CAA6 /* TiUIViewProxy.m in Sources */ = {isa = PBXBuildFile; fileRef = 24CA8A2A111161FD0084E2DE /* TiUIViewProxy.m */; };
		24D8E3F5119B9D8A00F8CAA6 /* TiUIView.m in Sources */ = {isa = PBXBuildFile; fileRef = 24CA8A2C111161FD0084E2DE /* TiUIView.m */; };
		24D8E3F8119B9D8A00F8CAA6 /* TiUITextFieldProxy.m in Sources */ = {isa = PBXBuildFile; fileRef = 24CA8A32111161FD0084E2DE /* TiUITextFieldProxy.m */; };
		24D8E3F9119B9D8A00F8CAA6 /* TiUITextField.m in Sources */ = {isa = PBXBuildFile; fileRef = 24CA8A34111161FD0084E2DE /* TiUITextField.m */; };
		24D8E3FA119B9D8A00F8CAA6 /* TiUITextAreaProxy.m in Sources */ = {isa = PBXBuildFile; fileRef = 24CA8A36111161FD0084E2DE /* TiUITextAreaProxy.m */; };
		24D8E3FB119B9D8A00F8CAA6 /* TiUITextArea.m in Sources */ = {isa = PBXBuildFile; fileRef = 24CA8A38111161FD0084E2DE /* TiUITextArea.m */; };
		24D8E3FC119B9D8A00F8CAA6 /* TiUITabProxy.m in Sources */ = {isa = PBXBuildFile; fileRef = 24CA8A3A111161FD0084E2DE /* TiUITabProxy.m */; };
		24D8E3FD119B9D8A00F8CAA6 /* TiUITableViewProxy.m in Sources */ = {isa = PBXBuildFile; fileRef = 24CA8A40111161FD0084E2DE /* TiUITableViewProxy.m */; };
		24D8E3FE119B9D8A00F8CAA6 /* TiUITableView.m in Sources */ = {isa = PBXBuildFile; fileRef = 24CA8A48111161FD0084E2DE /* TiUITableView.m */; };
		24D8E3FF119B9D8A00F8CAA6 /* TiUITabGroupProxy.m in Sources */ = {isa = PBXBuildFile; fileRef = 24CA8A4A111161FD0084E2DE /* TiUITabGroupProxy.m */; };
		24D8E400119B9D8A00F8CAA6 /* TiUITabGroup.m in Sources */ = {isa = PBXBuildFile; fileRef = 24CA8A4C111161FD0084E2DE /* TiUITabGroup.m */; };
		24D8E401119B9D8A00F8CAA6 /* TiUITabController.m in Sources */ = {isa = PBXBuildFile; fileRef = 24CA8A4E111161FD0084E2DE /* TiUITabController.m */; };
		24D8E403119B9D8A00F8CAA6 /* TiUIiPhoneSystemIconProxy.m in Sources */ = {isa = PBXBuildFile; fileRef = 24CA8A52111161FD0084E2DE /* TiUIiPhoneSystemIconProxy.m */; };
		24D8E404119B9D8A00F8CAA6 /* TiUIiPhoneSystemButtonStyleProxy.m in Sources */ = {isa = PBXBuildFile; fileRef = 24CA8A54111161FD0084E2DE /* TiUIiPhoneSystemButtonStyleProxy.m */; };
		24D8E405119B9D8A00F8CAA6 /* TiUIiPhoneSystemButtonProxy.m in Sources */ = {isa = PBXBuildFile; fileRef = 24CA8A56111161FD0084E2DE /* TiUIiPhoneSystemButtonProxy.m */; };
		24D8E406119B9D8A00F8CAA6 /* TiUISwitchProxy.m in Sources */ = {isa = PBXBuildFile; fileRef = 24CA8A58111161FD0084E2DE /* TiUISwitchProxy.m */; };
		24D8E407119B9D8A00F8CAA6 /* TiUISwitch.m in Sources */ = {isa = PBXBuildFile; fileRef = 24CA8A5A111161FD0084E2DE /* TiUISwitch.m */; };
		24D8E408119B9D8A00F8CAA6 /* TiUIiPhoneStatusBarProxy.m in Sources */ = {isa = PBXBuildFile; fileRef = 24CA8A5C111161FD0084E2DE /* TiUIiPhoneStatusBarProxy.m */; };
		24D8E409119B9D8A00F8CAA6 /* TiUISliderProxy.m in Sources */ = {isa = PBXBuildFile; fileRef = 24CA8A5E111161FD0084E2DE /* TiUISliderProxy.m */; };
		24D8E40A119B9D8A00F8CAA6 /* TiUISlider.m in Sources */ = {isa = PBXBuildFile; fileRef = 24CA8A60111161FD0084E2DE /* TiUISlider.m */; };
		24D8E40B119B9D8A00F8CAA6 /* TiUISearchBarProxy.m in Sources */ = {isa = PBXBuildFile; fileRef = 24CA8A62111161FD0084E2DE /* TiUISearchBarProxy.m */; };
		24D8E40C119B9D8A00F8CAA6 /* TiUISearchBar.m in Sources */ = {isa = PBXBuildFile; fileRef = 24CA8A64111161FD0084E2DE /* TiUISearchBar.m */; };
		24D8E40D119B9D8A00F8CAA6 /* TiUIiPhoneRowAnimationStyleProxy.m in Sources */ = {isa = PBXBuildFile; fileRef = 24CA8A66111161FD0084E2DE /* TiUIiPhoneRowAnimationStyleProxy.m */; };
		24D8E40E119B9D8A00F8CAA6 /* TiUIiPhoneProgressBarStyleProxy.m in Sources */ = {isa = PBXBuildFile; fileRef = 24CA8A68111161FD0084E2DE /* TiUIiPhoneProgressBarStyleProxy.m */; };
		24D8E40F119B9D8A00F8CAA6 /* TiUIProgressBarProxy.m in Sources */ = {isa = PBXBuildFile; fileRef = 24CA8A6A111161FD0084E2DE /* TiUIProgressBarProxy.m */; };
		24D8E410119B9D8A00F8CAA6 /* TiUIProgressBar.m in Sources */ = {isa = PBXBuildFile; fileRef = 24CA8A6C111161FD0084E2DE /* TiUIProgressBar.m */; };
		24D8E411119B9D8A00F8CAA6 /* TiUIOptionDialogProxy.m in Sources */ = {isa = PBXBuildFile; fileRef = 24CA8A6E111161FD0084E2DE /* TiUIOptionDialogProxy.m */; };
		24D8E412119B9D8A00F8CAA6 /* TiUINavBarButton.m in Sources */ = {isa = PBXBuildFile; fileRef = 24CA8A70111161FD0084E2DE /* TiUINavBarButton.m */; };
		24D8E413119B9D8A00F8CAA6 /* TiUILabelProxy.m in Sources */ = {isa = PBXBuildFile; fileRef = 24CA8A72111161FD0084E2DE /* TiUILabelProxy.m */; };
		24D8E414119B9D8A00F8CAA6 /* TiUILabel.m in Sources */ = {isa = PBXBuildFile; fileRef = 24CA8A74111161FD0084E2DE /* TiUILabel.m */; };
		24D8E415119B9D8A00F8CAA6 /* TiUIiPhoneProxy.m in Sources */ = {isa = PBXBuildFile; fileRef = 24CA8A76111161FD0084E2DE /* TiUIiPhoneProxy.m */; };
		24D8E416119B9D8A00F8CAA6 /* TiUIImageViewProxy.m in Sources */ = {isa = PBXBuildFile; fileRef = 24CA8A78111161FD0084E2DE /* TiUIImageViewProxy.m */; };
		24D8E417119B9D8A00F8CAA6 /* TiUIImageView.m in Sources */ = {isa = PBXBuildFile; fileRef = 24CA8A7A111161FD0084E2DE /* TiUIImageView.m */; };
		24D8E418119B9D8A00F8CAA6 /* TiUIEmailDialogProxy.m in Sources */ = {isa = PBXBuildFile; fileRef = 24CA8A82111161FD0084E2DE /* TiUIEmailDialogProxy.m */; };
		24D8E41B119B9D8A00F8CAA6 /* TiUICanvasViewProxy.m in Sources */ = {isa = PBXBuildFile; fileRef = 24CA8A8A111161FD0084E2DE /* TiUICanvasViewProxy.m */; };
		24D8E41C119B9D8A00F8CAA6 /* TiUICanvasView.m in Sources */ = {isa = PBXBuildFile; fileRef = 24CA8A8C111161FD0084E2DE /* TiUICanvasView.m */; };
		24D8E41D119B9D8A00F8CAA6 /* TiUIButtonProxy.m in Sources */ = {isa = PBXBuildFile; fileRef = 24CA8A8E111161FD0084E2DE /* TiUIButtonProxy.m */; };
		24D8E41E119B9D8A00F8CAA6 /* TiUIButtonBarProxy.m in Sources */ = {isa = PBXBuildFile; fileRef = 24CA8A90111161FD0084E2DE /* TiUIButtonBarProxy.m */; };
		24D8E41F119B9D8A00F8CAA6 /* TiUIButtonBar.m in Sources */ = {isa = PBXBuildFile; fileRef = 24CA8A92111161FD0084E2DE /* TiUIButtonBar.m */; };
		24D8E420119B9D8A00F8CAA6 /* TiUIButton.m in Sources */ = {isa = PBXBuildFile; fileRef = 24CA8A94111161FD0084E2DE /* TiUIButton.m */; };
		24D8E421119B9D8A00F8CAA6 /* TiUIiPhoneAnimationStyleProxy.m in Sources */ = {isa = PBXBuildFile; fileRef = 24CA8A96111161FD0084E2DE /* TiUIiPhoneAnimationStyleProxy.m */; };
		24D8E422119B9D8A00F8CAA6 /* TiUIAlertDialogProxy.m in Sources */ = {isa = PBXBuildFile; fileRef = 24CA8A98111161FD0084E2DE /* TiUIAlertDialogProxy.m */; };
		24D8E423119B9D8A00F8CAA6 /* TiUIiPhoneActivityIndicatorStyleProxy.m in Sources */ = {isa = PBXBuildFile; fileRef = 24CA8A9A111161FD0084E2DE /* TiUIiPhoneActivityIndicatorStyleProxy.m */; };
		24D8E424119B9D8A00F8CAA6 /* TiUIActivityIndicatorProxy.m in Sources */ = {isa = PBXBuildFile; fileRef = 24CA8A9C111161FD0084E2DE /* TiUIActivityIndicatorProxy.m */; };
		24D8E425119B9D8A00F8CAA6 /* TiUIActivityIndicator.m in Sources */ = {isa = PBXBuildFile; fileRef = 24CA8A9E111161FD0084E2DE /* TiUIActivityIndicator.m */; };
		24D8E426119B9D8A00F8CAA6 /* TiRect.m in Sources */ = {isa = PBXBuildFile; fileRef = 24CA8AAC111161FD0084E2DE /* TiRect.m */; };
		24D8E428119B9D8A00F8CAA6 /* TiProxy.m in Sources */ = {isa = PBXBuildFile; fileRef = 24CA8AB0111161FD0084E2DE /* TiProxy.m */; };
		24D8E429119B9D8A00F8CAA6 /* TiPoint.m in Sources */ = {isa = PBXBuildFile; fileRef = 24CA8AB2111161FD0084E2DE /* TiPoint.m */; };
		24D8E42A119B9D8A00F8CAA6 /* TiNetworkHTTPClientResultProxy.m in Sources */ = {isa = PBXBuildFile; fileRef = 24CA8AB4111161FD0084E2DE /* TiNetworkHTTPClientResultProxy.m */; };
		24D8E42B119B9D8A00F8CAA6 /* TiNetworkHTTPClientProxy.m in Sources */ = {isa = PBXBuildFile; fileRef = 24CA8AB6111161FD0084E2DE /* TiNetworkHTTPClientProxy.m */; };
		24D8E42C119B9D8A00F8CAA6 /* TiModule.m in Sources */ = {isa = PBXBuildFile; fileRef = 24CA8AB8111161FD0084E2DE /* TiModule.m */; };
		24D8E42D119B9D8A00F8CAA6 /* TiMediaVideoPlayerProxy.m in Sources */ = {isa = PBXBuildFile; fileRef = 24CA8ABA111161FD0084E2DE /* TiMediaVideoPlayerProxy.m */; };
		24D8E42E119B9D8A00F8CAA6 /* TiMediaSoundProxy.m in Sources */ = {isa = PBXBuildFile; fileRef = 24CA8ABC111161FD0084E2DE /* TiMediaSoundProxy.m */; };
		24D8E42F119B9D8A00F8CAA6 /* TiMediaAudioPlayerProxy.m in Sources */ = {isa = PBXBuildFile; fileRef = 24CA8ABE111161FD0084E2DE /* TiMediaAudioPlayerProxy.m */; };
		24D8E430119B9D8A00F8CAA6 /* TiMapViewProxy.m in Sources */ = {isa = PBXBuildFile; fileRef = 24CA8AC0111161FD0084E2DE /* TiMapViewProxy.m */; };
		24D8E431119B9D8A00F8CAA6 /* TiMapView.m in Sources */ = {isa = PBXBuildFile; fileRef = 24CA8AC2111161FD0084E2DE /* TiMapView.m */; };
		24D8E432119B9D8A00F8CAA6 /* TiMapAnnotationProxy.m in Sources */ = {isa = PBXBuildFile; fileRef = 24CA8AC4111161FD0084E2DE /* TiMapAnnotationProxy.m */; };
		24D8E433119B9D8A00F8CAA6 /* TiHost.m in Sources */ = {isa = PBXBuildFile; fileRef = 24CA8AC6111161FD0084E2DE /* TiHost.m */; };
		24D8E434119B9D8A00F8CAA6 /* TiFilesystemFileProxy.m in Sources */ = {isa = PBXBuildFile; fileRef = 24CA8AC8111161FD0084E2DE /* TiFilesystemFileProxy.m */; };
		24D8E437119B9D8A00F8CAA6 /* TiDimension.m in Sources */ = {isa = PBXBuildFile; fileRef = 24CA8AD1111161FD0084E2DE /* TiDimension.m */; };
		24D8E438119B9D8A00F8CAA6 /* TiDatabaseResultSetProxy.m in Sources */ = {isa = PBXBuildFile; fileRef = 24CA8AD3111161FD0084E2DE /* TiDatabaseResultSetProxy.m */; };
		24D8E439119B9D8A00F8CAA6 /* TiDatabaseProxy.m in Sources */ = {isa = PBXBuildFile; fileRef = 24CA8AD5111161FD0084E2DE /* TiDatabaseProxy.m */; };
		24D8E43A119B9D8A00F8CAA6 /* TiContactsPerson.m in Sources */ = {isa = PBXBuildFile; fileRef = 24CA8AD8111161FD0084E2DE /* TiContactsPerson.m */; };
		24D8E43B119B9D8A00F8CAA6 /* TiComplexValue.m in Sources */ = {isa = PBXBuildFile; fileRef = 24CA8ADA111161FE0084E2DE /* TiComplexValue.m */; };
		24D8E43C119B9D8A00F8CAA6 /* TiColor.m in Sources */ = {isa = PBXBuildFile; fileRef = 24CA8ADC111161FE0084E2DE /* TiColor.m */; };
		24D8E43D119B9D8A00F8CAA6 /* TiButtonUtil.m in Sources */ = {isa = PBXBuildFile; fileRef = 24CA8ADE111161FE0084E2DE /* TiButtonUtil.m */; };
		24D8E43E119B9D8A00F8CAA6 /* TiBlob.m in Sources */ = {isa = PBXBuildFile; fileRef = 24CA8AE0111161FE0084E2DE /* TiBlob.m */; };
		24D8E43F119B9D8A00F8CAA6 /* TiBase.m in Sources */ = {isa = PBXBuildFile; fileRef = 24CA8AE2111161FE0084E2DE /* TiBase.m */; };
		24D8E440119B9D8A00F8CAA6 /* TiAppPropertiesProxy.m in Sources */ = {isa = PBXBuildFile; fileRef = 24CA8AE4111161FE0084E2DE /* TiAppPropertiesProxy.m */; };
		24D8E441119B9D8A00F8CAA6 /* TiAnimation.m in Sources */ = {isa = PBXBuildFile; fileRef = 24CA8AE6111161FE0084E2DE /* TiAnimation.m */; };
		24D8E442119B9D8A00F8CAA6 /* TiAction.m in Sources */ = {isa = PBXBuildFile; fileRef = 24CA8AE8111161FE0084E2DE /* TiAction.m */; };
		24D8E444119B9D8A00F8CAA6 /* Ti2DMatrix.m in Sources */ = {isa = PBXBuildFile; fileRef = 24CA8AEC111161FE0084E2DE /* Ti2DMatrix.m */; };
		24D8E445119B9D8A00F8CAA6 /* TiPlatformDisplayCaps.m in Sources */ = {isa = PBXBuildFile; fileRef = 24CA8AFA111161FE0084E2DE /* TiPlatformDisplayCaps.m */; };
		24D8E446119B9D8A00F8CAA6 /* PlatformModule.m in Sources */ = {isa = PBXBuildFile; fileRef = 24CA8AFC111161FE0084E2DE /* PlatformModule.m */; };
		24D8E447119B9D8A00F8CAA6 /* OperationQueue.m in Sources */ = {isa = PBXBuildFile; fileRef = 24CA8AFE111161FE0084E2DE /* OperationQueue.m */; };
		24D8E448119B9D8A00F8CAA6 /* NetworkModule.m in Sources */ = {isa = PBXBuildFile; fileRef = 24CA8B00111161FE0084E2DE /* NetworkModule.m */; };
		24D8E449119B9D8A00F8CAA6 /* Mimetypes.m in Sources */ = {isa = PBXBuildFile; fileRef = 24CA8B02111161FE0084E2DE /* Mimetypes.m */; };
		24D8E44A119B9D8A00F8CAA6 /* MediaModule.m in Sources */ = {isa = PBXBuildFile; fileRef = 24CA8B04111161FE0084E2DE /* MediaModule.m */; };
		24D8E44B119B9D8A00F8CAA6 /* MapModule.m in Sources */ = {isa = PBXBuildFile; fileRef = 24CA8B06111161FE0084E2DE /* MapModule.m */; };
		24D8E44C119B9D8A00F8CAA6 /* LayoutConstraint.m in Sources */ = {isa = PBXBuildFile; fileRef = 24CA8B0A111161FE0084E2DE /* LayoutConstraint.m */; };
		24D8E44D119B9D8A00F8CAA6 /* ImageLoader.m in Sources */ = {isa = PBXBuildFile; fileRef = 24CA8B0C111161FE0084E2DE /* ImageLoader.m */; };
		24D8E44E119B9D8A00F8CAA6 /* GestureModule.m in Sources */ = {isa = PBXBuildFile; fileRef = 24CA8B0E111161FE0084E2DE /* GestureModule.m */; };
		24D8E450119B9D8A00F8CAA6 /* FilesystemModule.m in Sources */ = {isa = PBXBuildFile; fileRef = 24CA8B12111161FE0084E2DE /* FilesystemModule.m */; };
		24D8E452119B9D8A00F8CAA6 /* DatabaseModule.m in Sources */ = {isa = PBXBuildFile; fileRef = 24CA8B35111161FE0084E2DE /* DatabaseModule.m */; };
		24D8E453119B9D8A00F8CAA6 /* ContactsModule.m in Sources */ = {isa = PBXBuildFile; fileRef = 24CA8B37111161FE0084E2DE /* ContactsModule.m */; };
		24D8E454119B9D8A00F8CAA6 /* TiUITableViewRowProxy.m in Sources */ = {isa = PBXBuildFile; fileRef = 24CA8B39111161FE0084E2DE /* TiUITableViewRowProxy.m */; };
		24D8E455119B9D8A00F8CAA6 /* Bridge.m in Sources */ = {isa = PBXBuildFile; fileRef = 24CA8B3B111161FE0084E2DE /* Bridge.m */; };
		24D8E456119B9D8A00F8CAA6 /* AppModule.m in Sources */ = {isa = PBXBuildFile; fileRef = 24CA8B56111161FE0084E2DE /* AppModule.m */; };
		24D8E457119B9D8A00F8CAA6 /* APIModule.m in Sources */ = {isa = PBXBuildFile; fileRef = 24CA8B58111161FE0084E2DE /* APIModule.m */; };
		24D8E459119B9D8A00F8CAA6 /* AccelerometerModule.m in Sources */ = {isa = PBXBuildFile; fileRef = 24CA8B64111161FE0084E2DE /* AccelerometerModule.m */; };
		24D8E45A119B9D8A00F8CAA6 /* TiUIScrollableViewProxy.m in Sources */ = {isa = PBXBuildFile; fileRef = B421C4111113AA9300DBCB42 /* TiUIScrollableViewProxy.m */; };
		24D8E45B119B9D8A00F8CAA6 /* TiUIScrollableView.m in Sources */ = {isa = PBXBuildFile; fileRef = B421C4151113AAA900DBCB42 /* TiUIScrollableView.m */; };
		24D8E45C119B9D8A00F8CAA6 /* TiUIScrollViewProxy.m in Sources */ = {isa = PBXBuildFile; fileRef = B4F97B6E111A41B600E2F72C /* TiUIScrollViewProxy.m */; };
		24D8E45D119B9D8A00F8CAA6 /* TiUIScrollView.m in Sources */ = {isa = PBXBuildFile; fileRef = B4F97B72111A41C800E2F72C /* TiUIScrollView.m */; };
		24D8E45E119B9D8A00F8CAA6 /* TiUIWebView.m in Sources */ = {isa = PBXBuildFile; fileRef = 24EB02C0111BF827001DC2D1 /* TiUIWebView.m */; };
		24D8E45F119B9D8A00F8CAA6 /* TiDOMDocumentProxy.m in Sources */ = {isa = PBXBuildFile; fileRef = 24EB07D3111D4264001DC2D1 /* TiDOMDocumentProxy.m */; };
		24D8E460119B9D8A00F8CAA6 /* GDataXMLNode.m in Sources */ = {isa = PBXBuildFile; fileRef = 24EB07DF111D43AE001DC2D1 /* GDataXMLNode.m */; };
		24D8E461119B9D8A00F8CAA6 /* TiDOMNodeProxy.m in Sources */ = {isa = PBXBuildFile; fileRef = 24EB0808111D4654001DC2D1 /* TiDOMNodeProxy.m */; };
		24D8E462119B9D8A00F8CAA6 /* TiDOMElementProxy.m in Sources */ = {isa = PBXBuildFile; fileRef = 24EB080E111D46C0001DC2D1 /* TiDOMElementProxy.m */; };
		24D8E463119B9D8A00F8CAA6 /* TiDOMNamedNodeMapProxy.m in Sources */ = {isa = PBXBuildFile; fileRef = 24EB0828111D4BEB001DC2D1 /* TiDOMNamedNodeMapProxy.m */; };
		24D8E464119B9D8A00F8CAA6 /* TiDOMNodeListProxy.m in Sources */ = {isa = PBXBuildFile; fileRef = 24EB0842111D500E001DC2D1 /* TiDOMNodeListProxy.m */; };
		24D8E465119B9D8A00F8CAA6 /* TiDOMAttrProxy.m in Sources */ = {isa = PBXBuildFile; fileRef = 24EB085C111D51D9001DC2D1 /* TiDOMAttrProxy.m */; };
		24D8E467119B9D8A00F8CAA6 /* ListenerEntry.m in Sources */ = {isa = PBXBuildFile; fileRef = 24F5B145111FDFE8005C9199 /* ListenerEntry.m */; };
		24D8E468119B9D8A00F8CAA6 /* XMLModule.m in Sources */ = {isa = PBXBuildFile; fileRef = 24DEDAC4112371A500398D86 /* XMLModule.m */; };
		24D8E469119B9D8A00F8CAA6 /* TiUIiPhoneTableViewScrollPositionProxy.m in Sources */ = {isa = PBXBuildFile; fileRef = 243ED8EC11288B4300639DF4 /* TiUIiPhoneTableViewScrollPositionProxy.m */; };
		24D8E46A119B9D8A00F8CAA6 /* TiMediaAudioRecorderProxy.mm in Sources */ = {isa = PBXBuildFile; fileRef = 24FBE58211293D06005C8D48 /* TiMediaAudioRecorderProxy.mm */; };
		24D8E46B119B9D8A00F8CAA6 /* CADebugMacros.cpp in Sources */ = {isa = PBXBuildFile; fileRef = 24FBE5A711293DD1005C8D48 /* CADebugMacros.cpp */; };
		24D8E46C119B9D8A00F8CAA6 /* CAStreamBasicDescription.cpp in Sources */ = {isa = PBXBuildFile; fileRef = 24FBE5AA11293DD1005C8D48 /* CAStreamBasicDescription.cpp */; };
		24D8E46D119B9D8A00F8CAA6 /* CAXException.cpp in Sources */ = {isa = PBXBuildFile; fileRef = 24FBE5AC11293DD1005C8D48 /* CAXException.cpp */; };
		24D8E46E119B9D8A00F8CAA6 /* AQRecorder.mm in Sources */ = {isa = PBXBuildFile; fileRef = 24E25CC0112A698C0083D43D /* AQRecorder.mm */; };
		24D8E46F119B9D8A00F8CAA6 /* SCListener.m in Sources */ = {isa = PBXBuildFile; fileRef = 24E25CC2112A698C0083D43D /* SCListener.m */; };
		24D8E470119B9D8A00F8CAA6 /* TiMediaAudioSession.m in Sources */ = {isa = PBXBuildFile; fileRef = 24A1E516112D33AF003DA834 /* TiMediaAudioSession.m */; };
		24D8E471119B9D8A00F8CAA6 /* TiUIPickerProxy.m in Sources */ = {isa = PBXBuildFile; fileRef = 24A1E874112DF80B003DA834 /* TiUIPickerProxy.m */; };
		24D8E472119B9D8A00F8CAA6 /* TiUIPicker.m in Sources */ = {isa = PBXBuildFile; fileRef = 24A1E87A112DF83E003DA834 /* TiUIPicker.m */; };
		24D8E473119B9D8A00F8CAA6 /* TiUIPickerRowProxy.m in Sources */ = {isa = PBXBuildFile; fileRef = 24A1E8A7112DFACA003DA834 /* TiUIPickerRowProxy.m */; };
		24D8E474119B9D8A00F8CAA6 /* TiUIPickerColumnProxy.m in Sources */ = {isa = PBXBuildFile; fileRef = 24A1E991112E1363003DA834 /* TiUIPickerColumnProxy.m */; };
		24D8E475119B9D8A00F8CAA6 /* UIImage+Alpha.m in Sources */ = {isa = PBXBuildFile; fileRef = 24A1EAF1112F4C02003DA834 /* UIImage+Alpha.m */; };
		24D8E476119B9D8A00F8CAA6 /* UIImage+Resize.m in Sources */ = {isa = PBXBuildFile; fileRef = 24A1EAF3112F4C02003DA834 /* UIImage+Resize.m */; };
		24D8E477119B9D8A00F8CAA6 /* UIImage+RoundedCorner.m in Sources */ = {isa = PBXBuildFile; fileRef = 24A1EAF5112F4C02003DA834 /* UIImage+RoundedCorner.m */; };
		24D8E478119B9D8A00F8CAA6 /* UtilsModule.m in Sources */ = {isa = PBXBuildFile; fileRef = 245B3C3911375A6600CE7530 /* UtilsModule.m */; };
		24D8E479119B9D8A00F8CAA6 /* TiUIiPhoneTableViewCellSelectionStyleProxy.m in Sources */ = {isa = PBXBuildFile; fileRef = 245B45601139B41800CE7530 /* TiUIiPhoneTableViewCellSelectionStyleProxy.m */; };
		24D8E47A119B9D8A00F8CAA6 /* TiUIMaskedImageProxy.m in Sources */ = {isa = PBXBuildFile; fileRef = 24C012881140D30B00A94CE2 /* TiUIMaskedImageProxy.m */; };
		24D8E47B119B9D8A00F8CAA6 /* TiUIMaskedImage.m in Sources */ = {isa = PBXBuildFile; fileRef = 24C0128E1140D31C00A94CE2 /* TiUIMaskedImage.m */; };
		24D8E47C119B9D8A00F8CAA6 /* TiNetworkBonjourBrowserProxy.m in Sources */ = {isa = PBXBuildFile; fileRef = 248133A2115761DE00E3A9BA /* TiNetworkBonjourBrowserProxy.m */; };
		24D8E47D119B9D8A00F8CAA6 /* TiNetworkBonjourServiceProxy.m in Sources */ = {isa = PBXBuildFile; fileRef = 248133A4115761DE00E3A9BA /* TiNetworkBonjourServiceProxy.m */; };
		24D8E47E119B9D8A00F8CAA6 /* TiNetworkTCPSocketProxy.m in Sources */ = {isa = PBXBuildFile; fileRef = 248133A6115761DE00E3A9BA /* TiNetworkTCPSocketProxy.m */; };
		24D8E47F119B9D8A00F8CAA6 /* TiDOMTextNodeProxy.m in Sources */ = {isa = PBXBuildFile; fileRef = 24813712115A852800E3A9BA /* TiDOMTextNodeProxy.m */; };
		24D8E480119B9D8A00F8CAA6 /* TiMediaVideoPlayer.m in Sources */ = {isa = PBXBuildFile; fileRef = 2412F465115C296300454E5B /* TiMediaVideoPlayer.m */; };
		24D8E481119B9D8A00F8CAA6 /* TiUIiPadSplitWindowProxy.m in Sources */ = {isa = PBXBuildFile; fileRef = 24FB4EDC115C81A7001AAF99 /* TiUIiPadSplitWindowProxy.m */; };
		24D8E482119B9D8A00F8CAA6 /* TiUIiPadPopoverProxy.m in Sources */ = {isa = PBXBuildFile; fileRef = 24FB4EEE115C81C5001AAF99 /* TiUIiPadPopoverProxy.m */; };
		24D8E483119B9D8A00F8CAA6 /* TiUIiPadPopover.m in Sources */ = {isa = PBXBuildFile; fileRef = 24FB4EF7115C81DD001AAF99 /* TiUIiPadPopover.m */; };
		24D8E484119B9D8A00F8CAA6 /* TiUIiPadProxy.m in Sources */ = {isa = PBXBuildFile; fileRef = 24FB4F41115C8C4E001AAF99 /* TiUIiPadProxy.m */; };
		24D8E485119B9D8A00F8CAA6 /* TiUIiPhoneNavigationGroupProxy.m in Sources */ = {isa = PBXBuildFile; fileRef = 24FB5DD511600456001AAF99 /* TiUIiPhoneNavigationGroupProxy.m */; };
		24D8E486119B9D8A00F8CAA6 /* TiUIiPhoneNavigationGroup.m in Sources */ = {isa = PBXBuildFile; fileRef = 24FB5DDE11600480001AAF99 /* TiUIiPhoneNavigationGroup.m */; };
		24D8E487119B9D8A00F8CAA6 /* TiUIiPadSplitWindowButtonProxy.m in Sources */ = {isa = PBXBuildFile; fileRef = 24E50CF31160569B00AF54AF /* TiUIiPadSplitWindowButtonProxy.m */; };
		24D8E488119B9D8A00F8CAA6 /* LauncherButton.m in Sources */ = {isa = PBXBuildFile; fileRef = 24E50E061160666300AF54AF /* LauncherButton.m */; };
		24D8E489119B9D8A00F8CAA6 /* LauncherItem.m in Sources */ = {isa = PBXBuildFile; fileRef = 24E50E081160666300AF54AF /* LauncherItem.m */; };
		24D8E48A119B9D8A00F8CAA6 /* LauncherView.m in Sources */ = {isa = PBXBuildFile; fileRef = 24E50E0A1160666300AF54AF /* LauncherView.m */; };
		24D8E48B119B9D8A00F8CAA6 /* TiUIDashboardViewProxy.m in Sources */ = {isa = PBXBuildFile; fileRef = 24E50E21116066A800AF54AF /* TiUIDashboardViewProxy.m */; };
		24D8E48C119B9D8A00F8CAA6 /* TiUIDashboardView.m in Sources */ = {isa = PBXBuildFile; fileRef = 24E50E2A116066B400AF54AF /* TiUIDashboardView.m */; };
		24D8E48D119B9D8A00F8CAA6 /* TiUIDashboardItemProxy.m in Sources */ = {isa = PBXBuildFile; fileRef = 24E50F8B1160792D00AF54AF /* TiUIDashboardItemProxy.m */; };
		24D8E490119B9D8A00F8CAA6 /* TiGradient.m in Sources */ = {isa = PBXBuildFile; fileRef = B4DE7E4D11823E990006DDE1 /* TiGradient.m */; };
		24D8E491119B9D8A00F8CAA6 /* ApplicationRouting.m in Sources */ = {isa = PBXBuildFile; fileRef = 24596692118E70D300519F79 /* ApplicationRouting.m */; };
		24D8E492119B9D8A00F8CAA6 /* TiUIiPadSplitWindow.m in Sources */ = {isa = PBXBuildFile; fileRef = 245972C511921D0D00519F79 /* TiUIiPadSplitWindow.m */; };
		24D8E493119B9D8A00F8CAA6 /* TopTiModule.m in Sources */ = {isa = PBXBuildFile; fileRef = 24F6204E1199F1F400EEAD3C /* TopTiModule.m */; };
		24D8E494119B9D8A00F8CAA6 /* TiApp.m in Sources */ = {isa = PBXBuildFile; fileRef = 24F620531199F26500EEAD3C /* TiApp.m */; };
		24D8E495119B9D8A00F8CAA6 /* TiErrorController.m in Sources */ = {isa = PBXBuildFile; fileRef = 24F620571199F27700EEAD3C /* TiErrorController.m */; };
		24D8E496119B9D8A00F8CAA6 /* TiRootViewController.m in Sources */ = {isa = PBXBuildFile; fileRef = 24F620591199F27700EEAD3C /* TiRootViewController.m */; };
		24D8E498119B9D8A00F8CAA6 /* Foundation.framework in Frameworks */ = {isa = PBXBuildFile; fileRef = 1D30AB110D05D00D00671497 /* Foundation.framework */; };
		24D8E499119B9D8A00F8CAA6 /* UIKit.framework in Frameworks */ = {isa = PBXBuildFile; fileRef = 1DF5F4DF0D08C38300B7A737 /* UIKit.framework */; settings = {ATTRIBUTES = (Weak, ); }; };
		24D8E49A119B9D8A00F8CAA6 /* CoreGraphics.framework in Frameworks */ = {isa = PBXBuildFile; fileRef = 288765FC0DF74451002DB57D /* CoreGraphics.framework */; };
		24D8E49C119B9D8A00F8CAA6 /* AddressBook.framework in Frameworks */ = {isa = PBXBuildFile; fileRef = 24CA8C75111167B60084E2DE /* AddressBook.framework */; };
		24D8E49D119B9D8A00F8CAA6 /* AddressBookUI.framework in Frameworks */ = {isa = PBXBuildFile; fileRef = 24CA8C77111167B60084E2DE /* AddressBookUI.framework */; };
		24D8E49E119B9D8A00F8CAA6 /* CFNetwork.framework in Frameworks */ = {isa = PBXBuildFile; fileRef = 24CA8C7B111167B60084E2DE /* CFNetwork.framework */; };
		24D8E49F119B9D8A00F8CAA6 /* CoreLocation.framework in Frameworks */ = {isa = PBXBuildFile; fileRef = 24CA8C7D111167B60084E2DE /* CoreLocation.framework */; };
		24D8E4A0119B9D8A00F8CAA6 /* MapKit.framework in Frameworks */ = {isa = PBXBuildFile; fileRef = 24CA8C7F111167B60084E2DE /* MapKit.framework */; };
		24D8E4A1119B9D8A00F8CAA6 /* MessageUI.framework in Frameworks */ = {isa = PBXBuildFile; fileRef = 24CA8C81111167B60084E2DE /* MessageUI.framework */; };
		24D8E4A2119B9D8A00F8CAA6 /* MobileCoreServices.framework in Frameworks */ = {isa = PBXBuildFile; fileRef = 24CA8C83111167B60084E2DE /* MobileCoreServices.framework */; };
		24D8E4A3119B9D8A00F8CAA6 /* OpenGLES.framework in Frameworks */ = {isa = PBXBuildFile; fileRef = 24CA8C85111167B60084E2DE /* OpenGLES.framework */; };
		24D8E4A4119B9D8A00F8CAA6 /* QuartzCore.framework in Frameworks */ = {isa = PBXBuildFile; fileRef = 24CA8C87111167B60084E2DE /* QuartzCore.framework */; };
		24D8E4A5119B9D8A00F8CAA6 /* SystemConfiguration.framework in Frameworks */ = {isa = PBXBuildFile; fileRef = 24CA8C89111167B60084E2DE /* SystemConfiguration.framework */; };
		24D8E4A6119B9D8A00F8CAA6 /* libsqlite3.dylib in Frameworks */ = {isa = PBXBuildFile; fileRef = 24CA8C8D111167B60084E2DE /* libsqlite3.dylib */; };
		24D8E4A7119B9D8A00F8CAA6 /* libz.dylib in Frameworks */ = {isa = PBXBuildFile; fileRef = 24CA8C8F111167B60084E2DE /* libz.dylib */; };
		24D8E4A8119B9D8A00F8CAA6 /* AudioToolbox.framework in Frameworks */ = {isa = PBXBuildFile; fileRef = 24CA8CEC1111689B0084E2DE /* AudioToolbox.framework */; };
		24D8E4A9119B9D8A00F8CAA6 /* MediaPlayer.framework in Frameworks */ = {isa = PBXBuildFile; fileRef = 24CA8CF3111168AE0084E2DE /* MediaPlayer.framework */; settings = {ATTRIBUTES = (Weak, ); }; };
		24D8E4AA119B9D8A00F8CAA6 /* AVFoundation.framework in Frameworks */ = {isa = PBXBuildFile; fileRef = 24CA8CFA111168C30084E2DE /* AVFoundation.framework */; };
		24D8E4AB119B9D8A00F8CAA6 /* libxml2.dylib in Frameworks */ = {isa = PBXBuildFile; fileRef = 24EB0A57111E1BAE001DC2D1 /* libxml2.dylib */; };
		24D8E4AC119B9D8A00F8CAA6 /* StoreKit.framework in Frameworks */ = {isa = PBXBuildFile; fileRef = 24597034118FF66300519F79 /* StoreKit.framework */; };
		24DEDAC7112371A500398D86 /* XMLModule.m in Sources */ = {isa = PBXBuildFile; fileRef = 24DEDAC4112371A500398D86 /* XMLModule.m */; };
		24E25CC3112A698C0083D43D /* AQRecorder.mm in Sources */ = {isa = PBXBuildFile; fileRef = 24E25CC0112A698C0083D43D /* AQRecorder.mm */; };
		24E25CC4112A698C0083D43D /* SCListener.m in Sources */ = {isa = PBXBuildFile; fileRef = 24E25CC2112A698C0083D43D /* SCListener.m */; };
		24E50CF91160569B00AF54AF /* TiUIiPadSplitWindowButtonProxy.m in Sources */ = {isa = PBXBuildFile; fileRef = 24E50CF31160569B00AF54AF /* TiUIiPadSplitWindowButtonProxy.m */; };
		24E50E1A1160666300AF54AF /* LauncherButton.m in Sources */ = {isa = PBXBuildFile; fileRef = 24E50E061160666300AF54AF /* LauncherButton.m */; };
		24E50E1B1160666300AF54AF /* LauncherItem.m in Sources */ = {isa = PBXBuildFile; fileRef = 24E50E081160666300AF54AF /* LauncherItem.m */; };
		24E50E1C1160666300AF54AF /* LauncherView.m in Sources */ = {isa = PBXBuildFile; fileRef = 24E50E0A1160666300AF54AF /* LauncherView.m */; };
		24E50E27116066A800AF54AF /* TiUIDashboardViewProxy.m in Sources */ = {isa = PBXBuildFile; fileRef = 24E50E21116066A800AF54AF /* TiUIDashboardViewProxy.m */; };
		24E50E30116066B400AF54AF /* TiUIDashboardView.m in Sources */ = {isa = PBXBuildFile; fileRef = 24E50E2A116066B400AF54AF /* TiUIDashboardView.m */; };
		24E50F911160792D00AF54AF /* TiUIDashboardItemProxy.m in Sources */ = {isa = PBXBuildFile; fileRef = 24E50F8B1160792D00AF54AF /* TiUIDashboardItemProxy.m */; };
		24EB02C2111BF827001DC2D1 /* TiUIWebView.m in Sources */ = {isa = PBXBuildFile; fileRef = 24EB02C0111BF827001DC2D1 /* TiUIWebView.m */; };
		24EB07D4111D4264001DC2D1 /* TiDOMDocumentProxy.m in Sources */ = {isa = PBXBuildFile; fileRef = 24EB07D3111D4264001DC2D1 /* TiDOMDocumentProxy.m */; };
		24EB07E0111D43AE001DC2D1 /* GDataXMLNode.m in Sources */ = {isa = PBXBuildFile; fileRef = 24EB07DF111D43AE001DC2D1 /* GDataXMLNode.m */; };
		24EB0809111D4654001DC2D1 /* TiDOMNodeProxy.m in Sources */ = {isa = PBXBuildFile; fileRef = 24EB0808111D4654001DC2D1 /* TiDOMNodeProxy.m */; };
		24EB080F111D46C0001DC2D1 /* TiDOMElementProxy.m in Sources */ = {isa = PBXBuildFile; fileRef = 24EB080E111D46C0001DC2D1 /* TiDOMElementProxy.m */; };
		24EB0829111D4BEB001DC2D1 /* TiDOMNamedNodeMapProxy.m in Sources */ = {isa = PBXBuildFile; fileRef = 24EB0828111D4BEB001DC2D1 /* TiDOMNamedNodeMapProxy.m */; };
		24EB0843111D500E001DC2D1 /* TiDOMNodeListProxy.m in Sources */ = {isa = PBXBuildFile; fileRef = 24EB0842111D500E001DC2D1 /* TiDOMNodeListProxy.m */; };
		24EB085D111D51D9001DC2D1 /* TiDOMAttrProxy.m in Sources */ = {isa = PBXBuildFile; fileRef = 24EB085C111D51D9001DC2D1 /* TiDOMAttrProxy.m */; };
		24EB0A58111E1BAE001DC2D1 /* libxml2.dylib in Frameworks */ = {isa = PBXBuildFile; fileRef = 24EB0A57111E1BAE001DC2D1 /* libxml2.dylib */; };
		24F1584611D72A23000DD736 /* TiMapImageAnnotationView.m in Sources */ = {isa = PBXBuildFile; fileRef = 24F1584511D72A23000DD736 /* TiMapImageAnnotationView.m */; };
		24F1584711D72A23000DD736 /* TiMapImageAnnotationView.m in Sources */ = {isa = PBXBuildFile; fileRef = 24F1584511D72A23000DD736 /* TiMapImageAnnotationView.m */; };
		24F29E2E12209C920099351D /* TiStylesheet.m in Sources */ = {isa = PBXBuildFile; fileRef = 24F29E2D12209C920099351D /* TiStylesheet.m */; };
		24F29E2F12209C920099351D /* TiStylesheet.m in Sources */ = {isa = PBXBuildFile; fileRef = 24F29E2D12209C920099351D /* TiStylesheet.m */; };
		24F29E701220CE0A0099351D /* TiLocale.m in Sources */ = {isa = PBXBuildFile; fileRef = 24F29E6F1220CE0A0099351D /* TiLocale.m */; };
		24F29E711220CE0A0099351D /* TiLocale.m in Sources */ = {isa = PBXBuildFile; fileRef = 24F29E6F1220CE0A0099351D /* TiLocale.m */; };
		24F29F82122105C70099351D /* LocaleModule.m in Sources */ = {isa = PBXBuildFile; fileRef = 24F29F80122105C70099351D /* LocaleModule.m */; };
		24F29F83122105C70099351D /* LocaleModule.m in Sources */ = {isa = PBXBuildFile; fileRef = 24F29F80122105C70099351D /* LocaleModule.m */; };
		24F5ACF9111F7B8A005C9199 /* TiMapPinAnnotationView.m in Sources */ = {isa = PBXBuildFile; fileRef = 24EB0BA9111F7959001DC2D1 /* TiMapPinAnnotationView.m */; };
		24F5B146111FDFE8005C9199 /* ListenerEntry.m in Sources */ = {isa = PBXBuildFile; fileRef = 24F5B145111FDFE8005C9199 /* ListenerEntry.m */; };
		24F6204F1199F1F400EEAD3C /* TopTiModule.m in Sources */ = {isa = PBXBuildFile; fileRef = 24F6204E1199F1F400EEAD3C /* TopTiModule.m */; };
		24F620541199F26500EEAD3C /* TiApp.m in Sources */ = {isa = PBXBuildFile; fileRef = 24F620531199F26500EEAD3C /* TiApp.m */; };
		24F6205A1199F27700EEAD3C /* TiErrorController.m in Sources */ = {isa = PBXBuildFile; fileRef = 24F620571199F27700EEAD3C /* TiErrorController.m */; };
		24F6205B1199F27700EEAD3C /* TiRootViewController.m in Sources */ = {isa = PBXBuildFile; fileRef = 24F620591199F27700EEAD3C /* TiRootViewController.m */; };
		24FB4EE3115C81A7001AAF99 /* TiUIiPadSplitWindowProxy.m in Sources */ = {isa = PBXBuildFile; fileRef = 24FB4EDC115C81A7001AAF99 /* TiUIiPadSplitWindowProxy.m */; };
		24FB4EF4115C81C5001AAF99 /* TiUIiPadPopoverProxy.m in Sources */ = {isa = PBXBuildFile; fileRef = 24FB4EEE115C81C5001AAF99 /* TiUIiPadPopoverProxy.m */; };
		24FB4EFC115C81DD001AAF99 /* TiUIiPadPopover.m in Sources */ = {isa = PBXBuildFile; fileRef = 24FB4EF7115C81DD001AAF99 /* TiUIiPadPopover.m */; };
		24FB4F42115C8C4E001AAF99 /* TiUIiPadProxy.m in Sources */ = {isa = PBXBuildFile; fileRef = 24FB4F41115C8C4E001AAF99 /* TiUIiPadProxy.m */; };
		24FB5DD611600456001AAF99 /* TiUIiPhoneNavigationGroupProxy.m in Sources */ = {isa = PBXBuildFile; fileRef = 24FB5DD511600456001AAF99 /* TiUIiPhoneNavigationGroupProxy.m */; };
		24FB5DE511600480001AAF99 /* TiUIiPhoneNavigationGroup.m in Sources */ = {isa = PBXBuildFile; fileRef = 24FB5DDE11600480001AAF99 /* TiUIiPhoneNavigationGroup.m */; };
		24FBE58311293D06005C8D48 /* TiMediaAudioRecorderProxy.mm in Sources */ = {isa = PBXBuildFile; fileRef = 24FBE58211293D06005C8D48 /* TiMediaAudioRecorderProxy.mm */; };
		24FBE5AE11293DD1005C8D48 /* CADebugMacros.cpp in Sources */ = {isa = PBXBuildFile; fileRef = 24FBE5A711293DD1005C8D48 /* CADebugMacros.cpp */; };
		24FBE5AF11293DD1005C8D48 /* CAStreamBasicDescription.cpp in Sources */ = {isa = PBXBuildFile; fileRef = 24FBE5AA11293DD1005C8D48 /* CAStreamBasicDescription.cpp */; };
		24FBE5B011293DD1005C8D48 /* CAXException.cpp in Sources */ = {isa = PBXBuildFile; fileRef = 24FBE5AC11293DD1005C8D48 /* CAXException.cpp */; };
		288765FD0DF74451002DB57D /* CoreGraphics.framework in Frameworks */ = {isa = PBXBuildFile; fileRef = 288765FC0DF74451002DB57D /* CoreGraphics.framework */; };
		2B0B6E0C15951F9400F3170F /* TiUIiOSDocumentViewerProxy.m in Sources */ = {isa = PBXBuildFile; fileRef = 2B0B6E0B15951F9400F3170F /* TiUIiOSDocumentViewerProxy.m */; };
		2B0B6E0D15951F9400F3170F /* TiUIiOSDocumentViewerProxy.m in Sources */ = {isa = PBXBuildFile; fileRef = 2B0B6E0B15951F9400F3170F /* TiUIiOSDocumentViewerProxy.m */; };
		2B0B6E0E15951F9400F3170F /* TiUIiOSDocumentViewerProxy.m in Sources */ = {isa = PBXBuildFile; fileRef = 2B0B6E0B15951F9400F3170F /* TiUIiOSDocumentViewerProxy.m */; };
		2B1F65771431031E006C5D37 /* ApplicationDefaults.m in Sources */ = {isa = PBXBuildFile; fileRef = 2B1F65761431031E006C5D37 /* ApplicationDefaults.m */; };
		2B1F65781431031E006C5D37 /* ApplicationDefaults.m in Sources */ = {isa = PBXBuildFile; fileRef = 2B1F65761431031E006C5D37 /* ApplicationDefaults.m */; };
		2B1F65791431031E006C5D37 /* ApplicationDefaults.m in Sources */ = {isa = PBXBuildFile; fileRef = 2B1F65761431031E006C5D37 /* ApplicationDefaults.m */; };
		2B353A8115901D41008FBD84 /* Ti3DMatrix.m in Sources */ = {isa = PBXBuildFile; fileRef = 2B353A8015901D41008FBD84 /* Ti3DMatrix.m */; };
		2B353A8215901D41008FBD84 /* Ti3DMatrix.m in Sources */ = {isa = PBXBuildFile; fileRef = 2B353A8015901D41008FBD84 /* Ti3DMatrix.m */; };
		2B353A8315901D41008FBD84 /* Ti3DMatrix.m in Sources */ = {isa = PBXBuildFile; fileRef = 2B353A8015901D41008FBD84 /* Ti3DMatrix.m */; };
		2B94603613F0A2AE000C5BEA /* TiUIiOSCoverFlowView.m in Sources */ = {isa = PBXBuildFile; fileRef = 2B94603313F0A2AE000C5BEA /* TiUIiOSCoverFlowView.m */; };
		2B94603713F0A2AE000C5BEA /* TiUIiOSCoverFlowViewProxy.m in Sources */ = {isa = PBXBuildFile; fileRef = 2B94603513F0A2AE000C5BEA /* TiUIiOSCoverFlowViewProxy.m */; };
		2B94603813F0A2AE000C5BEA /* TiUIiOSCoverFlowView.m in Sources */ = {isa = PBXBuildFile; fileRef = 2B94603313F0A2AE000C5BEA /* TiUIiOSCoverFlowView.m */; };
		2B94603913F0A2AE000C5BEA /* TiUIiOSCoverFlowViewProxy.m in Sources */ = {isa = PBXBuildFile; fileRef = 2B94603513F0A2AE000C5BEA /* TiUIiOSCoverFlowViewProxy.m */; };
		2B94603A13F0A2AE000C5BEA /* TiUIiOSCoverFlowView.m in Sources */ = {isa = PBXBuildFile; fileRef = 2B94603313F0A2AE000C5BEA /* TiUIiOSCoverFlowView.m */; };
		2B94603B13F0A2AE000C5BEA /* TiUIiOSCoverFlowViewProxy.m in Sources */ = {isa = PBXBuildFile; fileRef = 2B94603513F0A2AE000C5BEA /* TiUIiOSCoverFlowViewProxy.m */; };
		2BCD59C51429561D00DEC2E8 /* TiUIiOSToolbar.m in Sources */ = {isa = PBXBuildFile; fileRef = 2BCD59C21429561D00DEC2E8 /* TiUIiOSToolbar.m */; };
		2BCD59C61429561D00DEC2E8 /* TiUIiOSToolbarProxy.m in Sources */ = {isa = PBXBuildFile; fileRef = 2BCD59C41429561D00DEC2E8 /* TiUIiOSToolbarProxy.m */; };
		2BDEA4F31448FFB7004EC750 /* TiUIiOSTabbedBarProxy.m in Sources */ = {isa = PBXBuildFile; fileRef = 2BDEA4F21448FFB7004EC750 /* TiUIiOSTabbedBarProxy.m */; };
		2BDEA4F514490546004EC750 /* TiUIiOSTabbedBarProxy.m in Sources */ = {isa = PBXBuildFile; fileRef = 2BDEA4F21448FFB7004EC750 /* TiUIiOSTabbedBarProxy.m */; };
		2BDEA4F614490547004EC750 /* TiUIiOSTabbedBarProxy.m in Sources */ = {isa = PBXBuildFile; fileRef = 2BDEA4F21448FFB7004EC750 /* TiUIiOSTabbedBarProxy.m */; };
		4688700715E39A9D008FA326 /* TiUIiPhoneAlertDialogStyleProxy.m in Sources */ = {isa = PBXBuildFile; fileRef = 4688700615E39A9D008FA326 /* TiUIiPhoneAlertDialogStyleProxy.m */; };
		4688700815E39A9D008FA326 /* TiUIiPhoneAlertDialogStyleProxy.m in Sources */ = {isa = PBXBuildFile; fileRef = 4688700615E39A9D008FA326 /* TiUIiPhoneAlertDialogStyleProxy.m */; };
		4688700915E39A9D008FA326 /* TiUIiPhoneAlertDialogStyleProxy.m in Sources */ = {isa = PBXBuildFile; fileRef = 4688700615E39A9D008FA326 /* TiUIiPhoneAlertDialogStyleProxy.m */; };
		4D3033A3136239B30034640F /* TiFilesystemFileStreamProxy.m in Sources */ = {isa = PBXBuildFile; fileRef = 4D3033A2136239B30034640F /* TiFilesystemFileStreamProxy.m */; };
		5081CEF815F8100E00C881D8 /* TiExceptionHandler.m in Sources */ = {isa = PBXBuildFile; fileRef = 5081CEF715F8100E00C881D8 /* TiExceptionHandler.m */; };
		5081CEF915F8100E00C881D8 /* TiExceptionHandler.m in Sources */ = {isa = PBXBuildFile; fileRef = 5081CEF715F8100E00C881D8 /* TiExceptionHandler.m */; };
		5081CEFA15F8100E00C881D8 /* TiExceptionHandler.m in Sources */ = {isa = PBXBuildFile; fileRef = 5081CEF715F8100E00C881D8 /* TiExceptionHandler.m */; };
		844E1F7E14883A3700F5424C /* TiDOMValidator.m in Sources */ = {isa = PBXBuildFile; fileRef = 844E1F7D14883A3700F5424C /* TiDOMValidator.m */; };
		844E1F7F14883A3700F5424C /* TiDOMValidator.m in Sources */ = {isa = PBXBuildFile; fileRef = 844E1F7D14883A3700F5424C /* TiDOMValidator.m */; };
		844E1F8014883A3700F5424C /* TiDOMValidator.m in Sources */ = {isa = PBXBuildFile; fileRef = 844E1F7D14883A3700F5424C /* TiDOMValidator.m */; };
		848C2594145F37A300E1B0F1 /* TiDOMCDATANodeProxy.m in Sources */ = {isa = PBXBuildFile; fileRef = 848C2593145F37A300E1B0F1 /* TiDOMCDATANodeProxy.m */; };
		848C2595145F37A300E1B0F1 /* TiDOMCDATANodeProxy.m in Sources */ = {isa = PBXBuildFile; fileRef = 848C2593145F37A300E1B0F1 /* TiDOMCDATANodeProxy.m */; };
		848C2596145F37A300E1B0F1 /* TiDOMCDATANodeProxy.m in Sources */ = {isa = PBXBuildFile; fileRef = 848C2593145F37A300E1B0F1 /* TiDOMCDATANodeProxy.m */; };
		848C259A145F3FE200E1B0F1 /* TiDOMCommentProxy.m in Sources */ = {isa = PBXBuildFile; fileRef = 848C2599145F3FE100E1B0F1 /* TiDOMCommentProxy.m */; };
		848C259B145F3FE200E1B0F1 /* TiDOMCommentProxy.m in Sources */ = {isa = PBXBuildFile; fileRef = 848C2599145F3FE100E1B0F1 /* TiDOMCommentProxy.m */; };
		848C259C145F3FE200E1B0F1 /* TiDOMCommentProxy.m in Sources */ = {isa = PBXBuildFile; fileRef = 848C2599145F3FE100E1B0F1 /* TiDOMCommentProxy.m */; };
		848C259F145F46C300E1B0F1 /* TiDOMPIProxy.m in Sources */ = {isa = PBXBuildFile; fileRef = 848C259E145F46C200E1B0F1 /* TiDOMPIProxy.m */; };
		848C25A0145F46C300E1B0F1 /* TiDOMPIProxy.m in Sources */ = {isa = PBXBuildFile; fileRef = 848C259E145F46C200E1B0F1 /* TiDOMPIProxy.m */; };
		848C25A1145F46C300E1B0F1 /* TiDOMPIProxy.m in Sources */ = {isa = PBXBuildFile; fileRef = 848C259E145F46C200E1B0F1 /* TiDOMPIProxy.m */; };
		848C25A4145F501700E1B0F1 /* TiDOMDocFragProxy.m in Sources */ = {isa = PBXBuildFile; fileRef = 848C25A3145F501600E1B0F1 /* TiDOMDocFragProxy.m */; };
		848C25A5145F501700E1B0F1 /* TiDOMDocFragProxy.m in Sources */ = {isa = PBXBuildFile; fileRef = 848C25A3145F501600E1B0F1 /* TiDOMDocFragProxy.m */; };
		848C25A6145F501700E1B0F1 /* TiDOMDocFragProxy.m in Sources */ = {isa = PBXBuildFile; fileRef = 848C25A3145F501600E1B0F1 /* TiDOMDocFragProxy.m */; };
		84BBA58816570F90006B8C22 /* Security.framework in Frameworks */ = {isa = PBXBuildFile; fileRef = 84BBA58716570F90006B8C22 /* Security.framework */; settings = {ATTRIBUTES = (Weak, ); }; };
		84BBA58A16570FA0006B8C22 /* Security.framework in Frameworks */ = {isa = PBXBuildFile; fileRef = 84BBA58716570F90006B8C22 /* Security.framework */; settings = {ATTRIBUTES = (Weak, ); }; };
		84BBA58B16570FAF006B8C22 /* Security.framework in Frameworks */ = {isa = PBXBuildFile; fileRef = 84BBA58716570F90006B8C22 /* Security.framework */; settings = {ATTRIBUTES = (Weak, ); }; };
		84D541A31460B2E0005338D1 /* TiDOMNotationProxy.m in Sources */ = {isa = PBXBuildFile; fileRef = 84D541A21460B2DF005338D1 /* TiDOMNotationProxy.m */; };
		84D541A41460B2E0005338D1 /* TiDOMNotationProxy.m in Sources */ = {isa = PBXBuildFile; fileRef = 84D541A21460B2DF005338D1 /* TiDOMNotationProxy.m */; };
		84D541A51460B2E0005338D1 /* TiDOMNotationProxy.m in Sources */ = {isa = PBXBuildFile; fileRef = 84D541A21460B2DF005338D1 /* TiDOMNotationProxy.m */; };
		84D541A81460B3C9005338D1 /* TiDOMEntityProxy.m in Sources */ = {isa = PBXBuildFile; fileRef = 84D541A71460B3C8005338D1 /* TiDOMEntityProxy.m */; };
		84D541A91460B3C9005338D1 /* TiDOMEntityProxy.m in Sources */ = {isa = PBXBuildFile; fileRef = 84D541A71460B3C8005338D1 /* TiDOMEntityProxy.m */; };
		84D541AA1460B3C9005338D1 /* TiDOMEntityProxy.m in Sources */ = {isa = PBXBuildFile; fileRef = 84D541A71460B3C8005338D1 /* TiDOMEntityProxy.m */; };
		84D541AD1460B3EE005338D1 /* TiDOMEntityRefProxy.m in Sources */ = {isa = PBXBuildFile; fileRef = 84D541AC1460B3ED005338D1 /* TiDOMEntityRefProxy.m */; };
		84D541AE1460B3EE005338D1 /* TiDOMEntityRefProxy.m in Sources */ = {isa = PBXBuildFile; fileRef = 84D541AC1460B3ED005338D1 /* TiDOMEntityRefProxy.m */; };
		84D541AF1460B3EE005338D1 /* TiDOMEntityRefProxy.m in Sources */ = {isa = PBXBuildFile; fileRef = 84D541AC1460B3ED005338D1 /* TiDOMEntityRefProxy.m */; };
		ABD472F413BB73BF00502912 /* KrollCoverage.m in Sources */ = {isa = PBXBuildFile; fileRef = ABD472F313BB73BF00502912 /* KrollCoverage.m */; };
		ABD472F513BB73BF00502912 /* KrollCoverage.m in Sources */ = {isa = PBXBuildFile; fileRef = ABD472F313BB73BF00502912 /* KrollCoverage.m */; };
		ABD472F613BB73BF00502912 /* KrollCoverage.m in Sources */ = {isa = PBXBuildFile; fileRef = ABD472F313BB73BF00502912 /* KrollCoverage.m */; };
		B415067A136745E20084074A /* TiFilesystemFileStreamProxy.m in Sources */ = {isa = PBXBuildFile; fileRef = 4D3033A2136239B30034640F /* TiFilesystemFileStreamProxy.m */; };
		B415067D136745FE0084074A /* TiFilesystemFileStreamProxy.m in Sources */ = {isa = PBXBuildFile; fileRef = 4D3033A2136239B30034640F /* TiFilesystemFileStreamProxy.m */; };
		B421C4121113AA9300DBCB42 /* TiUIScrollableViewProxy.m in Sources */ = {isa = PBXBuildFile; fileRef = B421C4111113AA9300DBCB42 /* TiUIScrollableViewProxy.m */; };
		B421C4161113AAA900DBCB42 /* TiUIScrollableView.m in Sources */ = {isa = PBXBuildFile; fileRef = B421C4151113AAA900DBCB42 /* TiUIScrollableView.m */; };
		B440EF7E1209DC400045FEAE /* MGSplitCornersView.m in Sources */ = {isa = PBXBuildFile; fileRef = B440EF791209DC400045FEAE /* MGSplitCornersView.m */; };
		B440EF7F1209DC400045FEAE /* MGSplitDividerView.m in Sources */ = {isa = PBXBuildFile; fileRef = B440EF7B1209DC400045FEAE /* MGSplitDividerView.m */; };
		B440EF801209DC400045FEAE /* MGSplitViewController.m in Sources */ = {isa = PBXBuildFile; fileRef = B440EF7D1209DC400045FEAE /* MGSplitViewController.m */; };
		B440EF811209DC400045FEAE /* MGSplitCornersView.m in Sources */ = {isa = PBXBuildFile; fileRef = B440EF791209DC400045FEAE /* MGSplitCornersView.m */; };
		B440EF821209DC400045FEAE /* MGSplitDividerView.m in Sources */ = {isa = PBXBuildFile; fileRef = B440EF7B1209DC400045FEAE /* MGSplitDividerView.m */; };
		B440EF831209DC400045FEAE /* MGSplitViewController.m in Sources */ = {isa = PBXBuildFile; fileRef = B440EF7D1209DC400045FEAE /* MGSplitViewController.m */; };
		B468B4F111B5816F007D1C1E /* TiLayoutQueue.m in Sources */ = {isa = PBXBuildFile; fileRef = B468B4F011B5816F007D1C1E /* TiLayoutQueue.m */; };
		B468B4F211B5816F007D1C1E /* TiLayoutQueue.m in Sources */ = {isa = PBXBuildFile; fileRef = B468B4F011B5816F007D1C1E /* TiLayoutQueue.m */; };
		B473FBA4126FB2DF00E29C73 /* TiPublicAPI.m in Sources */ = {isa = PBXBuildFile; fileRef = B473FBA3126FB2DF00E29C73 /* TiPublicAPI.m */; };
		B473FBA5126FB2DF00E29C73 /* TiPublicAPI.m in Sources */ = {isa = PBXBuildFile; fileRef = B473FBA3126FB2DF00E29C73 /* TiPublicAPI.m */; };
		B480501F1278AB010030AA3F /* TiThreading.m in Sources */ = {isa = PBXBuildFile; fileRef = B473FB67126F8F7900E29C73 /* TiThreading.m */; };
		B48050201278AB170030AA3F /* TiThreading.m in Sources */ = {isa = PBXBuildFile; fileRef = B473FB67126F8F7900E29C73 /* TiThreading.m */; };
		B4DE7E4E11823E990006DDE1 /* TiGradient.m in Sources */ = {isa = PBXBuildFile; fileRef = B4DE7E4D11823E990006DDE1 /* TiGradient.m */; };
		B4E9A913128E24FB006A111B /* UIImageExtras.m in Sources */ = {isa = PBXBuildFile; fileRef = DA9BE36E127F8F6C000FE9E1 /* UIImageExtras.m */; };
		B4F97B6F111A41B600E2F72C /* TiUIScrollViewProxy.m in Sources */ = {isa = PBXBuildFile; fileRef = B4F97B6E111A41B600E2F72C /* TiUIScrollViewProxy.m */; };
		B4F97B73111A41C800E2F72C /* TiUIScrollView.m in Sources */ = {isa = PBXBuildFile; fileRef = B4F97B72111A41C800E2F72C /* TiUIScrollView.m */; };
		D4AB36F5123DE20200DED4A0 /* TiUIClipboardProxy.m in Sources */ = {isa = PBXBuildFile; fileRef = D4AB36F4123DE20200DED4A0 /* TiUIClipboardProxy.m */; };
		D4AB36F6123DE20200DED4A0 /* TiUIClipboardProxy.m in Sources */ = {isa = PBXBuildFile; fileRef = D4AB36F4123DE20200DED4A0 /* TiUIClipboardProxy.m */; };
		DA2556441353D2FC005D459C /* TiNetworkSocketProxy.m in Sources */ = {isa = PBXBuildFile; fileRef = DA2556431353D2FC005D459C /* TiNetworkSocketProxy.m */; };
		DA2556451353D2FC005D459C /* TiNetworkSocketProxy.m in Sources */ = {isa = PBXBuildFile; fileRef = DA2556431353D2FC005D459C /* TiNetworkSocketProxy.m */; };
		DA2556461353D2FC005D459C /* TiNetworkSocketProxy.m in Sources */ = {isa = PBXBuildFile; fileRef = DA2556431353D2FC005D459C /* TiNetworkSocketProxy.m */; };
		DA2B35C2134514FE00056705 /* TiNetworkSocketTCPProxy.m in Sources */ = {isa = PBXBuildFile; fileRef = DA2B35C1134514FE00056705 /* TiNetworkSocketTCPProxy.m */; };
		DA2B35C3134514FE00056705 /* TiNetworkSocketTCPProxy.m in Sources */ = {isa = PBXBuildFile; fileRef = DA2B35C1134514FE00056705 /* TiNetworkSocketTCPProxy.m */; };
		DA2B35C4134514FE00056705 /* TiNetworkSocketTCPProxy.m in Sources */ = {isa = PBXBuildFile; fileRef = DA2B35C1134514FE00056705 /* TiNetworkSocketTCPProxy.m */; };
		DA3B2FA8143EDEE3000DC803 /* TiUIiOSToolbar.m in Sources */ = {isa = PBXBuildFile; fileRef = 2BCD59C21429561D00DEC2E8 /* TiUIiOSToolbar.m */; };
		DA3B2FAA143EDEE3000DC803 /* TiUIiOSToolbarProxy.m in Sources */ = {isa = PBXBuildFile; fileRef = 2BCD59C41429561D00DEC2E8 /* TiUIiOSToolbarProxy.m */; };
		DA3B2FAF143EDF3B000DC803 /* TiUIiOSToolbar.m in Sources */ = {isa = PBXBuildFile; fileRef = 2BCD59C21429561D00DEC2E8 /* TiUIiOSToolbar.m */; };
		DA3B2FB1143EDF3B000DC803 /* TiUIiOSToolbarProxy.m in Sources */ = {isa = PBXBuildFile; fileRef = 2BCD59C41429561D00DEC2E8 /* TiUIiOSToolbarProxy.m */; };
		DA4E12D711C0A55F00A55BAB /* TiContactsGroup.m in Sources */ = {isa = PBXBuildFile; fileRef = DA4E12D611C0A55F00A55BAB /* TiContactsGroup.m */; };
		DA864E3211A2314A00B9CD68 /* TiMediaMusicPlayer.m in Sources */ = {isa = PBXBuildFile; fileRef = DA864E3111A2314A00B9CD68 /* TiMediaMusicPlayer.m */; };
		DA9BE36F127F8F6C000FE9E1 /* UIImageExtras.m in Sources */ = {isa = PBXBuildFile; fileRef = DA9BE36E127F8F6C000FE9E1 /* UIImageExtras.m */; };
		DA9FF584128A1F3600457759 /* AudioStreamerCUR.m in Sources */ = {isa = PBXBuildFile; fileRef = DA9FF582128A1F3600457759 /* AudioStreamerCUR.m */; };
		DAA17BE411C15A0000957ED1 /* TiContactsGroup.m in Sources */ = {isa = PBXBuildFile; fileRef = DA4E12D611C0A55F00A55BAB /* TiContactsGroup.m */; };
		DAA4B2AE134E3DBD00AB6011 /* libti_ios_debugger.a in Frameworks */ = {isa = PBXBuildFile; fileRef = DAA4B2AD134E3DBD00AB6011 /* libti_ios_debugger.a */; };
		DAA4B2AF134E3DBD00AB6011 /* libti_ios_debugger.a in Frameworks */ = {isa = PBXBuildFile; fileRef = DAA4B2AD134E3DBD00AB6011 /* libti_ios_debugger.a */; };
		DAA4B2B0134E3DBD00AB6011 /* libti_ios_debugger.a in Frameworks */ = {isa = PBXBuildFile; fileRef = DAA4B2AD134E3DBD00AB6011 /* libti_ios_debugger.a */; };
		DAA4B2B4134E75AC00AB6011 /* CodecModule.m in Sources */ = {isa = PBXBuildFile; fileRef = DAA4B2B3134E75AC00AB6011 /* CodecModule.m */; };
		DAA4B2B5134E75AC00AB6011 /* CodecModule.m in Sources */ = {isa = PBXBuildFile; fileRef = DAA4B2B3134E75AC00AB6011 /* CodecModule.m */; };
		DAA4B2B6134E75AC00AB6011 /* CodecModule.m in Sources */ = {isa = PBXBuildFile; fileRef = DAA4B2B3134E75AC00AB6011 /* CodecModule.m */; };
		DAA72343156D642400757987 /* TiConsole.m in Sources */ = {isa = PBXBuildFile; fileRef = DAA72342156D642400757987 /* TiConsole.m */; };
		DAA72344156D642400757987 /* TiConsole.m in Sources */ = {isa = PBXBuildFile; fileRef = DAA72342156D642400757987 /* TiConsole.m */; };
		DAA72345156D642400757987 /* TiConsole.m in Sources */ = {isa = PBXBuildFile; fileRef = DAA72342156D642400757987 /* TiConsole.m */; };
		DAA905CE11A359F10030B119 /* TiMediaItem.m in Sources */ = {isa = PBXBuildFile; fileRef = DAA905CD11A359F10030B119 /* TiMediaItem.m */; };
		DAA905CF11A35A010030B119 /* TiMediaMusicPlayer.m in Sources */ = {isa = PBXBuildFile; fileRef = DA864E3111A2314A00B9CD68 /* TiMediaMusicPlayer.m */; };
		DAA905D011A35A010030B119 /* TiMediaItem.m in Sources */ = {isa = PBXBuildFile; fileRef = DAA905CD11A359F10030B119 /* TiMediaItem.m */; };
<<<<<<< HEAD
		DABB369C12E8CB280026A6EA /* Default.png in Resources */ = {isa = PBXBuildFile; fileRef = 24CA9182111170820084E2DE /* Default.png */; };
		DABB369E12E8CB280026A6EA /* stylesheet.plist in Resources */ = {isa = PBXBuildFile; fileRef = 24F29E3612209E6F0099351D /* stylesheet.plist */; };
=======
		DABA103912E67300007DD791 /* NSObject+SBJSON.m in Sources */ = {isa = PBXBuildFile; fileRef = DABA102E12E67300007DD791 /* NSObject+SBJSON.m */; };
		DABA103A12E67300007DD791 /* NSString+SBJSON.m in Sources */ = {isa = PBXBuildFile; fileRef = DABA103012E67300007DD791 /* NSString+SBJSON.m */; };
		DABA103B12E67300007DD791 /* SBJSON.m in Sources */ = {isa = PBXBuildFile; fileRef = DABA103212E67300007DD791 /* SBJSON.m */; };
		DABA103C12E67300007DD791 /* SBJsonBase.m in Sources */ = {isa = PBXBuildFile; fileRef = DABA103412E67300007DD791 /* SBJsonBase.m */; };
		DABA103D12E67300007DD791 /* SBJsonParser.m in Sources */ = {isa = PBXBuildFile; fileRef = DABA103612E67300007DD791 /* SBJsonParser.m */; };
		DABA103E12E67300007DD791 /* SBJsonWriter.m in Sources */ = {isa = PBXBuildFile; fileRef = DABA103812E67300007DD791 /* SBJsonWriter.m */; };
		DABA103F12E67300007DD791 /* NSObject+SBJSON.m in Sources */ = {isa = PBXBuildFile; fileRef = DABA102E12E67300007DD791 /* NSObject+SBJSON.m */; };
		DABA104012E67300007DD791 /* NSString+SBJSON.m in Sources */ = {isa = PBXBuildFile; fileRef = DABA103012E67300007DD791 /* NSString+SBJSON.m */; };
		DABA104112E67300007DD791 /* SBJSON.m in Sources */ = {isa = PBXBuildFile; fileRef = DABA103212E67300007DD791 /* SBJSON.m */; };
		DABA104212E67300007DD791 /* SBJsonBase.m in Sources */ = {isa = PBXBuildFile; fileRef = DABA103412E67300007DD791 /* SBJsonBase.m */; };
		DABA104312E67300007DD791 /* SBJsonParser.m in Sources */ = {isa = PBXBuildFile; fileRef = DABA103612E67300007DD791 /* SBJsonParser.m */; };
		DABA104412E67300007DD791 /* SBJsonWriter.m in Sources */ = {isa = PBXBuildFile; fileRef = DABA103812E67300007DD791 /* SBJsonWriter.m */; };
		DABA107D12E6762D007DD791 /* FacebookModule.m in Sources */ = {isa = PBXBuildFile; fileRef = DABA107C12E6762D007DD791 /* FacebookModule.m */; };
		DABA107E12E6762D007DD791 /* FacebookModule.m in Sources */ = {isa = PBXBuildFile; fileRef = DABA107C12E6762D007DD791 /* FacebookModule.m */; };
		DABA108712E67674007DD791 /* TiFacebookDialogRequest.m in Sources */ = {isa = PBXBuildFile; fileRef = DABA108012E67674007DD791 /* TiFacebookDialogRequest.m */; };
		DABA108812E67674007DD791 /* TiFacebookLoginButton.m in Sources */ = {isa = PBXBuildFile; fileRef = DABA108212E67674007DD791 /* TiFacebookLoginButton.m */; };
		DABA108912E67674007DD791 /* TiFacebookLoginButtonProxy.m in Sources */ = {isa = PBXBuildFile; fileRef = DABA108412E67674007DD791 /* TiFacebookLoginButtonProxy.m */; };
		DABA108A12E67674007DD791 /* TiFacebookRequest.m in Sources */ = {isa = PBXBuildFile; fileRef = DABA108612E67674007DD791 /* TiFacebookRequest.m */; };
		DABA108B12E67674007DD791 /* TiFacebookDialogRequest.m in Sources */ = {isa = PBXBuildFile; fileRef = DABA108012E67674007DD791 /* TiFacebookDialogRequest.m */; };
		DABA108C12E67674007DD791 /* TiFacebookLoginButton.m in Sources */ = {isa = PBXBuildFile; fileRef = DABA108212E67674007DD791 /* TiFacebookLoginButton.m */; };
		DABA108D12E67674007DD791 /* TiFacebookLoginButtonProxy.m in Sources */ = {isa = PBXBuildFile; fileRef = DABA108412E67674007DD791 /* TiFacebookLoginButtonProxy.m */; };
		DABA108E12E67674007DD791 /* TiFacebookRequest.m in Sources */ = {isa = PBXBuildFile; fileRef = DABA108612E67674007DD791 /* TiFacebookRequest.m */; };
		DABA10C112E676A1007DD791 /* Facebook.m in Sources */ = {isa = PBXBuildFile; fileRef = DABA10B712E676A1007DD791 /* Facebook.m */; };
		DABA10C212E676A1007DD791 /* FBDialog.m in Sources */ = {isa = PBXBuildFile; fileRef = DABA10BA12E676A1007DD791 /* FBDialog.m */; };
		DABA10C312E676A1007DD791 /* FBLoginButton.m in Sources */ = {isa = PBXBuildFile; fileRef = DABA10BC12E676A1007DD791 /* FBLoginButton.m */; };
		DABA10C412E676A1007DD791 /* FBLoginDialog.m in Sources */ = {isa = PBXBuildFile; fileRef = DABA10BE12E676A1007DD791 /* FBLoginDialog.m */; };
		DABA10C512E676A1007DD791 /* FBRequest.m in Sources */ = {isa = PBXBuildFile; fileRef = DABA10C012E676A1007DD791 /* FBRequest.m */; };
		DABA10C612E676A1007DD791 /* Facebook.m in Sources */ = {isa = PBXBuildFile; fileRef = DABA10B712E676A1007DD791 /* Facebook.m */; };
		DABA10C712E676A1007DD791 /* FBDialog.m in Sources */ = {isa = PBXBuildFile; fileRef = DABA10BA12E676A1007DD791 /* FBDialog.m */; };
		DABA10C812E676A1007DD791 /* FBLoginButton.m in Sources */ = {isa = PBXBuildFile; fileRef = DABA10BC12E676A1007DD791 /* FBLoginButton.m */; };
		DABA10C912E676A1007DD791 /* FBLoginDialog.m in Sources */ = {isa = PBXBuildFile; fileRef = DABA10BE12E676A1007DD791 /* FBLoginDialog.m */; };
		DABA10CA12E676A1007DD791 /* FBRequest.m in Sources */ = {isa = PBXBuildFile; fileRef = DABA10C012E676A1007DD791 /* FBRequest.m */; };
>>>>>>> ac08bf9a
		DABB36A112E8CB280026A6EA /* TiUITableViewAction.m in Sources */ = {isa = PBXBuildFile; fileRef = 243EC7D6112634AF00639DF4 /* TiUITableViewAction.m */; };
		DABB36A212E8CB280026A6EA /* TiFile.m in Sources */ = {isa = PBXBuildFile; fileRef = 24F5AEB3111F9DE9005C9199 /* TiFile.m */; };
		DABB36A312E8CB280026A6EA /* TiMapPinAnnotationView.m in Sources */ = {isa = PBXBuildFile; fileRef = 24EB0BA9111F7959001DC2D1 /* TiMapPinAnnotationView.m */; };
		DABB36A412E8CB280026A6EA /* main.m in Sources */ = {isa = PBXBuildFile; fileRef = 29B97316FDCFA39411CA2CEA /* main.m */; };
		DABB36A512E8CB280026A6EA /* AFItemView.m in Sources */ = {isa = PBXBuildFile; fileRef = 24CA890B111161050084E2DE /* AFItemView.m */; };
		DABB36A612E8CB280026A6EA /* AFOpenFlowView.m in Sources */ = {isa = PBXBuildFile; fileRef = 24CA890E111161050084E2DE /* AFOpenFlowView.m */; };
		DABB36A712E8CB280026A6EA /* AFUIImageReflection.m in Sources */ = {isa = PBXBuildFile; fileRef = 24CA8910111161050084E2DE /* AFUIImageReflection.m */; };
		DABB36A812E8CB280026A6EA /* ASIAuthenticationDialog.m in Sources */ = {isa = PBXBuildFile; fileRef = 24CA8913111161050084E2DE /* ASIAuthenticationDialog.m */; };
		DABB36A912E8CB280026A6EA /* ASIFormDataRequest.m in Sources */ = {isa = PBXBuildFile; fileRef = 24CA8915111161050084E2DE /* ASIFormDataRequest.m */; };
		DABB36AA12E8CB280026A6EA /* ASIHTTPRequest.m in Sources */ = {isa = PBXBuildFile; fileRef = 24CA8917111161050084E2DE /* ASIHTTPRequest.m */; };
		DABB36AB12E8CB280026A6EA /* TiUIiPhoneScrollIndicatorStyleProxy.m in Sources */ = {isa = PBXBuildFile; fileRef = B4F97C57111BAD4700E2F72C /* TiUIiPhoneScrollIndicatorStyleProxy.m */; };
		DABB36AC12E8CB280026A6EA /* ASIInputStream.m in Sources */ = {isa = PBXBuildFile; fileRef = 24CA891A111161050084E2DE /* ASIInputStream.m */; };
		DABB36AD12E8CB280026A6EA /* ASINetworkQueue.m in Sources */ = {isa = PBXBuildFile; fileRef = 24CA891C111161050084E2DE /* ASINetworkQueue.m */; };
		DABB36AE12E8CB280026A6EA /* TiUITextWidgetProxy.m in Sources */ = {isa = PBXBuildFile; fileRef = B4D5829011264FD000A6B66C /* TiUITextWidgetProxy.m */; };
		DABB36B012E8CB280026A6EA /* TiUITableViewSectionProxy.m in Sources */ = {isa = PBXBuildFile; fileRef = 243EC5EA112617F900639DF4 /* TiUITableViewSectionProxy.m */; };
		DABB36B112E8CB280026A6EA /* TiUIiPhoneTableViewStyleProxy.m in Sources */ = {isa = PBXBuildFile; fileRef = 243EC9691126632700639DF4 /* TiUIiPhoneTableViewStyleProxy.m */; };
		DABB36B212E8CB280026A6EA /* TiUIiPhoneTableViewSeparatorStyleProxy.m in Sources */ = {isa = PBXBuildFile; fileRef = 243ECB2411267CC100639DF4 /* TiUIiPhoneTableViewSeparatorStyleProxy.m */; };
		DABB36B312E8CB280026A6EA /* Reachability.m in Sources */ = {isa = PBXBuildFile; fileRef = 24CA8926111161050084E2DE /* Reachability.m */; };
		DABB36B412E8CB280026A6EA /* AudioStreamer.m in Sources */ = {isa = PBXBuildFile; fileRef = 24CA8929111161050084E2DE /* AudioStreamer.m */; };
		DABB36B512E8CB280026A6EA /* Base64Transcoder.c in Sources */ = {isa = PBXBuildFile; fileRef = 24CA892A111161050084E2DE /* Base64Transcoder.c */; };
		DABB36B612E8CB280026A6EA /* TiUITextWidget.m in Sources */ = {isa = PBXBuildFile; fileRef = B4D5829611264FF500A6B66C /* TiUITextWidget.m */; };
		DABB36B712E8CB280026A6EA /* PlausibleDatabase.m in Sources */ = {isa = PBXBuildFile; fileRef = 24CA894F111161050084E2DE /* PlausibleDatabase.m */; };
		DABB36B812E8CB280026A6EA /* PLSqliteDatabase.m in Sources */ = {isa = PBXBuildFile; fileRef = 24CA8954111161050084E2DE /* PLSqliteDatabase.m */; };
		DABB36B912E8CB280026A6EA /* PLSqlitePreparedStatement.m in Sources */ = {isa = PBXBuildFile; fileRef = 24CA8956111161050084E2DE /* PLSqlitePreparedStatement.m */; };
		DABB36BA12E8CB280026A6EA /* PLSqliteResultSet.m in Sources */ = {isa = PBXBuildFile; fileRef = 24CA8958111161050084E2DE /* PLSqliteResultSet.m */; };
		DABB36BB12E8CB280026A6EA /* SBJSON.m in Sources */ = {isa = PBXBuildFile; fileRef = 24CA895A111161050084E2DE /* SBJSON.m */; };
		DABB36BC12E8CB280026A6EA /* KrollBridge.m in Sources */ = {isa = PBXBuildFile; fileRef = 24CA89A91111615D0084E2DE /* KrollBridge.m */; };
		DABB36BD12E8CB280026A6EA /* KrollCallback.m in Sources */ = {isa = PBXBuildFile; fileRef = 24CA89AB1111615D0084E2DE /* KrollCallback.m */; };
		DABB36BE12E8CB280026A6EA /* KrollContext.m in Sources */ = {isa = PBXBuildFile; fileRef = 24CA89AD1111615D0084E2DE /* KrollContext.m */; };
		DABB36BF12E8CB280026A6EA /* KrollMethod.m in Sources */ = {isa = PBXBuildFile; fileRef = 24CA89AF1111615D0084E2DE /* KrollMethod.m */; };
		DABB36C012E8CB280026A6EA /* KrollMethodDelegate.m in Sources */ = {isa = PBXBuildFile; fileRef = 24CA89B11111615D0084E2DE /* KrollMethodDelegate.m */; };
		DABB36C112E8CB280026A6EA /* KrollObject.m in Sources */ = {isa = PBXBuildFile; fileRef = 24CA89B31111615D0084E2DE /* KrollObject.m */; };
		DABB36C212E8CB280026A6EA /* KrollPropertyDelegate.m in Sources */ = {isa = PBXBuildFile; fileRef = 24CA89B51111615D0084E2DE /* KrollPropertyDelegate.m */; };
		DABB36C312E8CB280026A6EA /* KrollTimer.m in Sources */ = {isa = PBXBuildFile; fileRef = 24CA89B71111615D0084E2DE /* KrollTimer.m */; };
		DABB36C412E8CB280026A6EA /* YahooModule.m in Sources */ = {isa = PBXBuildFile; fileRef = 24CA8A0C111161FD0084E2DE /* YahooModule.m */; };
		DABB36C512E8CB280026A6EA /* XHRBridge.m in Sources */ = {isa = PBXBuildFile; fileRef = 24CA8A0E111161FD0084E2DE /* XHRBridge.m */; };
		DABB36C612E8CB280026A6EA /* WebFont.m in Sources */ = {isa = PBXBuildFile; fileRef = 24CA8A10111161FD0084E2DE /* WebFont.m */; };
		DABB36C712E8CB280026A6EA /* UIModule.m in Sources */ = {isa = PBXBuildFile; fileRef = 24CA8A14111161FD0084E2DE /* UIModule.m */; };
		DABB36C812E8CB280026A6EA /* TiWindowProxy.m in Sources */ = {isa = PBXBuildFile; fileRef = 24CA8A16111161FD0084E2DE /* TiWindowProxy.m */; };
		DABB36C912E8CB280026A6EA /* TiViewProxy.m in Sources */ = {isa = PBXBuildFile; fileRef = 24CA8A18111161FD0084E2DE /* TiViewProxy.m */; };
		DABB36CA12E8CB280026A6EA /* TiViewController.m in Sources */ = {isa = PBXBuildFile; fileRef = 24CA8A1A111161FD0084E2DE /* TiViewController.m */; };
		DABB36CB12E8CB280026A6EA /* TiUtils.m in Sources */ = {isa = PBXBuildFile; fileRef = 24CA8A20111161FD0084E2DE /* TiUtils.m */; };
		DABB36CC12E8CB280026A6EA /* TiUIWindowProxy.m in Sources */ = {isa = PBXBuildFile; fileRef = 24CA8A22111161FD0084E2DE /* TiUIWindowProxy.m */; };
		DABB36CD12E8CB280026A6EA /* TiUIWindow.m in Sources */ = {isa = PBXBuildFile; fileRef = 24CA8A24111161FD0084E2DE /* TiUIWindow.m */; };
		DABB36CE12E8CB280026A6EA /* TiUIWebViewProxy.m in Sources */ = {isa = PBXBuildFile; fileRef = 24CA8A28111161FD0084E2DE /* TiUIWebViewProxy.m */; };
		DABB36CF12E8CB280026A6EA /* TiUIViewProxy.m in Sources */ = {isa = PBXBuildFile; fileRef = 24CA8A2A111161FD0084E2DE /* TiUIViewProxy.m */; };
		DABB36D012E8CB280026A6EA /* TiUIView.m in Sources */ = {isa = PBXBuildFile; fileRef = 24CA8A2C111161FD0084E2DE /* TiUIView.m */; };
		DABB36D312E8CB280026A6EA /* TiUITextFieldProxy.m in Sources */ = {isa = PBXBuildFile; fileRef = 24CA8A32111161FD0084E2DE /* TiUITextFieldProxy.m */; };
		DABB36D412E8CB280026A6EA /* TiUITextField.m in Sources */ = {isa = PBXBuildFile; fileRef = 24CA8A34111161FD0084E2DE /* TiUITextField.m */; };
		DABB36D512E8CB280026A6EA /* TiUITextAreaProxy.m in Sources */ = {isa = PBXBuildFile; fileRef = 24CA8A36111161FD0084E2DE /* TiUITextAreaProxy.m */; };
		DABB36D612E8CB280026A6EA /* TiUITextArea.m in Sources */ = {isa = PBXBuildFile; fileRef = 24CA8A38111161FD0084E2DE /* TiUITextArea.m */; };
		DABB36D712E8CB280026A6EA /* TiUITabProxy.m in Sources */ = {isa = PBXBuildFile; fileRef = 24CA8A3A111161FD0084E2DE /* TiUITabProxy.m */; };
		DABB36D812E8CB280026A6EA /* TiUITableViewProxy.m in Sources */ = {isa = PBXBuildFile; fileRef = 24CA8A40111161FD0084E2DE /* TiUITableViewProxy.m */; };
		DABB36D912E8CB280026A6EA /* TiUITableView.m in Sources */ = {isa = PBXBuildFile; fileRef = 24CA8A48111161FD0084E2DE /* TiUITableView.m */; };
		DABB36DA12E8CB280026A6EA /* TiUITabGroupProxy.m in Sources */ = {isa = PBXBuildFile; fileRef = 24CA8A4A111161FD0084E2DE /* TiUITabGroupProxy.m */; };
		DABB36DB12E8CB280026A6EA /* TiUITabGroup.m in Sources */ = {isa = PBXBuildFile; fileRef = 24CA8A4C111161FD0084E2DE /* TiUITabGroup.m */; };
		DABB36DC12E8CB280026A6EA /* TiUITabController.m in Sources */ = {isa = PBXBuildFile; fileRef = 24CA8A4E111161FD0084E2DE /* TiUITabController.m */; };
		DABB36DE12E8CB280026A6EA /* TiUIiPhoneSystemIconProxy.m in Sources */ = {isa = PBXBuildFile; fileRef = 24CA8A52111161FD0084E2DE /* TiUIiPhoneSystemIconProxy.m */; };
		DABB36DF12E8CB280026A6EA /* TiUIiPhoneSystemButtonStyleProxy.m in Sources */ = {isa = PBXBuildFile; fileRef = 24CA8A54111161FD0084E2DE /* TiUIiPhoneSystemButtonStyleProxy.m */; };
		DABB36E012E8CB280026A6EA /* TiUIiPhoneSystemButtonProxy.m in Sources */ = {isa = PBXBuildFile; fileRef = 24CA8A56111161FD0084E2DE /* TiUIiPhoneSystemButtonProxy.m */; };
		DABB36E112E8CB280026A6EA /* TiUISwitchProxy.m in Sources */ = {isa = PBXBuildFile; fileRef = 24CA8A58111161FD0084E2DE /* TiUISwitchProxy.m */; };
		DABB36E212E8CB280026A6EA /* TiUISwitch.m in Sources */ = {isa = PBXBuildFile; fileRef = 24CA8A5A111161FD0084E2DE /* TiUISwitch.m */; };
		DABB36E312E8CB280026A6EA /* TiUIiPhoneStatusBarProxy.m in Sources */ = {isa = PBXBuildFile; fileRef = 24CA8A5C111161FD0084E2DE /* TiUIiPhoneStatusBarProxy.m */; };
		DABB36E412E8CB280026A6EA /* TiUISliderProxy.m in Sources */ = {isa = PBXBuildFile; fileRef = 24CA8A5E111161FD0084E2DE /* TiUISliderProxy.m */; };
		DABB36E512E8CB280026A6EA /* TiUISlider.m in Sources */ = {isa = PBXBuildFile; fileRef = 24CA8A60111161FD0084E2DE /* TiUISlider.m */; };
		DABB36E612E8CB280026A6EA /* TiUISearchBarProxy.m in Sources */ = {isa = PBXBuildFile; fileRef = 24CA8A62111161FD0084E2DE /* TiUISearchBarProxy.m */; };
		DABB36E712E8CB280026A6EA /* TiUISearchBar.m in Sources */ = {isa = PBXBuildFile; fileRef = 24CA8A64111161FD0084E2DE /* TiUISearchBar.m */; };
		DABB36E812E8CB280026A6EA /* TiUIiPhoneRowAnimationStyleProxy.m in Sources */ = {isa = PBXBuildFile; fileRef = 24CA8A66111161FD0084E2DE /* TiUIiPhoneRowAnimationStyleProxy.m */; };
		DABB36E912E8CB280026A6EA /* TiUIiPhoneProgressBarStyleProxy.m in Sources */ = {isa = PBXBuildFile; fileRef = 24CA8A68111161FD0084E2DE /* TiUIiPhoneProgressBarStyleProxy.m */; };
		DABB36EA12E8CB280026A6EA /* TiUIProgressBarProxy.m in Sources */ = {isa = PBXBuildFile; fileRef = 24CA8A6A111161FD0084E2DE /* TiUIProgressBarProxy.m */; };
		DABB36EB12E8CB280026A6EA /* TiUIProgressBar.m in Sources */ = {isa = PBXBuildFile; fileRef = 24CA8A6C111161FD0084E2DE /* TiUIProgressBar.m */; };
		DABB36EC12E8CB280026A6EA /* TiUIOptionDialogProxy.m in Sources */ = {isa = PBXBuildFile; fileRef = 24CA8A6E111161FD0084E2DE /* TiUIOptionDialogProxy.m */; };
		DABB36ED12E8CB280026A6EA /* TiUINavBarButton.m in Sources */ = {isa = PBXBuildFile; fileRef = 24CA8A70111161FD0084E2DE /* TiUINavBarButton.m */; };
		DABB36EE12E8CB280026A6EA /* TiUILabelProxy.m in Sources */ = {isa = PBXBuildFile; fileRef = 24CA8A72111161FD0084E2DE /* TiUILabelProxy.m */; };
		DABB36EF12E8CB280026A6EA /* TiUILabel.m in Sources */ = {isa = PBXBuildFile; fileRef = 24CA8A74111161FD0084E2DE /* TiUILabel.m */; };
		DABB36F012E8CB280026A6EA /* TiUIiPhoneProxy.m in Sources */ = {isa = PBXBuildFile; fileRef = 24CA8A76111161FD0084E2DE /* TiUIiPhoneProxy.m */; };
		DABB36F112E8CB280026A6EA /* TiUIImageViewProxy.m in Sources */ = {isa = PBXBuildFile; fileRef = 24CA8A78111161FD0084E2DE /* TiUIImageViewProxy.m */; };
		DABB36F212E8CB280026A6EA /* TiUIImageView.m in Sources */ = {isa = PBXBuildFile; fileRef = 24CA8A7A111161FD0084E2DE /* TiUIImageView.m */; };
		DABB36F312E8CB280026A6EA /* TiUIEmailDialogProxy.m in Sources */ = {isa = PBXBuildFile; fileRef = 24CA8A82111161FD0084E2DE /* TiUIEmailDialogProxy.m */; };
		DABB36F612E8CB280026A6EA /* TiUICanvasViewProxy.m in Sources */ = {isa = PBXBuildFile; fileRef = 24CA8A8A111161FD0084E2DE /* TiUICanvasViewProxy.m */; };
		DABB36F712E8CB280026A6EA /* TiUICanvasView.m in Sources */ = {isa = PBXBuildFile; fileRef = 24CA8A8C111161FD0084E2DE /* TiUICanvasView.m */; };
		DABB36F812E8CB280026A6EA /* TiUIButtonProxy.m in Sources */ = {isa = PBXBuildFile; fileRef = 24CA8A8E111161FD0084E2DE /* TiUIButtonProxy.m */; };
		DABB36F912E8CB280026A6EA /* TiUIButtonBarProxy.m in Sources */ = {isa = PBXBuildFile; fileRef = 24CA8A90111161FD0084E2DE /* TiUIButtonBarProxy.m */; };
		DABB36FA12E8CB280026A6EA /* TiUIButtonBar.m in Sources */ = {isa = PBXBuildFile; fileRef = 24CA8A92111161FD0084E2DE /* TiUIButtonBar.m */; };
		DABB36FB12E8CB280026A6EA /* TiUIButton.m in Sources */ = {isa = PBXBuildFile; fileRef = 24CA8A94111161FD0084E2DE /* TiUIButton.m */; };
		DABB36FC12E8CB280026A6EA /* TiUIiPhoneAnimationStyleProxy.m in Sources */ = {isa = PBXBuildFile; fileRef = 24CA8A96111161FD0084E2DE /* TiUIiPhoneAnimationStyleProxy.m */; };
		DABB36FD12E8CB280026A6EA /* TiUIAlertDialogProxy.m in Sources */ = {isa = PBXBuildFile; fileRef = 24CA8A98111161FD0084E2DE /* TiUIAlertDialogProxy.m */; };
		DABB36FE12E8CB280026A6EA /* TiUIiPhoneActivityIndicatorStyleProxy.m in Sources */ = {isa = PBXBuildFile; fileRef = 24CA8A9A111161FD0084E2DE /* TiUIiPhoneActivityIndicatorStyleProxy.m */; };
		DABB36FF12E8CB280026A6EA /* TiUIActivityIndicatorProxy.m in Sources */ = {isa = PBXBuildFile; fileRef = 24CA8A9C111161FD0084E2DE /* TiUIActivityIndicatorProxy.m */; };
		DABB370012E8CB280026A6EA /* TiUIActivityIndicator.m in Sources */ = {isa = PBXBuildFile; fileRef = 24CA8A9E111161FD0084E2DE /* TiUIActivityIndicator.m */; };
		DABB370112E8CB280026A6EA /* TiRect.m in Sources */ = {isa = PBXBuildFile; fileRef = 24CA8AAC111161FD0084E2DE /* TiRect.m */; };
		DABB370312E8CB280026A6EA /* TiProxy.m in Sources */ = {isa = PBXBuildFile; fileRef = 24CA8AB0111161FD0084E2DE /* TiProxy.m */; };
		DABB370412E8CB280026A6EA /* TiPoint.m in Sources */ = {isa = PBXBuildFile; fileRef = 24CA8AB2111161FD0084E2DE /* TiPoint.m */; };
		DABB370512E8CB280026A6EA /* TiNetworkHTTPClientResultProxy.m in Sources */ = {isa = PBXBuildFile; fileRef = 24CA8AB4111161FD0084E2DE /* TiNetworkHTTPClientResultProxy.m */; };
		DABB370612E8CB280026A6EA /* TiNetworkHTTPClientProxy.m in Sources */ = {isa = PBXBuildFile; fileRef = 24CA8AB6111161FD0084E2DE /* TiNetworkHTTPClientProxy.m */; };
		DABB370712E8CB280026A6EA /* TiModule.m in Sources */ = {isa = PBXBuildFile; fileRef = 24CA8AB8111161FD0084E2DE /* TiModule.m */; };
		DABB370812E8CB280026A6EA /* TiMediaVideoPlayerProxy.m in Sources */ = {isa = PBXBuildFile; fileRef = 24CA8ABA111161FD0084E2DE /* TiMediaVideoPlayerProxy.m */; };
		DABB370912E8CB280026A6EA /* TiMediaSoundProxy.m in Sources */ = {isa = PBXBuildFile; fileRef = 24CA8ABC111161FD0084E2DE /* TiMediaSoundProxy.m */; };
		DABB370A12E8CB280026A6EA /* TiMediaAudioPlayerProxy.m in Sources */ = {isa = PBXBuildFile; fileRef = 24CA8ABE111161FD0084E2DE /* TiMediaAudioPlayerProxy.m */; };
		DABB370B12E8CB280026A6EA /* TiMapViewProxy.m in Sources */ = {isa = PBXBuildFile; fileRef = 24CA8AC0111161FD0084E2DE /* TiMapViewProxy.m */; };
		DABB370C12E8CB280026A6EA /* TiMapView.m in Sources */ = {isa = PBXBuildFile; fileRef = 24CA8AC2111161FD0084E2DE /* TiMapView.m */; };
		DABB370D12E8CB280026A6EA /* TiMapAnnotationProxy.m in Sources */ = {isa = PBXBuildFile; fileRef = 24CA8AC4111161FD0084E2DE /* TiMapAnnotationProxy.m */; };
		DABB370E12E8CB280026A6EA /* TiHost.m in Sources */ = {isa = PBXBuildFile; fileRef = 24CA8AC6111161FD0084E2DE /* TiHost.m */; };
		DABB370F12E8CB280026A6EA /* TiFilesystemFileProxy.m in Sources */ = {isa = PBXBuildFile; fileRef = 24CA8AC8111161FD0084E2DE /* TiFilesystemFileProxy.m */; };
		DABB371012E8CB280026A6EA /* TiDimension.m in Sources */ = {isa = PBXBuildFile; fileRef = 24CA8AD1111161FD0084E2DE /* TiDimension.m */; };
		DABB371112E8CB280026A6EA /* TiDatabaseResultSetProxy.m in Sources */ = {isa = PBXBuildFile; fileRef = 24CA8AD3111161FD0084E2DE /* TiDatabaseResultSetProxy.m */; };
		DABB371212E8CB280026A6EA /* TiDatabaseProxy.m in Sources */ = {isa = PBXBuildFile; fileRef = 24CA8AD5111161FD0084E2DE /* TiDatabaseProxy.m */; };
		DABB371312E8CB280026A6EA /* TiContactsPerson.m in Sources */ = {isa = PBXBuildFile; fileRef = 24CA8AD8111161FD0084E2DE /* TiContactsPerson.m */; };
		DABB371412E8CB280026A6EA /* TiComplexValue.m in Sources */ = {isa = PBXBuildFile; fileRef = 24CA8ADA111161FE0084E2DE /* TiComplexValue.m */; };
		DABB371512E8CB280026A6EA /* TiColor.m in Sources */ = {isa = PBXBuildFile; fileRef = 24CA8ADC111161FE0084E2DE /* TiColor.m */; };
		DABB371612E8CB280026A6EA /* TiButtonUtil.m in Sources */ = {isa = PBXBuildFile; fileRef = 24CA8ADE111161FE0084E2DE /* TiButtonUtil.m */; };
		DABB371712E8CB280026A6EA /* TiBlob.m in Sources */ = {isa = PBXBuildFile; fileRef = 24CA8AE0111161FE0084E2DE /* TiBlob.m */; };
		DABB371812E8CB280026A6EA /* TiBase.m in Sources */ = {isa = PBXBuildFile; fileRef = 24CA8AE2111161FE0084E2DE /* TiBase.m */; };
		DABB371912E8CB280026A6EA /* TiAppPropertiesProxy.m in Sources */ = {isa = PBXBuildFile; fileRef = 24CA8AE4111161FE0084E2DE /* TiAppPropertiesProxy.m */; };
		DABB371A12E8CB280026A6EA /* TiAnimation.m in Sources */ = {isa = PBXBuildFile; fileRef = 24CA8AE6111161FE0084E2DE /* TiAnimation.m */; };
		DABB371B12E8CB280026A6EA /* TiAction.m in Sources */ = {isa = PBXBuildFile; fileRef = 24CA8AE8111161FE0084E2DE /* TiAction.m */; };
		DABB371D12E8CB280026A6EA /* Ti2DMatrix.m in Sources */ = {isa = PBXBuildFile; fileRef = 24CA8AEC111161FE0084E2DE /* Ti2DMatrix.m */; };
		DABB371E12E8CB280026A6EA /* TiPlatformDisplayCaps.m in Sources */ = {isa = PBXBuildFile; fileRef = 24CA8AFA111161FE0084E2DE /* TiPlatformDisplayCaps.m */; };
		DABB371F12E8CB280026A6EA /* PlatformModule.m in Sources */ = {isa = PBXBuildFile; fileRef = 24CA8AFC111161FE0084E2DE /* PlatformModule.m */; };
		DABB372012E8CB280026A6EA /* OperationQueue.m in Sources */ = {isa = PBXBuildFile; fileRef = 24CA8AFE111161FE0084E2DE /* OperationQueue.m */; };
		DABB372112E8CB280026A6EA /* NetworkModule.m in Sources */ = {isa = PBXBuildFile; fileRef = 24CA8B00111161FE0084E2DE /* NetworkModule.m */; };
		DABB372212E8CB280026A6EA /* Mimetypes.m in Sources */ = {isa = PBXBuildFile; fileRef = 24CA8B02111161FE0084E2DE /* Mimetypes.m */; };
		DABB372312E8CB280026A6EA /* MediaModule.m in Sources */ = {isa = PBXBuildFile; fileRef = 24CA8B04111161FE0084E2DE /* MediaModule.m */; };
		DABB372412E8CB280026A6EA /* MapModule.m in Sources */ = {isa = PBXBuildFile; fileRef = 24CA8B06111161FE0084E2DE /* MapModule.m */; };
		DABB372512E8CB280026A6EA /* LayoutConstraint.m in Sources */ = {isa = PBXBuildFile; fileRef = 24CA8B0A111161FE0084E2DE /* LayoutConstraint.m */; };
		DABB372612E8CB280026A6EA /* ImageLoader.m in Sources */ = {isa = PBXBuildFile; fileRef = 24CA8B0C111161FE0084E2DE /* ImageLoader.m */; };
		DABB372712E8CB280026A6EA /* GestureModule.m in Sources */ = {isa = PBXBuildFile; fileRef = 24CA8B0E111161FE0084E2DE /* GestureModule.m */; };
		DABB372912E8CB280026A6EA /* FilesystemModule.m in Sources */ = {isa = PBXBuildFile; fileRef = 24CA8B12111161FE0084E2DE /* FilesystemModule.m */; };
		DABB372A12E8CB280026A6EA /* DatabaseModule.m in Sources */ = {isa = PBXBuildFile; fileRef = 24CA8B35111161FE0084E2DE /* DatabaseModule.m */; };
		DABB372B12E8CB280026A6EA /* ContactsModule.m in Sources */ = {isa = PBXBuildFile; fileRef = 24CA8B37111161FE0084E2DE /* ContactsModule.m */; };
		DABB372C12E8CB280026A6EA /* TiUITableViewRowProxy.m in Sources */ = {isa = PBXBuildFile; fileRef = 24CA8B39111161FE0084E2DE /* TiUITableViewRowProxy.m */; };
		DABB372D12E8CB280026A6EA /* Bridge.m in Sources */ = {isa = PBXBuildFile; fileRef = 24CA8B3B111161FE0084E2DE /* Bridge.m */; };
		DABB372E12E8CB280026A6EA /* AppModule.m in Sources */ = {isa = PBXBuildFile; fileRef = 24CA8B56111161FE0084E2DE /* AppModule.m */; };
		DABB372F12E8CB280026A6EA /* APIModule.m in Sources */ = {isa = PBXBuildFile; fileRef = 24CA8B58111161FE0084E2DE /* APIModule.m */; };
		DABB373112E8CB280026A6EA /* AccelerometerModule.m in Sources */ = {isa = PBXBuildFile; fileRef = 24CA8B64111161FE0084E2DE /* AccelerometerModule.m */; };
		DABB373212E8CB280026A6EA /* TiUIScrollableViewProxy.m in Sources */ = {isa = PBXBuildFile; fileRef = B421C4111113AA9300DBCB42 /* TiUIScrollableViewProxy.m */; };
		DABB373312E8CB280026A6EA /* TiUIScrollableView.m in Sources */ = {isa = PBXBuildFile; fileRef = B421C4151113AAA900DBCB42 /* TiUIScrollableView.m */; };
		DABB373412E8CB280026A6EA /* TiUIScrollViewProxy.m in Sources */ = {isa = PBXBuildFile; fileRef = B4F97B6E111A41B600E2F72C /* TiUIScrollViewProxy.m */; };
		DABB373512E8CB280026A6EA /* TiUIScrollView.m in Sources */ = {isa = PBXBuildFile; fileRef = B4F97B72111A41C800E2F72C /* TiUIScrollView.m */; };
		DABB373612E8CB280026A6EA /* TiUIWebView.m in Sources */ = {isa = PBXBuildFile; fileRef = 24EB02C0111BF827001DC2D1 /* TiUIWebView.m */; };
		DABB373712E8CB280026A6EA /* TiDOMDocumentProxy.m in Sources */ = {isa = PBXBuildFile; fileRef = 24EB07D3111D4264001DC2D1 /* TiDOMDocumentProxy.m */; };
		DABB373812E8CB280026A6EA /* GDataXMLNode.m in Sources */ = {isa = PBXBuildFile; fileRef = 24EB07DF111D43AE001DC2D1 /* GDataXMLNode.m */; };
		DABB373912E8CB280026A6EA /* TiDOMNodeProxy.m in Sources */ = {isa = PBXBuildFile; fileRef = 24EB0808111D4654001DC2D1 /* TiDOMNodeProxy.m */; };
		DABB373A12E8CB280026A6EA /* TiDOMElementProxy.m in Sources */ = {isa = PBXBuildFile; fileRef = 24EB080E111D46C0001DC2D1 /* TiDOMElementProxy.m */; };
		DABB373B12E8CB280026A6EA /* TiDOMNamedNodeMapProxy.m in Sources */ = {isa = PBXBuildFile; fileRef = 24EB0828111D4BEB001DC2D1 /* TiDOMNamedNodeMapProxy.m */; };
		DABB373C12E8CB280026A6EA /* TiDOMNodeListProxy.m in Sources */ = {isa = PBXBuildFile; fileRef = 24EB0842111D500E001DC2D1 /* TiDOMNodeListProxy.m */; };
		DABB373D12E8CB280026A6EA /* TiDOMAttrProxy.m in Sources */ = {isa = PBXBuildFile; fileRef = 24EB085C111D51D9001DC2D1 /* TiDOMAttrProxy.m */; };
		DABB373F12E8CB280026A6EA /* ListenerEntry.m in Sources */ = {isa = PBXBuildFile; fileRef = 24F5B145111FDFE8005C9199 /* ListenerEntry.m */; };
		DABB374012E8CB280026A6EA /* XMLModule.m in Sources */ = {isa = PBXBuildFile; fileRef = 24DEDAC4112371A500398D86 /* XMLModule.m */; };
		DABB374112E8CB280026A6EA /* TiUIiPhoneTableViewScrollPositionProxy.m in Sources */ = {isa = PBXBuildFile; fileRef = 243ED8EC11288B4300639DF4 /* TiUIiPhoneTableViewScrollPositionProxy.m */; };
		DABB374212E8CB280026A6EA /* TiMediaAudioRecorderProxy.mm in Sources */ = {isa = PBXBuildFile; fileRef = 24FBE58211293D06005C8D48 /* TiMediaAudioRecorderProxy.mm */; };
		DABB374312E8CB280026A6EA /* CADebugMacros.cpp in Sources */ = {isa = PBXBuildFile; fileRef = 24FBE5A711293DD1005C8D48 /* CADebugMacros.cpp */; };
		DABB374412E8CB280026A6EA /* CAStreamBasicDescription.cpp in Sources */ = {isa = PBXBuildFile; fileRef = 24FBE5AA11293DD1005C8D48 /* CAStreamBasicDescription.cpp */; };
		DABB374512E8CB280026A6EA /* CAXException.cpp in Sources */ = {isa = PBXBuildFile; fileRef = 24FBE5AC11293DD1005C8D48 /* CAXException.cpp */; };
		DABB374612E8CB280026A6EA /* AQRecorder.mm in Sources */ = {isa = PBXBuildFile; fileRef = 24E25CC0112A698C0083D43D /* AQRecorder.mm */; };
		DABB374712E8CB280026A6EA /* SCListener.m in Sources */ = {isa = PBXBuildFile; fileRef = 24E25CC2112A698C0083D43D /* SCListener.m */; };
		DABB374812E8CB280026A6EA /* TiMediaAudioSession.m in Sources */ = {isa = PBXBuildFile; fileRef = 24A1E516112D33AF003DA834 /* TiMediaAudioSession.m */; };
		DABB374912E8CB280026A6EA /* TiUIPickerProxy.m in Sources */ = {isa = PBXBuildFile; fileRef = 24A1E874112DF80B003DA834 /* TiUIPickerProxy.m */; };
		DABB374A12E8CB280026A6EA /* TiUIPicker.m in Sources */ = {isa = PBXBuildFile; fileRef = 24A1E87A112DF83E003DA834 /* TiUIPicker.m */; };
		DABB374B12E8CB280026A6EA /* TiUIPickerRowProxy.m in Sources */ = {isa = PBXBuildFile; fileRef = 24A1E8A7112DFACA003DA834 /* TiUIPickerRowProxy.m */; };
		DABB374C12E8CB280026A6EA /* TiUIPickerColumnProxy.m in Sources */ = {isa = PBXBuildFile; fileRef = 24A1E991112E1363003DA834 /* TiUIPickerColumnProxy.m */; };
		DABB374D12E8CB280026A6EA /* UIImage+Alpha.m in Sources */ = {isa = PBXBuildFile; fileRef = 24A1EAF1112F4C02003DA834 /* UIImage+Alpha.m */; };
		DABB374E12E8CB280026A6EA /* UIImage+Resize.m in Sources */ = {isa = PBXBuildFile; fileRef = 24A1EAF3112F4C02003DA834 /* UIImage+Resize.m */; };
		DABB374F12E8CB280026A6EA /* UIImage+RoundedCorner.m in Sources */ = {isa = PBXBuildFile; fileRef = 24A1EAF5112F4C02003DA834 /* UIImage+RoundedCorner.m */; };
		DABB375012E8CB280026A6EA /* UtilsModule.m in Sources */ = {isa = PBXBuildFile; fileRef = 245B3C3911375A6600CE7530 /* UtilsModule.m */; };
		DABB375112E8CB280026A6EA /* TiUIiPhoneTableViewCellSelectionStyleProxy.m in Sources */ = {isa = PBXBuildFile; fileRef = 245B45601139B41800CE7530 /* TiUIiPhoneTableViewCellSelectionStyleProxy.m */; };
		DABB375212E8CB280026A6EA /* TiUIMaskedImageProxy.m in Sources */ = {isa = PBXBuildFile; fileRef = 24C012881140D30B00A94CE2 /* TiUIMaskedImageProxy.m */; };
		DABB375312E8CB280026A6EA /* TiUIMaskedImage.m in Sources */ = {isa = PBXBuildFile; fileRef = 24C0128E1140D31C00A94CE2 /* TiUIMaskedImage.m */; };
		DABB375412E8CB280026A6EA /* TiNetworkBonjourBrowserProxy.m in Sources */ = {isa = PBXBuildFile; fileRef = 248133A2115761DE00E3A9BA /* TiNetworkBonjourBrowserProxy.m */; };
		DABB375512E8CB280026A6EA /* TiNetworkBonjourServiceProxy.m in Sources */ = {isa = PBXBuildFile; fileRef = 248133A4115761DE00E3A9BA /* TiNetworkBonjourServiceProxy.m */; };
		DABB375612E8CB280026A6EA /* TiNetworkTCPSocketProxy.m in Sources */ = {isa = PBXBuildFile; fileRef = 248133A6115761DE00E3A9BA /* TiNetworkTCPSocketProxy.m */; };
		DABB375712E8CB280026A6EA /* TiDOMTextNodeProxy.m in Sources */ = {isa = PBXBuildFile; fileRef = 24813712115A852800E3A9BA /* TiDOMTextNodeProxy.m */; };
		DABB375812E8CB280026A6EA /* TiMediaVideoPlayer.m in Sources */ = {isa = PBXBuildFile; fileRef = 2412F465115C296300454E5B /* TiMediaVideoPlayer.m */; };
		DABB375912E8CB280026A6EA /* TiUIiPadSplitWindowProxy.m in Sources */ = {isa = PBXBuildFile; fileRef = 24FB4EDC115C81A7001AAF99 /* TiUIiPadSplitWindowProxy.m */; };
		DABB375A12E8CB280026A6EA /* TiUIiPadPopoverProxy.m in Sources */ = {isa = PBXBuildFile; fileRef = 24FB4EEE115C81C5001AAF99 /* TiUIiPadPopoverProxy.m */; };
		DABB375B12E8CB280026A6EA /* TiUIiPadPopover.m in Sources */ = {isa = PBXBuildFile; fileRef = 24FB4EF7115C81DD001AAF99 /* TiUIiPadPopover.m */; };
		DABB375C12E8CB280026A6EA /* TiUIiPadProxy.m in Sources */ = {isa = PBXBuildFile; fileRef = 24FB4F41115C8C4E001AAF99 /* TiUIiPadProxy.m */; };
		DABB375D12E8CB280026A6EA /* TiUIiPhoneNavigationGroupProxy.m in Sources */ = {isa = PBXBuildFile; fileRef = 24FB5DD511600456001AAF99 /* TiUIiPhoneNavigationGroupProxy.m */; };
		DABB375E12E8CB280026A6EA /* TiUIiPhoneNavigationGroup.m in Sources */ = {isa = PBXBuildFile; fileRef = 24FB5DDE11600480001AAF99 /* TiUIiPhoneNavigationGroup.m */; };
		DABB375F12E8CB280026A6EA /* TiUIiPadSplitWindowButtonProxy.m in Sources */ = {isa = PBXBuildFile; fileRef = 24E50CF31160569B00AF54AF /* TiUIiPadSplitWindowButtonProxy.m */; };
		DABB376012E8CB280026A6EA /* LauncherButton.m in Sources */ = {isa = PBXBuildFile; fileRef = 24E50E061160666300AF54AF /* LauncherButton.m */; };
		DABB376112E8CB280026A6EA /* LauncherItem.m in Sources */ = {isa = PBXBuildFile; fileRef = 24E50E081160666300AF54AF /* LauncherItem.m */; };
		DABB376212E8CB280026A6EA /* LauncherView.m in Sources */ = {isa = PBXBuildFile; fileRef = 24E50E0A1160666300AF54AF /* LauncherView.m */; };
		DABB376312E8CB280026A6EA /* TiUIDashboardViewProxy.m in Sources */ = {isa = PBXBuildFile; fileRef = 24E50E21116066A800AF54AF /* TiUIDashboardViewProxy.m */; };
		DABB376412E8CB280026A6EA /* TiUIDashboardView.m in Sources */ = {isa = PBXBuildFile; fileRef = 24E50E2A116066B400AF54AF /* TiUIDashboardView.m */; };
		DABB376512E8CB280026A6EA /* TiUIDashboardItemProxy.m in Sources */ = {isa = PBXBuildFile; fileRef = 24E50F8B1160792D00AF54AF /* TiUIDashboardItemProxy.m */; };
		DABB376812E8CB280026A6EA /* TiGradient.m in Sources */ = {isa = PBXBuildFile; fileRef = B4DE7E4D11823E990006DDE1 /* TiGradient.m */; };
		DABB376912E8CB280026A6EA /* ApplicationRouting.m in Sources */ = {isa = PBXBuildFile; fileRef = 24596692118E70D300519F79 /* ApplicationRouting.m */; };
		DABB376A12E8CB280026A6EA /* TiUIiPadSplitWindow.m in Sources */ = {isa = PBXBuildFile; fileRef = 245972C511921D0D00519F79 /* TiUIiPadSplitWindow.m */; };
		DABB376B12E8CB280026A6EA /* TopTiModule.m in Sources */ = {isa = PBXBuildFile; fileRef = 24F6204E1199F1F400EEAD3C /* TopTiModule.m */; };
		DABB376C12E8CB280026A6EA /* TiApp.m in Sources */ = {isa = PBXBuildFile; fileRef = 24F620531199F26500EEAD3C /* TiApp.m */; };
		DABB376D12E8CB280026A6EA /* TiErrorController.m in Sources */ = {isa = PBXBuildFile; fileRef = 24F620571199F27700EEAD3C /* TiErrorController.m */; };
		DABB376E12E8CB280026A6EA /* TiRootViewController.m in Sources */ = {isa = PBXBuildFile; fileRef = 24F620591199F27700EEAD3C /* TiRootViewController.m */; };
		DABB376F12E8CB280026A6EA /* TiMediaMusicPlayer.m in Sources */ = {isa = PBXBuildFile; fileRef = DA864E3111A2314A00B9CD68 /* TiMediaMusicPlayer.m */; };
		DABB377012E8CB280026A6EA /* TiMediaItem.m in Sources */ = {isa = PBXBuildFile; fileRef = DAA905CD11A359F10030B119 /* TiMediaItem.m */; };
		DABB377112E8CB280026A6EA /* TiLayoutQueue.m in Sources */ = {isa = PBXBuildFile; fileRef = B468B4F011B5816F007D1C1E /* TiLayoutQueue.m */; };
		DABB377312E8CB280026A6EA /* AsyncSocket.m in Sources */ = {isa = PBXBuildFile; fileRef = 242E967411BAD2F20046A0D0 /* AsyncSocket.m */; };
		DABB377412E8CB280026A6EA /* AsyncUdpSocket.m in Sources */ = {isa = PBXBuildFile; fileRef = 242E967611BAD2F20046A0D0 /* AsyncUdpSocket.m */; };
		DABB377612E8CB280026A6EA /* TiContactsGroup.m in Sources */ = {isa = PBXBuildFile; fileRef = DA4E12D611C0A55F00A55BAB /* TiContactsGroup.m */; };
		DABB377712E8CB280026A6EA /* ApplicationMods.m in Sources */ = {isa = PBXBuildFile; fileRef = 2478B2A411C447A4005814DF /* ApplicationMods.m */; };
		DABB377812E8CB280026A6EA /* TiUIiOSAdViewProxy.m in Sources */ = {isa = PBXBuildFile; fileRef = 24D06FE011D0211100F615D8 /* TiUIiOSAdViewProxy.m */; };
		DABB377912E8CB280026A6EA /* TiUIiOSAdView.m in Sources */ = {isa = PBXBuildFile; fileRef = 24D06FE711D0219B00F615D8 /* TiUIiOSAdView.m */; };
		DABB377A12E8CB280026A6EA /* TiUIiOSProxy.m in Sources */ = {isa = PBXBuildFile; fileRef = 24D0700511D0253D00F615D8 /* TiUIiOSProxy.m */; };
		DABB377B12E8CB280026A6EA /* TiMapImageAnnotationView.m in Sources */ = {isa = PBXBuildFile; fileRef = 24F1584511D72A23000DD736 /* TiMapImageAnnotationView.m */; };
		DABB377E12E8CB280026A6EA /* Webcolor.m in Sources */ = {isa = PBXBuildFile; fileRef = 2467310611E2549300D39AF7 /* Webcolor.m */; };
		DABB377F12E8CB280026A6EA /* TiFilesystemBlobProxy.m in Sources */ = {isa = PBXBuildFile; fileRef = 2465592311E5862F0059BBF4 /* TiFilesystemBlobProxy.m */; };
		DABB378012E8CB280026A6EA /* TiUIDashboardItem.m in Sources */ = {isa = PBXBuildFile; fileRef = 243AAFB411FCE62600E37D8B /* TiUIDashboardItem.m */; };
		DABB378112E8CB280026A6EA /* MGSplitCornersView.m in Sources */ = {isa = PBXBuildFile; fileRef = B440EF791209DC400045FEAE /* MGSplitCornersView.m */; };
		DABB378212E8CB280026A6EA /* MGSplitDividerView.m in Sources */ = {isa = PBXBuildFile; fileRef = B440EF7B1209DC400045FEAE /* MGSplitDividerView.m */; };
		DABB378312E8CB280026A6EA /* MGSplitViewController.m in Sources */ = {isa = PBXBuildFile; fileRef = B440EF7D1209DC400045FEAE /* MGSplitViewController.m */; };
		DABB378412E8CB280026A6EA /* TiStylesheet.m in Sources */ = {isa = PBXBuildFile; fileRef = 24F29E2D12209C920099351D /* TiStylesheet.m */; };
		DABB378512E8CB280026A6EA /* TiLocale.m in Sources */ = {isa = PBXBuildFile; fileRef = 24F29E6F1220CE0A0099351D /* TiLocale.m */; };
		DABB378612E8CB280026A6EA /* LocaleModule.m in Sources */ = {isa = PBXBuildFile; fileRef = 24F29F80122105C70099351D /* LocaleModule.m */; };
		DABB378712E8CB280026A6EA /* TiUIClipboardProxy.m in Sources */ = {isa = PBXBuildFile; fileRef = D4AB36F4123DE20200DED4A0 /* TiUIClipboardProxy.m */; };
		DABB378812E8CB280026A6EA /* TiPublicAPI.m in Sources */ = {isa = PBXBuildFile; fileRef = B473FBA3126FB2DF00E29C73 /* TiPublicAPI.m */; };
		DABB378912E8CB280026A6EA /* TiThreading.m in Sources */ = {isa = PBXBuildFile; fileRef = B473FB67126F8F7900E29C73 /* TiThreading.m */; };
		DABB378B12E8CB280026A6EA /* AudioStreamerCUR.m in Sources */ = {isa = PBXBuildFile; fileRef = DA9FF582128A1F3600457759 /* AudioStreamerCUR.m */; };
		DABB378C12E8CB280026A6EA /* UIImageExtras.m in Sources */ = {isa = PBXBuildFile; fileRef = DA9BE36E127F8F6C000FE9E1 /* UIImageExtras.m */; };
		DABB378E12E8CB280026A6EA /* TiAppiOSProxy.m in Sources */ = {isa = PBXBuildFile; fileRef = 24ADC5111299F60C0014DB75 /* TiAppiOSProxy.m */; };
		DABB378F12E8CB280026A6EA /* TiAppiOSBackgroundServiceProxy.m in Sources */ = {isa = PBXBuildFile; fileRef = 24ADC5151299F6AA0014DB75 /* TiAppiOSBackgroundServiceProxy.m */; };
		DABB379012E8CB280026A6EA /* TiAppiOSLocalNotificationProxy.m in Sources */ = {isa = PBXBuildFile; fileRef = 24ADC633129A1ED60014DB75 /* TiAppiOSLocalNotificationProxy.m */; };
		DABB37A212E8CB280026A6EA /* Foundation.framework in Frameworks */ = {isa = PBXBuildFile; fileRef = 1D30AB110D05D00D00671497 /* Foundation.framework */; };
		DABB37A312E8CB280026A6EA /* UIKit.framework in Frameworks */ = {isa = PBXBuildFile; fileRef = 1DF5F4DF0D08C38300B7A737 /* UIKit.framework */; settings = {ATTRIBUTES = (Weak, ); }; };
		DABB37A412E8CB280026A6EA /* CoreGraphics.framework in Frameworks */ = {isa = PBXBuildFile; fileRef = 288765FC0DF74451002DB57D /* CoreGraphics.framework */; };
		DABB37A512E8CB280026A6EA /* AddressBook.framework in Frameworks */ = {isa = PBXBuildFile; fileRef = 24CA8C75111167B60084E2DE /* AddressBook.framework */; };
		DABB37A612E8CB280026A6EA /* AddressBookUI.framework in Frameworks */ = {isa = PBXBuildFile; fileRef = 24CA8C77111167B60084E2DE /* AddressBookUI.framework */; };
		DABB37A712E8CB280026A6EA /* CFNetwork.framework in Frameworks */ = {isa = PBXBuildFile; fileRef = 24CA8C7B111167B60084E2DE /* CFNetwork.framework */; };
		DABB37A812E8CB280026A6EA /* CoreLocation.framework in Frameworks */ = {isa = PBXBuildFile; fileRef = 24CA8C7D111167B60084E2DE /* CoreLocation.framework */; };
		DABB37A912E8CB280026A6EA /* MapKit.framework in Frameworks */ = {isa = PBXBuildFile; fileRef = 24CA8C7F111167B60084E2DE /* MapKit.framework */; };
		DABB37AA12E8CB280026A6EA /* MessageUI.framework in Frameworks */ = {isa = PBXBuildFile; fileRef = 24CA8C81111167B60084E2DE /* MessageUI.framework */; };
		DABB37AB12E8CB280026A6EA /* MobileCoreServices.framework in Frameworks */ = {isa = PBXBuildFile; fileRef = 24CA8C83111167B60084E2DE /* MobileCoreServices.framework */; };
		DABB37AC12E8CB280026A6EA /* OpenGLES.framework in Frameworks */ = {isa = PBXBuildFile; fileRef = 24CA8C85111167B60084E2DE /* OpenGLES.framework */; };
		DABB37AD12E8CB280026A6EA /* QuartzCore.framework in Frameworks */ = {isa = PBXBuildFile; fileRef = 24CA8C87111167B60084E2DE /* QuartzCore.framework */; };
		DABB37AE12E8CB280026A6EA /* SystemConfiguration.framework in Frameworks */ = {isa = PBXBuildFile; fileRef = 24CA8C89111167B60084E2DE /* SystemConfiguration.framework */; };
		DABB37AF12E8CB280026A6EA /* libsqlite3.dylib in Frameworks */ = {isa = PBXBuildFile; fileRef = 24CA8C8D111167B60084E2DE /* libsqlite3.dylib */; };
		DABB37B012E8CB280026A6EA /* libz.dylib in Frameworks */ = {isa = PBXBuildFile; fileRef = 24CA8C8F111167B60084E2DE /* libz.dylib */; };
		DABB37B112E8CB280026A6EA /* AudioToolbox.framework in Frameworks */ = {isa = PBXBuildFile; fileRef = 24CA8CEC1111689B0084E2DE /* AudioToolbox.framework */; };
		DABB37B212E8CB280026A6EA /* MediaPlayer.framework in Frameworks */ = {isa = PBXBuildFile; fileRef = 24CA8CF3111168AE0084E2DE /* MediaPlayer.framework */; settings = {ATTRIBUTES = (Weak, ); }; };
		DABB37B312E8CB280026A6EA /* AVFoundation.framework in Frameworks */ = {isa = PBXBuildFile; fileRef = 24CA8CFA111168C30084E2DE /* AVFoundation.framework */; };
		DABB37B412E8CB280026A6EA /* libxml2.dylib in Frameworks */ = {isa = PBXBuildFile; fileRef = 24EB0A57111E1BAE001DC2D1 /* libxml2.dylib */; };
		DABB37B512E8CB280026A6EA /* StoreKit.framework in Frameworks */ = {isa = PBXBuildFile; fileRef = 24597034118FF66300519F79 /* StoreKit.framework */; };
		DABB37B612E8CB280026A6EA /* libTiCore.a in Frameworks */ = {isa = PBXBuildFile; fileRef = 242E8E3011BA39FD0046A0D0 /* libTiCore.a */; };
		DABB37B712E8CB280026A6EA /* libtiverify.a in Frameworks */ = {isa = PBXBuildFile; fileRef = 24D5C75811E6364F00F097E2 /* libtiverify.a */; };
		DABDEB08128B5A8F00C85FEA /* AudioStreamerCUR.m in Sources */ = {isa = PBXBuildFile; fileRef = DA9FF582128A1F3600457759 /* AudioStreamerCUR.m */; };
		DABF3ECF134D210400836137 /* TiBuffer.m in Sources */ = {isa = PBXBuildFile; fileRef = DABF3ECE134D210400836137 /* TiBuffer.m */; };
		DABF3ED0134D210400836137 /* TiBuffer.m in Sources */ = {isa = PBXBuildFile; fileRef = DABF3ECE134D210400836137 /* TiBuffer.m */; };
		DABF3ED1134D210400836137 /* TiBuffer.m in Sources */ = {isa = PBXBuildFile; fileRef = DABF3ECE134D210400836137 /* TiBuffer.m */; };
		DABF3ED7134D2CA100836137 /* StreamModule.m in Sources */ = {isa = PBXBuildFile; fileRef = DABF3ED6134D2CA100836137 /* StreamModule.m */; };
		DABF3ED8134D2CA100836137 /* StreamModule.m in Sources */ = {isa = PBXBuildFile; fileRef = DABF3ED6134D2CA100836137 /* StreamModule.m */; };
		DABF3ED9134D2CA100836137 /* StreamModule.m in Sources */ = {isa = PBXBuildFile; fileRef = DABF3ED6134D2CA100836137 /* StreamModule.m */; };
		DABF3EDC134D2E4400836137 /* TiStreamProxy.m in Sources */ = {isa = PBXBuildFile; fileRef = DABF3EDB134D2E4300836137 /* TiStreamProxy.m */; };
		DABF3EDD134D2E4400836137 /* TiStreamProxy.m in Sources */ = {isa = PBXBuildFile; fileRef = DABF3EDB134D2E4300836137 /* TiStreamProxy.m */; };
		DABF3EDE134D2E4400836137 /* TiStreamProxy.m in Sources */ = {isa = PBXBuildFile; fileRef = DABF3EDB134D2E4300836137 /* TiStreamProxy.m */; };
		DADD76E913CCF4FF00CD03AC /* MGSplitView.m in Sources */ = {isa = PBXBuildFile; fileRef = DADD76E813CCF4FF00CD03AC /* MGSplitView.m */; };
		DADD76EA13CCF4FF00CD03AC /* MGSplitView.m in Sources */ = {isa = PBXBuildFile; fileRef = DADD76E813CCF4FF00CD03AC /* MGSplitView.m */; };
		DADD76EB13CCF4FF00CD03AC /* MGSplitView.m in Sources */ = {isa = PBXBuildFile; fileRef = DADD76E813CCF4FF00CD03AC /* MGSplitView.m */; };
		DADE76D413D65C590079FC75 /* libicucore.dylib in Frameworks */ = {isa = PBXBuildFile; fileRef = DADE76D313D65C590079FC75 /* libicucore.dylib */; };
		DADE76D613D65C6F0079FC75 /* libicucore.dylib in Frameworks */ = {isa = PBXBuildFile; fileRef = DADE76D313D65C590079FC75 /* libicucore.dylib */; };
		DADE76D713D65C7D0079FC75 /* libicucore.dylib in Frameworks */ = {isa = PBXBuildFile; fileRef = DADE76D313D65C590079FC75 /* libicucore.dylib */; };
		DAE541E313577BEC00A65123 /* TiDataStream.m in Sources */ = {isa = PBXBuildFile; fileRef = DAE541E213577BEC00A65123 /* TiDataStream.m */; };
		DAE541E413577BEC00A65123 /* TiDataStream.m in Sources */ = {isa = PBXBuildFile; fileRef = DAE541E213577BEC00A65123 /* TiDataStream.m */; };
		DAE541E513577BEC00A65123 /* TiDataStream.m in Sources */ = {isa = PBXBuildFile; fileRef = DAE541E213577BEC00A65123 /* TiDataStream.m */; };
		EF03EFF313E3665100BD4FF7 /* ASIDataCompressor.m in Sources */ = {isa = PBXBuildFile; fileRef = EF03EFF013E3665100BD4FF7 /* ASIDataCompressor.m */; };
		EF03EFF413E3665100BD4FF7 /* ASIDataCompressor.m in Sources */ = {isa = PBXBuildFile; fileRef = EF03EFF013E3665100BD4FF7 /* ASIDataCompressor.m */; };
		EF03EFF513E3665100BD4FF7 /* ASIDataCompressor.m in Sources */ = {isa = PBXBuildFile; fileRef = EF03EFF013E3665100BD4FF7 /* ASIDataCompressor.m */; };
		EF03EFF613E3665100BD4FF7 /* ASIDataDecompressor.m in Sources */ = {isa = PBXBuildFile; fileRef = EF03EFF213E3665100BD4FF7 /* ASIDataDecompressor.m */; };
		EF03EFF713E3665100BD4FF7 /* ASIDataDecompressor.m in Sources */ = {isa = PBXBuildFile; fileRef = EF03EFF213E3665100BD4FF7 /* ASIDataDecompressor.m */; };
		EF03EFF813E3665100BD4FF7 /* ASIDataDecompressor.m in Sources */ = {isa = PBXBuildFile; fileRef = EF03EFF213E3665100BD4FF7 /* ASIDataDecompressor.m */; };
		EF0ADCFA143F9ABF00977386 /* NSData+Additions.m in Sources */ = {isa = PBXBuildFile; fileRef = EF0ADCF9143F9ABF00977386 /* NSData+Additions.m */; };
		EF0ADCFB143F9ABF00977386 /* NSData+Additions.m in Sources */ = {isa = PBXBuildFile; fileRef = EF0ADCF9143F9ABF00977386 /* NSData+Additions.m */; };
		EF0ADCFC143F9ABF00977386 /* NSData+Additions.m in Sources */ = {isa = PBXBuildFile; fileRef = EF0ADCF9143F9ABF00977386 /* NSData+Additions.m */; };
		EF0ADD1A143FA0CD00977386 /* GeolocationModule.m in Sources */ = {isa = PBXBuildFile; fileRef = EF0ADD19143FA0CD00977386 /* GeolocationModule.m */; };
		EF0ADD1B143FA0CD00977386 /* GeolocationModule.m in Sources */ = {isa = PBXBuildFile; fileRef = EF0ADD19143FA0CD00977386 /* GeolocationModule.m */; };
		EF0ADD1C143FA0CD00977386 /* GeolocationModule.m in Sources */ = {isa = PBXBuildFile; fileRef = EF0ADD19143FA0CD00977386 /* GeolocationModule.m */; };
		EF0ADD1F143FA0E200977386 /* AnalyticsModule.m in Sources */ = {isa = PBXBuildFile; fileRef = EF0ADD1E143FA0E200977386 /* AnalyticsModule.m */; };
		EF0ADD20143FA0E200977386 /* AnalyticsModule.m in Sources */ = {isa = PBXBuildFile; fileRef = EF0ADD1E143FA0E200977386 /* AnalyticsModule.m */; };
		EF0ADD21143FA0E200977386 /* AnalyticsModule.m in Sources */ = {isa = PBXBuildFile; fileRef = EF0ADD1E143FA0E200977386 /* AnalyticsModule.m */; };
		EF8339D313E3643C001F2A97 /* ASIDownloadCache.m in Sources */ = {isa = PBXBuildFile; fileRef = EF8339D213E3643C001F2A97 /* ASIDownloadCache.m */; };
		EF8339D413E3643C001F2A97 /* ASIDownloadCache.m in Sources */ = {isa = PBXBuildFile; fileRef = EF8339D213E3643C001F2A97 /* ASIDownloadCache.m */; };
		EF8339D513E3643C001F2A97 /* ASIDownloadCache.m in Sources */ = {isa = PBXBuildFile; fileRef = EF8339D213E3643C001F2A97 /* ASIDownloadCache.m */; };
/* End PBXBuildFile section */

/* Begin PBXFileReference section */
		1D0061BF160283820016BBEE /* TiBindingRunLoop.h */ = {isa = PBXFileReference; fileEncoding = 4; lastKnownFileType = sourcecode.c.h; path = TiBindingRunLoop.h; sourceTree = "<group>"; };
		1D0061C0160283820016BBEE /* TiBindingRunLoop.m */ = {isa = PBXFileReference; fileEncoding = 4; lastKnownFileType = sourcecode.c.objc; path = TiBindingRunLoop.m; sourceTree = "<group>"; };
		1D1029A615F9769100372EC0 /* TiBindingEvent.h */ = {isa = PBXFileReference; fileEncoding = 4; lastKnownFileType = sourcecode.c.h; lineEnding = 0; path = TiBindingEvent.h; sourceTree = "<group>"; xcLanguageSpecificationIdentifier = xcode.lang.objcpp; };
		1D1029A715F9769100372EC0 /* TiBindingEvent.m */ = {isa = PBXFileReference; fileEncoding = 4; lastKnownFileType = sourcecode.c.objc; lineEnding = 0; path = TiBindingEvent.m; sourceTree = "<group>"; xcLanguageSpecificationIdentifier = xcode.lang.objc; };
		1D19459413FF3BC400E2B4D0 /* TIDOMDOMImplementationProxy.h */ = {isa = PBXFileReference; fileEncoding = 4; lastKnownFileType = sourcecode.c.h; path = TIDOMDOMImplementationProxy.h; sourceTree = "<group>"; };
		1D19459513FF3BC400E2B4D0 /* TIDOMDOMImplementationProxy.m */ = {isa = PBXFileReference; fileEncoding = 4; lastKnownFileType = sourcecode.c.objc; path = TIDOMDOMImplementationProxy.m; sourceTree = "<group>"; };
		1D19459913FF3BE500E2B4D0 /* TIDOMDocumentTypeProxy.h */ = {isa = PBXFileReference; fileEncoding = 4; lastKnownFileType = sourcecode.c.h; path = TIDOMDocumentTypeProxy.h; sourceTree = "<group>"; };
		1D19459A13FF3BE500E2B4D0 /* TIDOMDocumentTypeProxy.m */ = {isa = PBXFileReference; fileEncoding = 4; lastKnownFileType = sourcecode.c.objc; path = TIDOMDocumentTypeProxy.m; sourceTree = "<group>"; };
		1D30AB110D05D00D00671497 /* Foundation.framework */ = {isa = PBXFileReference; lastKnownFileType = wrapper.framework; name = Foundation.framework; path = System/Library/Frameworks/Foundation.framework; sourceTree = SDKROOT; };
		1D6058910D05DD3D006BFB54 /* Titanium.app */ = {isa = PBXFileReference; explicitFileType = wrapper.application; includeInIndex = 0; path = Titanium.app; sourceTree = BUILT_PRODUCTS_DIR; };
		1DCC542D13FF0B0700DF3EE5 /* TIDOMCharacterDataProxy.h */ = {isa = PBXFileReference; fileEncoding = 4; lastKnownFileType = sourcecode.c.h; path = TIDOMCharacterDataProxy.h; sourceTree = "<group>"; };
		1DCC542E13FF0B0800DF3EE5 /* TIDOMCharacterDataProxy.m */ = {isa = PBXFileReference; fileEncoding = 4; lastKnownFileType = sourcecode.c.objc; path = TIDOMCharacterDataProxy.m; sourceTree = "<group>"; };
		1DD9388A1609230900091777 /* TiBindingTiValue.h */ = {isa = PBXFileReference; fileEncoding = 4; lastKnownFileType = sourcecode.c.h; path = TiBindingTiValue.h; sourceTree = "<group>"; };
		1DD9388B1609230900091777 /* TiBindingTiValue.m */ = {isa = PBXFileReference; fileEncoding = 4; lastKnownFileType = sourcecode.c.objc; path = TiBindingTiValue.m; sourceTree = "<group>"; };
		1DF5F4DF0D08C38300B7A737 /* UIKit.framework */ = {isa = PBXFileReference; lastKnownFileType = wrapper.framework; name = UIKit.framework; path = System/Library/Frameworks/UIKit.framework; sourceTree = SDKROOT; };
		2412F464115C296300454E5B /* TiMediaVideoPlayer.h */ = {isa = PBXFileReference; fileEncoding = 4; lastKnownFileType = sourcecode.c.h; path = TiMediaVideoPlayer.h; sourceTree = "<group>"; };
		2412F465115C296300454E5B /* TiMediaVideoPlayer.m */ = {isa = PBXFileReference; fileEncoding = 4; lastKnownFileType = sourcecode.c.objc; path = TiMediaVideoPlayer.m; sourceTree = "<group>"; };
		241EAA21118AB3BB0081A5BE /* defines.h */ = {isa = PBXFileReference; fileEncoding = 4; lastKnownFileType = sourcecode.c.h; name = defines.h; path = ../Classes/defines.h; sourceTree = SOURCE_ROOT; };
		241EAEC5118E2BA90081A5BE /* project.xcconfig */ = {isa = PBXFileReference; fileEncoding = 4; lastKnownFileType = text.xcconfig; path = project.xcconfig; sourceTree = "<group>"; };
		242E8E3011BA39FD0046A0D0 /* libTiCore.a */ = {isa = PBXFileReference; lastKnownFileType = archive.ar; name = libTiCore.a; path = ../lib/libTiCore.a; sourceTree = SOURCE_ROOT; };
		242E95C811BAC8B40046A0D0 /* TiDebugger.h */ = {isa = PBXFileReference; fileEncoding = 4; lastKnownFileType = sourcecode.c.h; name = TiDebugger.h; path = ../Classes/TiDebugger.h; sourceTree = SOURCE_ROOT; };
		242E967311BAD2F20046A0D0 /* AsyncSocket.h */ = {isa = PBXFileReference; fileEncoding = 4; lastKnownFileType = sourcecode.c.h; name = AsyncSocket.h; path = ../Classes/AsyncSocket.h; sourceTree = SOURCE_ROOT; };
		242E967411BAD2F20046A0D0 /* AsyncSocket.m */ = {isa = PBXFileReference; fileEncoding = 4; lastKnownFileType = sourcecode.c.objc; name = AsyncSocket.m; path = ../Classes/AsyncSocket.m; sourceTree = SOURCE_ROOT; };
		242E967511BAD2F20046A0D0 /* AsyncUdpSocket.h */ = {isa = PBXFileReference; fileEncoding = 4; lastKnownFileType = sourcecode.c.h; name = AsyncUdpSocket.h; path = ../Classes/AsyncUdpSocket.h; sourceTree = SOURCE_ROOT; };
		242E967611BAD2F20046A0D0 /* AsyncUdpSocket.m */ = {isa = PBXFileReference; fileEncoding = 4; lastKnownFileType = sourcecode.c.objc; name = AsyncUdpSocket.m; path = ../Classes/AsyncUdpSocket.m; sourceTree = SOURCE_ROOT; };
		242EA11511BD956F0046A0D0 /* ExternalAccessory.framework */ = {isa = PBXFileReference; lastKnownFileType = wrapper.framework; name = ExternalAccessory.framework; path = System/Library/Frameworks/ExternalAccessory.framework; sourceTree = SDKROOT; };
		243AAFB311FCE62500E37D8B /* TiUIDashboardItem.h */ = {isa = PBXFileReference; fileEncoding = 4; lastKnownFileType = sourcecode.c.h; path = TiUIDashboardItem.h; sourceTree = "<group>"; };
		243AAFB411FCE62600E37D8B /* TiUIDashboardItem.m */ = {isa = PBXFileReference; fileEncoding = 4; lastKnownFileType = sourcecode.c.objc; path = TiUIDashboardItem.m; sourceTree = "<group>"; };
		243EC5E9112617F900639DF4 /* TiUITableViewSectionProxy.h */ = {isa = PBXFileReference; fileEncoding = 4; lastKnownFileType = sourcecode.c.h; path = TiUITableViewSectionProxy.h; sourceTree = "<group>"; };
		243EC5EA112617F900639DF4 /* TiUITableViewSectionProxy.m */ = {isa = PBXFileReference; fileEncoding = 4; lastKnownFileType = sourcecode.c.objc; path = TiUITableViewSectionProxy.m; sourceTree = "<group>"; };
		243EC7D5112634AF00639DF4 /* TiUITableViewAction.h */ = {isa = PBXFileReference; fileEncoding = 4; lastKnownFileType = sourcecode.c.h; path = TiUITableViewAction.h; sourceTree = "<group>"; };
		243EC7D6112634AF00639DF4 /* TiUITableViewAction.m */ = {isa = PBXFileReference; fileEncoding = 4; lastKnownFileType = sourcecode.c.objc; path = TiUITableViewAction.m; sourceTree = "<group>"; };
		243EC9681126632700639DF4 /* TiUIiPhoneTableViewStyleProxy.h */ = {isa = PBXFileReference; fileEncoding = 4; lastKnownFileType = sourcecode.c.h; path = TiUIiPhoneTableViewStyleProxy.h; sourceTree = "<group>"; };
		243EC9691126632700639DF4 /* TiUIiPhoneTableViewStyleProxy.m */ = {isa = PBXFileReference; fileEncoding = 4; lastKnownFileType = sourcecode.c.objc; path = TiUIiPhoneTableViewStyleProxy.m; sourceTree = "<group>"; };
		243ECB2311267CC100639DF4 /* TiUIiPhoneTableViewSeparatorStyleProxy.h */ = {isa = PBXFileReference; fileEncoding = 4; lastKnownFileType = sourcecode.c.h; path = TiUIiPhoneTableViewSeparatorStyleProxy.h; sourceTree = "<group>"; };
		243ECB2411267CC100639DF4 /* TiUIiPhoneTableViewSeparatorStyleProxy.m */ = {isa = PBXFileReference; fileEncoding = 4; lastKnownFileType = sourcecode.c.objc; path = TiUIiPhoneTableViewSeparatorStyleProxy.m; sourceTree = "<group>"; };
		243ED8EB11288B4300639DF4 /* TiUIiPhoneTableViewScrollPositionProxy.h */ = {isa = PBXFileReference; fileEncoding = 4; lastKnownFileType = sourcecode.c.h; path = TiUIiPhoneTableViewScrollPositionProxy.h; sourceTree = "<group>"; };
		243ED8EC11288B4300639DF4 /* TiUIiPhoneTableViewScrollPositionProxy.m */ = {isa = PBXFileReference; fileEncoding = 4; lastKnownFileType = sourcecode.c.objc; path = TiUIiPhoneTableViewScrollPositionProxy.m; sourceTree = "<group>"; };
		24596691118E70D300519F79 /* ApplicationRouting.h */ = {isa = PBXFileReference; fileEncoding = 4; lastKnownFileType = sourcecode.c.h; name = ApplicationRouting.h; path = ../Classes/ApplicationRouting.h; sourceTree = SOURCE_ROOT; };
		24596692118E70D300519F79 /* ApplicationRouting.m */ = {isa = PBXFileReference; fileEncoding = 4; lastKnownFileType = sourcecode.c.objc; name = ApplicationRouting.m; path = ../Classes/ApplicationRouting.m; sourceTree = SOURCE_ROOT; };
		24596A29118E88FE00519F79 /* TiTabController.h */ = {isa = PBXFileReference; fileEncoding = 4; lastKnownFileType = sourcecode.c.h; path = TiTabController.h; sourceTree = "<group>"; };
		24597034118FF66300519F79 /* StoreKit.framework */ = {isa = PBXFileReference; lastKnownFileType = wrapper.framework; name = StoreKit.framework; path = System/Library/Frameworks/StoreKit.framework; sourceTree = SDKROOT; };
		245972C411921D0D00519F79 /* TiUIiPadSplitWindow.h */ = {isa = PBXFileReference; fileEncoding = 4; lastKnownFileType = sourcecode.c.h; path = TiUIiPadSplitWindow.h; sourceTree = "<group>"; };
		245972C511921D0D00519F79 /* TiUIiPadSplitWindow.m */ = {isa = PBXFileReference; fileEncoding = 4; lastKnownFileType = sourcecode.c.objc; path = TiUIiPadSplitWindow.m; sourceTree = "<group>"; };
		245B3C3811375A6600CE7530 /* UtilsModule.h */ = {isa = PBXFileReference; fileEncoding = 4; lastKnownFileType = sourcecode.c.h; path = UtilsModule.h; sourceTree = "<group>"; };
		245B3C3911375A6600CE7530 /* UtilsModule.m */ = {isa = PBXFileReference; fileEncoding = 4; lastKnownFileType = sourcecode.c.objc; path = UtilsModule.m; sourceTree = "<group>"; };
		245B455F1139B41800CE7530 /* TiUIiPhoneTableViewCellSelectionStyleProxy.h */ = {isa = PBXFileReference; fileEncoding = 4; lastKnownFileType = sourcecode.c.h; path = TiUIiPhoneTableViewCellSelectionStyleProxy.h; sourceTree = "<group>"; };
		245B45601139B41800CE7530 /* TiUIiPhoneTableViewCellSelectionStyleProxy.m */ = {isa = PBXFileReference; fileEncoding = 4; lastKnownFileType = sourcecode.c.objc; path = TiUIiPhoneTableViewCellSelectionStyleProxy.m; sourceTree = "<group>"; };
		2464F96211AB996C001C035A /* module.xcconfig */ = {isa = PBXFileReference; fileEncoding = 4; lastKnownFileType = text.xcconfig; path = module.xcconfig; sourceTree = "<group>"; };
		2465592211E5862F0059BBF4 /* TiFilesystemBlobProxy.h */ = {isa = PBXFileReference; fileEncoding = 4; lastKnownFileType = sourcecode.c.h; lineEnding = 0; path = TiFilesystemBlobProxy.h; sourceTree = "<group>"; xcLanguageSpecificationIdentifier = xcode.lang.objcpp; };
		2465592311E5862F0059BBF4 /* TiFilesystemBlobProxy.m */ = {isa = PBXFileReference; fileEncoding = 4; lastKnownFileType = sourcecode.c.objc; path = TiFilesystemBlobProxy.m; sourceTree = "<group>"; };
		2467310611E2549300D39AF7 /* Webcolor.m */ = {isa = PBXFileReference; fileEncoding = 4; lastKnownFileType = sourcecode.c.objc; path = Webcolor.m; sourceTree = "<group>"; };
		2478B2A311C447A4005814DF /* ApplicationMods.h */ = {isa = PBXFileReference; fileEncoding = 4; lastKnownFileType = sourcecode.c.h; name = ApplicationMods.h; path = ../Classes/ApplicationMods.h; sourceTree = SOURCE_ROOT; };
		2478B2A411C447A4005814DF /* ApplicationMods.m */ = {isa = PBXFileReference; fileEncoding = 4; lastKnownFileType = sourcecode.c.objc; name = ApplicationMods.m; path = ../Classes/ApplicationMods.m; sourceTree = SOURCE_ROOT; };
		247FC32811CD5B6B00F97C4E /* ASIHTTPRequestDelegate.h */ = {isa = PBXFileReference; fileEncoding = 4; lastKnownFileType = sourcecode.c.h; lineEnding = 0; path = ASIHTTPRequestDelegate.h; sourceTree = "<group>"; xcLanguageSpecificationIdentifier = xcode.lang.objcpp; };
		247FC32911CD5B6B00F97C4E /* ASIProgressDelegate.h */ = {isa = PBXFileReference; fileEncoding = 4; lastKnownFileType = sourcecode.c.h; lineEnding = 0; path = ASIProgressDelegate.h; sourceTree = "<group>"; xcLanguageSpecificationIdentifier = xcode.lang.objcpp; };
		248133A1115761DE00E3A9BA /* TiNetworkBonjourBrowserProxy.h */ = {isa = PBXFileReference; fileEncoding = 4; lastKnownFileType = sourcecode.c.h; path = TiNetworkBonjourBrowserProxy.h; sourceTree = "<group>"; };
		248133A2115761DE00E3A9BA /* TiNetworkBonjourBrowserProxy.m */ = {isa = PBXFileReference; fileEncoding = 4; lastKnownFileType = sourcecode.c.objc; path = TiNetworkBonjourBrowserProxy.m; sourceTree = "<group>"; };
		248133A3115761DE00E3A9BA /* TiNetworkBonjourServiceProxy.h */ = {isa = PBXFileReference; fileEncoding = 4; lastKnownFileType = sourcecode.c.h; path = TiNetworkBonjourServiceProxy.h; sourceTree = "<group>"; };
		248133A4115761DE00E3A9BA /* TiNetworkBonjourServiceProxy.m */ = {isa = PBXFileReference; fileEncoding = 4; lastKnownFileType = sourcecode.c.objc; path = TiNetworkBonjourServiceProxy.m; sourceTree = "<group>"; };
		248133A5115761DE00E3A9BA /* TiNetworkTCPSocketProxy.h */ = {isa = PBXFileReference; fileEncoding = 4; lastKnownFileType = sourcecode.c.h; path = TiNetworkTCPSocketProxy.h; sourceTree = "<group>"; };
		248133A6115761DE00E3A9BA /* TiNetworkTCPSocketProxy.m */ = {isa = PBXFileReference; fileEncoding = 4; lastKnownFileType = sourcecode.c.objc; path = TiNetworkTCPSocketProxy.m; sourceTree = "<group>"; };
		24813711115A852800E3A9BA /* TiDOMTextNodeProxy.h */ = {isa = PBXFileReference; fileEncoding = 4; lastKnownFileType = sourcecode.c.h; path = TiDOMTextNodeProxy.h; sourceTree = "<group>"; };
		24813712115A852800E3A9BA /* TiDOMTextNodeProxy.m */ = {isa = PBXFileReference; fileEncoding = 4; lastKnownFileType = sourcecode.c.objc; path = TiDOMTextNodeProxy.m; sourceTree = "<group>"; };
		24A1E515112D33AF003DA834 /* TiMediaAudioSession.h */ = {isa = PBXFileReference; fileEncoding = 4; lastKnownFileType = sourcecode.c.h; path = TiMediaAudioSession.h; sourceTree = "<group>"; };
		24A1E516112D33AF003DA834 /* TiMediaAudioSession.m */ = {isa = PBXFileReference; fileEncoding = 4; lastKnownFileType = sourcecode.c.objc; path = TiMediaAudioSession.m; sourceTree = "<group>"; };
		24A1E873112DF80B003DA834 /* TiUIPickerProxy.h */ = {isa = PBXFileReference; fileEncoding = 4; lastKnownFileType = sourcecode.c.h; path = TiUIPickerProxy.h; sourceTree = "<group>"; };
		24A1E874112DF80B003DA834 /* TiUIPickerProxy.m */ = {isa = PBXFileReference; fileEncoding = 4; lastKnownFileType = sourcecode.c.objc; path = TiUIPickerProxy.m; sourceTree = "<group>"; };
		24A1E879112DF83E003DA834 /* TiUIPicker.h */ = {isa = PBXFileReference; fileEncoding = 4; lastKnownFileType = sourcecode.c.h; path = TiUIPicker.h; sourceTree = "<group>"; };
		24A1E87A112DF83E003DA834 /* TiUIPicker.m */ = {isa = PBXFileReference; fileEncoding = 4; lastKnownFileType = sourcecode.c.objc; path = TiUIPicker.m; sourceTree = "<group>"; };
		24A1E8A6112DFACA003DA834 /* TiUIPickerRowProxy.h */ = {isa = PBXFileReference; fileEncoding = 4; lastKnownFileType = sourcecode.c.h; path = TiUIPickerRowProxy.h; sourceTree = "<group>"; };
		24A1E8A7112DFACA003DA834 /* TiUIPickerRowProxy.m */ = {isa = PBXFileReference; fileEncoding = 4; lastKnownFileType = sourcecode.c.objc; path = TiUIPickerRowProxy.m; sourceTree = "<group>"; };
		24A1E990112E1363003DA834 /* TiUIPickerColumnProxy.h */ = {isa = PBXFileReference; fileEncoding = 4; lastKnownFileType = sourcecode.c.h; path = TiUIPickerColumnProxy.h; sourceTree = "<group>"; };
		24A1E991112E1363003DA834 /* TiUIPickerColumnProxy.m */ = {isa = PBXFileReference; fileEncoding = 4; lastKnownFileType = sourcecode.c.objc; path = TiUIPickerColumnProxy.m; sourceTree = "<group>"; };
		24A1EAF0112F4C02003DA834 /* UIImage+Alpha.h */ = {isa = PBXFileReference; fileEncoding = 4; lastKnownFileType = sourcecode.c.h; name = "UIImage+Alpha.h"; path = "../Classes/UIImage+Alpha.h"; sourceTree = SOURCE_ROOT; };
		24A1EAF1112F4C02003DA834 /* UIImage+Alpha.m */ = {isa = PBXFileReference; fileEncoding = 4; lastKnownFileType = sourcecode.c.objc; name = "UIImage+Alpha.m"; path = "../Classes/UIImage+Alpha.m"; sourceTree = SOURCE_ROOT; };
		24A1EAF2112F4C02003DA834 /* UIImage+Resize.h */ = {isa = PBXFileReference; fileEncoding = 4; lastKnownFileType = sourcecode.c.h; name = "UIImage+Resize.h"; path = "../Classes/UIImage+Resize.h"; sourceTree = SOURCE_ROOT; };
		24A1EAF3112F4C02003DA834 /* UIImage+Resize.m */ = {isa = PBXFileReference; fileEncoding = 4; lastKnownFileType = sourcecode.c.objc; name = "UIImage+Resize.m"; path = "../Classes/UIImage+Resize.m"; sourceTree = SOURCE_ROOT; };
		24A1EAF4112F4C02003DA834 /* UIImage+RoundedCorner.h */ = {isa = PBXFileReference; fileEncoding = 4; lastKnownFileType = sourcecode.c.h; name = "UIImage+RoundedCorner.h"; path = "../Classes/UIImage+RoundedCorner.h"; sourceTree = SOURCE_ROOT; };
		24A1EAF5112F4C02003DA834 /* UIImage+RoundedCorner.m */ = {isa = PBXFileReference; fileEncoding = 4; lastKnownFileType = sourcecode.c.objc; name = "UIImage+RoundedCorner.m"; path = "../Classes/UIImage+RoundedCorner.m"; sourceTree = SOURCE_ROOT; };
		24ADC5101299F60C0014DB75 /* TiAppiOSProxy.h */ = {isa = PBXFileReference; fileEncoding = 4; lastKnownFileType = sourcecode.c.h; path = TiAppiOSProxy.h; sourceTree = "<group>"; };
		24ADC5111299F60C0014DB75 /* TiAppiOSProxy.m */ = {isa = PBXFileReference; fileEncoding = 4; lastKnownFileType = sourcecode.c.objc; path = TiAppiOSProxy.m; sourceTree = "<group>"; };
		24ADC5141299F6AA0014DB75 /* TiAppiOSBackgroundServiceProxy.h */ = {isa = PBXFileReference; fileEncoding = 4; lastKnownFileType = sourcecode.c.h; path = TiAppiOSBackgroundServiceProxy.h; sourceTree = "<group>"; };
		24ADC5151299F6AA0014DB75 /* TiAppiOSBackgroundServiceProxy.m */ = {isa = PBXFileReference; fileEncoding = 4; lastKnownFileType = sourcecode.c.objc; path = TiAppiOSBackgroundServiceProxy.m; sourceTree = "<group>"; };
		24ADC632129A1ED60014DB75 /* TiAppiOSLocalNotificationProxy.h */ = {isa = PBXFileReference; fileEncoding = 4; lastKnownFileType = sourcecode.c.h; path = TiAppiOSLocalNotificationProxy.h; sourceTree = "<group>"; };
		24ADC633129A1ED60014DB75 /* TiAppiOSLocalNotificationProxy.m */ = {isa = PBXFileReference; fileEncoding = 4; lastKnownFileType = sourcecode.c.objc; path = TiAppiOSLocalNotificationProxy.m; sourceTree = "<group>"; };
		24C012871140D30B00A94CE2 /* TiUIMaskedImageProxy.h */ = {isa = PBXFileReference; fileEncoding = 4; lastKnownFileType = sourcecode.c.h; path = TiUIMaskedImageProxy.h; sourceTree = "<group>"; };
		24C012881140D30B00A94CE2 /* TiUIMaskedImageProxy.m */ = {isa = PBXFileReference; fileEncoding = 4; lastKnownFileType = sourcecode.c.objc; path = TiUIMaskedImageProxy.m; sourceTree = "<group>"; };
		24C0128D1140D31C00A94CE2 /* TiUIMaskedImage.h */ = {isa = PBXFileReference; fileEncoding = 4; lastKnownFileType = sourcecode.c.h; path = TiUIMaskedImage.h; sourceTree = "<group>"; };
		24C0128E1140D31C00A94CE2 /* TiUIMaskedImage.m */ = {isa = PBXFileReference; fileEncoding = 4; lastKnownFileType = sourcecode.c.objc; path = TiUIMaskedImage.m; sourceTree = "<group>"; };
		24CA890A111161050084E2DE /* AFItemView.h */ = {isa = PBXFileReference; fileEncoding = 4; lastKnownFileType = sourcecode.c.h; path = AFItemView.h; sourceTree = "<group>"; };
		24CA890B111161050084E2DE /* AFItemView.m */ = {isa = PBXFileReference; fileEncoding = 4; lastKnownFileType = sourcecode.c.objc; path = AFItemView.m; sourceTree = "<group>"; };
		24CA890C111161050084E2DE /* AFOpenFlowConstants.h */ = {isa = PBXFileReference; fileEncoding = 4; lastKnownFileType = sourcecode.c.h; path = AFOpenFlowConstants.h; sourceTree = "<group>"; };
		24CA890D111161050084E2DE /* AFOpenFlowView.h */ = {isa = PBXFileReference; fileEncoding = 4; lastKnownFileType = sourcecode.c.h; path = AFOpenFlowView.h; sourceTree = "<group>"; };
		24CA890E111161050084E2DE /* AFOpenFlowView.m */ = {isa = PBXFileReference; fileEncoding = 4; lastKnownFileType = sourcecode.c.objc; path = AFOpenFlowView.m; sourceTree = "<group>"; };
		24CA890F111161050084E2DE /* AFUIImageReflection.h */ = {isa = PBXFileReference; fileEncoding = 4; lastKnownFileType = sourcecode.c.h; path = AFUIImageReflection.h; sourceTree = "<group>"; };
		24CA8910111161050084E2DE /* AFUIImageReflection.m */ = {isa = PBXFileReference; fileEncoding = 4; lastKnownFileType = sourcecode.c.objc; path = AFUIImageReflection.m; sourceTree = "<group>"; };
		24CA8912111161050084E2DE /* ASIAuthenticationDialog.h */ = {isa = PBXFileReference; fileEncoding = 4; lastKnownFileType = sourcecode.c.h; path = ASIAuthenticationDialog.h; sourceTree = "<group>"; };
		24CA8913111161050084E2DE /* ASIAuthenticationDialog.m */ = {isa = PBXFileReference; fileEncoding = 4; lastKnownFileType = sourcecode.c.objc; path = ASIAuthenticationDialog.m; sourceTree = "<group>"; };
		24CA8914111161050084E2DE /* ASIFormDataRequest.h */ = {isa = PBXFileReference; fileEncoding = 4; lastKnownFileType = sourcecode.c.h; path = ASIFormDataRequest.h; sourceTree = "<group>"; };
		24CA8915111161050084E2DE /* ASIFormDataRequest.m */ = {isa = PBXFileReference; fileEncoding = 4; lastKnownFileType = sourcecode.c.objc; path = ASIFormDataRequest.m; sourceTree = "<group>"; };
		24CA8916111161050084E2DE /* ASIHTTPRequest.h */ = {isa = PBXFileReference; fileEncoding = 4; lastKnownFileType = sourcecode.c.h; path = ASIHTTPRequest.h; sourceTree = "<group>"; };
		24CA8917111161050084E2DE /* ASIHTTPRequest.m */ = {isa = PBXFileReference; fileEncoding = 4; lastKnownFileType = sourcecode.c.objc; path = ASIHTTPRequest.m; sourceTree = "<group>"; };
		24CA8918111161050084E2DE /* ASIHTTPRequestConfig.h */ = {isa = PBXFileReference; fileEncoding = 4; lastKnownFileType = sourcecode.c.h; path = ASIHTTPRequestConfig.h; sourceTree = "<group>"; };
		24CA8919111161050084E2DE /* ASIInputStream.h */ = {isa = PBXFileReference; fileEncoding = 4; lastKnownFileType = sourcecode.c.h; path = ASIInputStream.h; sourceTree = "<group>"; };
		24CA891A111161050084E2DE /* ASIInputStream.m */ = {isa = PBXFileReference; fileEncoding = 4; lastKnownFileType = sourcecode.c.objc; path = ASIInputStream.m; sourceTree = "<group>"; };
		24CA891B111161050084E2DE /* ASINetworkQueue.h */ = {isa = PBXFileReference; fileEncoding = 4; lastKnownFileType = sourcecode.c.h; path = ASINetworkQueue.h; sourceTree = "<group>"; };
		24CA891C111161050084E2DE /* ASINetworkQueue.m */ = {isa = PBXFileReference; fileEncoding = 4; lastKnownFileType = sourcecode.c.objc; path = ASINetworkQueue.m; sourceTree = "<group>"; };
		24CA8925111161050084E2DE /* Reachability.h */ = {isa = PBXFileReference; fileEncoding = 4; lastKnownFileType = sourcecode.c.h; path = Reachability.h; sourceTree = "<group>"; };
		24CA8926111161050084E2DE /* Reachability.m */ = {isa = PBXFileReference; fileEncoding = 4; lastKnownFileType = sourcecode.c.objc; path = Reachability.m; sourceTree = "<group>"; };
		24CA8928111161050084E2DE /* AudioStreamer.h */ = {isa = PBXFileReference; fileEncoding = 4; lastKnownFileType = sourcecode.c.h; path = AudioStreamer.h; sourceTree = "<group>"; };
		24CA8929111161050084E2DE /* AudioStreamer.m */ = {isa = PBXFileReference; fileEncoding = 4; lastKnownFileType = sourcecode.c.objc; path = AudioStreamer.m; sourceTree = "<group>"; };
		24CA892A111161050084E2DE /* Base64Transcoder.c */ = {isa = PBXFileReference; fileEncoding = 4; lastKnownFileType = sourcecode.c.c; name = Base64Transcoder.c; path = ../Classes/Base64Transcoder.c; sourceTree = SOURCE_ROOT; };
		24CA892B111161050084E2DE /* Base64Transcoder.h */ = {isa = PBXFileReference; fileEncoding = 4; lastKnownFileType = sourcecode.c.h; name = Base64Transcoder.h; path = ../Classes/Base64Transcoder.h; sourceTree = SOURCE_ROOT; };
		24CA894E111161050084E2DE /* PlausibleDatabase.h */ = {isa = PBXFileReference; fileEncoding = 4; lastKnownFileType = sourcecode.c.h; path = PlausibleDatabase.h; sourceTree = "<group>"; };
		24CA894F111161050084E2DE /* PlausibleDatabase.m */ = {isa = PBXFileReference; fileEncoding = 4; lastKnownFileType = sourcecode.c.objc; path = PlausibleDatabase.m; sourceTree = "<group>"; };
		24CA8950111161050084E2DE /* PLDatabase.h */ = {isa = PBXFileReference; fileEncoding = 4; lastKnownFileType = sourcecode.c.h; path = PLDatabase.h; sourceTree = "<group>"; };
		24CA8951111161050084E2DE /* PLPreparedStatement.h */ = {isa = PBXFileReference; fileEncoding = 4; lastKnownFileType = sourcecode.c.h; path = PLPreparedStatement.h; sourceTree = "<group>"; };
		24CA8952111161050084E2DE /* PLResultSet.h */ = {isa = PBXFileReference; fileEncoding = 4; lastKnownFileType = sourcecode.c.h; path = PLResultSet.h; sourceTree = "<group>"; };
		24CA8953111161050084E2DE /* PLSqliteDatabase.h */ = {isa = PBXFileReference; fileEncoding = 4; lastKnownFileType = sourcecode.c.h; path = PLSqliteDatabase.h; sourceTree = "<group>"; };
		24CA8954111161050084E2DE /* PLSqliteDatabase.m */ = {isa = PBXFileReference; fileEncoding = 4; lastKnownFileType = sourcecode.c.objc; path = PLSqliteDatabase.m; sourceTree = "<group>"; };
		24CA8955111161050084E2DE /* PLSqlitePreparedStatement.h */ = {isa = PBXFileReference; fileEncoding = 4; lastKnownFileType = sourcecode.c.h; path = PLSqlitePreparedStatement.h; sourceTree = "<group>"; };
		24CA8956111161050084E2DE /* PLSqlitePreparedStatement.m */ = {isa = PBXFileReference; fileEncoding = 4; lastKnownFileType = sourcecode.c.objc; path = PLSqlitePreparedStatement.m; sourceTree = "<group>"; };
		24CA8957111161050084E2DE /* PLSqliteResultSet.h */ = {isa = PBXFileReference; fileEncoding = 4; lastKnownFileType = sourcecode.c.h; path = PLSqliteResultSet.h; sourceTree = "<group>"; };
		24CA8958111161050084E2DE /* PLSqliteResultSet.m */ = {isa = PBXFileReference; fileEncoding = 4; lastKnownFileType = sourcecode.c.objc; path = PLSqliteResultSet.m; sourceTree = "<group>"; };
		24CA8959111161050084E2DE /* SBJSON.h */ = {isa = PBXFileReference; fileEncoding = 4; lastKnownFileType = sourcecode.c.h; name = SBJSON.h; path = ../Classes/SBJSON.h; sourceTree = SOURCE_ROOT; };
		24CA895A111161050084E2DE /* SBJSON.m */ = {isa = PBXFileReference; fileEncoding = 4; lastKnownFileType = sourcecode.c.objc; name = SBJSON.m; path = ../Classes/SBJSON.m; sourceTree = SOURCE_ROOT; };
		24CA89A81111615D0084E2DE /* KrollBridge.h */ = {isa = PBXFileReference; fileEncoding = 4; lastKnownFileType = sourcecode.c.h; path = KrollBridge.h; sourceTree = "<group>"; };
		24CA89A91111615D0084E2DE /* KrollBridge.m */ = {isa = PBXFileReference; fileEncoding = 4; lastKnownFileType = sourcecode.c.objc; path = KrollBridge.m; sourceTree = "<group>"; };
		24CA89AA1111615D0084E2DE /* KrollCallback.h */ = {isa = PBXFileReference; fileEncoding = 4; lastKnownFileType = sourcecode.c.h; name = KrollCallback.h; path = ../Classes/KrollCallback.h; sourceTree = SOURCE_ROOT; };
		24CA89AB1111615D0084E2DE /* KrollCallback.m */ = {isa = PBXFileReference; fileEncoding = 4; lastKnownFileType = sourcecode.c.objc; name = KrollCallback.m; path = ../Classes/KrollCallback.m; sourceTree = SOURCE_ROOT; };
		24CA89AC1111615D0084E2DE /* KrollContext.h */ = {isa = PBXFileReference; fileEncoding = 4; lastKnownFileType = sourcecode.c.h; name = KrollContext.h; path = ../Classes/KrollContext.h; sourceTree = SOURCE_ROOT; };
		24CA89AD1111615D0084E2DE /* KrollContext.m */ = {isa = PBXFileReference; fileEncoding = 4; lastKnownFileType = sourcecode.c.objc; name = KrollContext.m; path = ../Classes/KrollContext.m; sourceTree = SOURCE_ROOT; };
		24CA89AE1111615D0084E2DE /* KrollMethod.h */ = {isa = PBXFileReference; fileEncoding = 4; lastKnownFileType = sourcecode.c.h; name = KrollMethod.h; path = ../Classes/KrollMethod.h; sourceTree = SOURCE_ROOT; };
		24CA89AF1111615D0084E2DE /* KrollMethod.m */ = {isa = PBXFileReference; fileEncoding = 4; lastKnownFileType = sourcecode.c.objc; name = KrollMethod.m; path = ../Classes/KrollMethod.m; sourceTree = SOURCE_ROOT; };
		24CA89B01111615D0084E2DE /* KrollMethodDelegate.h */ = {isa = PBXFileReference; fileEncoding = 4; lastKnownFileType = sourcecode.c.h; name = KrollMethodDelegate.h; path = ../Classes/KrollMethodDelegate.h; sourceTree = SOURCE_ROOT; };
		24CA89B11111615D0084E2DE /* KrollMethodDelegate.m */ = {isa = PBXFileReference; fileEncoding = 4; lastKnownFileType = sourcecode.c.objc; name = KrollMethodDelegate.m; path = ../Classes/KrollMethodDelegate.m; sourceTree = SOURCE_ROOT; };
		24CA89B21111615D0084E2DE /* KrollObject.h */ = {isa = PBXFileReference; fileEncoding = 4; lastKnownFileType = sourcecode.c.h; lineEnding = 0; name = KrollObject.h; path = ../Classes/KrollObject.h; sourceTree = SOURCE_ROOT; xcLanguageSpecificationIdentifier = xcode.lang.objcpp; };
		24CA89B31111615D0084E2DE /* KrollObject.m */ = {isa = PBXFileReference; fileEncoding = 4; lastKnownFileType = sourcecode.c.objc; lineEnding = 0; name = KrollObject.m; path = ../Classes/KrollObject.m; sourceTree = SOURCE_ROOT; xcLanguageSpecificationIdentifier = xcode.lang.objc; };
		24CA89B41111615D0084E2DE /* KrollPropertyDelegate.h */ = {isa = PBXFileReference; fileEncoding = 4; lastKnownFileType = sourcecode.c.h; name = KrollPropertyDelegate.h; path = ../Classes/KrollPropertyDelegate.h; sourceTree = SOURCE_ROOT; };
		24CA89B51111615D0084E2DE /* KrollPropertyDelegate.m */ = {isa = PBXFileReference; fileEncoding = 4; lastKnownFileType = sourcecode.c.objc; name = KrollPropertyDelegate.m; path = ../Classes/KrollPropertyDelegate.m; sourceTree = SOURCE_ROOT; };
		24CA89B61111615D0084E2DE /* KrollTimer.h */ = {isa = PBXFileReference; fileEncoding = 4; lastKnownFileType = sourcecode.c.h; name = KrollTimer.h; path = ../Classes/KrollTimer.h; sourceTree = SOURCE_ROOT; };
		24CA89B71111615D0084E2DE /* KrollTimer.m */ = {isa = PBXFileReference; fileEncoding = 4; lastKnownFileType = sourcecode.c.objc; name = KrollTimer.m; path = ../Classes/KrollTimer.m; sourceTree = SOURCE_ROOT; };
		24CA89F61111618F0084E2DE /* Ti.h */ = {isa = PBXFileReference; fileEncoding = 4; lastKnownFileType = sourcecode.c.h; path = Ti.h; sourceTree = "<group>"; };
		24CA89F71111618F0084E2DE /* TiBase.h */ = {isa = PBXFileReference; fileEncoding = 4; lastKnownFileType = sourcecode.c.h; path = TiBase.h; sourceTree = "<group>"; };
		24CA89FE1111618F0084E2DE /* TiContextRef.h */ = {isa = PBXFileReference; fileEncoding = 4; lastKnownFileType = sourcecode.c.h; path = TiContextRef.h; sourceTree = "<group>"; };
		24CA89FF1111618F0084E2DE /* TiContextRefPrivate.h */ = {isa = PBXFileReference; fileEncoding = 4; lastKnownFileType = sourcecode.c.h; path = TiContextRefPrivate.h; sourceTree = "<group>"; };
		24CA8A001111618F0084E2DE /* TiCore.h */ = {isa = PBXFileReference; fileEncoding = 4; lastKnownFileType = sourcecode.c.h; path = TiCore.h; sourceTree = "<group>"; };
		24CA8A011111618F0084E2DE /* TiObjectRef.h */ = {isa = PBXFileReference; fileEncoding = 4; lastKnownFileType = sourcecode.c.h; path = TiObjectRef.h; sourceTree = "<group>"; };
		24CA8A041111618F0084E2DE /* TiStringRef.h */ = {isa = PBXFileReference; fileEncoding = 4; lastKnownFileType = sourcecode.c.h; path = TiStringRef.h; sourceTree = "<group>"; };
		24CA8A061111618F0084E2DE /* TiStringRefCF.h */ = {isa = PBXFileReference; fileEncoding = 4; lastKnownFileType = sourcecode.c.h; path = TiStringRefCF.h; sourceTree = "<group>"; };
		24CA8A071111618F0084E2DE /* TiValueRef.h */ = {isa = PBXFileReference; fileEncoding = 4; lastKnownFileType = sourcecode.c.h; path = TiValueRef.h; sourceTree = "<group>"; };
		24CA8A081111618F0084E2DE /* WebKitAvailability.h */ = {isa = PBXFileReference; fileEncoding = 4; lastKnownFileType = sourcecode.c.h; lineEnding = 0; path = WebKitAvailability.h; sourceTree = "<group>"; xcLanguageSpecificationIdentifier = xcode.lang.objcpp; };
		24CA8A0C111161FD0084E2DE /* YahooModule.m */ = {isa = PBXFileReference; fileEncoding = 4; lastKnownFileType = sourcecode.c.objc; name = YahooModule.m; path = ../Classes/YahooModule.m; sourceTree = SOURCE_ROOT; };
		24CA8A0D111161FD0084E2DE /* YahooModule.h */ = {isa = PBXFileReference; fileEncoding = 4; lastKnownFileType = sourcecode.c.h; name = YahooModule.h; path = ../Classes/YahooModule.h; sourceTree = SOURCE_ROOT; };
		24CA8A0E111161FD0084E2DE /* XHRBridge.m */ = {isa = PBXFileReference; fileEncoding = 4; lastKnownFileType = sourcecode.c.objc; name = XHRBridge.m; path = ../Classes/XHRBridge.m; sourceTree = SOURCE_ROOT; };
		24CA8A0F111161FD0084E2DE /* XHRBridge.h */ = {isa = PBXFileReference; fileEncoding = 4; lastKnownFileType = sourcecode.c.h; name = XHRBridge.h; path = ../Classes/XHRBridge.h; sourceTree = SOURCE_ROOT; };
		24CA8A10111161FD0084E2DE /* WebFont.m */ = {isa = PBXFileReference; fileEncoding = 4; lastKnownFileType = sourcecode.c.objc; name = WebFont.m; path = ../Classes/WebFont.m; sourceTree = SOURCE_ROOT; };
		24CA8A11111161FD0084E2DE /* WebFont.h */ = {isa = PBXFileReference; fileEncoding = 4; lastKnownFileType = sourcecode.c.h; name = WebFont.h; path = ../Classes/WebFont.h; sourceTree = SOURCE_ROOT; };
		24CA8A13111161FD0084E2DE /* Webcolor.h */ = {isa = PBXFileReference; fileEncoding = 4; lastKnownFileType = sourcecode.c.h; name = Webcolor.h; path = ../Classes/Webcolor.h; sourceTree = SOURCE_ROOT; };
		24CA8A14111161FD0084E2DE /* UIModule.m */ = {isa = PBXFileReference; fileEncoding = 4; lastKnownFileType = sourcecode.c.objc; name = UIModule.m; path = ../Classes/UIModule.m; sourceTree = SOURCE_ROOT; };
		24CA8A15111161FD0084E2DE /* UIModule.h */ = {isa = PBXFileReference; fileEncoding = 4; lastKnownFileType = sourcecode.c.h; name = UIModule.h; path = ../Classes/UIModule.h; sourceTree = SOURCE_ROOT; };
		24CA8A16111161FD0084E2DE /* TiWindowProxy.m */ = {isa = PBXFileReference; fileEncoding = 4; lastKnownFileType = sourcecode.c.objc; name = TiWindowProxy.m; path = ../Classes/TiWindowProxy.m; sourceTree = SOURCE_ROOT; };
		24CA8A17111161FD0084E2DE /* TiWindowProxy.h */ = {isa = PBXFileReference; fileEncoding = 4; lastKnownFileType = sourcecode.c.h; name = TiWindowProxy.h; path = ../Classes/TiWindowProxy.h; sourceTree = SOURCE_ROOT; };
		24CA8A18111161FD0084E2DE /* TiViewProxy.m */ = {isa = PBXFileReference; fileEncoding = 4; lastKnownFileType = sourcecode.c.objc; name = TiViewProxy.m; path = ../Classes/TiViewProxy.m; sourceTree = SOURCE_ROOT; };
		24CA8A19111161FD0084E2DE /* TiViewProxy.h */ = {isa = PBXFileReference; fileEncoding = 4; lastKnownFileType = sourcecode.c.h; name = TiViewProxy.h; path = ../Classes/TiViewProxy.h; sourceTree = SOURCE_ROOT; };
		24CA8A1A111161FD0084E2DE /* TiViewController.m */ = {isa = PBXFileReference; fileEncoding = 4; lastKnownFileType = sourcecode.c.objc; name = TiViewController.m; path = ../Classes/TiViewController.m; sourceTree = SOURCE_ROOT; };
		24CA8A1B111161FD0084E2DE /* TiViewController.h */ = {isa = PBXFileReference; fileEncoding = 4; lastKnownFileType = sourcecode.c.h; name = TiViewController.h; path = ../Classes/TiViewController.h; sourceTree = SOURCE_ROOT; };
		24CA8A20111161FD0084E2DE /* TiUtils.m */ = {isa = PBXFileReference; fileEncoding = 4; lastKnownFileType = sourcecode.c.objc; name = TiUtils.m; path = ../Classes/TiUtils.m; sourceTree = SOURCE_ROOT; };
		24CA8A21111161FD0084E2DE /* TiUtils.h */ = {isa = PBXFileReference; fileEncoding = 4; lastKnownFileType = sourcecode.c.h; name = TiUtils.h; path = ../Classes/TiUtils.h; sourceTree = SOURCE_ROOT; };
		24CA8A22111161FD0084E2DE /* TiUIWindowProxy.m */ = {isa = PBXFileReference; fileEncoding = 4; lastKnownFileType = sourcecode.c.objc; name = TiUIWindowProxy.m; path = ../Classes/TiUIWindowProxy.m; sourceTree = SOURCE_ROOT; };
		24CA8A23111161FD0084E2DE /* TiUIWindowProxy.h */ = {isa = PBXFileReference; fileEncoding = 4; lastKnownFileType = sourcecode.c.h; name = TiUIWindowProxy.h; path = ../Classes/TiUIWindowProxy.h; sourceTree = SOURCE_ROOT; };
		24CA8A24111161FD0084E2DE /* TiUIWindow.m */ = {isa = PBXFileReference; fileEncoding = 4; lastKnownFileType = sourcecode.c.objc; name = TiUIWindow.m; path = ../Classes/TiUIWindow.m; sourceTree = SOURCE_ROOT; };
		24CA8A25111161FD0084E2DE /* TiUIWindow.h */ = {isa = PBXFileReference; fileEncoding = 4; lastKnownFileType = sourcecode.c.h; name = TiUIWindow.h; path = ../Classes/TiUIWindow.h; sourceTree = SOURCE_ROOT; };
		24CA8A28111161FD0084E2DE /* TiUIWebViewProxy.m */ = {isa = PBXFileReference; fileEncoding = 4; lastKnownFileType = sourcecode.c.objc; name = TiUIWebViewProxy.m; path = ../Classes/TiUIWebViewProxy.m; sourceTree = SOURCE_ROOT; };
		24CA8A29111161FD0084E2DE /* TiUIWebViewProxy.h */ = {isa = PBXFileReference; fileEncoding = 4; lastKnownFileType = sourcecode.c.h; name = TiUIWebViewProxy.h; path = ../Classes/TiUIWebViewProxy.h; sourceTree = SOURCE_ROOT; };
		24CA8A2A111161FD0084E2DE /* TiUIViewProxy.m */ = {isa = PBXFileReference; fileEncoding = 4; lastKnownFileType = sourcecode.c.objc; name = TiUIViewProxy.m; path = ../Classes/TiUIViewProxy.m; sourceTree = SOURCE_ROOT; };
		24CA8A2B111161FD0084E2DE /* TiUIViewProxy.h */ = {isa = PBXFileReference; fileEncoding = 4; lastKnownFileType = sourcecode.c.h; name = TiUIViewProxy.h; path = ../Classes/TiUIViewProxy.h; sourceTree = SOURCE_ROOT; };
		24CA8A2C111161FD0084E2DE /* TiUIView.m */ = {isa = PBXFileReference; fileEncoding = 4; lastKnownFileType = sourcecode.c.objc; name = TiUIView.m; path = ../Classes/TiUIView.m; sourceTree = SOURCE_ROOT; };
		24CA8A2D111161FD0084E2DE /* TiUIView.h */ = {isa = PBXFileReference; fileEncoding = 4; lastKnownFileType = sourcecode.c.h; name = TiUIView.h; path = ../Classes/TiUIView.h; sourceTree = SOURCE_ROOT; };
		24CA8A32111161FD0084E2DE /* TiUITextFieldProxy.m */ = {isa = PBXFileReference; fileEncoding = 4; lastKnownFileType = sourcecode.c.objc; name = TiUITextFieldProxy.m; path = ../Classes/TiUITextFieldProxy.m; sourceTree = SOURCE_ROOT; };
		24CA8A33111161FD0084E2DE /* TiUITextFieldProxy.h */ = {isa = PBXFileReference; fileEncoding = 4; lastKnownFileType = sourcecode.c.h; name = TiUITextFieldProxy.h; path = ../Classes/TiUITextFieldProxy.h; sourceTree = SOURCE_ROOT; };
		24CA8A34111161FD0084E2DE /* TiUITextField.m */ = {isa = PBXFileReference; fileEncoding = 4; lastKnownFileType = sourcecode.c.objc; name = TiUITextField.m; path = ../Classes/TiUITextField.m; sourceTree = SOURCE_ROOT; };
		24CA8A35111161FD0084E2DE /* TiUITextField.h */ = {isa = PBXFileReference; fileEncoding = 4; lastKnownFileType = sourcecode.c.h; name = TiUITextField.h; path = ../Classes/TiUITextField.h; sourceTree = SOURCE_ROOT; };
		24CA8A36111161FD0084E2DE /* TiUITextAreaProxy.m */ = {isa = PBXFileReference; fileEncoding = 4; lastKnownFileType = sourcecode.c.objc; path = TiUITextAreaProxy.m; sourceTree = "<group>"; };
		24CA8A37111161FD0084E2DE /* TiUITextAreaProxy.h */ = {isa = PBXFileReference; fileEncoding = 4; lastKnownFileType = sourcecode.c.h; path = TiUITextAreaProxy.h; sourceTree = "<group>"; };
		24CA8A38111161FD0084E2DE /* TiUITextArea.m */ = {isa = PBXFileReference; fileEncoding = 4; lastKnownFileType = sourcecode.c.objc; path = TiUITextArea.m; sourceTree = "<group>"; };
		24CA8A39111161FD0084E2DE /* TiUITextArea.h */ = {isa = PBXFileReference; fileEncoding = 4; lastKnownFileType = sourcecode.c.h; path = TiUITextArea.h; sourceTree = "<group>"; };
		24CA8A3A111161FD0084E2DE /* TiUITabProxy.m */ = {isa = PBXFileReference; fileEncoding = 4; lastKnownFileType = sourcecode.c.objc; name = TiUITabProxy.m; path = ../Classes/TiUITabProxy.m; sourceTree = SOURCE_ROOT; };
		24CA8A3B111161FD0084E2DE /* TiUITabProxy.h */ = {isa = PBXFileReference; fileEncoding = 4; lastKnownFileType = sourcecode.c.h; name = TiUITabProxy.h; path = ../Classes/TiUITabProxy.h; sourceTree = SOURCE_ROOT; };
		24CA8A40111161FD0084E2DE /* TiUITableViewProxy.m */ = {isa = PBXFileReference; fileEncoding = 4; lastKnownFileType = sourcecode.c.objc; name = TiUITableViewProxy.m; path = ../Classes/TiUITableViewProxy.m; sourceTree = SOURCE_ROOT; };
		24CA8A41111161FD0084E2DE /* TiUITableViewProxy.h */ = {isa = PBXFileReference; fileEncoding = 4; lastKnownFileType = sourcecode.c.h; name = TiUITableViewProxy.h; path = ../Classes/TiUITableViewProxy.h; sourceTree = SOURCE_ROOT; };
		24CA8A48111161FD0084E2DE /* TiUITableView.m */ = {isa = PBXFileReference; fileEncoding = 4; lastKnownFileType = sourcecode.c.objc; name = TiUITableView.m; path = ../Classes/TiUITableView.m; sourceTree = SOURCE_ROOT; };
		24CA8A49111161FD0084E2DE /* TiUITableView.h */ = {isa = PBXFileReference; fileEncoding = 4; lastKnownFileType = sourcecode.c.h; name = TiUITableView.h; path = ../Classes/TiUITableView.h; sourceTree = SOURCE_ROOT; };
		24CA8A4A111161FD0084E2DE /* TiUITabGroupProxy.m */ = {isa = PBXFileReference; fileEncoding = 4; lastKnownFileType = sourcecode.c.objc; name = TiUITabGroupProxy.m; path = ../Classes/TiUITabGroupProxy.m; sourceTree = SOURCE_ROOT; };
		24CA8A4B111161FD0084E2DE /* TiUITabGroupProxy.h */ = {isa = PBXFileReference; fileEncoding = 4; lastKnownFileType = sourcecode.c.h; name = TiUITabGroupProxy.h; path = ../Classes/TiUITabGroupProxy.h; sourceTree = SOURCE_ROOT; };
		24CA8A4C111161FD0084E2DE /* TiUITabGroup.m */ = {isa = PBXFileReference; fileEncoding = 4; lastKnownFileType = sourcecode.c.objc; name = TiUITabGroup.m; path = ../Classes/TiUITabGroup.m; sourceTree = SOURCE_ROOT; };
		24CA8A4D111161FD0084E2DE /* TiUITabGroup.h */ = {isa = PBXFileReference; fileEncoding = 4; lastKnownFileType = sourcecode.c.h; name = TiUITabGroup.h; path = ../Classes/TiUITabGroup.h; sourceTree = SOURCE_ROOT; };
		24CA8A4E111161FD0084E2DE /* TiUITabController.m */ = {isa = PBXFileReference; fileEncoding = 4; lastKnownFileType = sourcecode.c.objc; name = TiUITabController.m; path = ../Classes/TiUITabController.m; sourceTree = SOURCE_ROOT; };
		24CA8A4F111161FD0084E2DE /* TiUITabController.h */ = {isa = PBXFileReference; fileEncoding = 4; lastKnownFileType = sourcecode.c.h; name = TiUITabController.h; path = ../Classes/TiUITabController.h; sourceTree = SOURCE_ROOT; };
		24CA8A52111161FD0084E2DE /* TiUIiPhoneSystemIconProxy.m */ = {isa = PBXFileReference; fileEncoding = 4; lastKnownFileType = sourcecode.c.objc; name = TiUIiPhoneSystemIconProxy.m; path = ../Classes/TiUIiPhoneSystemIconProxy.m; sourceTree = SOURCE_ROOT; };
		24CA8A53111161FD0084E2DE /* TiUIiPhoneSystemIconProxy.h */ = {isa = PBXFileReference; fileEncoding = 4; lastKnownFileType = sourcecode.c.h; name = TiUIiPhoneSystemIconProxy.h; path = ../Classes/TiUIiPhoneSystemIconProxy.h; sourceTree = SOURCE_ROOT; };
		24CA8A54111161FD0084E2DE /* TiUIiPhoneSystemButtonStyleProxy.m */ = {isa = PBXFileReference; fileEncoding = 4; lastKnownFileType = sourcecode.c.objc; name = TiUIiPhoneSystemButtonStyleProxy.m; path = ../Classes/TiUIiPhoneSystemButtonStyleProxy.m; sourceTree = SOURCE_ROOT; };
		24CA8A55111161FD0084E2DE /* TiUIiPhoneSystemButtonStyleProxy.h */ = {isa = PBXFileReference; fileEncoding = 4; lastKnownFileType = sourcecode.c.h; name = TiUIiPhoneSystemButtonStyleProxy.h; path = ../Classes/TiUIiPhoneSystemButtonStyleProxy.h; sourceTree = SOURCE_ROOT; };
		24CA8A56111161FD0084E2DE /* TiUIiPhoneSystemButtonProxy.m */ = {isa = PBXFileReference; fileEncoding = 4; lastKnownFileType = sourcecode.c.objc; name = TiUIiPhoneSystemButtonProxy.m; path = ../Classes/TiUIiPhoneSystemButtonProxy.m; sourceTree = SOURCE_ROOT; };
		24CA8A57111161FD0084E2DE /* TiUIiPhoneSystemButtonProxy.h */ = {isa = PBXFileReference; fileEncoding = 4; lastKnownFileType = sourcecode.c.h; name = TiUIiPhoneSystemButtonProxy.h; path = ../Classes/TiUIiPhoneSystemButtonProxy.h; sourceTree = SOURCE_ROOT; };
		24CA8A58111161FD0084E2DE /* TiUISwitchProxy.m */ = {isa = PBXFileReference; fileEncoding = 4; lastKnownFileType = sourcecode.c.objc; name = TiUISwitchProxy.m; path = ../Classes/TiUISwitchProxy.m; sourceTree = SOURCE_ROOT; };
		24CA8A59111161FD0084E2DE /* TiUISwitchProxy.h */ = {isa = PBXFileReference; fileEncoding = 4; lastKnownFileType = sourcecode.c.h; name = TiUISwitchProxy.h; path = ../Classes/TiUISwitchProxy.h; sourceTree = SOURCE_ROOT; };
		24CA8A5A111161FD0084E2DE /* TiUISwitch.m */ = {isa = PBXFileReference; fileEncoding = 4; lastKnownFileType = sourcecode.c.objc; name = TiUISwitch.m; path = ../Classes/TiUISwitch.m; sourceTree = SOURCE_ROOT; };
		24CA8A5B111161FD0084E2DE /* TiUISwitch.h */ = {isa = PBXFileReference; fileEncoding = 4; lastKnownFileType = sourcecode.c.h; name = TiUISwitch.h; path = ../Classes/TiUISwitch.h; sourceTree = SOURCE_ROOT; };
		24CA8A5C111161FD0084E2DE /* TiUIiPhoneStatusBarProxy.m */ = {isa = PBXFileReference; fileEncoding = 4; lastKnownFileType = sourcecode.c.objc; name = TiUIiPhoneStatusBarProxy.m; path = ../Classes/TiUIiPhoneStatusBarProxy.m; sourceTree = SOURCE_ROOT; };
		24CA8A5D111161FD0084E2DE /* TiUIiPhoneStatusBarProxy.h */ = {isa = PBXFileReference; fileEncoding = 4; lastKnownFileType = sourcecode.c.h; name = TiUIiPhoneStatusBarProxy.h; path = ../Classes/TiUIiPhoneStatusBarProxy.h; sourceTree = SOURCE_ROOT; };
		24CA8A5E111161FD0084E2DE /* TiUISliderProxy.m */ = {isa = PBXFileReference; fileEncoding = 4; lastKnownFileType = sourcecode.c.objc; name = TiUISliderProxy.m; path = ../Classes/TiUISliderProxy.m; sourceTree = SOURCE_ROOT; };
		24CA8A5F111161FD0084E2DE /* TiUISliderProxy.h */ = {isa = PBXFileReference; fileEncoding = 4; lastKnownFileType = sourcecode.c.h; name = TiUISliderProxy.h; path = ../Classes/TiUISliderProxy.h; sourceTree = SOURCE_ROOT; };
		24CA8A60111161FD0084E2DE /* TiUISlider.m */ = {isa = PBXFileReference; fileEncoding = 4; lastKnownFileType = sourcecode.c.objc; name = TiUISlider.m; path = ../Classes/TiUISlider.m; sourceTree = SOURCE_ROOT; };
		24CA8A61111161FD0084E2DE /* TiUISlider.h */ = {isa = PBXFileReference; fileEncoding = 4; lastKnownFileType = sourcecode.c.h; name = TiUISlider.h; path = ../Classes/TiUISlider.h; sourceTree = SOURCE_ROOT; };
		24CA8A62111161FD0084E2DE /* TiUISearchBarProxy.m */ = {isa = PBXFileReference; fileEncoding = 4; lastKnownFileType = sourcecode.c.objc; name = TiUISearchBarProxy.m; path = ../Classes/TiUISearchBarProxy.m; sourceTree = SOURCE_ROOT; };
		24CA8A63111161FD0084E2DE /* TiUISearchBarProxy.h */ = {isa = PBXFileReference; fileEncoding = 4; lastKnownFileType = sourcecode.c.h; name = TiUISearchBarProxy.h; path = ../Classes/TiUISearchBarProxy.h; sourceTree = SOURCE_ROOT; };
		24CA8A64111161FD0084E2DE /* TiUISearchBar.m */ = {isa = PBXFileReference; fileEncoding = 4; lastKnownFileType = sourcecode.c.objc; name = TiUISearchBar.m; path = ../Classes/TiUISearchBar.m; sourceTree = SOURCE_ROOT; };
		24CA8A65111161FD0084E2DE /* TiUISearchBar.h */ = {isa = PBXFileReference; fileEncoding = 4; lastKnownFileType = sourcecode.c.h; name = TiUISearchBar.h; path = ../Classes/TiUISearchBar.h; sourceTree = SOURCE_ROOT; };
		24CA8A66111161FD0084E2DE /* TiUIiPhoneRowAnimationStyleProxy.m */ = {isa = PBXFileReference; fileEncoding = 4; lastKnownFileType = sourcecode.c.objc; name = TiUIiPhoneRowAnimationStyleProxy.m; path = ../Classes/TiUIiPhoneRowAnimationStyleProxy.m; sourceTree = SOURCE_ROOT; };
		24CA8A67111161FD0084E2DE /* TiUIiPhoneRowAnimationStyleProxy.h */ = {isa = PBXFileReference; fileEncoding = 4; lastKnownFileType = sourcecode.c.h; name = TiUIiPhoneRowAnimationStyleProxy.h; path = ../Classes/TiUIiPhoneRowAnimationStyleProxy.h; sourceTree = SOURCE_ROOT; };
		24CA8A68111161FD0084E2DE /* TiUIiPhoneProgressBarStyleProxy.m */ = {isa = PBXFileReference; fileEncoding = 4; lastKnownFileType = sourcecode.c.objc; name = TiUIiPhoneProgressBarStyleProxy.m; path = ../Classes/TiUIiPhoneProgressBarStyleProxy.m; sourceTree = SOURCE_ROOT; };
		24CA8A69111161FD0084E2DE /* TiUIiPhoneProgressBarStyleProxy.h */ = {isa = PBXFileReference; fileEncoding = 4; lastKnownFileType = sourcecode.c.h; name = TiUIiPhoneProgressBarStyleProxy.h; path = ../Classes/TiUIiPhoneProgressBarStyleProxy.h; sourceTree = SOURCE_ROOT; };
		24CA8A6A111161FD0084E2DE /* TiUIProgressBarProxy.m */ = {isa = PBXFileReference; fileEncoding = 4; lastKnownFileType = sourcecode.c.objc; name = TiUIProgressBarProxy.m; path = ../Classes/TiUIProgressBarProxy.m; sourceTree = SOURCE_ROOT; };
		24CA8A6B111161FD0084E2DE /* TiUIProgressBarProxy.h */ = {isa = PBXFileReference; fileEncoding = 4; lastKnownFileType = sourcecode.c.h; name = TiUIProgressBarProxy.h; path = ../Classes/TiUIProgressBarProxy.h; sourceTree = SOURCE_ROOT; };
		24CA8A6C111161FD0084E2DE /* TiUIProgressBar.m */ = {isa = PBXFileReference; fileEncoding = 4; lastKnownFileType = sourcecode.c.objc; name = TiUIProgressBar.m; path = ../Classes/TiUIProgressBar.m; sourceTree = SOURCE_ROOT; };
		24CA8A6D111161FD0084E2DE /* TiUIProgressBar.h */ = {isa = PBXFileReference; fileEncoding = 4; lastKnownFileType = sourcecode.c.h; name = TiUIProgressBar.h; path = ../Classes/TiUIProgressBar.h; sourceTree = SOURCE_ROOT; };
		24CA8A6E111161FD0084E2DE /* TiUIOptionDialogProxy.m */ = {isa = PBXFileReference; fileEncoding = 4; lastKnownFileType = sourcecode.c.objc; name = TiUIOptionDialogProxy.m; path = ../Classes/TiUIOptionDialogProxy.m; sourceTree = SOURCE_ROOT; };
		24CA8A6F111161FD0084E2DE /* TiUIOptionDialogProxy.h */ = {isa = PBXFileReference; fileEncoding = 4; lastKnownFileType = sourcecode.c.h; name = TiUIOptionDialogProxy.h; path = ../Classes/TiUIOptionDialogProxy.h; sourceTree = SOURCE_ROOT; };
		24CA8A70111161FD0084E2DE /* TiUINavBarButton.m */ = {isa = PBXFileReference; fileEncoding = 4; lastKnownFileType = sourcecode.c.objc; name = TiUINavBarButton.m; path = ../Classes/TiUINavBarButton.m; sourceTree = SOURCE_ROOT; };
		24CA8A71111161FD0084E2DE /* TiUINavBarButton.h */ = {isa = PBXFileReference; fileEncoding = 4; lastKnownFileType = sourcecode.c.h; name = TiUINavBarButton.h; path = ../Classes/TiUINavBarButton.h; sourceTree = SOURCE_ROOT; };
		24CA8A72111161FD0084E2DE /* TiUILabelProxy.m */ = {isa = PBXFileReference; fileEncoding = 4; lastKnownFileType = sourcecode.c.objc; name = TiUILabelProxy.m; path = ../Classes/TiUILabelProxy.m; sourceTree = SOURCE_ROOT; };
		24CA8A73111161FD0084E2DE /* TiUILabelProxy.h */ = {isa = PBXFileReference; fileEncoding = 4; lastKnownFileType = sourcecode.c.h; name = TiUILabelProxy.h; path = ../Classes/TiUILabelProxy.h; sourceTree = SOURCE_ROOT; };
		24CA8A74111161FD0084E2DE /* TiUILabel.m */ = {isa = PBXFileReference; fileEncoding = 4; lastKnownFileType = sourcecode.c.objc; name = TiUILabel.m; path = ../Classes/TiUILabel.m; sourceTree = SOURCE_ROOT; };
		24CA8A75111161FD0084E2DE /* TiUILabel.h */ = {isa = PBXFileReference; fileEncoding = 4; lastKnownFileType = sourcecode.c.h; name = TiUILabel.h; path = ../Classes/TiUILabel.h; sourceTree = SOURCE_ROOT; };
		24CA8A76111161FD0084E2DE /* TiUIiPhoneProxy.m */ = {isa = PBXFileReference; fileEncoding = 4; lastKnownFileType = sourcecode.c.objc; name = TiUIiPhoneProxy.m; path = ../Classes/TiUIiPhoneProxy.m; sourceTree = SOURCE_ROOT; };
		24CA8A77111161FD0084E2DE /* TiUIiPhoneProxy.h */ = {isa = PBXFileReference; fileEncoding = 4; lastKnownFileType = sourcecode.c.h; name = TiUIiPhoneProxy.h; path = ../Classes/TiUIiPhoneProxy.h; sourceTree = SOURCE_ROOT; };
		24CA8A78111161FD0084E2DE /* TiUIImageViewProxy.m */ = {isa = PBXFileReference; fileEncoding = 4; lastKnownFileType = sourcecode.c.objc; name = TiUIImageViewProxy.m; path = ../Classes/TiUIImageViewProxy.m; sourceTree = SOURCE_ROOT; };
		24CA8A79111161FD0084E2DE /* TiUIImageViewProxy.h */ = {isa = PBXFileReference; fileEncoding = 4; lastKnownFileType = sourcecode.c.h; name = TiUIImageViewProxy.h; path = ../Classes/TiUIImageViewProxy.h; sourceTree = SOURCE_ROOT; };
		24CA8A7A111161FD0084E2DE /* TiUIImageView.m */ = {isa = PBXFileReference; fileEncoding = 4; lastKnownFileType = sourcecode.c.objc; name = TiUIImageView.m; path = ../Classes/TiUIImageView.m; sourceTree = SOURCE_ROOT; };
		24CA8A7B111161FD0084E2DE /* TiUIImageView.h */ = {isa = PBXFileReference; fileEncoding = 4; lastKnownFileType = sourcecode.c.h; name = TiUIImageView.h; path = ../Classes/TiUIImageView.h; sourceTree = SOURCE_ROOT; };
		24CA8A82111161FD0084E2DE /* TiUIEmailDialogProxy.m */ = {isa = PBXFileReference; fileEncoding = 4; lastKnownFileType = sourcecode.c.objc; name = TiUIEmailDialogProxy.m; path = ../Classes/TiUIEmailDialogProxy.m; sourceTree = SOURCE_ROOT; };
		24CA8A83111161FD0084E2DE /* TiUIEmailDialogProxy.h */ = {isa = PBXFileReference; fileEncoding = 4; lastKnownFileType = sourcecode.c.h; name = TiUIEmailDialogProxy.h; path = ../Classes/TiUIEmailDialogProxy.h; sourceTree = SOURCE_ROOT; };
		24CA8A8A111161FD0084E2DE /* TiUICanvasViewProxy.m */ = {isa = PBXFileReference; fileEncoding = 4; lastKnownFileType = sourcecode.c.objc; name = TiUICanvasViewProxy.m; path = ../Classes/TiUICanvasViewProxy.m; sourceTree = SOURCE_ROOT; };
		24CA8A8B111161FD0084E2DE /* TiUICanvasViewProxy.h */ = {isa = PBXFileReference; fileEncoding = 4; lastKnownFileType = sourcecode.c.h; name = TiUICanvasViewProxy.h; path = ../Classes/TiUICanvasViewProxy.h; sourceTree = SOURCE_ROOT; };
		24CA8A8C111161FD0084E2DE /* TiUICanvasView.m */ = {isa = PBXFileReference; fileEncoding = 4; lastKnownFileType = sourcecode.c.objc; name = TiUICanvasView.m; path = ../Classes/TiUICanvasView.m; sourceTree = SOURCE_ROOT; };
		24CA8A8D111161FD0084E2DE /* TiUICanvasView.h */ = {isa = PBXFileReference; fileEncoding = 4; lastKnownFileType = sourcecode.c.h; name = TiUICanvasView.h; path = ../Classes/TiUICanvasView.h; sourceTree = SOURCE_ROOT; };
		24CA8A8E111161FD0084E2DE /* TiUIButtonProxy.m */ = {isa = PBXFileReference; fileEncoding = 4; lastKnownFileType = sourcecode.c.objc; name = TiUIButtonProxy.m; path = ../Classes/TiUIButtonProxy.m; sourceTree = SOURCE_ROOT; };
		24CA8A8F111161FD0084E2DE /* TiUIButtonProxy.h */ = {isa = PBXFileReference; fileEncoding = 4; lastKnownFileType = sourcecode.c.h; name = TiUIButtonProxy.h; path = ../Classes/TiUIButtonProxy.h; sourceTree = SOURCE_ROOT; };
		24CA8A90111161FD0084E2DE /* TiUIButtonBarProxy.m */ = {isa = PBXFileReference; fileEncoding = 4; lastKnownFileType = sourcecode.c.objc; name = TiUIButtonBarProxy.m; path = ../Classes/TiUIButtonBarProxy.m; sourceTree = SOURCE_ROOT; };
		24CA8A91111161FD0084E2DE /* TiUIButtonBarProxy.h */ = {isa = PBXFileReference; fileEncoding = 4; lastKnownFileType = sourcecode.c.h; name = TiUIButtonBarProxy.h; path = ../Classes/TiUIButtonBarProxy.h; sourceTree = SOURCE_ROOT; };
		24CA8A92111161FD0084E2DE /* TiUIButtonBar.m */ = {isa = PBXFileReference; fileEncoding = 4; lastKnownFileType = sourcecode.c.objc; name = TiUIButtonBar.m; path = ../Classes/TiUIButtonBar.m; sourceTree = SOURCE_ROOT; };
		24CA8A93111161FD0084E2DE /* TiUIButtonBar.h */ = {isa = PBXFileReference; fileEncoding = 4; lastKnownFileType = sourcecode.c.h; name = TiUIButtonBar.h; path = ../Classes/TiUIButtonBar.h; sourceTree = SOURCE_ROOT; };
		24CA8A94111161FD0084E2DE /* TiUIButton.m */ = {isa = PBXFileReference; fileEncoding = 4; lastKnownFileType = sourcecode.c.objc; name = TiUIButton.m; path = ../Classes/TiUIButton.m; sourceTree = SOURCE_ROOT; };
		24CA8A95111161FD0084E2DE /* TiUIButton.h */ = {isa = PBXFileReference; fileEncoding = 4; lastKnownFileType = sourcecode.c.h; name = TiUIButton.h; path = ../Classes/TiUIButton.h; sourceTree = SOURCE_ROOT; };
		24CA8A96111161FD0084E2DE /* TiUIiPhoneAnimationStyleProxy.m */ = {isa = PBXFileReference; fileEncoding = 4; lastKnownFileType = sourcecode.c.objc; name = TiUIiPhoneAnimationStyleProxy.m; path = ../Classes/TiUIiPhoneAnimationStyleProxy.m; sourceTree = SOURCE_ROOT; };
		24CA8A97111161FD0084E2DE /* TiUIiPhoneAnimationStyleProxy.h */ = {isa = PBXFileReference; fileEncoding = 4; lastKnownFileType = sourcecode.c.h; name = TiUIiPhoneAnimationStyleProxy.h; path = ../Classes/TiUIiPhoneAnimationStyleProxy.h; sourceTree = SOURCE_ROOT; };
		24CA8A98111161FD0084E2DE /* TiUIAlertDialogProxy.m */ = {isa = PBXFileReference; fileEncoding = 4; lastKnownFileType = sourcecode.c.objc; name = TiUIAlertDialogProxy.m; path = ../Classes/TiUIAlertDialogProxy.m; sourceTree = SOURCE_ROOT; };
		24CA8A99111161FD0084E2DE /* TiUIAlertDialogProxy.h */ = {isa = PBXFileReference; fileEncoding = 4; lastKnownFileType = sourcecode.c.h; name = TiUIAlertDialogProxy.h; path = ../Classes/TiUIAlertDialogProxy.h; sourceTree = SOURCE_ROOT; };
		24CA8A9A111161FD0084E2DE /* TiUIiPhoneActivityIndicatorStyleProxy.m */ = {isa = PBXFileReference; fileEncoding = 4; lastKnownFileType = sourcecode.c.objc; name = TiUIiPhoneActivityIndicatorStyleProxy.m; path = ../Classes/TiUIiPhoneActivityIndicatorStyleProxy.m; sourceTree = SOURCE_ROOT; };
		24CA8A9B111161FD0084E2DE /* TiUIiPhoneActivityIndicatorStyleProxy.h */ = {isa = PBXFileReference; fileEncoding = 4; lastKnownFileType = sourcecode.c.h; name = TiUIiPhoneActivityIndicatorStyleProxy.h; path = ../Classes/TiUIiPhoneActivityIndicatorStyleProxy.h; sourceTree = SOURCE_ROOT; };
		24CA8A9C111161FD0084E2DE /* TiUIActivityIndicatorProxy.m */ = {isa = PBXFileReference; fileEncoding = 4; lastKnownFileType = sourcecode.c.objc; name = TiUIActivityIndicatorProxy.m; path = ../Classes/TiUIActivityIndicatorProxy.m; sourceTree = SOURCE_ROOT; };
		24CA8A9D111161FD0084E2DE /* TiUIActivityIndicatorProxy.h */ = {isa = PBXFileReference; fileEncoding = 4; lastKnownFileType = sourcecode.c.h; name = TiUIActivityIndicatorProxy.h; path = ../Classes/TiUIActivityIndicatorProxy.h; sourceTree = SOURCE_ROOT; };
		24CA8A9E111161FD0084E2DE /* TiUIActivityIndicator.m */ = {isa = PBXFileReference; fileEncoding = 4; lastKnownFileType = sourcecode.c.objc; name = TiUIActivityIndicator.m; path = ../Classes/TiUIActivityIndicator.m; sourceTree = SOURCE_ROOT; };
		24CA8A9F111161FD0084E2DE /* TiUIActivityIndicator.h */ = {isa = PBXFileReference; fileEncoding = 4; lastKnownFileType = sourcecode.c.h; name = TiUIActivityIndicator.h; path = ../Classes/TiUIActivityIndicator.h; sourceTree = SOURCE_ROOT; };
		24CA8AAB111161FD0084E2DE /* TiTab.h */ = {isa = PBXFileReference; fileEncoding = 4; lastKnownFileType = sourcecode.c.h; name = TiTab.h; path = ../Classes/TiTab.h; sourceTree = SOURCE_ROOT; };
		24CA8AAC111161FD0084E2DE /* TiRect.m */ = {isa = PBXFileReference; fileEncoding = 4; lastKnownFileType = sourcecode.c.objc; name = TiRect.m; path = ../Classes/TiRect.m; sourceTree = SOURCE_ROOT; };
		24CA8AAD111161FD0084E2DE /* TiRect.h */ = {isa = PBXFileReference; fileEncoding = 4; lastKnownFileType = sourcecode.c.h; name = TiRect.h; path = ../Classes/TiRect.h; sourceTree = SOURCE_ROOT; };
		24CA8AB0111161FD0084E2DE /* TiProxy.m */ = {isa = PBXFileReference; fileEncoding = 4; lastKnownFileType = sourcecode.c.objc; name = TiProxy.m; path = ../Classes/TiProxy.m; sourceTree = SOURCE_ROOT; };
		24CA8AB1111161FD0084E2DE /* TiProxy.h */ = {isa = PBXFileReference; fileEncoding = 4; lastKnownFileType = sourcecode.c.h; name = TiProxy.h; path = ../Classes/TiProxy.h; sourceTree = SOURCE_ROOT; };
		24CA8AB2111161FD0084E2DE /* TiPoint.m */ = {isa = PBXFileReference; fileEncoding = 4; lastKnownFileType = sourcecode.c.objc; name = TiPoint.m; path = ../Classes/TiPoint.m; sourceTree = SOURCE_ROOT; };
		24CA8AB3111161FD0084E2DE /* TiPoint.h */ = {isa = PBXFileReference; fileEncoding = 4; lastKnownFileType = sourcecode.c.h; name = TiPoint.h; path = ../Classes/TiPoint.h; sourceTree = SOURCE_ROOT; };
		24CA8AB4111161FD0084E2DE /* TiNetworkHTTPClientResultProxy.m */ = {isa = PBXFileReference; fileEncoding = 4; lastKnownFileType = sourcecode.c.objc; name = TiNetworkHTTPClientResultProxy.m; path = ../Classes/TiNetworkHTTPClientResultProxy.m; sourceTree = SOURCE_ROOT; };
		24CA8AB5111161FD0084E2DE /* TiNetworkHTTPClientResultProxy.h */ = {isa = PBXFileReference; fileEncoding = 4; lastKnownFileType = sourcecode.c.h; name = TiNetworkHTTPClientResultProxy.h; path = ../Classes/TiNetworkHTTPClientResultProxy.h; sourceTree = SOURCE_ROOT; };
		24CA8AB6111161FD0084E2DE /* TiNetworkHTTPClientProxy.m */ = {isa = PBXFileReference; fileEncoding = 4; lastKnownFileType = sourcecode.c.objc; name = TiNetworkHTTPClientProxy.m; path = ../Classes/TiNetworkHTTPClientProxy.m; sourceTree = SOURCE_ROOT; };
		24CA8AB7111161FD0084E2DE /* TiNetworkHTTPClientProxy.h */ = {isa = PBXFileReference; fileEncoding = 4; lastKnownFileType = sourcecode.c.h; name = TiNetworkHTTPClientProxy.h; path = ../Classes/TiNetworkHTTPClientProxy.h; sourceTree = SOURCE_ROOT; };
		24CA8AB8111161FD0084E2DE /* TiModule.m */ = {isa = PBXFileReference; fileEncoding = 4; lastKnownFileType = sourcecode.c.objc; name = TiModule.m; path = ../Classes/TiModule.m; sourceTree = SOURCE_ROOT; };
		24CA8AB9111161FD0084E2DE /* TiModule.h */ = {isa = PBXFileReference; fileEncoding = 4; lastKnownFileType = sourcecode.c.h; name = TiModule.h; path = ../Classes/TiModule.h; sourceTree = SOURCE_ROOT; };
		24CA8ABA111161FD0084E2DE /* TiMediaVideoPlayerProxy.m */ = {isa = PBXFileReference; fileEncoding = 4; lastKnownFileType = sourcecode.c.objc; name = TiMediaVideoPlayerProxy.m; path = ../Classes/TiMediaVideoPlayerProxy.m; sourceTree = SOURCE_ROOT; };
		24CA8ABB111161FD0084E2DE /* TiMediaVideoPlayerProxy.h */ = {isa = PBXFileReference; fileEncoding = 4; lastKnownFileType = sourcecode.c.h; name = TiMediaVideoPlayerProxy.h; path = ../Classes/TiMediaVideoPlayerProxy.h; sourceTree = SOURCE_ROOT; };
		24CA8ABC111161FD0084E2DE /* TiMediaSoundProxy.m */ = {isa = PBXFileReference; fileEncoding = 4; lastKnownFileType = sourcecode.c.objc; name = TiMediaSoundProxy.m; path = ../Classes/TiMediaSoundProxy.m; sourceTree = SOURCE_ROOT; };
		24CA8ABD111161FD0084E2DE /* TiMediaSoundProxy.h */ = {isa = PBXFileReference; fileEncoding = 4; lastKnownFileType = sourcecode.c.h; name = TiMediaSoundProxy.h; path = ../Classes/TiMediaSoundProxy.h; sourceTree = SOURCE_ROOT; };
		24CA8ABE111161FD0084E2DE /* TiMediaAudioPlayerProxy.m */ = {isa = PBXFileReference; fileEncoding = 4; lastKnownFileType = sourcecode.c.objc; name = TiMediaAudioPlayerProxy.m; path = ../Classes/TiMediaAudioPlayerProxy.m; sourceTree = SOURCE_ROOT; };
		24CA8ABF111161FD0084E2DE /* TiMediaAudioPlayerProxy.h */ = {isa = PBXFileReference; fileEncoding = 4; lastKnownFileType = sourcecode.c.h; name = TiMediaAudioPlayerProxy.h; path = ../Classes/TiMediaAudioPlayerProxy.h; sourceTree = SOURCE_ROOT; };
		24CA8AC0111161FD0084E2DE /* TiMapViewProxy.m */ = {isa = PBXFileReference; fileEncoding = 4; lastKnownFileType = sourcecode.c.objc; name = TiMapViewProxy.m; path = ../Classes/TiMapViewProxy.m; sourceTree = SOURCE_ROOT; };
		24CA8AC1111161FD0084E2DE /* TiMapViewProxy.h */ = {isa = PBXFileReference; fileEncoding = 4; lastKnownFileType = sourcecode.c.h; name = TiMapViewProxy.h; path = ../Classes/TiMapViewProxy.h; sourceTree = SOURCE_ROOT; };
		24CA8AC2111161FD0084E2DE /* TiMapView.m */ = {isa = PBXFileReference; fileEncoding = 4; lastKnownFileType = sourcecode.c.objc; name = TiMapView.m; path = ../Classes/TiMapView.m; sourceTree = SOURCE_ROOT; };
		24CA8AC3111161FD0084E2DE /* TiMapView.h */ = {isa = PBXFileReference; fileEncoding = 4; lastKnownFileType = sourcecode.c.h; name = TiMapView.h; path = ../Classes/TiMapView.h; sourceTree = SOURCE_ROOT; };
		24CA8AC4111161FD0084E2DE /* TiMapAnnotationProxy.m */ = {isa = PBXFileReference; fileEncoding = 4; lastKnownFileType = sourcecode.c.objc; name = TiMapAnnotationProxy.m; path = ../Classes/TiMapAnnotationProxy.m; sourceTree = SOURCE_ROOT; };
		24CA8AC5111161FD0084E2DE /* TiMapAnnotationProxy.h */ = {isa = PBXFileReference; fileEncoding = 4; lastKnownFileType = sourcecode.c.h; name = TiMapAnnotationProxy.h; path = ../Classes/TiMapAnnotationProxy.h; sourceTree = SOURCE_ROOT; };
		24CA8AC6111161FD0084E2DE /* TiHost.m */ = {isa = PBXFileReference; fileEncoding = 4; lastKnownFileType = sourcecode.c.objc; name = TiHost.m; path = ../Classes/TiHost.m; sourceTree = SOURCE_ROOT; };
		24CA8AC7111161FD0084E2DE /* TiHost.h */ = {isa = PBXFileReference; fileEncoding = 4; lastKnownFileType = sourcecode.c.h; name = TiHost.h; path = ../Classes/TiHost.h; sourceTree = SOURCE_ROOT; };
		24CA8AC8111161FD0084E2DE /* TiFilesystemFileProxy.m */ = {isa = PBXFileReference; fileEncoding = 4; lastKnownFileType = sourcecode.c.objc; name = TiFilesystemFileProxy.m; path = ../Classes/TiFilesystemFileProxy.m; sourceTree = SOURCE_ROOT; };
		24CA8AC9111161FD0084E2DE /* TiFilesystemFileProxy.h */ = {isa = PBXFileReference; fileEncoding = 4; lastKnownFileType = sourcecode.c.h; name = TiFilesystemFileProxy.h; path = ../Classes/TiFilesystemFileProxy.h; sourceTree = SOURCE_ROOT; };
		24CA8AD0111161FD0084E2DE /* TiEvaluator.h */ = {isa = PBXFileReference; fileEncoding = 4; lastKnownFileType = sourcecode.c.h; name = TiEvaluator.h; path = ../Classes/TiEvaluator.h; sourceTree = SOURCE_ROOT; };
		24CA8AD1111161FD0084E2DE /* TiDimension.m */ = {isa = PBXFileReference; fileEncoding = 4; lastKnownFileType = sourcecode.c.objc; lineEnding = 0; name = TiDimension.m; path = ../Classes/TiDimension.m; sourceTree = SOURCE_ROOT; xcLanguageSpecificationIdentifier = xcode.lang.objc; };
		24CA8AD2111161FD0084E2DE /* TiDimension.h */ = {isa = PBXFileReference; fileEncoding = 4; lastKnownFileType = sourcecode.c.h; lineEnding = 0; name = TiDimension.h; path = ../Classes/TiDimension.h; sourceTree = SOURCE_ROOT; xcLanguageSpecificationIdentifier = xcode.lang.objcpp; };
		24CA8AD3111161FD0084E2DE /* TiDatabaseResultSetProxy.m */ = {isa = PBXFileReference; fileEncoding = 4; lastKnownFileType = sourcecode.c.objc; name = TiDatabaseResultSetProxy.m; path = ../Classes/TiDatabaseResultSetProxy.m; sourceTree = SOURCE_ROOT; };
		24CA8AD4111161FD0084E2DE /* TiDatabaseResultSetProxy.h */ = {isa = PBXFileReference; fileEncoding = 4; lastKnownFileType = sourcecode.c.h; name = TiDatabaseResultSetProxy.h; path = ../Classes/TiDatabaseResultSetProxy.h; sourceTree = SOURCE_ROOT; };
		24CA8AD5111161FD0084E2DE /* TiDatabaseProxy.m */ = {isa = PBXFileReference; fileEncoding = 4; lastKnownFileType = sourcecode.c.objc; name = TiDatabaseProxy.m; path = ../Classes/TiDatabaseProxy.m; sourceTree = SOURCE_ROOT; };
		24CA8AD6111161FD0084E2DE /* TiDatabaseProxy.h */ = {isa = PBXFileReference; fileEncoding = 4; lastKnownFileType = sourcecode.c.h; name = TiDatabaseProxy.h; path = ../Classes/TiDatabaseProxy.h; sourceTree = SOURCE_ROOT; };
		24CA8AD7111161FD0084E2DE /* TiController.h */ = {isa = PBXFileReference; fileEncoding = 4; lastKnownFileType = sourcecode.c.h; name = TiController.h; path = ../Classes/TiController.h; sourceTree = SOURCE_ROOT; };
		24CA8AD8111161FD0084E2DE /* TiContactsPerson.m */ = {isa = PBXFileReference; fileEncoding = 4; lastKnownFileType = sourcecode.c.objc; path = TiContactsPerson.m; sourceTree = "<group>"; };
		24CA8AD9111161FD0084E2DE /* TiContactsPerson.h */ = {isa = PBXFileReference; fileEncoding = 4; lastKnownFileType = sourcecode.c.h; path = TiContactsPerson.h; sourceTree = "<group>"; };
		24CA8ADA111161FE0084E2DE /* TiComplexValue.m */ = {isa = PBXFileReference; fileEncoding = 4; lastKnownFileType = sourcecode.c.objc; name = TiComplexValue.m; path = ../Classes/TiComplexValue.m; sourceTree = SOURCE_ROOT; };
		24CA8ADB111161FE0084E2DE /* TiComplexValue.h */ = {isa = PBXFileReference; fileEncoding = 4; lastKnownFileType = sourcecode.c.h; name = TiComplexValue.h; path = ../Classes/TiComplexValue.h; sourceTree = SOURCE_ROOT; };
		24CA8ADC111161FE0084E2DE /* TiColor.m */ = {isa = PBXFileReference; fileEncoding = 4; lastKnownFileType = sourcecode.c.objc; name = TiColor.m; path = ../Classes/TiColor.m; sourceTree = SOURCE_ROOT; };
		24CA8ADD111161FE0084E2DE /* TiColor.h */ = {isa = PBXFileReference; fileEncoding = 4; lastKnownFileType = sourcecode.c.h; name = TiColor.h; path = ../Classes/TiColor.h; sourceTree = SOURCE_ROOT; };
		24CA8ADE111161FE0084E2DE /* TiButtonUtil.m */ = {isa = PBXFileReference; fileEncoding = 4; lastKnownFileType = sourcecode.c.objc; name = TiButtonUtil.m; path = ../Classes/TiButtonUtil.m; sourceTree = SOURCE_ROOT; };
		24CA8ADF111161FE0084E2DE /* TiButtonUtil.h */ = {isa = PBXFileReference; fileEncoding = 4; lastKnownFileType = sourcecode.c.h; name = TiButtonUtil.h; path = ../Classes/TiButtonUtil.h; sourceTree = SOURCE_ROOT; };
		24CA8AE0111161FE0084E2DE /* TiBlob.m */ = {isa = PBXFileReference; fileEncoding = 4; lastKnownFileType = sourcecode.c.objc; name = TiBlob.m; path = ../Classes/TiBlob.m; sourceTree = SOURCE_ROOT; };
		24CA8AE1111161FE0084E2DE /* TiBlob.h */ = {isa = PBXFileReference; fileEncoding = 4; lastKnownFileType = sourcecode.c.h; name = TiBlob.h; path = ../Classes/TiBlob.h; sourceTree = SOURCE_ROOT; };
		24CA8AE2111161FE0084E2DE /* TiBase.m */ = {isa = PBXFileReference; fileEncoding = 4; lastKnownFileType = sourcecode.c.objc; name = TiBase.m; path = ../Classes/TiBase.m; sourceTree = SOURCE_ROOT; };
		24CA8AE3111161FE0084E2DE /* TiBase.h */ = {isa = PBXFileReference; fileEncoding = 4; lastKnownFileType = sourcecode.c.h; name = TiBase.h; path = ../Classes/TiBase.h; sourceTree = SOURCE_ROOT; };
		24CA8AE4111161FE0084E2DE /* TiAppPropertiesProxy.m */ = {isa = PBXFileReference; fileEncoding = 4; lastKnownFileType = sourcecode.c.objc; name = TiAppPropertiesProxy.m; path = ../Classes/TiAppPropertiesProxy.m; sourceTree = SOURCE_ROOT; };
		24CA8AE5111161FE0084E2DE /* TiAppPropertiesProxy.h */ = {isa = PBXFileReference; fileEncoding = 4; lastKnownFileType = sourcecode.c.h; name = TiAppPropertiesProxy.h; path = ../Classes/TiAppPropertiesProxy.h; sourceTree = SOURCE_ROOT; };
		24CA8AE6111161FE0084E2DE /* TiAnimation.m */ = {isa = PBXFileReference; fileEncoding = 4; lastKnownFileType = sourcecode.c.objc; name = TiAnimation.m; path = ../Classes/TiAnimation.m; sourceTree = SOURCE_ROOT; };
		24CA8AE7111161FE0084E2DE /* TiAnimation.h */ = {isa = PBXFileReference; fileEncoding = 4; lastKnownFileType = sourcecode.c.h; name = TiAnimation.h; path = ../Classes/TiAnimation.h; sourceTree = SOURCE_ROOT; };
		24CA8AE8111161FE0084E2DE /* TiAction.m */ = {isa = PBXFileReference; fileEncoding = 4; lastKnownFileType = sourcecode.c.objc; name = TiAction.m; path = ../Classes/TiAction.m; sourceTree = SOURCE_ROOT; };
		24CA8AE9111161FE0084E2DE /* TiAction.h */ = {isa = PBXFileReference; fileEncoding = 4; lastKnownFileType = sourcecode.c.h; name = TiAction.h; path = ../Classes/TiAction.h; sourceTree = SOURCE_ROOT; };
		24CA8AEC111161FE0084E2DE /* Ti2DMatrix.m */ = {isa = PBXFileReference; fileEncoding = 4; lastKnownFileType = sourcecode.c.objc; name = Ti2DMatrix.m; path = ../Classes/Ti2DMatrix.m; sourceTree = SOURCE_ROOT; };
		24CA8AED111161FE0084E2DE /* Ti2DMatrix.h */ = {isa = PBXFileReference; fileEncoding = 4; lastKnownFileType = sourcecode.c.h; name = Ti2DMatrix.h; path = ../Classes/Ti2DMatrix.h; sourceTree = SOURCE_ROOT; };
		24CA8AFA111161FE0084E2DE /* TiPlatformDisplayCaps.m */ = {isa = PBXFileReference; fileEncoding = 4; lastKnownFileType = sourcecode.c.objc; name = TiPlatformDisplayCaps.m; path = ../Classes/TiPlatformDisplayCaps.m; sourceTree = SOURCE_ROOT; };
		24CA8AFB111161FE0084E2DE /* TiPlatformDisplayCaps.h */ = {isa = PBXFileReference; fileEncoding = 4; lastKnownFileType = sourcecode.c.h; name = TiPlatformDisplayCaps.h; path = ../Classes/TiPlatformDisplayCaps.h; sourceTree = SOURCE_ROOT; };
		24CA8AFC111161FE0084E2DE /* PlatformModule.m */ = {isa = PBXFileReference; fileEncoding = 4; lastKnownFileType = sourcecode.c.objc; name = PlatformModule.m; path = ../Classes/PlatformModule.m; sourceTree = SOURCE_ROOT; };
		24CA8AFD111161FE0084E2DE /* PlatformModule.h */ = {isa = PBXFileReference; fileEncoding = 4; lastKnownFileType = sourcecode.c.h; name = PlatformModule.h; path = ../Classes/PlatformModule.h; sourceTree = SOURCE_ROOT; };
		24CA8AFE111161FE0084E2DE /* OperationQueue.m */ = {isa = PBXFileReference; fileEncoding = 4; lastKnownFileType = sourcecode.c.objc; name = OperationQueue.m; path = ../Classes/OperationQueue.m; sourceTree = SOURCE_ROOT; };
		24CA8AFF111161FE0084E2DE /* OperationQueue.h */ = {isa = PBXFileReference; fileEncoding = 4; lastKnownFileType = sourcecode.c.h; name = OperationQueue.h; path = ../Classes/OperationQueue.h; sourceTree = SOURCE_ROOT; };
		24CA8B00111161FE0084E2DE /* NetworkModule.m */ = {isa = PBXFileReference; fileEncoding = 4; lastKnownFileType = sourcecode.c.objc; name = NetworkModule.m; path = ../Classes/NetworkModule.m; sourceTree = SOURCE_ROOT; };
		24CA8B01111161FE0084E2DE /* NetworkModule.h */ = {isa = PBXFileReference; fileEncoding = 4; lastKnownFileType = sourcecode.c.h; name = NetworkModule.h; path = ../Classes/NetworkModule.h; sourceTree = SOURCE_ROOT; };
		24CA8B02111161FE0084E2DE /* Mimetypes.m */ = {isa = PBXFileReference; fileEncoding = 4; lastKnownFileType = sourcecode.c.objc; name = Mimetypes.m; path = ../Classes/Mimetypes.m; sourceTree = SOURCE_ROOT; };
		24CA8B03111161FE0084E2DE /* Mimetypes.h */ = {isa = PBXFileReference; fileEncoding = 4; lastKnownFileType = sourcecode.c.h; name = Mimetypes.h; path = ../Classes/Mimetypes.h; sourceTree = SOURCE_ROOT; };
		24CA8B04111161FE0084E2DE /* MediaModule.m */ = {isa = PBXFileReference; fileEncoding = 4; lastKnownFileType = sourcecode.c.objc; name = MediaModule.m; path = ../Classes/MediaModule.m; sourceTree = SOURCE_ROOT; };
		24CA8B05111161FE0084E2DE /* MediaModule.h */ = {isa = PBXFileReference; fileEncoding = 4; lastKnownFileType = sourcecode.c.h; name = MediaModule.h; path = ../Classes/MediaModule.h; sourceTree = SOURCE_ROOT; };
		24CA8B06111161FE0084E2DE /* MapModule.m */ = {isa = PBXFileReference; fileEncoding = 4; lastKnownFileType = sourcecode.c.objc; name = MapModule.m; path = ../Classes/MapModule.m; sourceTree = SOURCE_ROOT; };
		24CA8B07111161FE0084E2DE /* MapModule.h */ = {isa = PBXFileReference; fileEncoding = 4; lastKnownFileType = sourcecode.c.h; name = MapModule.h; path = ../Classes/MapModule.h; sourceTree = SOURCE_ROOT; };
		24CA8B0A111161FE0084E2DE /* LayoutConstraint.m */ = {isa = PBXFileReference; fileEncoding = 4; lastKnownFileType = sourcecode.c.objc; name = LayoutConstraint.m; path = ../Classes/LayoutConstraint.m; sourceTree = SOURCE_ROOT; };
		24CA8B0B111161FE0084E2DE /* LayoutConstraint.h */ = {isa = PBXFileReference; fileEncoding = 4; lastKnownFileType = sourcecode.c.h; name = LayoutConstraint.h; path = ../Classes/LayoutConstraint.h; sourceTree = SOURCE_ROOT; };
		24CA8B0C111161FE0084E2DE /* ImageLoader.m */ = {isa = PBXFileReference; fileEncoding = 4; lastKnownFileType = sourcecode.c.objc; name = ImageLoader.m; path = ../Classes/ImageLoader.m; sourceTree = SOURCE_ROOT; };
		24CA8B0D111161FE0084E2DE /* ImageLoader.h */ = {isa = PBXFileReference; fileEncoding = 4; lastKnownFileType = sourcecode.c.h; name = ImageLoader.h; path = ../Classes/ImageLoader.h; sourceTree = SOURCE_ROOT; };
		24CA8B0E111161FE0084E2DE /* GestureModule.m */ = {isa = PBXFileReference; fileEncoding = 4; lastKnownFileType = sourcecode.c.objc; name = GestureModule.m; path = ../Classes/GestureModule.m; sourceTree = SOURCE_ROOT; };
		24CA8B0F111161FE0084E2DE /* GestureModule.h */ = {isa = PBXFileReference; fileEncoding = 4; lastKnownFileType = sourcecode.c.h; name = GestureModule.h; path = ../Classes/GestureModule.h; sourceTree = SOURCE_ROOT; };
		24CA8B11111161FE0084E2DE /* GeolocationModule.h */ = {isa = PBXFileReference; fileEncoding = 4; lastKnownFileType = sourcecode.c.h; name = GeolocationModule.h; path = ../Classes/GeolocationModule.h; sourceTree = SOURCE_ROOT; };
		24CA8B12111161FE0084E2DE /* FilesystemModule.m */ = {isa = PBXFileReference; fileEncoding = 4; lastKnownFileType = sourcecode.c.objc; name = FilesystemModule.m; path = ../Classes/FilesystemModule.m; sourceTree = SOURCE_ROOT; };
		24CA8B13111161FE0084E2DE /* FilesystemModule.h */ = {isa = PBXFileReference; fileEncoding = 4; lastKnownFileType = sourcecode.c.h; name = FilesystemModule.h; path = ../Classes/FilesystemModule.h; sourceTree = SOURCE_ROOT; };
		24CA8B35111161FE0084E2DE /* DatabaseModule.m */ = {isa = PBXFileReference; fileEncoding = 4; lastKnownFileType = sourcecode.c.objc; name = DatabaseModule.m; path = ../Classes/DatabaseModule.m; sourceTree = SOURCE_ROOT; };
		24CA8B36111161FE0084E2DE /* DatabaseModule.h */ = {isa = PBXFileReference; fileEncoding = 4; lastKnownFileType = sourcecode.c.h; name = DatabaseModule.h; path = ../Classes/DatabaseModule.h; sourceTree = SOURCE_ROOT; };
		24CA8B37111161FE0084E2DE /* ContactsModule.m */ = {isa = PBXFileReference; fileEncoding = 4; lastKnownFileType = sourcecode.c.objc; name = ContactsModule.m; path = ../Classes/ContactsModule.m; sourceTree = SOURCE_ROOT; };
		24CA8B38111161FE0084E2DE /* ContactsModule.h */ = {isa = PBXFileReference; fileEncoding = 4; lastKnownFileType = sourcecode.c.h; name = ContactsModule.h; path = ../Classes/ContactsModule.h; sourceTree = SOURCE_ROOT; };
		24CA8B39111161FE0084E2DE /* TiUITableViewRowProxy.m */ = {isa = PBXFileReference; fileEncoding = 4; lastKnownFileType = sourcecode.c.objc; path = TiUITableViewRowProxy.m; sourceTree = "<group>"; };
		24CA8B3A111161FE0084E2DE /* TiUITableViewRowProxy.h */ = {isa = PBXFileReference; fileEncoding = 4; lastKnownFileType = sourcecode.c.h; path = TiUITableViewRowProxy.h; sourceTree = "<group>"; };
		24CA8B3B111161FE0084E2DE /* Bridge.m */ = {isa = PBXFileReference; fileEncoding = 4; lastKnownFileType = sourcecode.c.objc; name = Bridge.m; path = ../Classes/Bridge.m; sourceTree = SOURCE_ROOT; };
		24CA8B3C111161FE0084E2DE /* Bridge.h */ = {isa = PBXFileReference; fileEncoding = 4; lastKnownFileType = sourcecode.c.h; name = Bridge.h; path = ../Classes/Bridge.h; sourceTree = SOURCE_ROOT; };
		24CA8B56111161FE0084E2DE /* AppModule.m */ = {isa = PBXFileReference; fileEncoding = 4; lastKnownFileType = sourcecode.c.objc; name = AppModule.m; path = ../Classes/AppModule.m; sourceTree = SOURCE_ROOT; };
		24CA8B57111161FE0084E2DE /* AppModule.h */ = {isa = PBXFileReference; fileEncoding = 4; lastKnownFileType = sourcecode.c.h; name = AppModule.h; path = ../Classes/AppModule.h; sourceTree = SOURCE_ROOT; };
		24CA8B58111161FE0084E2DE /* APIModule.m */ = {isa = PBXFileReference; fileEncoding = 4; lastKnownFileType = sourcecode.c.objc; name = APIModule.m; path = ../Classes/APIModule.m; sourceTree = SOURCE_ROOT; };
		24CA8B59111161FE0084E2DE /* APIModule.h */ = {isa = PBXFileReference; fileEncoding = 4; lastKnownFileType = sourcecode.c.h; name = APIModule.h; path = ../Classes/APIModule.h; sourceTree = SOURCE_ROOT; };
		24CA8B5B111161FE0084E2DE /* AnalyticsModule.h */ = {isa = PBXFileReference; fileEncoding = 4; lastKnownFileType = sourcecode.c.h; name = AnalyticsModule.h; path = ../Classes/AnalyticsModule.h; sourceTree = SOURCE_ROOT; };
		24CA8B64111161FE0084E2DE /* AccelerometerModule.m */ = {isa = PBXFileReference; fileEncoding = 4; lastKnownFileType = sourcecode.c.objc; name = AccelerometerModule.m; path = ../Classes/AccelerometerModule.m; sourceTree = SOURCE_ROOT; };
		24CA8B65111161FE0084E2DE /* AccelerometerModule.h */ = {isa = PBXFileReference; fileEncoding = 4; lastKnownFileType = sourcecode.c.h; name = AccelerometerModule.h; path = ../Classes/AccelerometerModule.h; sourceTree = SOURCE_ROOT; };
		24CA8C75111167B60084E2DE /* AddressBook.framework */ = {isa = PBXFileReference; lastKnownFileType = wrapper.framework; name = AddressBook.framework; path = System/Library/Frameworks/AddressBook.framework; sourceTree = SDKROOT; };
		24CA8C77111167B60084E2DE /* AddressBookUI.framework */ = {isa = PBXFileReference; lastKnownFileType = wrapper.framework; name = AddressBookUI.framework; path = System/Library/Frameworks/AddressBookUI.framework; sourceTree = SDKROOT; };
		24CA8C7B111167B60084E2DE /* CFNetwork.framework */ = {isa = PBXFileReference; lastKnownFileType = wrapper.framework; name = CFNetwork.framework; path = System/Library/Frameworks/CFNetwork.framework; sourceTree = SDKROOT; };
		24CA8C7D111167B60084E2DE /* CoreLocation.framework */ = {isa = PBXFileReference; lastKnownFileType = wrapper.framework; name = CoreLocation.framework; path = System/Library/Frameworks/CoreLocation.framework; sourceTree = SDKROOT; };
		24CA8C7F111167B60084E2DE /* MapKit.framework */ = {isa = PBXFileReference; lastKnownFileType = wrapper.framework; name = MapKit.framework; path = System/Library/Frameworks/MapKit.framework; sourceTree = SDKROOT; };
		24CA8C81111167B60084E2DE /* MessageUI.framework */ = {isa = PBXFileReference; lastKnownFileType = wrapper.framework; name = MessageUI.framework; path = System/Library/Frameworks/MessageUI.framework; sourceTree = SDKROOT; };
		24CA8C83111167B60084E2DE /* MobileCoreServices.framework */ = {isa = PBXFileReference; lastKnownFileType = wrapper.framework; name = MobileCoreServices.framework; path = System/Library/Frameworks/MobileCoreServices.framework; sourceTree = SDKROOT; };
		24CA8C85111167B60084E2DE /* OpenGLES.framework */ = {isa = PBXFileReference; lastKnownFileType = wrapper.framework; name = OpenGLES.framework; path = System/Library/Frameworks/OpenGLES.framework; sourceTree = SDKROOT; };
		24CA8C87111167B60084E2DE /* QuartzCore.framework */ = {isa = PBXFileReference; lastKnownFileType = wrapper.framework; name = QuartzCore.framework; path = System/Library/Frameworks/QuartzCore.framework; sourceTree = SDKROOT; };
		24CA8C89111167B60084E2DE /* SystemConfiguration.framework */ = {isa = PBXFileReference; lastKnownFileType = wrapper.framework; name = SystemConfiguration.framework; path = System/Library/Frameworks/SystemConfiguration.framework; sourceTree = SDKROOT; };
		24CA8C8D111167B60084E2DE /* libsqlite3.dylib */ = {isa = PBXFileReference; lastKnownFileType = "compiled.mach-o.dylib"; name = libsqlite3.dylib; path = usr/lib/libsqlite3.dylib; sourceTree = SDKROOT; };
		24CA8C8F111167B60084E2DE /* libz.dylib */ = {isa = PBXFileReference; lastKnownFileType = "compiled.mach-o.dylib"; name = libz.dylib; path = usr/lib/libz.dylib; sourceTree = SDKROOT; };
		24CA8CEC1111689B0084E2DE /* AudioToolbox.framework */ = {isa = PBXFileReference; lastKnownFileType = wrapper.framework; name = AudioToolbox.framework; path = System/Library/Frameworks/AudioToolbox.framework; sourceTree = SDKROOT; };
		24CA8CF3111168AE0084E2DE /* MediaPlayer.framework */ = {isa = PBXFileReference; lastKnownFileType = wrapper.framework; name = MediaPlayer.framework; path = System/Library/Frameworks/MediaPlayer.framework; sourceTree = SDKROOT; };
		24CA8CFA111168C30084E2DE /* AVFoundation.framework */ = {isa = PBXFileReference; lastKnownFileType = wrapper.framework; name = AVFoundation.framework; path = System/Library/Frameworks/AVFoundation.framework; sourceTree = SDKROOT; };
		24CA916411116F870084E2DE /* Titanium.plist */ = {isa = PBXFileReference; fileEncoding = 4; lastKnownFileType = text.plist.xml; path = Titanium.plist; sourceTree = "<group>"; };
		24D06FDF11D0211100F615D8 /* TiUIiOSAdViewProxy.h */ = {isa = PBXFileReference; fileEncoding = 4; lastKnownFileType = sourcecode.c.h; lineEnding = 0; path = TiUIiOSAdViewProxy.h; sourceTree = "<group>"; xcLanguageSpecificationIdentifier = xcode.lang.objcpp; };
		24D06FE011D0211100F615D8 /* TiUIiOSAdViewProxy.m */ = {isa = PBXFileReference; fileEncoding = 4; lastKnownFileType = sourcecode.c.objc; lineEnding = 0; path = TiUIiOSAdViewProxy.m; sourceTree = "<group>"; xcLanguageSpecificationIdentifier = xcode.lang.objc; };
		24D06FE611D0219B00F615D8 /* TiUIiOSAdView.h */ = {isa = PBXFileReference; fileEncoding = 4; lastKnownFileType = sourcecode.c.h; lineEnding = 0; path = TiUIiOSAdView.h; sourceTree = "<group>"; xcLanguageSpecificationIdentifier = xcode.lang.objcpp; };
		24D06FE711D0219B00F615D8 /* TiUIiOSAdView.m */ = {isa = PBXFileReference; fileEncoding = 4; lastKnownFileType = sourcecode.c.objc; lineEnding = 0; path = TiUIiOSAdView.m; sourceTree = "<group>"; xcLanguageSpecificationIdentifier = xcode.lang.objc; };
		24D0700411D0253D00F615D8 /* TiUIiOSProxy.h */ = {isa = PBXFileReference; fileEncoding = 4; lastKnownFileType = sourcecode.c.h; lineEnding = 0; path = TiUIiOSProxy.h; sourceTree = "<group>"; xcLanguageSpecificationIdentifier = xcode.lang.objcpp; };
		24D0700511D0253D00F615D8 /* TiUIiOSProxy.m */ = {isa = PBXFileReference; fileEncoding = 4; lastKnownFileType = sourcecode.c.objc; lineEnding = 0; path = TiUIiOSProxy.m; sourceTree = "<group>"; xcLanguageSpecificationIdentifier = xcode.lang.objc; };
		24D5C75811E6364F00F097E2 /* libtiverify.a */ = {isa = PBXFileReference; lastKnownFileType = archive.ar; name = libtiverify.a; path = ../lib/libtiverify.a; sourceTree = SOURCE_ROOT; };
		24D8E4B1119B9D8A00F8CAA6 /* Titanium.app */ = {isa = PBXFileReference; explicitFileType = wrapper.application; includeInIndex = 0; path = Titanium.app; sourceTree = BUILT_PRODUCTS_DIR; };
		24DD042A116A6C58006FD6E1 /* TiToolbar.h */ = {isa = PBXFileReference; fileEncoding = 4; lastKnownFileType = sourcecode.c.h; path = TiToolbar.h; sourceTree = "<group>"; };
		24DD0455116A6F02006FD6E1 /* TiTabGroup.h */ = {isa = PBXFileReference; fileEncoding = 4; lastKnownFileType = sourcecode.c.h; path = TiTabGroup.h; sourceTree = "<group>"; };
		24DD0977116D8E07006FD6E1 /* TiToolbarButton.h */ = {isa = PBXFileReference; fileEncoding = 4; lastKnownFileType = sourcecode.c.h; path = TiToolbarButton.h; sourceTree = "<group>"; };
		24DEDAC3112371A500398D86 /* XMLModule.h */ = {isa = PBXFileReference; fileEncoding = 4; lastKnownFileType = sourcecode.c.h; path = XMLModule.h; sourceTree = "<group>"; };
		24DEDAC4112371A500398D86 /* XMLModule.m */ = {isa = PBXFileReference; fileEncoding = 4; lastKnownFileType = sourcecode.c.objc; path = XMLModule.m; sourceTree = "<group>"; };
		24E25CBF112A698C0083D43D /* AQRecorder.h */ = {isa = PBXFileReference; fileEncoding = 4; lastKnownFileType = sourcecode.c.h; name = AQRecorder.h; path = ../Classes/AQRecorder.h; sourceTree = SOURCE_ROOT; };
		24E25CC0112A698C0083D43D /* AQRecorder.mm */ = {isa = PBXFileReference; fileEncoding = 4; lastKnownFileType = sourcecode.cpp.objcpp; name = AQRecorder.mm; path = ../Classes/AQRecorder.mm; sourceTree = SOURCE_ROOT; };
		24E25CC1112A698C0083D43D /* SCListener.h */ = {isa = PBXFileReference; fileEncoding = 4; lastKnownFileType = sourcecode.c.h; name = SCListener.h; path = ../Classes/SCListener.h; sourceTree = SOURCE_ROOT; };
		24E25CC2112A698C0083D43D /* SCListener.m */ = {isa = PBXFileReference; fileEncoding = 4; lastKnownFileType = sourcecode.c.objc; name = SCListener.m; path = ../Classes/SCListener.m; sourceTree = SOURCE_ROOT; };
		24E50CF21160569B00AF54AF /* TiUIiPadSplitWindowButtonProxy.h */ = {isa = PBXFileReference; fileEncoding = 4; lastKnownFileType = sourcecode.c.h; path = TiUIiPadSplitWindowButtonProxy.h; sourceTree = "<group>"; };
		24E50CF31160569B00AF54AF /* TiUIiPadSplitWindowButtonProxy.m */ = {isa = PBXFileReference; fileEncoding = 4; lastKnownFileType = sourcecode.c.objc; path = TiUIiPadSplitWindowButtonProxy.m; sourceTree = "<group>"; };
		24E50E051160666300AF54AF /* LauncherButton.h */ = {isa = PBXFileReference; fileEncoding = 4; lastKnownFileType = sourcecode.c.h; path = LauncherButton.h; sourceTree = "<group>"; };
		24E50E061160666300AF54AF /* LauncherButton.m */ = {isa = PBXFileReference; fileEncoding = 4; lastKnownFileType = sourcecode.c.objc; path = LauncherButton.m; sourceTree = "<group>"; };
		24E50E071160666300AF54AF /* LauncherItem.h */ = {isa = PBXFileReference; fileEncoding = 4; lastKnownFileType = sourcecode.c.h; path = LauncherItem.h; sourceTree = "<group>"; };
		24E50E081160666300AF54AF /* LauncherItem.m */ = {isa = PBXFileReference; fileEncoding = 4; lastKnownFileType = sourcecode.c.objc; path = LauncherItem.m; sourceTree = "<group>"; };
		24E50E091160666300AF54AF /* LauncherView.h */ = {isa = PBXFileReference; fileEncoding = 4; lastKnownFileType = sourcecode.c.h; path = LauncherView.h; sourceTree = "<group>"; };
		24E50E0A1160666300AF54AF /* LauncherView.m */ = {isa = PBXFileReference; fileEncoding = 4; lastKnownFileType = sourcecode.c.objc; path = LauncherView.m; sourceTree = "<group>"; };
		24E50E20116066A800AF54AF /* TiUIDashboardViewProxy.h */ = {isa = PBXFileReference; fileEncoding = 4; lastKnownFileType = sourcecode.c.h; path = TiUIDashboardViewProxy.h; sourceTree = "<group>"; };
		24E50E21116066A800AF54AF /* TiUIDashboardViewProxy.m */ = {isa = PBXFileReference; fileEncoding = 4; lastKnownFileType = sourcecode.c.objc; path = TiUIDashboardViewProxy.m; sourceTree = "<group>"; };
		24E50E29116066B400AF54AF /* TiUIDashboardView.h */ = {isa = PBXFileReference; fileEncoding = 4; lastKnownFileType = sourcecode.c.h; path = TiUIDashboardView.h; sourceTree = "<group>"; };
		24E50E2A116066B400AF54AF /* TiUIDashboardView.m */ = {isa = PBXFileReference; fileEncoding = 4; lastKnownFileType = sourcecode.c.objc; path = TiUIDashboardView.m; sourceTree = "<group>"; };
		24E50F8A1160792D00AF54AF /* TiUIDashboardItemProxy.h */ = {isa = PBXFileReference; fileEncoding = 4; lastKnownFileType = sourcecode.c.h; path = TiUIDashboardItemProxy.h; sourceTree = "<group>"; };
		24E50F8B1160792D00AF54AF /* TiUIDashboardItemProxy.m */ = {isa = PBXFileReference; fileEncoding = 4; lastKnownFileType = sourcecode.c.objc; path = TiUIDashboardItemProxy.m; sourceTree = "<group>"; };
		24EB02BF111BF827001DC2D1 /* TiUIWebView.h */ = {isa = PBXFileReference; fileEncoding = 4; lastKnownFileType = sourcecode.c.h; path = TiUIWebView.h; sourceTree = "<group>"; };
		24EB02C0111BF827001DC2D1 /* TiUIWebView.m */ = {isa = PBXFileReference; fileEncoding = 4; lastKnownFileType = sourcecode.c.objc; path = TiUIWebView.m; sourceTree = "<group>"; };
		24EB06EC111D03F9001DC2D1 /* bridge.txt */ = {isa = PBXFileReference; fileEncoding = 4; lastKnownFileType = text; path = bridge.txt; sourceTree = "<group>"; };
		24EB07D2111D4264001DC2D1 /* TiDOMDocumentProxy.h */ = {isa = PBXFileReference; fileEncoding = 4; lastKnownFileType = sourcecode.c.h; path = TiDOMDocumentProxy.h; sourceTree = "<group>"; };
		24EB07D3111D4264001DC2D1 /* TiDOMDocumentProxy.m */ = {isa = PBXFileReference; fileEncoding = 4; lastKnownFileType = sourcecode.c.objc; path = TiDOMDocumentProxy.m; sourceTree = "<group>"; };
		24EB07DE111D43AE001DC2D1 /* GDataXMLNode.h */ = {isa = PBXFileReference; fileEncoding = 4; lastKnownFileType = sourcecode.c.h; path = GDataXMLNode.h; sourceTree = "<group>"; };
		24EB07DF111D43AE001DC2D1 /* GDataXMLNode.m */ = {isa = PBXFileReference; fileEncoding = 4; lastKnownFileType = sourcecode.c.objc; path = GDataXMLNode.m; sourceTree = "<group>"; };
		24EB0807111D4654001DC2D1 /* TiDOMNodeProxy.h */ = {isa = PBXFileReference; fileEncoding = 4; lastKnownFileType = sourcecode.c.h; path = TiDOMNodeProxy.h; sourceTree = "<group>"; };
		24EB0808111D4654001DC2D1 /* TiDOMNodeProxy.m */ = {isa = PBXFileReference; fileEncoding = 4; lastKnownFileType = sourcecode.c.objc; path = TiDOMNodeProxy.m; sourceTree = "<group>"; };
		24EB080D111D46C0001DC2D1 /* TiDOMElementProxy.h */ = {isa = PBXFileReference; fileEncoding = 4; lastKnownFileType = sourcecode.c.h; path = TiDOMElementProxy.h; sourceTree = "<group>"; };
		24EB080E111D46C0001DC2D1 /* TiDOMElementProxy.m */ = {isa = PBXFileReference; fileEncoding = 4; lastKnownFileType = sourcecode.c.objc; path = TiDOMElementProxy.m; sourceTree = "<group>"; };
		24EB0827111D4BEB001DC2D1 /* TiDOMNamedNodeMapProxy.h */ = {isa = PBXFileReference; fileEncoding = 4; lastKnownFileType = sourcecode.c.h; path = TiDOMNamedNodeMapProxy.h; sourceTree = "<group>"; };
		24EB0828111D4BEB001DC2D1 /* TiDOMNamedNodeMapProxy.m */ = {isa = PBXFileReference; fileEncoding = 4; lastKnownFileType = sourcecode.c.objc; path = TiDOMNamedNodeMapProxy.m; sourceTree = "<group>"; };
		24EB0841111D500E001DC2D1 /* TiDOMNodeListProxy.h */ = {isa = PBXFileReference; fileEncoding = 4; lastKnownFileType = sourcecode.c.h; path = TiDOMNodeListProxy.h; sourceTree = "<group>"; };
		24EB0842111D500E001DC2D1 /* TiDOMNodeListProxy.m */ = {isa = PBXFileReference; fileEncoding = 4; lastKnownFileType = sourcecode.c.objc; path = TiDOMNodeListProxy.m; sourceTree = "<group>"; };
		24EB085B111D51D9001DC2D1 /* TiDOMAttrProxy.h */ = {isa = PBXFileReference; fileEncoding = 4; lastKnownFileType = sourcecode.c.h; path = TiDOMAttrProxy.h; sourceTree = "<group>"; };
		24EB085C111D51D9001DC2D1 /* TiDOMAttrProxy.m */ = {isa = PBXFileReference; fileEncoding = 4; lastKnownFileType = sourcecode.c.objc; path = TiDOMAttrProxy.m; sourceTree = "<group>"; };
		24EB0A57111E1BAE001DC2D1 /* libxml2.dylib */ = {isa = PBXFileReference; lastKnownFileType = "compiled.mach-o.dylib"; name = libxml2.dylib; path = usr/lib/libxml2.dylib; sourceTree = SDKROOT; };
		24EB0B72111E7EE8001DC2D1 /* NSData+Additions.h */ = {isa = PBXFileReference; fileEncoding = 4; lastKnownFileType = sourcecode.c.h; name = "NSData+Additions.h"; path = "../Classes/NSData+Additions.h"; sourceTree = SOURCE_ROOT; };
		24EB0BA8111F7959001DC2D1 /* TiMapPinAnnotationView.h */ = {isa = PBXFileReference; fileEncoding = 4; lastKnownFileType = sourcecode.c.h; path = TiMapPinAnnotationView.h; sourceTree = "<group>"; };
		24EB0BA9111F7959001DC2D1 /* TiMapPinAnnotationView.m */ = {isa = PBXFileReference; fileEncoding = 4; lastKnownFileType = sourcecode.c.objc; path = TiMapPinAnnotationView.m; sourceTree = "<group>"; };
		24F1584411D72A23000DD736 /* TiMapImageAnnotationView.h */ = {isa = PBXFileReference; fileEncoding = 4; lastKnownFileType = sourcecode.c.h; path = TiMapImageAnnotationView.h; sourceTree = "<group>"; };
		24F1584511D72A23000DD736 /* TiMapImageAnnotationView.m */ = {isa = PBXFileReference; fileEncoding = 4; lastKnownFileType = sourcecode.c.objc; path = TiMapImageAnnotationView.m; sourceTree = "<group>"; };
		24F29E2C12209C920099351D /* TiStylesheet.h */ = {isa = PBXFileReference; fileEncoding = 4; lastKnownFileType = sourcecode.c.h; path = TiStylesheet.h; sourceTree = "<group>"; };
		24F29E2D12209C920099351D /* TiStylesheet.m */ = {isa = PBXFileReference; fileEncoding = 4; lastKnownFileType = sourcecode.c.objc; path = TiStylesheet.m; sourceTree = "<group>"; };
		24F29E6E1220CE0A0099351D /* TiLocale.h */ = {isa = PBXFileReference; fileEncoding = 4; lastKnownFileType = sourcecode.c.h; path = TiLocale.h; sourceTree = "<group>"; };
		24F29E6F1220CE0A0099351D /* TiLocale.m */ = {isa = PBXFileReference; fileEncoding = 4; lastKnownFileType = sourcecode.c.objc; path = TiLocale.m; sourceTree = "<group>"; };
		24F29F80122105C70099351D /* LocaleModule.m */ = {isa = PBXFileReference; fileEncoding = 4; lastKnownFileType = sourcecode.c.objc; path = LocaleModule.m; sourceTree = "<group>"; };
		24F29F81122105C70099351D /* LocaleModule.h */ = {isa = PBXFileReference; fileEncoding = 4; lastKnownFileType = sourcecode.c.h; path = LocaleModule.h; sourceTree = "<group>"; };
		24F5AEB2111F9DE9005C9199 /* TiFile.h */ = {isa = PBXFileReference; fileEncoding = 4; lastKnownFileType = sourcecode.c.h; path = TiFile.h; sourceTree = "<group>"; };
		24F5AEB3111F9DE9005C9199 /* TiFile.m */ = {isa = PBXFileReference; fileEncoding = 4; lastKnownFileType = sourcecode.c.objc; path = TiFile.m; sourceTree = "<group>"; };
		24F5B144111FDFE8005C9199 /* ListenerEntry.h */ = {isa = PBXFileReference; fileEncoding = 4; lastKnownFileType = sourcecode.c.h; path = ListenerEntry.h; sourceTree = "<group>"; };
		24F5B145111FDFE8005C9199 /* ListenerEntry.m */ = {isa = PBXFileReference; fileEncoding = 4; lastKnownFileType = sourcecode.c.objc; path = ListenerEntry.m; sourceTree = "<group>"; };
		24F6204D1199F1F400EEAD3C /* TopTiModule.h */ = {isa = PBXFileReference; fileEncoding = 4; lastKnownFileType = sourcecode.c.h; path = TopTiModule.h; sourceTree = "<group>"; };
		24F6204E1199F1F400EEAD3C /* TopTiModule.m */ = {isa = PBXFileReference; fileEncoding = 4; lastKnownFileType = sourcecode.c.objc; path = TopTiModule.m; sourceTree = "<group>"; };
		24F620521199F26500EEAD3C /* TiApp.h */ = {isa = PBXFileReference; fileEncoding = 4; lastKnownFileType = sourcecode.c.h; path = TiApp.h; sourceTree = "<group>"; };
		24F620531199F26500EEAD3C /* TiApp.m */ = {isa = PBXFileReference; fileEncoding = 4; lastKnownFileType = sourcecode.c.objc; path = TiApp.m; sourceTree = "<group>"; };
		24F620571199F27700EEAD3C /* TiErrorController.m */ = {isa = PBXFileReference; fileEncoding = 4; lastKnownFileType = sourcecode.c.objc; path = TiErrorController.m; sourceTree = "<group>"; };
		24F620581199F27700EEAD3C /* TiRootViewController.h */ = {isa = PBXFileReference; fileEncoding = 4; lastKnownFileType = sourcecode.c.h; path = TiRootViewController.h; sourceTree = "<group>"; };
		24F620591199F27700EEAD3C /* TiRootViewController.m */ = {isa = PBXFileReference; fileEncoding = 4; lastKnownFileType = sourcecode.c.objc; path = TiRootViewController.m; sourceTree = "<group>"; };
		24F620601199F28600EEAD3C /* TiErrorController.h */ = {isa = PBXFileReference; fileEncoding = 4; lastKnownFileType = sourcecode.c.h; path = TiErrorController.h; sourceTree = "<group>"; };
		24FB4EDB115C81A7001AAF99 /* TiUIiPadSplitWindowProxy.h */ = {isa = PBXFileReference; fileEncoding = 4; lastKnownFileType = sourcecode.c.h; path = TiUIiPadSplitWindowProxy.h; sourceTree = "<group>"; };
		24FB4EDC115C81A7001AAF99 /* TiUIiPadSplitWindowProxy.m */ = {isa = PBXFileReference; fileEncoding = 4; lastKnownFileType = sourcecode.c.objc; path = TiUIiPadSplitWindowProxy.m; sourceTree = "<group>"; };
		24FB4EED115C81C5001AAF99 /* TiUIiPadPopoverProxy.h */ = {isa = PBXFileReference; fileEncoding = 4; lastKnownFileType = sourcecode.c.h; lineEnding = 0; path = TiUIiPadPopoverProxy.h; sourceTree = "<group>"; xcLanguageSpecificationIdentifier = xcode.lang.objcpp; };
		24FB4EEE115C81C5001AAF99 /* TiUIiPadPopoverProxy.m */ = {isa = PBXFileReference; fileEncoding = 4; lastKnownFileType = sourcecode.c.objc; lineEnding = 0; path = TiUIiPadPopoverProxy.m; sourceTree = "<group>"; xcLanguageSpecificationIdentifier = xcode.lang.objc; };
		24FB4EF6115C81DD001AAF99 /* TiUIiPadPopover.h */ = {isa = PBXFileReference; fileEncoding = 4; lastKnownFileType = sourcecode.c.h; lineEnding = 0; path = TiUIiPadPopover.h; sourceTree = "<group>"; xcLanguageSpecificationIdentifier = xcode.lang.objcpp; };
		24FB4EF7115C81DD001AAF99 /* TiUIiPadPopover.m */ = {isa = PBXFileReference; fileEncoding = 4; lastKnownFileType = sourcecode.c.objc; lineEnding = 0; path = TiUIiPadPopover.m; sourceTree = "<group>"; xcLanguageSpecificationIdentifier = xcode.lang.objc; };
		24FB4F40115C8C4E001AAF99 /* TiUIiPadProxy.h */ = {isa = PBXFileReference; fileEncoding = 4; lastKnownFileType = sourcecode.c.h; path = TiUIiPadProxy.h; sourceTree = "<group>"; };
		24FB4F41115C8C4E001AAF99 /* TiUIiPadProxy.m */ = {isa = PBXFileReference; fileEncoding = 4; lastKnownFileType = sourcecode.c.objc; path = TiUIiPadProxy.m; sourceTree = "<group>"; };
		24FB5DD411600456001AAF99 /* TiUIiPhoneNavigationGroupProxy.h */ = {isa = PBXFileReference; fileEncoding = 4; lastKnownFileType = sourcecode.c.h; path = TiUIiPhoneNavigationGroupProxy.h; sourceTree = "<group>"; };
		24FB5DD511600456001AAF99 /* TiUIiPhoneNavigationGroupProxy.m */ = {isa = PBXFileReference; fileEncoding = 4; lastKnownFileType = sourcecode.c.objc; path = TiUIiPhoneNavigationGroupProxy.m; sourceTree = "<group>"; };
		24FB5DDD11600480001AAF99 /* TiUIiPhoneNavigationGroup.h */ = {isa = PBXFileReference; fileEncoding = 4; lastKnownFileType = sourcecode.c.h; path = TiUIiPhoneNavigationGroup.h; sourceTree = "<group>"; };
		24FB5DDE11600480001AAF99 /* TiUIiPhoneNavigationGroup.m */ = {isa = PBXFileReference; fileEncoding = 4; lastKnownFileType = sourcecode.c.objc; path = TiUIiPhoneNavigationGroup.m; sourceTree = "<group>"; };
		24FBE58111293D06005C8D48 /* TiMediaAudioRecorderProxy.h */ = {isa = PBXFileReference; fileEncoding = 4; lastKnownFileType = sourcecode.c.h; path = TiMediaAudioRecorderProxy.h; sourceTree = "<group>"; };
		24FBE58211293D06005C8D48 /* TiMediaAudioRecorderProxy.mm */ = {isa = PBXFileReference; fileEncoding = 4; lastKnownFileType = sourcecode.cpp.objcpp; path = TiMediaAudioRecorderProxy.mm; sourceTree = "<group>"; };
		24FBE5A711293DD1005C8D48 /* CADebugMacros.cpp */ = {isa = PBXFileReference; fileEncoding = 4; lastKnownFileType = sourcecode.cpp.cpp; name = CADebugMacros.cpp; path = ../Classes/CADebugMacros.cpp; sourceTree = SOURCE_ROOT; };
		24FBE5A811293DD1005C8D48 /* CADebugMacros.h */ = {isa = PBXFileReference; fileEncoding = 4; lastKnownFileType = sourcecode.c.h; name = CADebugMacros.h; path = ../Classes/CADebugMacros.h; sourceTree = SOURCE_ROOT; };
		24FBE5A911293DD1005C8D48 /* CAMath.h */ = {isa = PBXFileReference; fileEncoding = 4; lastKnownFileType = sourcecode.c.h; name = CAMath.h; path = ../Classes/CAMath.h; sourceTree = SOURCE_ROOT; };
		24FBE5AA11293DD1005C8D48 /* CAStreamBasicDescription.cpp */ = {isa = PBXFileReference; fileEncoding = 4; lastKnownFileType = sourcecode.cpp.cpp; name = CAStreamBasicDescription.cpp; path = ../Classes/CAStreamBasicDescription.cpp; sourceTree = SOURCE_ROOT; };
		24FBE5AB11293DD1005C8D48 /* CAStreamBasicDescription.h */ = {isa = PBXFileReference; fileEncoding = 4; lastKnownFileType = sourcecode.c.h; name = CAStreamBasicDescription.h; path = ../Classes/CAStreamBasicDescription.h; sourceTree = SOURCE_ROOT; };
		24FBE5AC11293DD1005C8D48 /* CAXException.cpp */ = {isa = PBXFileReference; fileEncoding = 4; lastKnownFileType = sourcecode.cpp.cpp; name = CAXException.cpp; path = ../Classes/CAXException.cpp; sourceTree = SOURCE_ROOT; };
		24FBE5AD11293DD1005C8D48 /* CAXException.h */ = {isa = PBXFileReference; fileEncoding = 4; lastKnownFileType = sourcecode.c.h; name = CAXException.h; path = ../Classes/CAXException.h; sourceTree = SOURCE_ROOT; };
		288765FC0DF74451002DB57D /* CoreGraphics.framework */ = {isa = PBXFileReference; lastKnownFileType = wrapper.framework; name = CoreGraphics.framework; path = System/Library/Frameworks/CoreGraphics.framework; sourceTree = SDKROOT; };
		29B97316FDCFA39411CA2CEA /* main.m */ = {isa = PBXFileReference; fileEncoding = 4; lastKnownFileType = sourcecode.c.objc; path = main.m; sourceTree = "<group>"; };
		2B0B6E0A15951F9400F3170F /* TiUIiOSDocumentViewerProxy.h */ = {isa = PBXFileReference; fileEncoding = 4; lastKnownFileType = sourcecode.c.h; path = TiUIiOSDocumentViewerProxy.h; sourceTree = "<group>"; };
		2B0B6E0B15951F9400F3170F /* TiUIiOSDocumentViewerProxy.m */ = {isa = PBXFileReference; fileEncoding = 4; lastKnownFileType = sourcecode.c.objc; path = TiUIiOSDocumentViewerProxy.m; sourceTree = "<group>"; };
		2B1F65751431031E006C5D37 /* ApplicationDefaults.h */ = {isa = PBXFileReference; fileEncoding = 4; lastKnownFileType = sourcecode.c.h; name = ApplicationDefaults.h; path = ../Classes/ApplicationDefaults.h; sourceTree = SOURCE_ROOT; };
		2B1F65761431031E006C5D37 /* ApplicationDefaults.m */ = {isa = PBXFileReference; fileEncoding = 4; lastKnownFileType = sourcecode.c.objc; name = ApplicationDefaults.m; path = ../Classes/ApplicationDefaults.m; sourceTree = SOURCE_ROOT; };
		2B353A7F15901D41008FBD84 /* Ti3DMatrix.h */ = {isa = PBXFileReference; fileEncoding = 4; lastKnownFileType = sourcecode.c.h; path = Ti3DMatrix.h; sourceTree = "<group>"; };
		2B353A8015901D41008FBD84 /* Ti3DMatrix.m */ = {isa = PBXFileReference; fileEncoding = 4; lastKnownFileType = sourcecode.c.objc; path = Ti3DMatrix.m; sourceTree = "<group>"; };
		2B94603213F0A2AE000C5BEA /* TiUIiOSCoverFlowView.h */ = {isa = PBXFileReference; fileEncoding = 4; lastKnownFileType = sourcecode.c.h; path = TiUIiOSCoverFlowView.h; sourceTree = "<group>"; };
		2B94603313F0A2AE000C5BEA /* TiUIiOSCoverFlowView.m */ = {isa = PBXFileReference; fileEncoding = 4; lastKnownFileType = sourcecode.c.objc; path = TiUIiOSCoverFlowView.m; sourceTree = "<group>"; };
		2B94603413F0A2AE000C5BEA /* TiUIiOSCoverFlowViewProxy.h */ = {isa = PBXFileReference; fileEncoding = 4; lastKnownFileType = sourcecode.c.h; path = TiUIiOSCoverFlowViewProxy.h; sourceTree = "<group>"; };
		2B94603513F0A2AE000C5BEA /* TiUIiOSCoverFlowViewProxy.m */ = {isa = PBXFileReference; fileEncoding = 4; lastKnownFileType = sourcecode.c.objc; path = TiUIiOSCoverFlowViewProxy.m; sourceTree = "<group>"; };
		2BCD59C11429561D00DEC2E8 /* TiUIiOSToolbar.h */ = {isa = PBXFileReference; fileEncoding = 4; lastKnownFileType = sourcecode.c.h; path = TiUIiOSToolbar.h; sourceTree = "<group>"; };
		2BCD59C21429561D00DEC2E8 /* TiUIiOSToolbar.m */ = {isa = PBXFileReference; fileEncoding = 4; lastKnownFileType = sourcecode.c.objc; path = TiUIiOSToolbar.m; sourceTree = "<group>"; };
		2BCD59C31429561D00DEC2E8 /* TiUIiOSToolbarProxy.h */ = {isa = PBXFileReference; fileEncoding = 4; lastKnownFileType = sourcecode.c.h; path = TiUIiOSToolbarProxy.h; sourceTree = "<group>"; };
		2BCD59C41429561D00DEC2E8 /* TiUIiOSToolbarProxy.m */ = {isa = PBXFileReference; fileEncoding = 4; lastKnownFileType = sourcecode.c.objc; path = TiUIiOSToolbarProxy.m; sourceTree = "<group>"; };
		2BDEA4F11448FFB7004EC750 /* TiUIiOSTabbedBarProxy.h */ = {isa = PBXFileReference; fileEncoding = 4; lastKnownFileType = sourcecode.c.h; path = TiUIiOSTabbedBarProxy.h; sourceTree = "<group>"; };
		2BDEA4F21448FFB7004EC750 /* TiUIiOSTabbedBarProxy.m */ = {isa = PBXFileReference; fileEncoding = 4; lastKnownFileType = sourcecode.c.objc; path = TiUIiOSTabbedBarProxy.m; sourceTree = "<group>"; };
		32CA4F630368D1EE00C91783 /* Titanium_Prefix.pch */ = {isa = PBXFileReference; fileEncoding = 4; lastKnownFileType = sourcecode.c.h; path = Titanium_Prefix.pch; sourceTree = "<group>"; };
		4688700515E39A9D008FA326 /* TiUIiPhoneAlertDialogStyleProxy.h */ = {isa = PBXFileReference; fileEncoding = 4; lastKnownFileType = sourcecode.c.h; path = TiUIiPhoneAlertDialogStyleProxy.h; sourceTree = "<group>"; };
		4688700615E39A9D008FA326 /* TiUIiPhoneAlertDialogStyleProxy.m */ = {isa = PBXFileReference; fileEncoding = 4; lastKnownFileType = sourcecode.c.objc; path = TiUIiPhoneAlertDialogStyleProxy.m; sourceTree = "<group>"; };
		4D3033A1136239B30034640F /* TiFilesystemFileStreamProxy.h */ = {isa = PBXFileReference; fileEncoding = 4; lastKnownFileType = sourcecode.c.h; lineEnding = 0; path = TiFilesystemFileStreamProxy.h; sourceTree = "<group>"; xcLanguageSpecificationIdentifier = xcode.lang.objcpp; };
		4D3033A2136239B30034640F /* TiFilesystemFileStreamProxy.m */ = {isa = PBXFileReference; fileEncoding = 4; lastKnownFileType = sourcecode.c.objc; lineEnding = 0; path = TiFilesystemFileStreamProxy.m; sourceTree = "<group>"; xcLanguageSpecificationIdentifier = xcode.lang.objc; };
		50115A9315D5DE0500122055 /* ThirdpartyNS.h */ = {isa = PBXFileReference; fileEncoding = 4; lastKnownFileType = sourcecode.c.h; name = ThirdpartyNS.h; path = ../Classes/ThirdpartyNS.h; sourceTree = SOURCE_ROOT; };
		5081CEF615F8100E00C881D8 /* TiExceptionHandler.h */ = {isa = PBXFileReference; fileEncoding = 4; lastKnownFileType = sourcecode.c.h; path = TiExceptionHandler.h; sourceTree = "<group>"; };
		5081CEF715F8100E00C881D8 /* TiExceptionHandler.m */ = {isa = PBXFileReference; fileEncoding = 4; lastKnownFileType = sourcecode.c.objc; path = TiExceptionHandler.m; sourceTree = "<group>"; };
		844E1F7C14883A3700F5424C /* TiDOMValidator.h */ = {isa = PBXFileReference; fileEncoding = 4; lastKnownFileType = sourcecode.c.h; path = TiDOMValidator.h; sourceTree = "<group>"; };
		844E1F7D14883A3700F5424C /* TiDOMValidator.m */ = {isa = PBXFileReference; fileEncoding = 4; lastKnownFileType = sourcecode.c.objc; path = TiDOMValidator.m; sourceTree = "<group>"; };
		848C2592145F37A200E1B0F1 /* TiDOMCDATANodeProxy.h */ = {isa = PBXFileReference; fileEncoding = 4; lastKnownFileType = sourcecode.c.h; path = TiDOMCDATANodeProxy.h; sourceTree = "<group>"; };
		848C2593145F37A300E1B0F1 /* TiDOMCDATANodeProxy.m */ = {isa = PBXFileReference; fileEncoding = 4; lastKnownFileType = sourcecode.c.objc; path = TiDOMCDATANodeProxy.m; sourceTree = "<group>"; };
		848C2598145F3FE100E1B0F1 /* TiDOMCommentProxy.h */ = {isa = PBXFileReference; fileEncoding = 4; lastKnownFileType = sourcecode.c.h; path = TiDOMCommentProxy.h; sourceTree = "<group>"; };
		848C2599145F3FE100E1B0F1 /* TiDOMCommentProxy.m */ = {isa = PBXFileReference; fileEncoding = 4; lastKnownFileType = sourcecode.c.objc; path = TiDOMCommentProxy.m; sourceTree = "<group>"; };
		848C259D145F46C200E1B0F1 /* TiDOMPIProxy.h */ = {isa = PBXFileReference; fileEncoding = 4; lastKnownFileType = sourcecode.c.h; path = TiDOMPIProxy.h; sourceTree = "<group>"; };
		848C259E145F46C200E1B0F1 /* TiDOMPIProxy.m */ = {isa = PBXFileReference; fileEncoding = 4; lastKnownFileType = sourcecode.c.objc; path = TiDOMPIProxy.m; sourceTree = "<group>"; };
		848C25A2145F501600E1B0F1 /* TiDOMDocFragProxy.h */ = {isa = PBXFileReference; fileEncoding = 4; lastKnownFileType = sourcecode.c.h; path = TiDOMDocFragProxy.h; sourceTree = "<group>"; };
		848C25A3145F501600E1B0F1 /* TiDOMDocFragProxy.m */ = {isa = PBXFileReference; fileEncoding = 4; lastKnownFileType = sourcecode.c.objc; path = TiDOMDocFragProxy.m; sourceTree = "<group>"; };
		84BBA58716570F90006B8C22 /* Security.framework */ = {isa = PBXFileReference; lastKnownFileType = wrapper.framework; name = Security.framework; path = System/Library/Frameworks/Security.framework; sourceTree = SDKROOT; };
		84D541A11460B2DF005338D1 /* TiDOMNotationProxy.h */ = {isa = PBXFileReference; fileEncoding = 4; lastKnownFileType = sourcecode.c.h; path = TiDOMNotationProxy.h; sourceTree = "<group>"; };
		84D541A21460B2DF005338D1 /* TiDOMNotationProxy.m */ = {isa = PBXFileReference; fileEncoding = 4; lastKnownFileType = sourcecode.c.objc; path = TiDOMNotationProxy.m; sourceTree = "<group>"; };
		84D541A61460B3C7005338D1 /* TiDOMEntityProxy.h */ = {isa = PBXFileReference; fileEncoding = 4; lastKnownFileType = sourcecode.c.h; path = TiDOMEntityProxy.h; sourceTree = "<group>"; };
		84D541A71460B3C8005338D1 /* TiDOMEntityProxy.m */ = {isa = PBXFileReference; fileEncoding = 4; lastKnownFileType = sourcecode.c.objc; path = TiDOMEntityProxy.m; sourceTree = "<group>"; };
		84D541AB1460B3EC005338D1 /* TiDOMEntityRefProxy.h */ = {isa = PBXFileReference; fileEncoding = 4; lastKnownFileType = sourcecode.c.h; path = TiDOMEntityRefProxy.h; sourceTree = "<group>"; };
		84D541AC1460B3ED005338D1 /* TiDOMEntityRefProxy.m */ = {isa = PBXFileReference; fileEncoding = 4; lastKnownFileType = sourcecode.c.objc; path = TiDOMEntityRefProxy.m; sourceTree = "<group>"; };
		ABD472F213BB73BF00502912 /* KrollCoverage.h */ = {isa = PBXFileReference; fileEncoding = 4; lastKnownFileType = sourcecode.c.h; name = KrollCoverage.h; path = ../Classes/KrollCoverage.h; sourceTree = "<group>"; };
		ABD472F313BB73BF00502912 /* KrollCoverage.m */ = {isa = PBXFileReference; fileEncoding = 4; lastKnownFileType = sourcecode.c.objc; name = KrollCoverage.m; path = ../Classes/KrollCoverage.m; sourceTree = "<group>"; };
		B421C4101113AA9300DBCB42 /* TiUIScrollableViewProxy.h */ = {isa = PBXFileReference; fileEncoding = 4; lastKnownFileType = sourcecode.c.h; path = TiUIScrollableViewProxy.h; sourceTree = "<group>"; };
		B421C4111113AA9300DBCB42 /* TiUIScrollableViewProxy.m */ = {isa = PBXFileReference; fileEncoding = 4; lastKnownFileType = sourcecode.c.objc; path = TiUIScrollableViewProxy.m; sourceTree = "<group>"; };
		B421C4141113AAA900DBCB42 /* TiUIScrollableView.h */ = {isa = PBXFileReference; fileEncoding = 4; lastKnownFileType = sourcecode.c.h; path = TiUIScrollableView.h; sourceTree = "<group>"; };
		B421C4151113AAA900DBCB42 /* TiUIScrollableView.m */ = {isa = PBXFileReference; fileEncoding = 4; lastKnownFileType = sourcecode.c.objc; path = TiUIScrollableView.m; sourceTree = "<group>"; };
		B440EF781209DC400045FEAE /* MGSplitCornersView.h */ = {isa = PBXFileReference; fileEncoding = 4; lastKnownFileType = sourcecode.c.h; lineEnding = 0; path = MGSplitCornersView.h; sourceTree = "<group>"; xcLanguageSpecificationIdentifier = xcode.lang.objcpp; };
		B440EF791209DC400045FEAE /* MGSplitCornersView.m */ = {isa = PBXFileReference; fileEncoding = 4; lastKnownFileType = sourcecode.c.objc; lineEnding = 0; path = MGSplitCornersView.m; sourceTree = "<group>"; xcLanguageSpecificationIdentifier = xcode.lang.objc; };
		B440EF7A1209DC400045FEAE /* MGSplitDividerView.h */ = {isa = PBXFileReference; fileEncoding = 4; lastKnownFileType = sourcecode.c.h; lineEnding = 0; path = MGSplitDividerView.h; sourceTree = "<group>"; xcLanguageSpecificationIdentifier = xcode.lang.objcpp; };
		B440EF7B1209DC400045FEAE /* MGSplitDividerView.m */ = {isa = PBXFileReference; fileEncoding = 4; lastKnownFileType = sourcecode.c.objc; lineEnding = 0; path = MGSplitDividerView.m; sourceTree = "<group>"; xcLanguageSpecificationIdentifier = xcode.lang.objc; };
		B440EF7C1209DC400045FEAE /* MGSplitViewController.h */ = {isa = PBXFileReference; fileEncoding = 4; lastKnownFileType = sourcecode.c.h; lineEnding = 0; path = MGSplitViewController.h; sourceTree = "<group>"; xcLanguageSpecificationIdentifier = xcode.lang.objcpp; };
		B440EF7D1209DC400045FEAE /* MGSplitViewController.m */ = {isa = PBXFileReference; fileEncoding = 4; lastKnownFileType = sourcecode.c.objc; lineEnding = 0; path = MGSplitViewController.m; sourceTree = "<group>"; xcLanguageSpecificationIdentifier = xcode.lang.objc; };
		B468B4EF11B5816F007D1C1E /* TiLayoutQueue.h */ = {isa = PBXFileReference; fileEncoding = 4; lastKnownFileType = sourcecode.c.h; path = TiLayoutQueue.h; sourceTree = "<group>"; };
		B468B4F011B5816F007D1C1E /* TiLayoutQueue.m */ = {isa = PBXFileReference; fileEncoding = 4; lastKnownFileType = sourcecode.c.objc; path = TiLayoutQueue.m; sourceTree = "<group>"; };
		B473FB66126F8F7900E29C73 /* TiThreading.h */ = {isa = PBXFileReference; fileEncoding = 4; lastKnownFileType = sourcecode.c.h; path = TiThreading.h; sourceTree = "<group>"; };
		B473FB67126F8F7900E29C73 /* TiThreading.m */ = {isa = PBXFileReference; fileEncoding = 4; lastKnownFileType = sourcecode.c.objc; path = TiThreading.m; sourceTree = "<group>"; };
		B473FBA2126FB2DF00E29C73 /* TiPublicAPI.h */ = {isa = PBXFileReference; fileEncoding = 4; lastKnownFileType = sourcecode.c.h; path = TiPublicAPI.h; sourceTree = "<group>"; };
		B473FBA3126FB2DF00E29C73 /* TiPublicAPI.m */ = {isa = PBXFileReference; fileEncoding = 4; lastKnownFileType = sourcecode.c.objc; path = TiPublicAPI.m; sourceTree = "<group>"; };
		B4D5828F11264FD000A6B66C /* TiUITextWidgetProxy.h */ = {isa = PBXFileReference; fileEncoding = 4; lastKnownFileType = sourcecode.c.h; path = TiUITextWidgetProxy.h; sourceTree = "<group>"; };
		B4D5829011264FD000A6B66C /* TiUITextWidgetProxy.m */ = {isa = PBXFileReference; fileEncoding = 4; lastKnownFileType = sourcecode.c.objc; path = TiUITextWidgetProxy.m; sourceTree = "<group>"; };
		B4D5829511264FF500A6B66C /* TiUITextWidget.h */ = {isa = PBXFileReference; fileEncoding = 4; lastKnownFileType = sourcecode.c.h; path = TiUITextWidget.h; sourceTree = "<group>"; };
		B4D5829611264FF500A6B66C /* TiUITextWidget.m */ = {isa = PBXFileReference; fileEncoding = 4; lastKnownFileType = sourcecode.c.objc; path = TiUITextWidget.m; sourceTree = "<group>"; };
		B4DE7E4C11823E990006DDE1 /* TiGradient.h */ = {isa = PBXFileReference; fileEncoding = 4; lastKnownFileType = sourcecode.c.h; path = TiGradient.h; sourceTree = "<group>"; };
		B4DE7E4D11823E990006DDE1 /* TiGradient.m */ = {isa = PBXFileReference; fileEncoding = 4; lastKnownFileType = sourcecode.c.objc; path = TiGradient.m; sourceTree = "<group>"; };
		B4F97B6D111A41B600E2F72C /* TiUIScrollViewProxy.h */ = {isa = PBXFileReference; fileEncoding = 4; lastKnownFileType = sourcecode.c.h; path = TiUIScrollViewProxy.h; sourceTree = "<group>"; };
		B4F97B6E111A41B600E2F72C /* TiUIScrollViewProxy.m */ = {isa = PBXFileReference; fileEncoding = 4; lastKnownFileType = sourcecode.c.objc; path = TiUIScrollViewProxy.m; sourceTree = "<group>"; };
		B4F97B71111A41C800E2F72C /* TiUIScrollView.h */ = {isa = PBXFileReference; fileEncoding = 4; lastKnownFileType = sourcecode.c.h; path = TiUIScrollView.h; sourceTree = "<group>"; };
		B4F97B72111A41C800E2F72C /* TiUIScrollView.m */ = {isa = PBXFileReference; fileEncoding = 4; lastKnownFileType = sourcecode.c.objc; path = TiUIScrollView.m; sourceTree = "<group>"; };
		B4F97C56111BAD4700E2F72C /* TiUIiPhoneScrollIndicatorStyleProxy.h */ = {isa = PBXFileReference; fileEncoding = 4; lastKnownFileType = sourcecode.c.h; path = TiUIiPhoneScrollIndicatorStyleProxy.h; sourceTree = "<group>"; };
		B4F97C57111BAD4700E2F72C /* TiUIiPhoneScrollIndicatorStyleProxy.m */ = {isa = PBXFileReference; fileEncoding = 4; lastKnownFileType = sourcecode.c.objc; path = TiUIiPhoneScrollIndicatorStyleProxy.m; sourceTree = "<group>"; };
		D4AB36F3123DE20200DED4A0 /* TiUIClipboardProxy.h */ = {isa = PBXFileReference; fileEncoding = 4; lastKnownFileType = sourcecode.c.h; path = TiUIClipboardProxy.h; sourceTree = "<group>"; };
		D4AB36F4123DE20200DED4A0 /* TiUIClipboardProxy.m */ = {isa = PBXFileReference; fileEncoding = 4; lastKnownFileType = sourcecode.c.objc; path = TiUIClipboardProxy.m; sourceTree = "<group>"; };
		DA2556421353D2FC005D459C /* TiNetworkSocketProxy.h */ = {isa = PBXFileReference; fileEncoding = 4; lastKnownFileType = sourcecode.c.h; path = TiNetworkSocketProxy.h; sourceTree = "<group>"; };
		DA2556431353D2FC005D459C /* TiNetworkSocketProxy.m */ = {isa = PBXFileReference; fileEncoding = 4; lastKnownFileType = sourcecode.c.objc; path = TiNetworkSocketProxy.m; sourceTree = "<group>"; };
		DA285CA411BDBE0A00D20833 /* TiRootController.h */ = {isa = PBXFileReference; fileEncoding = 4; lastKnownFileType = sourcecode.c.h; path = TiRootController.h; sourceTree = "<group>"; };
		DA2B35C0134514FE00056705 /* TiNetworkSocketTCPProxy.h */ = {isa = PBXFileReference; fileEncoding = 4; lastKnownFileType = sourcecode.c.h; path = TiNetworkSocketTCPProxy.h; sourceTree = "<group>"; };
		DA2B35C1134514FE00056705 /* TiNetworkSocketTCPProxy.m */ = {isa = PBXFileReference; fileEncoding = 4; lastKnownFileType = sourcecode.c.objc; path = TiNetworkSocketTCPProxy.m; sourceTree = "<group>"; };
		DA4E12D511C0A55F00A55BAB /* TiContactsGroup.h */ = {isa = PBXFileReference; fileEncoding = 4; lastKnownFileType = sourcecode.c.h; path = TiContactsGroup.h; sourceTree = "<group>"; };
		DA4E12D611C0A55F00A55BAB /* TiContactsGroup.m */ = {isa = PBXFileReference; fileEncoding = 4; lastKnownFileType = sourcecode.c.objc; path = TiContactsGroup.m; sourceTree = "<group>"; };
		DA864E3011A2314A00B9CD68 /* TiMediaMusicPlayer.h */ = {isa = PBXFileReference; fileEncoding = 4; lastKnownFileType = sourcecode.c.h; path = TiMediaMusicPlayer.h; sourceTree = "<group>"; };
		DA864E3111A2314A00B9CD68 /* TiMediaMusicPlayer.m */ = {isa = PBXFileReference; fileEncoding = 4; lastKnownFileType = sourcecode.c.objc; path = TiMediaMusicPlayer.m; sourceTree = "<group>"; };
		DA9BE36D127F8F6C000FE9E1 /* UIImageExtras.h */ = {isa = PBXFileReference; fileEncoding = 4; lastKnownFileType = sourcecode.c.h; path = UIImageExtras.h; sourceTree = "<group>"; };
		DA9BE36E127F8F6C000FE9E1 /* UIImageExtras.m */ = {isa = PBXFileReference; fileEncoding = 4; lastKnownFileType = sourcecode.c.objc; path = UIImageExtras.m; sourceTree = "<group>"; };
		DA9FF581128A1F3600457759 /* AudioStreamerCUR.h */ = {isa = PBXFileReference; fileEncoding = 4; lastKnownFileType = sourcecode.c.h; path = AudioStreamerCUR.h; sourceTree = "<group>"; };
		DA9FF582128A1F3600457759 /* AudioStreamerCUR.m */ = {isa = PBXFileReference; fileEncoding = 4; lastKnownFileType = sourcecode.c.objc; path = AudioStreamerCUR.m; sourceTree = "<group>"; };
		DAA4B2AD134E3DBD00AB6011 /* libti_ios_debugger.a */ = {isa = PBXFileReference; lastKnownFileType = archive.ar; name = libti_ios_debugger.a; path = ../lib/libti_ios_debugger.a; sourceTree = "<group>"; };
		DAA4B2B2134E75AC00AB6011 /* CodecModule.h */ = {isa = PBXFileReference; fileEncoding = 4; lastKnownFileType = sourcecode.c.h; path = CodecModule.h; sourceTree = "<group>"; };
		DAA4B2B3134E75AC00AB6011 /* CodecModule.m */ = {isa = PBXFileReference; fileEncoding = 4; lastKnownFileType = sourcecode.c.objc; path = CodecModule.m; sourceTree = "<group>"; };
		DAA72341156D642400757987 /* TiConsole.h */ = {isa = PBXFileReference; fileEncoding = 4; lastKnownFileType = sourcecode.c.h; path = TiConsole.h; sourceTree = "<group>"; };
		DAA72342156D642400757987 /* TiConsole.m */ = {isa = PBXFileReference; fileEncoding = 4; lastKnownFileType = sourcecode.c.objc; path = TiConsole.m; sourceTree = "<group>"; };
		DAA905CC11A359F10030B119 /* TiMediaItem.h */ = {isa = PBXFileReference; fileEncoding = 4; lastKnownFileType = sourcecode.c.h; path = TiMediaItem.h; sourceTree = "<group>"; };
		DAA905CD11A359F10030B119 /* TiMediaItem.m */ = {isa = PBXFileReference; fileEncoding = 4; lastKnownFileType = sourcecode.c.objc; path = TiMediaItem.m; sourceTree = "<group>"; };
		DABB37BC12E8CB280026A6EA /* Titanium.app */ = {isa = PBXFileReference; explicitFileType = wrapper.application; includeInIndex = 0; path = Titanium.app; sourceTree = BUILT_PRODUCTS_DIR; };
		DABF3ECD134D210400836137 /* TiBuffer.h */ = {isa = PBXFileReference; fileEncoding = 4; lastKnownFileType = sourcecode.c.h; path = TiBuffer.h; sourceTree = "<group>"; };
		DABF3ECE134D210400836137 /* TiBuffer.m */ = {isa = PBXFileReference; fileEncoding = 4; lastKnownFileType = sourcecode.c.objc; path = TiBuffer.m; sourceTree = "<group>"; };
		DABF3ED5134D2CA100836137 /* StreamModule.h */ = {isa = PBXFileReference; fileEncoding = 4; lastKnownFileType = sourcecode.c.h; path = StreamModule.h; sourceTree = "<group>"; };
		DABF3ED6134D2CA100836137 /* StreamModule.m */ = {isa = PBXFileReference; fileEncoding = 4; lastKnownFileType = sourcecode.c.objc; path = StreamModule.m; sourceTree = "<group>"; };
		DABF3EDA134D2E4300836137 /* TiStreamProxy.h */ = {isa = PBXFileReference; fileEncoding = 4; lastKnownFileType = sourcecode.c.h; path = TiStreamProxy.h; sourceTree = "<group>"; };
		DABF3EDB134D2E4300836137 /* TiStreamProxy.m */ = {isa = PBXFileReference; fileEncoding = 4; lastKnownFileType = sourcecode.c.objc; path = TiStreamProxy.m; sourceTree = "<group>"; };
		DADD76E713CCF4FF00CD03AC /* MGSplitView.h */ = {isa = PBXFileReference; fileEncoding = 4; lastKnownFileType = sourcecode.c.h; path = MGSplitView.h; sourceTree = "<group>"; };
		DADD76E813CCF4FF00CD03AC /* MGSplitView.m */ = {isa = PBXFileReference; fileEncoding = 4; lastKnownFileType = sourcecode.c.objc; path = MGSplitView.m; sourceTree = "<group>"; };
		DADE76D313D65C590079FC75 /* libicucore.dylib */ = {isa = PBXFileReference; lastKnownFileType = "compiled.mach-o.dylib"; name = libicucore.dylib; path = usr/lib/libicucore.dylib; sourceTree = SDKROOT; };
		DAE541E113577BEC00A65123 /* TiDataStream.h */ = {isa = PBXFileReference; fileEncoding = 4; lastKnownFileType = sourcecode.c.h; path = TiDataStream.h; sourceTree = "<group>"; };
		DAE541E213577BEC00A65123 /* TiDataStream.m */ = {isa = PBXFileReference; fileEncoding = 4; lastKnownFileType = sourcecode.c.objc; path = TiDataStream.m; sourceTree = "<group>"; };
		EF03EFEF13E3665100BD4FF7 /* ASIDataCompressor.h */ = {isa = PBXFileReference; fileEncoding = 4; lastKnownFileType = sourcecode.c.h; path = ASIDataCompressor.h; sourceTree = "<group>"; };
		EF03EFF013E3665100BD4FF7 /* ASIDataCompressor.m */ = {isa = PBXFileReference; fileEncoding = 4; lastKnownFileType = sourcecode.c.objc; path = ASIDataCompressor.m; sourceTree = "<group>"; };
		EF03EFF113E3665100BD4FF7 /* ASIDataDecompressor.h */ = {isa = PBXFileReference; fileEncoding = 4; lastKnownFileType = sourcecode.c.h; path = ASIDataDecompressor.h; sourceTree = "<group>"; };
		EF03EFF213E3665100BD4FF7 /* ASIDataDecompressor.m */ = {isa = PBXFileReference; fileEncoding = 4; lastKnownFileType = sourcecode.c.objc; path = ASIDataDecompressor.m; sourceTree = "<group>"; };
		EF0ADCF9143F9ABF00977386 /* NSData+Additions.m */ = {isa = PBXFileReference; fileEncoding = 4; lastKnownFileType = sourcecode.c.objc; name = "NSData+Additions.m"; path = "../Classes/NSData+Additions.m"; sourceTree = "<group>"; };
		EF0ADD19143FA0CD00977386 /* GeolocationModule.m */ = {isa = PBXFileReference; fileEncoding = 4; lastKnownFileType = sourcecode.c.objc; path = GeolocationModule.m; sourceTree = "<group>"; };
		EF0ADD1E143FA0E200977386 /* AnalyticsModule.m */ = {isa = PBXFileReference; fileEncoding = 4; lastKnownFileType = sourcecode.c.objc; path = AnalyticsModule.m; sourceTree = "<group>"; };
		EF8339D113E3643C001F2A97 /* ASIDownloadCache.h */ = {isa = PBXFileReference; fileEncoding = 4; lastKnownFileType = sourcecode.c.h; path = ASIDownloadCache.h; sourceTree = "<group>"; };
		EF8339D213E3643C001F2A97 /* ASIDownloadCache.m */ = {isa = PBXFileReference; fileEncoding = 4; lastKnownFileType = sourcecode.c.objc; path = ASIDownloadCache.m; sourceTree = "<group>"; };
		EF8339D713E364A0001F2A97 /* ASICacheDelegate.h */ = {isa = PBXFileReference; fileEncoding = 4; lastKnownFileType = sourcecode.c.h; path = ASICacheDelegate.h; sourceTree = "<group>"; };
/* End PBXFileReference section */

/* Begin PBXFrameworksBuildPhase section */
		1D60588F0D05DD3D006BFB54 /* Frameworks */ = {
			isa = PBXFrameworksBuildPhase;
			buildActionMask = 2147483647;
			files = (
				84BBA58816570F90006B8C22 /* Security.framework in Frameworks */,
				DADE76D413D65C590079FC75 /* libicucore.dylib in Frameworks */,
				1D60589F0D05DD5A006BFB54 /* Foundation.framework in Frameworks */,
				1DF5F4E00D08C38300B7A737 /* UIKit.framework in Frameworks */,
				288765FD0DF74451002DB57D /* CoreGraphics.framework in Frameworks */,
				24CA8C76111167B60084E2DE /* AddressBook.framework in Frameworks */,
				24CA8C78111167B60084E2DE /* AddressBookUI.framework in Frameworks */,
				24CA8C7C111167B60084E2DE /* CFNetwork.framework in Frameworks */,
				24CA8C7E111167B60084E2DE /* CoreLocation.framework in Frameworks */,
				24CA8C80111167B60084E2DE /* MapKit.framework in Frameworks */,
				24CA8C82111167B60084E2DE /* MessageUI.framework in Frameworks */,
				24CA8C84111167B60084E2DE /* MobileCoreServices.framework in Frameworks */,
				24CA8C86111167B60084E2DE /* OpenGLES.framework in Frameworks */,
				24CA8C88111167B60084E2DE /* QuartzCore.framework in Frameworks */,
				24CA8C8A111167B60084E2DE /* SystemConfiguration.framework in Frameworks */,
				24CA8C8E111167B60084E2DE /* libsqlite3.dylib in Frameworks */,
				24CA8C90111167B60084E2DE /* libz.dylib in Frameworks */,
				24CA8CED1111689B0084E2DE /* AudioToolbox.framework in Frameworks */,
				24CA8CF4111168AE0084E2DE /* MediaPlayer.framework in Frameworks */,
				24CA8CFB111168C30084E2DE /* AVFoundation.framework in Frameworks */,
				24EB0A58111E1BAE001DC2D1 /* libxml2.dylib in Frameworks */,
				24597035118FF66300519F79 /* StoreKit.framework in Frameworks */,
				242E8E3111BA39FD0046A0D0 /* libTiCore.a in Frameworks */,
				242EA11611BD956F0046A0D0 /* ExternalAccessory.framework in Frameworks */,
				24D5C75911E6364F00F097E2 /* libtiverify.a in Frameworks */,
				DAA4B2AE134E3DBD00AB6011 /* libti_ios_debugger.a in Frameworks */,
			);
			runOnlyForDeploymentPostprocessing = 0;
		};
		24D8E497119B9D8A00F8CAA6 /* Frameworks */ = {
			isa = PBXFrameworksBuildPhase;
			buildActionMask = 2147483647;
			files = (
				84BBA58A16570FA0006B8C22 /* Security.framework in Frameworks */,
				24D8E498119B9D8A00F8CAA6 /* Foundation.framework in Frameworks */,
				24D8E499119B9D8A00F8CAA6 /* UIKit.framework in Frameworks */,
				24D8E49A119B9D8A00F8CAA6 /* CoreGraphics.framework in Frameworks */,
				24D8E49C119B9D8A00F8CAA6 /* AddressBook.framework in Frameworks */,
				24D8E49D119B9D8A00F8CAA6 /* AddressBookUI.framework in Frameworks */,
				24D8E49E119B9D8A00F8CAA6 /* CFNetwork.framework in Frameworks */,
				24D8E49F119B9D8A00F8CAA6 /* CoreLocation.framework in Frameworks */,
				24D8E4A0119B9D8A00F8CAA6 /* MapKit.framework in Frameworks */,
				24D8E4A1119B9D8A00F8CAA6 /* MessageUI.framework in Frameworks */,
				24D8E4A2119B9D8A00F8CAA6 /* MobileCoreServices.framework in Frameworks */,
				24D8E4A3119B9D8A00F8CAA6 /* OpenGLES.framework in Frameworks */,
				24D8E4A4119B9D8A00F8CAA6 /* QuartzCore.framework in Frameworks */,
				24D8E4A5119B9D8A00F8CAA6 /* SystemConfiguration.framework in Frameworks */,
				24D8E4A6119B9D8A00F8CAA6 /* libsqlite3.dylib in Frameworks */,
				24D8E4A7119B9D8A00F8CAA6 /* libz.dylib in Frameworks */,
				24D8E4A8119B9D8A00F8CAA6 /* AudioToolbox.framework in Frameworks */,
				24D8E4A9119B9D8A00F8CAA6 /* MediaPlayer.framework in Frameworks */,
				24D8E4AA119B9D8A00F8CAA6 /* AVFoundation.framework in Frameworks */,
				24D8E4AB119B9D8A00F8CAA6 /* libxml2.dylib in Frameworks */,
				24D8E4AC119B9D8A00F8CAA6 /* StoreKit.framework in Frameworks */,
				242E8E3211BA39FE0046A0D0 /* libTiCore.a in Frameworks */,
				24D5C75A11E6364F00F097E2 /* libtiverify.a in Frameworks */,
				DAA4B2AF134E3DBD00AB6011 /* libti_ios_debugger.a in Frameworks */,
				DADE76D613D65C6F0079FC75 /* libicucore.dylib in Frameworks */,
			);
			runOnlyForDeploymentPostprocessing = 0;
		};
		DABB37A112E8CB280026A6EA /* Frameworks */ = {
			isa = PBXFrameworksBuildPhase;
			buildActionMask = 2147483647;
			files = (
				84BBA58B16570FAF006B8C22 /* Security.framework in Frameworks */,
				DABB37A212E8CB280026A6EA /* Foundation.framework in Frameworks */,
				DABB37A312E8CB280026A6EA /* UIKit.framework in Frameworks */,
				DABB37A412E8CB280026A6EA /* CoreGraphics.framework in Frameworks */,
				DABB37A512E8CB280026A6EA /* AddressBook.framework in Frameworks */,
				DABB37A612E8CB280026A6EA /* AddressBookUI.framework in Frameworks */,
				DABB37A712E8CB280026A6EA /* CFNetwork.framework in Frameworks */,
				DABB37A812E8CB280026A6EA /* CoreLocation.framework in Frameworks */,
				DABB37A912E8CB280026A6EA /* MapKit.framework in Frameworks */,
				DABB37AA12E8CB280026A6EA /* MessageUI.framework in Frameworks */,
				DABB37AB12E8CB280026A6EA /* MobileCoreServices.framework in Frameworks */,
				DABB37AC12E8CB280026A6EA /* OpenGLES.framework in Frameworks */,
				DABB37AD12E8CB280026A6EA /* QuartzCore.framework in Frameworks */,
				DABB37AE12E8CB280026A6EA /* SystemConfiguration.framework in Frameworks */,
				DABB37AF12E8CB280026A6EA /* libsqlite3.dylib in Frameworks */,
				DABB37B012E8CB280026A6EA /* libz.dylib in Frameworks */,
				DABB37B112E8CB280026A6EA /* AudioToolbox.framework in Frameworks */,
				DABB37B212E8CB280026A6EA /* MediaPlayer.framework in Frameworks */,
				DABB37B312E8CB280026A6EA /* AVFoundation.framework in Frameworks */,
				DABB37B412E8CB280026A6EA /* libxml2.dylib in Frameworks */,
				DABB37B512E8CB280026A6EA /* StoreKit.framework in Frameworks */,
				DABB37B612E8CB280026A6EA /* libTiCore.a in Frameworks */,
				DABB37B712E8CB280026A6EA /* libtiverify.a in Frameworks */,
				DAA4B2B0134E3DBD00AB6011 /* libti_ios_debugger.a in Frameworks */,
				DADE76D713D65C7D0079FC75 /* libicucore.dylib in Frameworks */,
			);
			runOnlyForDeploymentPostprocessing = 0;
		};
/* End PBXFrameworksBuildPhase section */

/* Begin PBXGroup section */
		19C28FACFE9D520D11CA2CBB /* Products */ = {
			isa = PBXGroup;
			children = (
				1D6058910D05DD3D006BFB54 /* Titanium.app */,
				24D8E4B1119B9D8A00F8CAA6 /* Titanium.app */,
				DABB37BC12E8CB280026A6EA /* Titanium.app */,
			);
			name = Products;
			sourceTree = "<group>";
		};
		242E95C211BAC8070046A0D0 /* Debugger */ = {
			isa = PBXGroup;
			children = (
				242E95C811BAC8B40046A0D0 /* TiDebugger.h */,
			);
			name = Debugger;
			sourceTree = "<group>";
		};
		242E967211BAD2E30046A0D0 /* AsyncSocket */ = {
			isa = PBXGroup;
			children = (
				242E967311BAD2F20046A0D0 /* AsyncSocket.h */,
				242E967411BAD2F20046A0D0 /* AsyncSocket.m */,
				242E967511BAD2F20046A0D0 /* AsyncUdpSocket.h */,
				242E967611BAD2F20046A0D0 /* AsyncUdpSocket.m */,
			);
			name = AsyncSocket;
			sourceTree = "<group>";
		};
		245B3C3011375A4D00CE7530 /* Utils */ = {
			isa = PBXGroup;
			children = (
				245B3C3811375A6600CE7530 /* UtilsModule.h */,
				245B3C3911375A6600CE7530 /* UtilsModule.m */,
			);
			name = Utils;
			sourceTree = "<group>";
		};
		24A1E872112DF7E4003DA834 /* Picker */ = {
			isa = PBXGroup;
			children = (
				24A1E873112DF80B003DA834 /* TiUIPickerProxy.h */,
				24A1E874112DF80B003DA834 /* TiUIPickerProxy.m */,
				24A1E879112DF83E003DA834 /* TiUIPicker.h */,
				24A1E87A112DF83E003DA834 /* TiUIPicker.m */,
				24A1E8A6112DFACA003DA834 /* TiUIPickerRowProxy.h */,
				24A1E8A7112DFACA003DA834 /* TiUIPickerRowProxy.m */,
				24A1E990112E1363003DA834 /* TiUIPickerColumnProxy.h */,
				24A1E991112E1363003DA834 /* TiUIPickerColumnProxy.m */,
			);
			name = Picker;
			sourceTree = "<group>";
		};
		24ADC5081299F4730014DB75 /* Clipboard */ = {
			isa = PBXGroup;
			children = (
				D4AB36F3123DE20200DED4A0 /* TiUIClipboardProxy.h */,
				D4AB36F4123DE20200DED4A0 /* TiUIClipboardProxy.m */,
			);
			name = Clipboard;
			sourceTree = "<group>";
		};
		24ADC50F1299F5A50014DB75 /* iOS */ = {
			isa = PBXGroup;
			children = (
				24ADC5101299F60C0014DB75 /* TiAppiOSProxy.h */,
				24ADC5111299F60C0014DB75 /* TiAppiOSProxy.m */,
				24ADC5141299F6AA0014DB75 /* TiAppiOSBackgroundServiceProxy.h */,
				24ADC5151299F6AA0014DB75 /* TiAppiOSBackgroundServiceProxy.m */,
				24ADC632129A1ED60014DB75 /* TiAppiOSLocalNotificationProxy.h */,
				24ADC633129A1ED60014DB75 /* TiAppiOSLocalNotificationProxy.m */,
			);
			name = iOS;
			sourceTree = "<group>";
		};
		24CA8902111160BE0084E2DE /* Classes */ = {
			isa = PBXGroup;
			children = (
				24EB07D1111D420D001DC2D1 /* DOM */,
				24CA8A09111161D60084E2DE /* Modules */,
				24CA8A0A111161DC0084E2DE /* Utils */,
				24CA8A0B111161E10084E2DE /* API */,
			);
			name = Classes;
			path = ../Classes;
			sourceTree = "<group>";
		};
		24CA8903111160C30084E2DE /* Thirdparty */ = {
			isa = PBXGroup;
			children = (
				B440EF771209DC400045FEAE /* MGSplitView */,
				242E967211BAD2E30046A0D0 /* AsyncSocket */,
				242E95C211BAC8070046A0D0 /* Debugger */,
				24CA89F31111618F0084E2DE /* TiCore */,
				24CA8909111161050084E2DE /* AFOpenFlow */,
				24CA89A6111161230084E2DE /* Misc */,
				24CA89A7111161460084E2DE /* Kroll */,
				24CA8911111161050084E2DE /* ASI */,
				24CA8927111161050084E2DE /* AudioStreamer */,
				24CA894D111161050084E2DE /* PlausibleDatabase */,
				50115A9315D5DE0500122055 /* ThirdpartyNS.h */,
			);
			name = Thirdparty;
			sourceTree = "<group>";
		};
		24CA8909111161050084E2DE /* AFOpenFlow */ = {
			isa = PBXGroup;
			children = (
				DA9BE36D127F8F6C000FE9E1 /* UIImageExtras.h */,
				DA9BE36E127F8F6C000FE9E1 /* UIImageExtras.m */,
				24CA890A111161050084E2DE /* AFItemView.h */,
				24CA890B111161050084E2DE /* AFItemView.m */,
				24CA890C111161050084E2DE /* AFOpenFlowConstants.h */,
				24CA890D111161050084E2DE /* AFOpenFlowView.h */,
				24CA890E111161050084E2DE /* AFOpenFlowView.m */,
				24CA890F111161050084E2DE /* AFUIImageReflection.h */,
				24CA8910111161050084E2DE /* AFUIImageReflection.m */,
			);
			name = AFOpenFlow;
			path = ../Classes/AFOpenFlow;
			sourceTree = SOURCE_ROOT;
		};
		24CA8911111161050084E2DE /* ASI */ = {
			isa = PBXGroup;
			children = (
				EF03EFEF13E3665100BD4FF7 /* ASIDataCompressor.h */,
				EF03EFF013E3665100BD4FF7 /* ASIDataCompressor.m */,
				EF03EFF113E3665100BD4FF7 /* ASIDataDecompressor.h */,
				EF03EFF213E3665100BD4FF7 /* ASIDataDecompressor.m */,
				EF8339D713E364A0001F2A97 /* ASICacheDelegate.h */,
				EF8339D113E3643C001F2A97 /* ASIDownloadCache.h */,
				EF8339D213E3643C001F2A97 /* ASIDownloadCache.m */,
				247FC32811CD5B6B00F97C4E /* ASIHTTPRequestDelegate.h */,
				247FC32911CD5B6B00F97C4E /* ASIProgressDelegate.h */,
				24CA8912111161050084E2DE /* ASIAuthenticationDialog.h */,
				24CA8913111161050084E2DE /* ASIAuthenticationDialog.m */,
				24CA8914111161050084E2DE /* ASIFormDataRequest.h */,
				24CA8915111161050084E2DE /* ASIFormDataRequest.m */,
				24CA8916111161050084E2DE /* ASIHTTPRequest.h */,
				24CA8917111161050084E2DE /* ASIHTTPRequest.m */,
				24CA8918111161050084E2DE /* ASIHTTPRequestConfig.h */,
				24CA8919111161050084E2DE /* ASIInputStream.h */,
				24CA891A111161050084E2DE /* ASIInputStream.m */,
				24CA891B111161050084E2DE /* ASINetworkQueue.h */,
				24CA891C111161050084E2DE /* ASINetworkQueue.m */,
				24CA8925111161050084E2DE /* Reachability.h */,
				24CA8926111161050084E2DE /* Reachability.m */,
			);
			name = ASI;
			path = ../Classes/ASI;
			sourceTree = SOURCE_ROOT;
		};
		24CA8927111161050084E2DE /* AudioStreamer */ = {
			isa = PBXGroup;
			children = (
				DA9FF581128A1F3600457759 /* AudioStreamerCUR.h */,
				DA9FF582128A1F3600457759 /* AudioStreamerCUR.m */,
				24CA8928111161050084E2DE /* AudioStreamer.h */,
				24CA8929111161050084E2DE /* AudioStreamer.m */,
			);
			name = AudioStreamer;
			path = ../Classes/AudioStreamer;
			sourceTree = SOURCE_ROOT;
		};
		24CA894D111161050084E2DE /* PlausibleDatabase */ = {
			isa = PBXGroup;
			children = (
				24CA894E111161050084E2DE /* PlausibleDatabase.h */,
				24CA894F111161050084E2DE /* PlausibleDatabase.m */,
				24CA8950111161050084E2DE /* PLDatabase.h */,
				24CA8951111161050084E2DE /* PLPreparedStatement.h */,
				24CA8952111161050084E2DE /* PLResultSet.h */,
				24CA8953111161050084E2DE /* PLSqliteDatabase.h */,
				24CA8954111161050084E2DE /* PLSqliteDatabase.m */,
				24CA8955111161050084E2DE /* PLSqlitePreparedStatement.h */,
				24CA8956111161050084E2DE /* PLSqlitePreparedStatement.m */,
				24CA8957111161050084E2DE /* PLSqliteResultSet.h */,
				24CA8958111161050084E2DE /* PLSqliteResultSet.m */,
			);
			name = PlausibleDatabase;
			path = ../Classes/PlausibleDatabase;
			sourceTree = SOURCE_ROOT;
		};
		24CA89A6111161230084E2DE /* Misc */ = {
			isa = PBXGroup;
			children = (
				EF0ADCF9143F9ABF00977386 /* NSData+Additions.m */,
				24A1EAF0112F4C02003DA834 /* UIImage+Alpha.h */,
				24A1EAF1112F4C02003DA834 /* UIImage+Alpha.m */,
				24A1EAF2112F4C02003DA834 /* UIImage+Resize.h */,
				24A1EAF3112F4C02003DA834 /* UIImage+Resize.m */,
				24A1EAF4112F4C02003DA834 /* UIImage+RoundedCorner.h */,
				24A1EAF5112F4C02003DA834 /* UIImage+RoundedCorner.m */,
				24E25CBF112A698C0083D43D /* AQRecorder.h */,
				24E25CC0112A698C0083D43D /* AQRecorder.mm */,
				24E25CC1112A698C0083D43D /* SCListener.h */,
				24E25CC2112A698C0083D43D /* SCListener.m */,
				24FBE5A711293DD1005C8D48 /* CADebugMacros.cpp */,
				24FBE5A811293DD1005C8D48 /* CADebugMacros.h */,
				24FBE5A911293DD1005C8D48 /* CAMath.h */,
				24FBE5AA11293DD1005C8D48 /* CAStreamBasicDescription.cpp */,
				24FBE5AB11293DD1005C8D48 /* CAStreamBasicDescription.h */,
				24FBE5AC11293DD1005C8D48 /* CAXException.cpp */,
				24FBE5AD11293DD1005C8D48 /* CAXException.h */,
				24EB0B72111E7EE8001DC2D1 /* NSData+Additions.h */,
				24CA892A111161050084E2DE /* Base64Transcoder.c */,
				24CA892B111161050084E2DE /* Base64Transcoder.h */,
				24CA8959111161050084E2DE /* SBJSON.h */,
				24CA895A111161050084E2DE /* SBJSON.m */,
			);
			name = Misc;
			sourceTree = "<group>";
		};
		24CA89A7111161460084E2DE /* Kroll */ = {
			isa = PBXGroup;
			children = (
				ABD472F213BB73BF00502912 /* KrollCoverage.h */,
				ABD472F313BB73BF00502912 /* KrollCoverage.m */,
				24CA89AA1111615D0084E2DE /* KrollCallback.h */,
				24CA89AB1111615D0084E2DE /* KrollCallback.m */,
				24CA89AC1111615D0084E2DE /* KrollContext.h */,
				24CA89AD1111615D0084E2DE /* KrollContext.m */,
				24CA89AE1111615D0084E2DE /* KrollMethod.h */,
				24CA89AF1111615D0084E2DE /* KrollMethod.m */,
				24CA89B01111615D0084E2DE /* KrollMethodDelegate.h */,
				24CA89B11111615D0084E2DE /* KrollMethodDelegate.m */,
				24CA89B21111615D0084E2DE /* KrollObject.h */,
				24CA89B31111615D0084E2DE /* KrollObject.m */,
				24CA89B41111615D0084E2DE /* KrollPropertyDelegate.h */,
				24CA89B51111615D0084E2DE /* KrollPropertyDelegate.m */,
				24CA89B61111615D0084E2DE /* KrollTimer.h */,
				24CA89B71111615D0084E2DE /* KrollTimer.m */,
			);
			name = Kroll;
			sourceTree = "<group>";
		};
		24CA89F31111618F0084E2DE /* TiCore */ = {
			isa = PBXGroup;
			children = (
				24CA89F61111618F0084E2DE /* Ti.h */,
				24CA89F71111618F0084E2DE /* TiBase.h */,
				24CA89FE1111618F0084E2DE /* TiContextRef.h */,
				24CA89FF1111618F0084E2DE /* TiContextRefPrivate.h */,
				24CA8A001111618F0084E2DE /* TiCore.h */,
				24CA8A011111618F0084E2DE /* TiObjectRef.h */,
				24CA8A041111618F0084E2DE /* TiStringRef.h */,
				24CA8A061111618F0084E2DE /* TiStringRefCF.h */,
				24CA8A071111618F0084E2DE /* TiValueRef.h */,
				24CA8A081111618F0084E2DE /* WebKitAvailability.h */,
			);
			name = TiCore;
			path = ../headers/TiCore;
			sourceTree = SOURCE_ROOT;
		};
		24CA8A09111161D60084E2DE /* Modules */ = {
			isa = PBXGroup;
			children = (
				24F6204D1199F1F400EEAD3C /* TopTiModule.h */,
				24F6204E1199F1F400EEAD3C /* TopTiModule.m */,
				DABF3ED3134D2A6400836137 /* Stream */,
				DAA4B2B1134E758B00AB6011 /* Codec */,
				245B3C3011375A4D00CE7530 /* Utils */,
				24DEDAC21123719700398D86 /* XML */,
				24CA8C58111165180084E2DE /* Accelerometer */,
				24CA8C10111163BB0084E2DE /* API */,
				24CA8C0F111163B50084E2DE /* App */,
				24CA8C57111165070084E2DE /* Analytics */,
				24CA8C1C1111645B0084E2DE /* Contacts */,
				24CA8C19111164490084E2DE /* Database */,
				24CA8C1B111164530084E2DE /* Filesystem */,
				24CA8C13111163F20084E2DE /* Geolocation */,
				24CA8C12111163CD0084E2DE /* Gesture */,
				24CA8C1A1111644E0084E2DE /* Map */,
				24CA8C18111164440084E2DE /* Media */,
				24CA8C171111643E0084E2DE /* Network */,
				24CA8C11111163C30084E2DE /* Platform */,
				24CA8C16111164150084E2DE /* Yahoo */,
				24CA8C14111164040084E2DE /* UI */,
				24F29E781220D0DB0099351D /* Locale */,
			);
			name = Modules;
			sourceTree = "<group>";
		};
		24CA8A0A111161DC0084E2DE /* Utils */ = {
			isa = PBXGroup;
			children = (
				2B353A7F15901D41008FBD84 /* Ti3DMatrix.h */,
				2B353A8015901D41008FBD84 /* Ti3DMatrix.m */,
				24CA8A10111161FD0084E2DE /* WebFont.m */,
				24CA8A11111161FD0084E2DE /* WebFont.h */,
				2467310611E2549300D39AF7 /* Webcolor.m */,
				24CA8A13111161FD0084E2DE /* Webcolor.h */,
				24CA8A20111161FD0084E2DE /* TiUtils.m */,
				24CA8A21111161FD0084E2DE /* TiUtils.h */,
				24CA8AAC111161FD0084E2DE /* TiRect.m */,
				24CA8AAD111161FD0084E2DE /* TiRect.h */,
				24CA8AB2111161FD0084E2DE /* TiPoint.m */,
				24CA8AB3111161FD0084E2DE /* TiPoint.h */,
				24CA8AD1111161FD0084E2DE /* TiDimension.m */,
				24CA8AD2111161FD0084E2DE /* TiDimension.h */,
				24CA8ADA111161FE0084E2DE /* TiComplexValue.m */,
				24CA8ADB111161FE0084E2DE /* TiComplexValue.h */,
				24CA8ADC111161FE0084E2DE /* TiColor.m */,
				24CA8ADD111161FE0084E2DE /* TiColor.h */,
				24CA8ADE111161FE0084E2DE /* TiButtonUtil.m */,
				24CA8ADF111161FE0084E2DE /* TiButtonUtil.h */,
				24CA8AEC111161FE0084E2DE /* Ti2DMatrix.m */,
				24CA8AED111161FE0084E2DE /* Ti2DMatrix.h */,
				24CA8AFE111161FE0084E2DE /* OperationQueue.m */,
				24CA8AFF111161FE0084E2DE /* OperationQueue.h */,
				24CA8B02111161FE0084E2DE /* Mimetypes.m */,
				24CA8B03111161FE0084E2DE /* Mimetypes.h */,
				24CA8B0A111161FE0084E2DE /* LayoutConstraint.m */,
				24CA8B0B111161FE0084E2DE /* LayoutConstraint.h */,
				24CA8B0C111161FE0084E2DE /* ImageLoader.m */,
				24CA8B0D111161FE0084E2DE /* ImageLoader.h */,
				24F5B144111FDFE8005C9199 /* ListenerEntry.h */,
				24F5B145111FDFE8005C9199 /* ListenerEntry.m */,
				B4DE7E4C11823E990006DDE1 /* TiGradient.h */,
				B4DE7E4D11823E990006DDE1 /* TiGradient.m */,
				B468B4EF11B5816F007D1C1E /* TiLayoutQueue.h */,
				B468B4F011B5816F007D1C1E /* TiLayoutQueue.m */,
				DAA72341156D642400757987 /* TiConsole.h */,
				DAA72342156D642400757987 /* TiConsole.m */,
			);
			name = Utils;
			sourceTree = "<group>";
		};
		24CA8A0B111161E10084E2DE /* API */ = {
			isa = PBXGroup;
			children = (
				B473FB65126F8E8900E29C73 /* Utility Macros */,
				24F620601199F28600EEAD3C /* TiErrorController.h */,
				24F620571199F27700EEAD3C /* TiErrorController.m */,
				24F620581199F27700EEAD3C /* TiRootViewController.h */,
				24F620591199F27700EEAD3C /* TiRootViewController.m */,
				24F620521199F26500EEAD3C /* TiApp.h */,
				24F620531199F26500EEAD3C /* TiApp.m */,
				24F5AEB2111F9DE9005C9199 /* TiFile.h */,
				24F5AEB3111F9DE9005C9199 /* TiFile.m */,
				24CA8A2C111161FD0084E2DE /* TiUIView.m */,
				24CA8A2D111161FD0084E2DE /* TiUIView.h */,
				24CA8A18111161FD0084E2DE /* TiViewProxy.m */,
				24CA8A19111161FD0084E2DE /* TiViewProxy.h */,
				24CA8AB8111161FD0084E2DE /* TiModule.m */,
				24CA8AB9111161FD0084E2DE /* TiModule.h */,
				24CA8A0E111161FD0084E2DE /* XHRBridge.m */,
				24CA8A0F111161FD0084E2DE /* XHRBridge.h */,
				24CA8A16111161FD0084E2DE /* TiWindowProxy.m */,
				24CA8A17111161FD0084E2DE /* TiWindowProxy.h */,
				24CA8A1A111161FD0084E2DE /* TiViewController.m */,
				24CA8A1B111161FD0084E2DE /* TiViewController.h */,
				24CA8AB0111161FD0084E2DE /* TiProxy.m */,
				24CA8AB1111161FD0084E2DE /* TiProxy.h */,
				24CA8AAB111161FD0084E2DE /* TiTab.h */,
				24CA8AD0111161FD0084E2DE /* TiEvaluator.h */,
				24CA8AE0111161FE0084E2DE /* TiBlob.m */,
				24CA8AE1111161FE0084E2DE /* TiBlob.h */,
				24CA8AD7111161FD0084E2DE /* TiController.h */,
				24CA8AC6111161FD0084E2DE /* TiHost.m */,
				24CA8AC7111161FD0084E2DE /* TiHost.h */,
				24CA8AE2111161FE0084E2DE /* TiBase.m */,
				24CA8AE3111161FE0084E2DE /* TiBase.h */,
				24CA8AE6111161FE0084E2DE /* TiAnimation.m */,
				24CA8AE7111161FE0084E2DE /* TiAnimation.h */,
				24CA8AE8111161FE0084E2DE /* TiAction.m */,
				24CA8AE9111161FE0084E2DE /* TiAction.h */,
				24CA8B3B111161FE0084E2DE /* Bridge.m */,
				24CA8B3C111161FE0084E2DE /* Bridge.h */,
				24CA89A81111615D0084E2DE /* KrollBridge.h */,
				24CA89A91111615D0084E2DE /* KrollBridge.m */,
				24DD042A116A6C58006FD6E1 /* TiToolbar.h */,
				24DD0455116A6F02006FD6E1 /* TiTabGroup.h */,
				24DD0977116D8E07006FD6E1 /* TiToolbarButton.h */,
				24596A29118E88FE00519F79 /* TiTabController.h */,
				DA285CA411BDBE0A00D20833 /* TiRootController.h */,
				24F29E2C12209C920099351D /* TiStylesheet.h */,
				24F29E2D12209C920099351D /* TiStylesheet.m */,
				24F29E6E1220CE0A0099351D /* TiLocale.h */,
				24F29E6F1220CE0A0099351D /* TiLocale.m */,
				DABF3ECD134D210400836137 /* TiBuffer.h */,
				DABF3ECE134D210400836137 /* TiBuffer.m */,
				DABF3EDA134D2E4300836137 /* TiStreamProxy.h */,
				DABF3EDB134D2E4300836137 /* TiStreamProxy.m */,
				DAE541E113577BEC00A65123 /* TiDataStream.h */,
				DAE541E213577BEC00A65123 /* TiDataStream.m */,
				1DD9388A1609230900091777 /* TiBindingTiValue.h */,
				1DD9388B1609230900091777 /* TiBindingTiValue.m */,
				1D0061BF160283820016BBEE /* TiBindingRunLoop.h */,
				1D0061C0160283820016BBEE /* TiBindingRunLoop.m */,
				1D1029A615F9769100372EC0 /* TiBindingEvent.h */,
				1D1029A715F9769100372EC0 /* TiBindingEvent.m */,
				5081CEF615F8100E00C881D8 /* TiExceptionHandler.h */,
				5081CEF715F8100E00C881D8 /* TiExceptionHandler.m */,
			);
			name = API;
			sourceTree = "<group>";
		};
		24CA8C0F111163B50084E2DE /* App */ = {
			isa = PBXGroup;
			children = (
				24ADC50F1299F5A50014DB75 /* iOS */,
				24CA8B56111161FE0084E2DE /* AppModule.m */,
				24CA8B57111161FE0084E2DE /* AppModule.h */,
				24CA8AE4111161FE0084E2DE /* TiAppPropertiesProxy.m */,
				24CA8AE5111161FE0084E2DE /* TiAppPropertiesProxy.h */,
			);
			name = App;
			sourceTree = "<group>";
		};
		24CA8C10111163BB0084E2DE /* API */ = {
			isa = PBXGroup;
			children = (
				24CA8B58111161FE0084E2DE /* APIModule.m */,
				24CA8B59111161FE0084E2DE /* APIModule.h */,
			);
			name = API;
			sourceTree = "<group>";
		};
		24CA8C11111163C30084E2DE /* Platform */ = {
			isa = PBXGroup;
			children = (
				24CA8AFC111161FE0084E2DE /* PlatformModule.m */,
				24CA8AFD111161FE0084E2DE /* PlatformModule.h */,
				24CA8AFA111161FE0084E2DE /* TiPlatformDisplayCaps.m */,
				24CA8AFB111161FE0084E2DE /* TiPlatformDisplayCaps.h */,
			);
			name = Platform;
			sourceTree = "<group>";
		};
		24CA8C12111163CD0084E2DE /* Gesture */ = {
			isa = PBXGroup;
			children = (
				24CA8B0E111161FE0084E2DE /* GestureModule.m */,
				24CA8B0F111161FE0084E2DE /* GestureModule.h */,
			);
			name = Gesture;
			sourceTree = "<group>";
		};
		24CA8C13111163F20084E2DE /* Geolocation */ = {
			isa = PBXGroup;
			children = (
				EF0ADD19143FA0CD00977386 /* GeolocationModule.m */,
				24CA8B11111161FE0084E2DE /* GeolocationModule.h */,
			);
			name = Geolocation;
			sourceTree = "<group>";
		};
		24CA8C14111164040084E2DE /* UI */ = {
			isa = PBXGroup;
			children = (
				24ADC5081299F4730014DB75 /* Clipboard */,
				24D06FDE11D020E600F615D8 /* iOS */,
				B4F97B6C111A418700E2F72C /* Scroll View */,
				B43663DA11138AB300782262 /* Scrollable View */,
				24CA8A14111161FD0084E2DE /* UIModule.m */,
				24CA8A15111161FD0084E2DE /* UIModule.h */,
				24CA8C65111165D40084E2DE /* Canvas */,
				24CA8C64111165B60084E2DE /* Email Dialog */,
				24CA8C63111165890084E2DE /* Tableview & Groupview */,
				24CA8C62111165840084E2DE /* Tabgroup */,
				24CA8C60111165780084E2DE /* Alert */,
				24CA8C5F111165720084E2DE /* Option Dialog */,
				24CA8C5C111165510084E2DE /* View */,
				24CA8C5B111165470084E2DE /* Window */,
				24CA8C66111166550084E2DE /* Webview */,
				24CA8C5A111165420084E2DE /* ImageView */,
				24CA8C591111653B0084E2DE /* Widgets */,
			);
			name = UI;
			sourceTree = "<group>";
		};
		24CA8C16111164150084E2DE /* Yahoo */ = {
			isa = PBXGroup;
			children = (
				24CA8A0C111161FD0084E2DE /* YahooModule.m */,
				24CA8A0D111161FD0084E2DE /* YahooModule.h */,
			);
			name = Yahoo;
			sourceTree = "<group>";
		};
		24CA8C171111643E0084E2DE /* Network */ = {
			isa = PBXGroup;
			children = (
				DA2556411353D24C005D459C /* Sockets */,
				248133A1115761DE00E3A9BA /* TiNetworkBonjourBrowserProxy.h */,
				248133A2115761DE00E3A9BA /* TiNetworkBonjourBrowserProxy.m */,
				248133A3115761DE00E3A9BA /* TiNetworkBonjourServiceProxy.h */,
				248133A4115761DE00E3A9BA /* TiNetworkBonjourServiceProxy.m */,
				248133A5115761DE00E3A9BA /* TiNetworkTCPSocketProxy.h */,
				248133A6115761DE00E3A9BA /* TiNetworkTCPSocketProxy.m */,
				24CA8B00111161FE0084E2DE /* NetworkModule.m */,
				24CA8B01111161FE0084E2DE /* NetworkModule.h */,
				24CA8AB4111161FD0084E2DE /* TiNetworkHTTPClientResultProxy.m */,
				24CA8AB5111161FD0084E2DE /* TiNetworkHTTPClientResultProxy.h */,
				24CA8AB6111161FD0084E2DE /* TiNetworkHTTPClientProxy.m */,
				24CA8AB7111161FD0084E2DE /* TiNetworkHTTPClientProxy.h */,
				DA2556421353D2FC005D459C /* TiNetworkSocketProxy.h */,
				DA2556431353D2FC005D459C /* TiNetworkSocketProxy.m */,
			);
			name = Network;
			sourceTree = "<group>";
		};
		24CA8C18111164440084E2DE /* Media */ = {
			isa = PBXGroup;
			children = (
				24CA8B04111161FE0084E2DE /* MediaModule.m */,
				24CA8B05111161FE0084E2DE /* MediaModule.h */,
				24CA8ABE111161FD0084E2DE /* TiMediaAudioPlayerProxy.m */,
				24CA8ABF111161FD0084E2DE /* TiMediaAudioPlayerProxy.h */,
				24CA8ABA111161FD0084E2DE /* TiMediaVideoPlayerProxy.m */,
				24CA8ABB111161FD0084E2DE /* TiMediaVideoPlayerProxy.h */,
				24CA8ABC111161FD0084E2DE /* TiMediaSoundProxy.m */,
				24CA8ABD111161FD0084E2DE /* TiMediaSoundProxy.h */,
				24FBE58111293D06005C8D48 /* TiMediaAudioRecorderProxy.h */,
				24FBE58211293D06005C8D48 /* TiMediaAudioRecorderProxy.mm */,
				24A1E515112D33AF003DA834 /* TiMediaAudioSession.h */,
				24A1E516112D33AF003DA834 /* TiMediaAudioSession.m */,
				2412F464115C296300454E5B /* TiMediaVideoPlayer.h */,
				2412F465115C296300454E5B /* TiMediaVideoPlayer.m */,
				DA864E3011A2314A00B9CD68 /* TiMediaMusicPlayer.h */,
				DA864E3111A2314A00B9CD68 /* TiMediaMusicPlayer.m */,
				DAA905CC11A359F10030B119 /* TiMediaItem.h */,
				DAA905CD11A359F10030B119 /* TiMediaItem.m */,
			);
			name = Media;
			sourceTree = "<group>";
		};
		24CA8C19111164490084E2DE /* Database */ = {
			isa = PBXGroup;
			children = (
				24CA8B35111161FE0084E2DE /* DatabaseModule.m */,
				24CA8B36111161FE0084E2DE /* DatabaseModule.h */,
				24CA8AD3111161FD0084E2DE /* TiDatabaseResultSetProxy.m */,
				24CA8AD4111161FD0084E2DE /* TiDatabaseResultSetProxy.h */,
				24CA8AD5111161FD0084E2DE /* TiDatabaseProxy.m */,
				24CA8AD6111161FD0084E2DE /* TiDatabaseProxy.h */,
			);
			name = Database;
			sourceTree = "<group>";
		};
		24CA8C1A1111644E0084E2DE /* Map */ = {
			isa = PBXGroup;
			children = (
				24CA8B06111161FE0084E2DE /* MapModule.m */,
				24CA8B07111161FE0084E2DE /* MapModule.h */,
				24CA8AC0111161FD0084E2DE /* TiMapViewProxy.m */,
				24CA8AC1111161FD0084E2DE /* TiMapViewProxy.h */,
				24CA8AC2111161FD0084E2DE /* TiMapView.m */,
				24CA8AC3111161FD0084E2DE /* TiMapView.h */,
				24CA8AC4111161FD0084E2DE /* TiMapAnnotationProxy.m */,
				24CA8AC5111161FD0084E2DE /* TiMapAnnotationProxy.h */,
				24EB0BA8111F7959001DC2D1 /* TiMapPinAnnotationView.h */,
				24EB0BA9111F7959001DC2D1 /* TiMapPinAnnotationView.m */,
				24F1584411D72A23000DD736 /* TiMapImageAnnotationView.h */,
				24F1584511D72A23000DD736 /* TiMapImageAnnotationView.m */,
			);
			name = Map;
			sourceTree = "<group>";
		};
		24CA8C1B111164530084E2DE /* Filesystem */ = {
			isa = PBXGroup;
			children = (
				24CA8B12111161FE0084E2DE /* FilesystemModule.m */,
				24CA8B13111161FE0084E2DE /* FilesystemModule.h */,
				24CA8AC8111161FD0084E2DE /* TiFilesystemFileProxy.m */,
				24CA8AC9111161FD0084E2DE /* TiFilesystemFileProxy.h */,
				2465592211E5862F0059BBF4 /* TiFilesystemBlobProxy.h */,
				2465592311E5862F0059BBF4 /* TiFilesystemBlobProxy.m */,
				4D3033A1136239B30034640F /* TiFilesystemFileStreamProxy.h */,
				4D3033A2136239B30034640F /* TiFilesystemFileStreamProxy.m */,
			);
			name = Filesystem;
			sourceTree = "<group>";
		};
		24CA8C1C1111645B0084E2DE /* Contacts */ = {
			isa = PBXGroup;
			children = (
				24CA8B37111161FE0084E2DE /* ContactsModule.m */,
				24CA8B38111161FE0084E2DE /* ContactsModule.h */,
				24CA8AD8111161FD0084E2DE /* TiContactsPerson.m */,
				24CA8AD9111161FD0084E2DE /* TiContactsPerson.h */,
				DA4E12D511C0A55F00A55BAB /* TiContactsGroup.h */,
				DA4E12D611C0A55F00A55BAB /* TiContactsGroup.m */,
			);
			name = Contacts;
			sourceTree = "<group>";
		};
		24CA8C57111165070084E2DE /* Analytics */ = {
			isa = PBXGroup;
			children = (
				EF0ADD1E143FA0E200977386 /* AnalyticsModule.m */,
				24CA8B5B111161FE0084E2DE /* AnalyticsModule.h */,
			);
			name = Analytics;
			sourceTree = "<group>";
		};
		24CA8C58111165180084E2DE /* Accelerometer */ = {
			isa = PBXGroup;
			children = (
				24CA8B64111161FE0084E2DE /* AccelerometerModule.m */,
				24CA8B65111161FE0084E2DE /* AccelerometerModule.h */,
			);
			name = Accelerometer;
			sourceTree = "<group>";
		};
		24CA8C591111653B0084E2DE /* Widgets */ = {
			isa = PBXGroup;
			children = (
				24CA8C72111167590084E2DE /* Label */,
				24CA8C701111672E0084E2DE /* Button */,
				24CA8C6F111167140084E2DE /* ButtonBar */,
				24CA8C711111673C0084E2DE /* Progressbar */,
				24CA8C6D111166C20084E2DE /* Searchbar */,
				24CA8C6C111166BA0084E2DE /* Activity Indicator */,
				24CA8C6B111166B60084E2DE /* Switch */,
				24CA8C6A111166B20084E2DE /* Slider */,
				24CA8C69111166AB0084E2DE /* Text widgets */,
				24A1E872112DF7E4003DA834 /* Picker */,
				24CA8C67111166A10084E2DE /* Toolbar */,
			);
			name = Widgets;
			sourceTree = "<group>";
		};
		24CA8C5A111165420084E2DE /* ImageView */ = {
			isa = PBXGroup;
			children = (
				24CA8A78111161FD0084E2DE /* TiUIImageViewProxy.m */,
				24CA8A79111161FD0084E2DE /* TiUIImageViewProxy.h */,
				24CA8A7A111161FD0084E2DE /* TiUIImageView.m */,
				24CA8A7B111161FD0084E2DE /* TiUIImageView.h */,
				24C012871140D30B00A94CE2 /* TiUIMaskedImageProxy.h */,
				24C012881140D30B00A94CE2 /* TiUIMaskedImageProxy.m */,
				24C0128D1140D31C00A94CE2 /* TiUIMaskedImage.h */,
				24C0128E1140D31C00A94CE2 /* TiUIMaskedImage.m */,
			);
			name = ImageView;
			sourceTree = "<group>";
		};
		24CA8C5B111165470084E2DE /* Window */ = {
			isa = PBXGroup;
			children = (
				24CA8A23111161FD0084E2DE /* TiUIWindowProxy.h */,
				24CA8A22111161FD0084E2DE /* TiUIWindowProxy.m */,
				24CA8A25111161FD0084E2DE /* TiUIWindow.h */,
				24CA8A24111161FD0084E2DE /* TiUIWindow.m */,
			);
			name = Window;
			sourceTree = "<group>";
		};
		24CA8C5C111165510084E2DE /* View */ = {
			isa = PBXGroup;
			children = (
				24CA8A2A111161FD0084E2DE /* TiUIViewProxy.m */,
				24CA8A2B111161FD0084E2DE /* TiUIViewProxy.h */,
			);
			name = View;
			sourceTree = "<group>";
		};
		24CA8C5D111165550084E2DE /* Coverflow */ = {
			isa = PBXGroup;
			children = (
				2B94603213F0A2AE000C5BEA /* TiUIiOSCoverFlowView.h */,
				2B94603313F0A2AE000C5BEA /* TiUIiOSCoverFlowView.m */,
				2B94603413F0A2AE000C5BEA /* TiUIiOSCoverFlowViewProxy.h */,
				2B94603513F0A2AE000C5BEA /* TiUIiOSCoverFlowViewProxy.m */,
			);
			name = Coverflow;
			sourceTree = "<group>";
		};
		24CA8C5E1111655E0084E2DE /* iPhone */ = {
			isa = PBXGroup;
			children = (
				24E50C9211603B5800AF54AF /* Nav Group */,
				24CA8A5D111161FD0084E2DE /* TiUIiPhoneStatusBarProxy.h */,
				24CA8A5C111161FD0084E2DE /* TiUIiPhoneStatusBarProxy.m */,
				24CA8A52111161FD0084E2DE /* TiUIiPhoneSystemIconProxy.m */,
				24CA8A53111161FD0084E2DE /* TiUIiPhoneSystemIconProxy.h */,
				24CA8A54111161FD0084E2DE /* TiUIiPhoneSystemButtonStyleProxy.m */,
				24CA8A55111161FD0084E2DE /* TiUIiPhoneSystemButtonStyleProxy.h */,
				24CA8A56111161FD0084E2DE /* TiUIiPhoneSystemButtonProxy.m */,
				24CA8A57111161FD0084E2DE /* TiUIiPhoneSystemButtonProxy.h */,
				24CA8A96111161FD0084E2DE /* TiUIiPhoneAnimationStyleProxy.m */,
				24CA8A97111161FD0084E2DE /* TiUIiPhoneAnimationStyleProxy.h */,
				24CA8A76111161FD0084E2DE /* TiUIiPhoneProxy.m */,
				24CA8A77111161FD0084E2DE /* TiUIiPhoneProxy.h */,
				24CA8A9A111161FD0084E2DE /* TiUIiPhoneActivityIndicatorStyleProxy.m */,
				24CA8A9B111161FD0084E2DE /* TiUIiPhoneActivityIndicatorStyleProxy.h */,
				24CA8A66111161FD0084E2DE /* TiUIiPhoneRowAnimationStyleProxy.m */,
				24CA8A67111161FD0084E2DE /* TiUIiPhoneRowAnimationStyleProxy.h */,
				24CA8A68111161FD0084E2DE /* TiUIiPhoneProgressBarStyleProxy.m */,
				24CA8A69111161FD0084E2DE /* TiUIiPhoneProgressBarStyleProxy.h */,
				B4F97C56111BAD4700E2F72C /* TiUIiPhoneScrollIndicatorStyleProxy.h */,
				B4F97C57111BAD4700E2F72C /* TiUIiPhoneScrollIndicatorStyleProxy.m */,
				243EC9681126632700639DF4 /* TiUIiPhoneTableViewStyleProxy.h */,
				243EC9691126632700639DF4 /* TiUIiPhoneTableViewStyleProxy.m */,
				243ECB2311267CC100639DF4 /* TiUIiPhoneTableViewSeparatorStyleProxy.h */,
				243ECB2411267CC100639DF4 /* TiUIiPhoneTableViewSeparatorStyleProxy.m */,
				243ED8EB11288B4300639DF4 /* TiUIiPhoneTableViewScrollPositionProxy.h */,
				243ED8EC11288B4300639DF4 /* TiUIiPhoneTableViewScrollPositionProxy.m */,
				245B455F1139B41800CE7530 /* TiUIiPhoneTableViewCellSelectionStyleProxy.h */,
				245B45601139B41800CE7530 /* TiUIiPhoneTableViewCellSelectionStyleProxy.m */,
				4688700615E39A9D008FA326 /* TiUIiPhoneAlertDialogStyleProxy.m */,
				4688700515E39A9D008FA326 /* TiUIiPhoneAlertDialogStyleProxy.h */,
			);
			name = iPhone;
			sourceTree = "<group>";
		};
		24CA8C5F111165720084E2DE /* Option Dialog */ = {
			isa = PBXGroup;
			children = (
				24CA8A6E111161FD0084E2DE /* TiUIOptionDialogProxy.m */,
				24CA8A6F111161FD0084E2DE /* TiUIOptionDialogProxy.h */,
			);
			name = "Option Dialog";
			sourceTree = "<group>";
		};
		24CA8C60111165780084E2DE /* Alert */ = {
			isa = PBXGroup;
			children = (
				24CA8A98111161FD0084E2DE /* TiUIAlertDialogProxy.m */,
				24CA8A99111161FD0084E2DE /* TiUIAlertDialogProxy.h */,
			);
			name = Alert;
			sourceTree = "<group>";
		};
		24CA8C62111165840084E2DE /* Tabgroup */ = {
			isa = PBXGroup;
			children = (
				24CA8A4A111161FD0084E2DE /* TiUITabGroupProxy.m */,
				24CA8A4B111161FD0084E2DE /* TiUITabGroupProxy.h */,
				24CA8A3A111161FD0084E2DE /* TiUITabProxy.m */,
				24CA8A3B111161FD0084E2DE /* TiUITabProxy.h */,
				24CA8A4C111161FD0084E2DE /* TiUITabGroup.m */,
				24CA8A4D111161FD0084E2DE /* TiUITabGroup.h */,
				24CA8A4E111161FD0084E2DE /* TiUITabController.m */,
				24CA8A4F111161FD0084E2DE /* TiUITabController.h */,
			);
			name = Tabgroup;
			sourceTree = "<group>";
		};
		24CA8C63111165890084E2DE /* Tableview & Groupview */ = {
			isa = PBXGroup;
			children = (
				24CA8A40111161FD0084E2DE /* TiUITableViewProxy.m */,
				24CA8A41111161FD0084E2DE /* TiUITableViewProxy.h */,
				24CA8A48111161FD0084E2DE /* TiUITableView.m */,
				24CA8A49111161FD0084E2DE /* TiUITableView.h */,
				24CA8B39111161FE0084E2DE /* TiUITableViewRowProxy.m */,
				24CA8B3A111161FE0084E2DE /* TiUITableViewRowProxy.h */,
				243EC5E9112617F900639DF4 /* TiUITableViewSectionProxy.h */,
				243EC5EA112617F900639DF4 /* TiUITableViewSectionProxy.m */,
				243EC7D5112634AF00639DF4 /* TiUITableViewAction.h */,
				243EC7D6112634AF00639DF4 /* TiUITableViewAction.m */,
			);
			name = "Tableview & Groupview";
			sourceTree = "<group>";
		};
		24CA8C64111165B60084E2DE /* Email Dialog */ = {
			isa = PBXGroup;
			children = (
				24CA8A82111161FD0084E2DE /* TiUIEmailDialogProxy.m */,
				24CA8A83111161FD0084E2DE /* TiUIEmailDialogProxy.h */,
			);
			name = "Email Dialog";
			sourceTree = "<group>";
		};
		24CA8C65111165D40084E2DE /* Canvas */ = {
			isa = PBXGroup;
			children = (
				24CA8A8A111161FD0084E2DE /* TiUICanvasViewProxy.m */,
				24CA8A8B111161FD0084E2DE /* TiUICanvasViewProxy.h */,
				24CA8A8C111161FD0084E2DE /* TiUICanvasView.m */,
				24CA8A8D111161FD0084E2DE /* TiUICanvasView.h */,
			);
			name = Canvas;
			sourceTree = "<group>";
		};
		24CA8C66111166550084E2DE /* Webview */ = {
			isa = PBXGroup;
			children = (
				24CA8A28111161FD0084E2DE /* TiUIWebViewProxy.m */,
				24CA8A29111161FD0084E2DE /* TiUIWebViewProxy.h */,
				24EB02BF111BF827001DC2D1 /* TiUIWebView.h */,
				24EB02C0111BF827001DC2D1 /* TiUIWebView.m */,
				24EB06EC111D03F9001DC2D1 /* bridge.txt */,
			);
			name = Webview;
			sourceTree = "<group>";
		};
		24CA8C67111166A10084E2DE /* Toolbar */ = {
			isa = PBXGroup;
			children = (
			);
			name = Toolbar;
			sourceTree = "<group>";
		};
		24CA8C68111166A60084E2DE /* Textfield */ = {
			isa = PBXGroup;
			children = (
				24CA8A32111161FD0084E2DE /* TiUITextFieldProxy.m */,
				24CA8A33111161FD0084E2DE /* TiUITextFieldProxy.h */,
				24CA8A34111161FD0084E2DE /* TiUITextField.m */,
				24CA8A35111161FD0084E2DE /* TiUITextField.h */,
			);
			name = Textfield;
			sourceTree = "<group>";
		};
		24CA8C69111166AB0084E2DE /* Text widgets */ = {
			isa = PBXGroup;
			children = (
				24CA8C68111166A60084E2DE /* Textfield */,
				B4D5828E11264F8600A6B66C /* Textarea */,
				B4D5828F11264FD000A6B66C /* TiUITextWidgetProxy.h */,
				B4D5829011264FD000A6B66C /* TiUITextWidgetProxy.m */,
				B4D5829511264FF500A6B66C /* TiUITextWidget.h */,
				B4D5829611264FF500A6B66C /* TiUITextWidget.m */,
			);
			name = "Text widgets";
			sourceTree = "<group>";
		};
		24CA8C6A111166B20084E2DE /* Slider */ = {
			isa = PBXGroup;
			children = (
				24CA8A5E111161FD0084E2DE /* TiUISliderProxy.m */,
				24CA8A5F111161FD0084E2DE /* TiUISliderProxy.h */,
				24CA8A60111161FD0084E2DE /* TiUISlider.m */,
				24CA8A61111161FD0084E2DE /* TiUISlider.h */,
			);
			name = Slider;
			sourceTree = "<group>";
		};
		24CA8C6B111166B60084E2DE /* Switch */ = {
			isa = PBXGroup;
			children = (
				24CA8A58111161FD0084E2DE /* TiUISwitchProxy.m */,
				24CA8A59111161FD0084E2DE /* TiUISwitchProxy.h */,
				24CA8A5A111161FD0084E2DE /* TiUISwitch.m */,
				24CA8A5B111161FD0084E2DE /* TiUISwitch.h */,
			);
			name = Switch;
			sourceTree = "<group>";
		};
		24CA8C6C111166BA0084E2DE /* Activity Indicator */ = {
			isa = PBXGroup;
			children = (
				24CA8A9C111161FD0084E2DE /* TiUIActivityIndicatorProxy.m */,
				24CA8A9D111161FD0084E2DE /* TiUIActivityIndicatorProxy.h */,
				24CA8A9E111161FD0084E2DE /* TiUIActivityIndicator.m */,
				24CA8A9F111161FD0084E2DE /* TiUIActivityIndicator.h */,
			);
			name = "Activity Indicator";
			sourceTree = "<group>";
		};
		24CA8C6D111166C20084E2DE /* Searchbar */ = {
			isa = PBXGroup;
			children = (
				24CA8A62111161FD0084E2DE /* TiUISearchBarProxy.m */,
				24CA8A63111161FD0084E2DE /* TiUISearchBarProxy.h */,
				24CA8A64111161FD0084E2DE /* TiUISearchBar.m */,
				24CA8A65111161FD0084E2DE /* TiUISearchBar.h */,
			);
			name = Searchbar;
			sourceTree = "<group>";
		};
		24CA8C6F111167140084E2DE /* ButtonBar */ = {
			isa = PBXGroup;
			children = (
				24CA8A90111161FD0084E2DE /* TiUIButtonBarProxy.m */,
				24CA8A91111161FD0084E2DE /* TiUIButtonBarProxy.h */,
				24CA8A92111161FD0084E2DE /* TiUIButtonBar.m */,
				24CA8A93111161FD0084E2DE /* TiUIButtonBar.h */,
			);
			name = ButtonBar;
			sourceTree = "<group>";
		};
		24CA8C701111672E0084E2DE /* Button */ = {
			isa = PBXGroup;
			children = (
				24CA8A8E111161FD0084E2DE /* TiUIButtonProxy.m */,
				24CA8A8F111161FD0084E2DE /* TiUIButtonProxy.h */,
				24CA8A94111161FD0084E2DE /* TiUIButton.m */,
				24CA8A95111161FD0084E2DE /* TiUIButton.h */,
				24CA8A70111161FD0084E2DE /* TiUINavBarButton.m */,
				24CA8A71111161FD0084E2DE /* TiUINavBarButton.h */,
			);
			name = Button;
			sourceTree = "<group>";
		};
		24CA8C711111673C0084E2DE /* Progressbar */ = {
			isa = PBXGroup;
			children = (
				24CA8A6A111161FD0084E2DE /* TiUIProgressBarProxy.m */,
				24CA8A6B111161FD0084E2DE /* TiUIProgressBarProxy.h */,
				24CA8A6C111161FD0084E2DE /* TiUIProgressBar.m */,
				24CA8A6D111161FD0084E2DE /* TiUIProgressBar.h */,
			);
			name = Progressbar;
			sourceTree = "<group>";
		};
		24CA8C72111167590084E2DE /* Label */ = {
			isa = PBXGroup;
			children = (
				24CA8A72111161FD0084E2DE /* TiUILabelProxy.m */,
				24CA8A73111161FD0084E2DE /* TiUILabelProxy.h */,
				24CA8A74111161FD0084E2DE /* TiUILabel.m */,
				24CA8A75111161FD0084E2DE /* TiUILabel.h */,
			);
			name = Label;
			sourceTree = "<group>";
		};
		24D06FDE11D020E600F615D8 /* iOS */ = {
			isa = PBXGroup;
			children = (
				2B0B6E0F15951FC200F3170F /* DocumentViewer */,
				2BDEA4F41448FFCB004EC750 /* Tabbedbar */,
				2BCD59C91429563400DEC2E8 /* Toolbar */,
				24CA8C5D111165550084E2DE /* Coverflow */,
				24D06FE311D0216100F615D8 /* iAd */,
				24CA8C5E1111655E0084E2DE /* iPhone */,
				24FB4ECF115C8120001AAF99 /* iPad */,
				24D0700411D0253D00F615D8 /* TiUIiOSProxy.h */,
				24D0700511D0253D00F615D8 /* TiUIiOSProxy.m */,
				24E50E031160661600AF54AF /* Dashboard */,
			);
			name = iOS;
			sourceTree = "<group>";
		};
		24D06FE311D0216100F615D8 /* iAd */ = {
			isa = PBXGroup;
			children = (
				24D06FDF11D0211100F615D8 /* TiUIiOSAdViewProxy.h */,
				24D06FE011D0211100F615D8 /* TiUIiOSAdViewProxy.m */,
				24D06FE611D0219B00F615D8 /* TiUIiOSAdView.h */,
				24D06FE711D0219B00F615D8 /* TiUIiOSAdView.m */,
			);
			name = iAd;
			sourceTree = "<group>";
		};
		24DDF65B11646D0F006FD6E1 /* Document View */ = {
			isa = PBXGroup;
			children = (
			);
			name = "Document View";
			sourceTree = "<group>";
		};
		24DEDAC21123719700398D86 /* XML */ = {
			isa = PBXGroup;
			children = (
				24DEDAC3112371A500398D86 /* XMLModule.h */,
				24DEDAC4112371A500398D86 /* XMLModule.m */,
			);
			name = XML;
			sourceTree = "<group>";
		};
		24E50C9211603B5800AF54AF /* Nav Group */ = {
			isa = PBXGroup;
			children = (
				24FB5DD411600456001AAF99 /* TiUIiPhoneNavigationGroupProxy.h */,
				24FB5DD511600456001AAF99 /* TiUIiPhoneNavigationGroupProxy.m */,
				24FB5DDD11600480001AAF99 /* TiUIiPhoneNavigationGroup.h */,
				24FB5DDE11600480001AAF99 /* TiUIiPhoneNavigationGroup.m */,
			);
			name = "Nav Group";
			sourceTree = "<group>";
		};
		24E50E031160661600AF54AF /* Dashboard */ = {
			isa = PBXGroup;
			children = (
				24E50E051160666300AF54AF /* LauncherButton.h */,
				24E50E061160666300AF54AF /* LauncherButton.m */,
				24E50E071160666300AF54AF /* LauncherItem.h */,
				24E50E081160666300AF54AF /* LauncherItem.m */,
				24E50E091160666300AF54AF /* LauncherView.h */,
				24E50E0A1160666300AF54AF /* LauncherView.m */,
				24E50E20116066A800AF54AF /* TiUIDashboardViewProxy.h */,
				24E50E21116066A800AF54AF /* TiUIDashboardViewProxy.m */,
				24E50E29116066B400AF54AF /* TiUIDashboardView.h */,
				24E50E2A116066B400AF54AF /* TiUIDashboardView.m */,
				24E50F8A1160792D00AF54AF /* TiUIDashboardItemProxy.h */,
				24E50F8B1160792D00AF54AF /* TiUIDashboardItemProxy.m */,
				243AAFB311FCE62500E37D8B /* TiUIDashboardItem.h */,
				243AAFB411FCE62600E37D8B /* TiUIDashboardItem.m */,
			);
			name = Dashboard;
			sourceTree = "<group>";
		};
		24EB07D1111D420D001DC2D1 /* DOM */ = {
			isa = PBXGroup;
			children = (
				24EB07DE111D43AE001DC2D1 /* GDataXMLNode.h */,
				24EB07DF111D43AE001DC2D1 /* GDataXMLNode.m */,
				24EB085B111D51D9001DC2D1 /* TiDOMAttrProxy.h */,
				24EB085C111D51D9001DC2D1 /* TiDOMAttrProxy.m */,
				848C2592145F37A200E1B0F1 /* TiDOMCDATANodeProxy.h */,
				848C2593145F37A300E1B0F1 /* TiDOMCDATANodeProxy.m */,
				1DCC542D13FF0B0700DF3EE5 /* TIDOMCharacterDataProxy.h */,
				1DCC542E13FF0B0800DF3EE5 /* TIDOMCharacterDataProxy.m */,
				848C2598145F3FE100E1B0F1 /* TiDOMCommentProxy.h */,
				848C2599145F3FE100E1B0F1 /* TiDOMCommentProxy.m */,
				24EB07D2111D4264001DC2D1 /* TiDOMDocumentProxy.h */,
				24EB07D3111D4264001DC2D1 /* TiDOMDocumentProxy.m */,
				848C25A2145F501600E1B0F1 /* TiDOMDocFragProxy.h */,
				848C25A3145F501600E1B0F1 /* TiDOMDocFragProxy.m */,
				1D19459913FF3BE500E2B4D0 /* TIDOMDocumentTypeProxy.h */,
				1D19459A13FF3BE500E2B4D0 /* TIDOMDocumentTypeProxy.m */,
				1D19459413FF3BC400E2B4D0 /* TIDOMDOMImplementationProxy.h */,
				1D19459513FF3BC400E2B4D0 /* TIDOMDOMImplementationProxy.m */,
				24EB080D111D46C0001DC2D1 /* TiDOMElementProxy.h */,
				24EB080E111D46C0001DC2D1 /* TiDOMElementProxy.m */,
				84D541A61460B3C7005338D1 /* TiDOMEntityProxy.h */,
				84D541A71460B3C8005338D1 /* TiDOMEntityProxy.m */,
				84D541AB1460B3EC005338D1 /* TiDOMEntityRefProxy.h */,
				84D541AC1460B3ED005338D1 /* TiDOMEntityRefProxy.m */,
				24EB0827111D4BEB001DC2D1 /* TiDOMNamedNodeMapProxy.h */,
				24EB0828111D4BEB001DC2D1 /* TiDOMNamedNodeMapProxy.m */,
				24EB0807111D4654001DC2D1 /* TiDOMNodeProxy.h */,
				24EB0808111D4654001DC2D1 /* TiDOMNodeProxy.m */,
				24EB0841111D500E001DC2D1 /* TiDOMNodeListProxy.h */,
				24EB0842111D500E001DC2D1 /* TiDOMNodeListProxy.m */,
				84D541A11460B2DF005338D1 /* TiDOMNotationProxy.h */,
				84D541A21460B2DF005338D1 /* TiDOMNotationProxy.m */,
				848C259D145F46C200E1B0F1 /* TiDOMPIProxy.h */,
				848C259E145F46C200E1B0F1 /* TiDOMPIProxy.m */,
				24813711115A852800E3A9BA /* TiDOMTextNodeProxy.h */,
				24813712115A852800E3A9BA /* TiDOMTextNodeProxy.m */,
				844E1F7C14883A3700F5424C /* TiDOMValidator.h */,
				844E1F7D14883A3700F5424C /* TiDOMValidator.m */,
			);
			name = DOM;
			sourceTree = "<group>";
		};
		24F29E781220D0DB0099351D /* Locale */ = {
			isa = PBXGroup;
			children = (
				24F29F80122105C70099351D /* LocaleModule.m */,
				24F29F81122105C70099351D /* LocaleModule.h */,
			);
			name = Locale;
			sourceTree = "<group>";
		};
		24FB4ECF115C8120001AAF99 /* iPad */ = {
			isa = PBXGroup;
			children = (
				24DDF65B11646D0F006FD6E1 /* Document View */,
				24FB4ED2115C813F001AAF99 /* Popover */,
				24FB4ED0115C812E001AAF99 /* Split View */,
				24FB4F40115C8C4E001AAF99 /* TiUIiPadProxy.h */,
				24FB4F41115C8C4E001AAF99 /* TiUIiPadProxy.m */,
			);
			name = iPad;
			sourceTree = "<group>";
		};
		24FB4ED0115C812E001AAF99 /* Split View */ = {
			isa = PBXGroup;
			children = (
				245972C411921D0D00519F79 /* TiUIiPadSplitWindow.h */,
				245972C511921D0D00519F79 /* TiUIiPadSplitWindow.m */,
				24FB4EDB115C81A7001AAF99 /* TiUIiPadSplitWindowProxy.h */,
				24FB4EDC115C81A7001AAF99 /* TiUIiPadSplitWindowProxy.m */,
				24E50CF21160569B00AF54AF /* TiUIiPadSplitWindowButtonProxy.h */,
				24E50CF31160569B00AF54AF /* TiUIiPadSplitWindowButtonProxy.m */,
			);
			name = "Split View";
			sourceTree = "<group>";
		};
		24FB4ED2115C813F001AAF99 /* Popover */ = {
			isa = PBXGroup;
			children = (
				24FB4EED115C81C5001AAF99 /* TiUIiPadPopoverProxy.h */,
				24FB4EEE115C81C5001AAF99 /* TiUIiPadPopoverProxy.m */,
				24FB4EF6115C81DD001AAF99 /* TiUIiPadPopover.h */,
				24FB4EF7115C81DD001AAF99 /* TiUIiPadPopover.m */,
			);
			name = Popover;
			sourceTree = "<group>";
		};
		29B97314FDCFA39411CA2CEA /* CustomTemplate */ = {
			isa = PBXGroup;
			children = (
				84BBA58716570F90006B8C22 /* Security.framework */,
				24CA8902111160BE0084E2DE /* Classes */,
				24CA8903111160C30084E2DE /* Thirdparty */,
				29B97315FDCFA39411CA2CEA /* Other Sources */,
				29B97317FDCFA39411CA2CEA /* Resources */,
				29B97323FDCFA39411CA2CEA /* Frameworks */,
				19C28FACFE9D520D11CA2CBB /* Products */,
			);
			name = CustomTemplate;
			sourceTree = "<group>";
		};
		29B97315FDCFA39411CA2CEA /* Other Sources */ = {
			isa = PBXGroup;
			children = (
				32CA4F630368D1EE00C91783 /* Titanium_Prefix.pch */,
				29B97316FDCFA39411CA2CEA /* main.m */,
				241EAA21118AB3BB0081A5BE /* defines.h */,
				241EAEC5118E2BA90081A5BE /* project.xcconfig */,
				24596691118E70D300519F79 /* ApplicationRouting.h */,
				24596692118E70D300519F79 /* ApplicationRouting.m */,
				2464F96211AB996C001C035A /* module.xcconfig */,
				2478B2A311C447A4005814DF /* ApplicationMods.h */,
				2478B2A411C447A4005814DF /* ApplicationMods.m */,
				2B1F65751431031E006C5D37 /* ApplicationDefaults.h */,
				2B1F65761431031E006C5D37 /* ApplicationDefaults.m */,
			);
			name = "Other Sources";
			sourceTree = "<group>";
		};
		29B97317FDCFA39411CA2CEA /* Resources */ = {
			isa = PBXGroup;
			children = (
				24CA916411116F870084E2DE /* Titanium.plist */,
			);
			name = Resources;
			sourceTree = "<group>";
		};
		29B97323FDCFA39411CA2CEA /* Frameworks */ = {
			isa = PBXGroup;
			children = (
				DAA4B2AD134E3DBD00AB6011 /* libti_ios_debugger.a */,
				24D5C75811E6364F00F097E2 /* libtiverify.a */,
				242E8E3011BA39FD0046A0D0 /* libTiCore.a */,
				1DF5F4DF0D08C38300B7A737 /* UIKit.framework */,
				1D30AB110D05D00D00671497 /* Foundation.framework */,
				288765FC0DF74451002DB57D /* CoreGraphics.framework */,
				24CA8C75111167B60084E2DE /* AddressBook.framework */,
				24CA8C77111167B60084E2DE /* AddressBookUI.framework */,
				24CA8C7B111167B60084E2DE /* CFNetwork.framework */,
				24CA8C7D111167B60084E2DE /* CoreLocation.framework */,
				24CA8C7F111167B60084E2DE /* MapKit.framework */,
				24CA8C81111167B60084E2DE /* MessageUI.framework */,
				24CA8C83111167B60084E2DE /* MobileCoreServices.framework */,
				24CA8C85111167B60084E2DE /* OpenGLES.framework */,
				24CA8C87111167B60084E2DE /* QuartzCore.framework */,
				24CA8C89111167B60084E2DE /* SystemConfiguration.framework */,
				24CA8C8D111167B60084E2DE /* libsqlite3.dylib */,
				24CA8C8F111167B60084E2DE /* libz.dylib */,
				24CA8CEC1111689B0084E2DE /* AudioToolbox.framework */,
				24CA8CF3111168AE0084E2DE /* MediaPlayer.framework */,
				24CA8CFA111168C30084E2DE /* AVFoundation.framework */,
				24EB0A57111E1BAE001DC2D1 /* libxml2.dylib */,
				24597034118FF66300519F79 /* StoreKit.framework */,
				242EA11511BD956F0046A0D0 /* ExternalAccessory.framework */,
				DADE76D313D65C590079FC75 /* libicucore.dylib */,
			);
			name = Frameworks;
			sourceTree = "<group>";
		};
		2B0B6E0F15951FC200F3170F /* DocumentViewer */ = {
			isa = PBXGroup;
			children = (
				2B0B6E0A15951F9400F3170F /* TiUIiOSDocumentViewerProxy.h */,
				2B0B6E0B15951F9400F3170F /* TiUIiOSDocumentViewerProxy.m */,
			);
			name = DocumentViewer;
			sourceTree = "<group>";
		};
		2BCD59C91429563400DEC2E8 /* Toolbar */ = {
			isa = PBXGroup;
			children = (
				2BCD59C11429561D00DEC2E8 /* TiUIiOSToolbar.h */,
				2BCD59C21429561D00DEC2E8 /* TiUIiOSToolbar.m */,
				2BCD59C31429561D00DEC2E8 /* TiUIiOSToolbarProxy.h */,
				2BCD59C41429561D00DEC2E8 /* TiUIiOSToolbarProxy.m */,
			);
			name = Toolbar;
			sourceTree = "<group>";
		};
		2BDEA4F41448FFCB004EC750 /* Tabbedbar */ = {
			isa = PBXGroup;
			children = (
				2BDEA4F11448FFB7004EC750 /* TiUIiOSTabbedBarProxy.h */,
				2BDEA4F21448FFB7004EC750 /* TiUIiOSTabbedBarProxy.m */,
			);
			name = Tabbedbar;
			sourceTree = "<group>";
		};
		B43663DA11138AB300782262 /* Scrollable View */ = {
			isa = PBXGroup;
			children = (
				B421C4101113AA9300DBCB42 /* TiUIScrollableViewProxy.h */,
				B421C4111113AA9300DBCB42 /* TiUIScrollableViewProxy.m */,
				B421C4141113AAA900DBCB42 /* TiUIScrollableView.h */,
				B421C4151113AAA900DBCB42 /* TiUIScrollableView.m */,
			);
			name = "Scrollable View";
			sourceTree = "<group>";
		};
		B440EF771209DC400045FEAE /* MGSplitView */ = {
			isa = PBXGroup;
			children = (
				B440EF781209DC400045FEAE /* MGSplitCornersView.h */,
				B440EF791209DC400045FEAE /* MGSplitCornersView.m */,
				B440EF7A1209DC400045FEAE /* MGSplitDividerView.h */,
				B440EF7B1209DC400045FEAE /* MGSplitDividerView.m */,
				B440EF7C1209DC400045FEAE /* MGSplitViewController.h */,
				B440EF7D1209DC400045FEAE /* MGSplitViewController.m */,
				DADD76E713CCF4FF00CD03AC /* MGSplitView.h */,
				DADD76E813CCF4FF00CD03AC /* MGSplitView.m */,
			);
			name = MGSplitView;
			path = ../Classes/MGSplitView;
			sourceTree = SOURCE_ROOT;
		};
		B473FB65126F8E8900E29C73 /* Utility Macros */ = {
			isa = PBXGroup;
			children = (
				B473FB66126F8F7900E29C73 /* TiThreading.h */,
				B473FB67126F8F7900E29C73 /* TiThreading.m */,
				B473FBA2126FB2DF00E29C73 /* TiPublicAPI.h */,
				B473FBA3126FB2DF00E29C73 /* TiPublicAPI.m */,
			);
			name = "Utility Macros";
			sourceTree = "<group>";
		};
		B4D5828E11264F8600A6B66C /* Textarea */ = {
			isa = PBXGroup;
			children = (
				24CA8A36111161FD0084E2DE /* TiUITextAreaProxy.m */,
				24CA8A37111161FD0084E2DE /* TiUITextAreaProxy.h */,
				24CA8A38111161FD0084E2DE /* TiUITextArea.m */,
				24CA8A39111161FD0084E2DE /* TiUITextArea.h */,
			);
			name = Textarea;
			sourceTree = "<group>";
		};
		B4F97B6C111A418700E2F72C /* Scroll View */ = {
			isa = PBXGroup;
			children = (
				B4F97B6D111A41B600E2F72C /* TiUIScrollViewProxy.h */,
				B4F97B6E111A41B600E2F72C /* TiUIScrollViewProxy.m */,
				B4F97B71111A41C800E2F72C /* TiUIScrollView.h */,
				B4F97B72111A41C800E2F72C /* TiUIScrollView.m */,
			);
			name = "Scroll View";
			sourceTree = "<group>";
		};
		DA2556411353D24C005D459C /* Sockets */ = {
			isa = PBXGroup;
			children = (
				DA2B35C0134514FE00056705 /* TiNetworkSocketTCPProxy.h */,
				DA2B35C1134514FE00056705 /* TiNetworkSocketTCPProxy.m */,
			);
			name = Sockets;
			sourceTree = "<group>";
		};
		DAA4B2B1134E758B00AB6011 /* Codec */ = {
			isa = PBXGroup;
			children = (
				DAA4B2B2134E75AC00AB6011 /* CodecModule.h */,
				DAA4B2B3134E75AC00AB6011 /* CodecModule.m */,
			);
			name = Codec;
			sourceTree = "<group>";
		};
		DABF3ED3134D2A6400836137 /* Stream */ = {
			isa = PBXGroup;
			children = (
				DABF3ED5134D2CA100836137 /* StreamModule.h */,
				DABF3ED6134D2CA100836137 /* StreamModule.m */,
			);
			name = Stream;
			sourceTree = "<group>";
		};
/* End PBXGroup section */

/* Begin PBXNativeTarget section */
		1D6058900D05DD3D006BFB54 /* Titanium-KitchenSink */ = {
			isa = PBXNativeTarget;
			buildConfigurationList = 1D6058960D05DD3E006BFB54 /* Build configuration list for PBXNativeTarget "Titanium-KitchenSink" */;
			buildPhases = (
				241EAF36118E30260081A5BE /* Pre-Compile */,
				1D60588D0D05DD3D006BFB54 /* Resources */,
				1D60588E0D05DD3D006BFB54 /* Sources */,
				1D60588F0D05DD3D006BFB54 /* Frameworks */,
				24CA8D03111169070084E2DE /* Post-Compile */,
			);
			buildRules = (
			);
			dependencies = (
			);
			name = "Titanium-KitchenSink";
			productName = Titanium;
			productReference = 1D6058910D05DD3D006BFB54 /* Titanium.app */;
			productType = "com.apple.product-type.application";
		};
		24D8E3B5119B9D8A00F8CAA6 /* Titanium-KitchenSink-iPad */ = {
			isa = PBXNativeTarget;
			buildConfigurationList = 24D8E4AE119B9D8A00F8CAA6 /* Build configuration list for PBXNativeTarget "Titanium-KitchenSink-iPad" */;
			buildPhases = (
				24D8E3B9119B9D8A00F8CAA6 /* Pre-Compile */,
				24D8E3B6119B9D8A00F8CAA6 /* Resources */,
				24D8E3BA119B9D8A00F8CAA6 /* Sources */,
				24D8E497119B9D8A00F8CAA6 /* Frameworks */,
				24D8E4AD119B9D8A00F8CAA6 /* Post-Compile */,
			);
			buildRules = (
			);
			dependencies = (
			);
			name = "Titanium-KitchenSink-iPad";
			productName = Titanium;
			productReference = 24D8E4B1119B9D8A00F8CAA6 /* Titanium.app */;
			productType = "com.apple.product-type.application";
		};
		DABB369A12E8CB280026A6EA /* Titanium-KitchenSink-universal */ = {
			isa = PBXNativeTarget;
			buildConfigurationList = DABB37B912E8CB280026A6EA /* Build configuration list for PBXNativeTarget "Titanium-KitchenSink-universal" */;
			buildPhases = (
				DABB369F12E8CB280026A6EA /* Pre-Compile */,
				DABB369B12E8CB280026A6EA /* Resources */,
				DABB36A012E8CB280026A6EA /* Sources */,
				DABB37A112E8CB280026A6EA /* Frameworks */,
				DABB37B812E8CB280026A6EA /* Post-Compile */,
			);
			buildRules = (
			);
			dependencies = (
			);
			name = "Titanium-KitchenSink-universal";
			productName = Titanium;
			productReference = DABB37BC12E8CB280026A6EA /* Titanium.app */;
			productType = "com.apple.product-type.application";
		};
/* End PBXNativeTarget section */

/* Begin PBXProject section */
		29B97313FDCFA39411CA2CEA /* Project object */ = {
			isa = PBXProject;
			attributes = {
				LastUpgradeCheck = 0430;
			};
			buildConfigurationList = C01FCF4E08A954540054247B /* Build configuration list for PBXProject "Titanium" */;
			compatibilityVersion = "Xcode 3.2";
			developmentRegion = English;
			hasScannedForEncodings = 1;
			knownRegions = (
				English,
				Japanese,
				French,
				German,
			);
			mainGroup = 29B97314FDCFA39411CA2CEA /* CustomTemplate */;
			projectDirPath = "";
			projectRoot = "";
			targets = (
				1D6058900D05DD3D006BFB54 /* Titanium-KitchenSink */,
				24D8E3B5119B9D8A00F8CAA6 /* Titanium-KitchenSink-iPad */,
				DABB369A12E8CB280026A6EA /* Titanium-KitchenSink-universal */,
			);
		};
/* End PBXProject section */

/* Begin PBXResourcesBuildPhase section */
		1D60588D0D05DD3D006BFB54 /* Resources */ = {
			isa = PBXResourcesBuildPhase;
			buildActionMask = 2147483647;
			files = (
			);
			runOnlyForDeploymentPostprocessing = 0;
		};
		24D8E3B6119B9D8A00F8CAA6 /* Resources */ = {
			isa = PBXResourcesBuildPhase;
			buildActionMask = 2147483647;
			files = (
			);
			runOnlyForDeploymentPostprocessing = 0;
		};
		DABB369B12E8CB280026A6EA /* Resources */ = {
			isa = PBXResourcesBuildPhase;
			buildActionMask = 2147483647;
			files = (
			);
			runOnlyForDeploymentPostprocessing = 0;
		};
/* End PBXResourcesBuildPhase section */

/* Begin PBXShellScriptBuildPhase section */
		241EAF36118E30260081A5BE /* Pre-Compile */ = {
			isa = PBXShellScriptBuildPhase;
			buildActionMask = 2147483647;
			files = (
			);
			inputPaths = (
			);
			name = "Pre-Compile";
			outputPaths = (
			);
			runOnlyForDeploymentPostprocessing = 0;
			shellPath = /bin/sh;
			shellScript = "cp -Rf \"$PROJECT_DIR/../../demos/KitchenSink/Resources/.\" \"$TARGET_BUILD_DIR/$PRODUCT_NAME.app\" \nmkdir -p \"$TARGET_BUILD_DIR/$PRODUCT_NAME.app/modules/facebook/images\"\nmkdir -p \"$TARGET_BUILD_DIR/$PRODUCT_NAME.app/modules/ui/images\"\ncp -Rf \"$PROJECT_DIR/../Resources/modules/facebook/.\" \"$TARGET_BUILD_DIR/$PRODUCT_NAME.app/modules/facebook/images\"\ncp -Rf \"$PROJECT_DIR/../Resources/modules/ui/.\" \"$TARGET_BUILD_DIR/$PRODUCT_NAME.app/modules/ui/images\"\n\"$PROJECT_DIR/../../support/common/localecompiler.py\" \"$PROJECT_DIR/../../demos/KitchenSink\" ios simulator \"$TARGET_BUILD_DIR/$PRODUCT_NAME.app\"\n\"$PROJECT_DIR/../../support/common/css/csscompiler.py\" \"$PROJECT_DIR/../../demos/KitchenSink\" ios \"$PROJECT_DIR/../Resources\"";
		};
		24CA8D03111169070084E2DE /* Post-Compile */ = {
			isa = PBXShellScriptBuildPhase;
			buildActionMask = 2147483647;
			files = (
			);
			inputPaths = (
			);
			name = "Post-Compile";
			outputPaths = (
			);
			runOnlyForDeploymentPostprocessing = 0;
			shellPath = /bin/sh;
			shellScript = "";
		};
		24D8E3B9119B9D8A00F8CAA6 /* Pre-Compile */ = {
			isa = PBXShellScriptBuildPhase;
			buildActionMask = 2147483647;
			files = (
			);
			inputPaths = (
			);
			name = "Pre-Compile";
			outputPaths = (
			);
			runOnlyForDeploymentPostprocessing = 0;
			shellPath = /bin/sh;
			shellScript = "cp -Rf \"$PROJECT_DIR/../../demos/KitchenSink-iPad/Resources/.\" \"$TARGET_BUILD_DIR/$PRODUCT_NAME.app\" \nmkdir -p \"$TARGET_BUILD_DIR/$PRODUCT_NAME.app/modules/facebook/images\"\nmkdir -p \"$TARGET_BUILD_DIR/$PRODUCT_NAME.app/modules/ui/images\"\ncp -Rf \"$PROJECT_DIR/../Resources/modules/facebook/.\" \"$TARGET_BUILD_DIR/$PRODUCT_NAME.app/modules/facebook/images\"\ncp -Rf \"$PROJECT_DIR/../Resources/modules/ui/.\" \"$TARGET_BUILD_DIR/$PRODUCT_NAME.app/modules/ui/images\"\n\n";
		};
		24D8E4AD119B9D8A00F8CAA6 /* Post-Compile */ = {
			isa = PBXShellScriptBuildPhase;
			buildActionMask = 2147483647;
			files = (
			);
			inputPaths = (
			);
			name = "Post-Compile";
			outputPaths = (
			);
			runOnlyForDeploymentPostprocessing = 0;
			shellPath = /bin/sh;
			shellScript = "";
		};
		DABB369F12E8CB280026A6EA /* Pre-Compile */ = {
			isa = PBXShellScriptBuildPhase;
			buildActionMask = 2147483647;
			files = (
			);
			inputPaths = (
			);
			name = "Pre-Compile";
			outputPaths = (
			);
			runOnlyForDeploymentPostprocessing = 0;
			shellPath = /bin/sh;
			shellScript = "cp -Rf \"$PROJECT_DIR/../../demos/KitchenSink/Resources/.\" \"$TARGET_BUILD_DIR/$PRODUCT_NAME.app\" \nmkdir -p \"$TARGET_BUILD_DIR/$PRODUCT_NAME.app/modules/facebook/images\"\nmkdir -p \"$TARGET_BUILD_DIR/$PRODUCT_NAME.app/modules/ui/images\"\ncp -Rf \"$PROJECT_DIR/../Resources/modules/facebook/.\" \"$TARGET_BUILD_DIR/$PRODUCT_NAME.app/modules/facebook/images\"\ncp -Rf \"$PROJECT_DIR/../Resources/modules/ui/.\" \"$TARGET_BUILD_DIR/$PRODUCT_NAME.app/modules/ui/images\"\n\n";
		};
		DABB37B812E8CB280026A6EA /* Post-Compile */ = {
			isa = PBXShellScriptBuildPhase;
			buildActionMask = 2147483647;
			files = (
			);
			inputPaths = (
			);
			name = "Post-Compile";
			outputPaths = (
			);
			runOnlyForDeploymentPostprocessing = 0;
			shellPath = /bin/sh;
			shellScript = "";
		};
/* End PBXShellScriptBuildPhase section */

/* Begin PBXSourcesBuildPhase section */
		1D60588E0D05DD3D006BFB54 /* Sources */ = {
			isa = PBXSourcesBuildPhase;
			buildActionMask = 2147483647;
			files = (
				243ECCB21126984E00639DF4 /* TiUITableViewAction.m in Sources */,
				243ECCB71126986F00639DF4 /* TiFile.m in Sources */,
				24F5ACF9111F7B8A005C9199 /* TiMapPinAnnotationView.m in Sources */,
				1D60589B0D05DD56006BFB54 /* main.m in Sources */,
				24CA895B111161050084E2DE /* AFItemView.m in Sources */,
				24CA895C111161050084E2DE /* AFOpenFlowView.m in Sources */,
				24CA895D111161050084E2DE /* AFUIImageReflection.m in Sources */,
				24CA895E111161050084E2DE /* ASIAuthenticationDialog.m in Sources */,
				24CA895F111161050084E2DE /* ASIFormDataRequest.m in Sources */,
				24CA8960111161050084E2DE /* ASIHTTPRequest.m in Sources */,
				243ECCB81126988200639DF4 /* TiUIiPhoneScrollIndicatorStyleProxy.m in Sources */,
				24CA8961111161050084E2DE /* ASIInputStream.m in Sources */,
				24CA8962111161050084E2DE /* ASINetworkQueue.m in Sources */,
				243ECCBE112698AA00639DF4 /* TiUITextWidgetProxy.m in Sources */,
				243ECCAA1126981C00639DF4 /* TiUITableViewSectionProxy.m in Sources */,
				243ECCAB1126981C00639DF4 /* TiUIiPhoneTableViewStyleProxy.m in Sources */,
				243ECCAC1126981C00639DF4 /* TiUIiPhoneTableViewSeparatorStyleProxy.m in Sources */,
				24CA8967111161050084E2DE /* Reachability.m in Sources */,
				24CA8968111161050084E2DE /* AudioStreamer.m in Sources */,
				24CA8969111161050084E2DE /* Base64Transcoder.c in Sources */,
				243ECCB91126989700639DF4 /* TiUITextWidget.m in Sources */,
				24CA897D111161050084E2DE /* PlausibleDatabase.m in Sources */,
				24CA897E111161050084E2DE /* PLSqliteDatabase.m in Sources */,
				24CA897F111161050084E2DE /* PLSqlitePreparedStatement.m in Sources */,
				24CA8980111161050084E2DE /* PLSqliteResultSet.m in Sources */,
				24CA8981111161050084E2DE /* SBJSON.m in Sources */,
				24CA89B81111615D0084E2DE /* KrollBridge.m in Sources */,
				24CA89B91111615D0084E2DE /* KrollCallback.m in Sources */,
				24CA89BA1111615D0084E2DE /* KrollContext.m in Sources */,
				24CA89BB1111615D0084E2DE /* KrollMethod.m in Sources */,
				24CA89BC1111615D0084E2DE /* KrollMethodDelegate.m in Sources */,
				24CA89BD1111615D0084E2DE /* KrollObject.m in Sources */,
				24CA89BE1111615D0084E2DE /* KrollPropertyDelegate.m in Sources */,
				24CA89BF1111615D0084E2DE /* KrollTimer.m in Sources */,
				24CA8B66111161FE0084E2DE /* YahooModule.m in Sources */,
				24CA8B67111161FE0084E2DE /* XHRBridge.m in Sources */,
				24CA8B68111161FE0084E2DE /* WebFont.m in Sources */,
				24CA8B6A111161FE0084E2DE /* UIModule.m in Sources */,
				24CA8B6B111161FE0084E2DE /* TiWindowProxy.m in Sources */,
				24CA8B6C111161FE0084E2DE /* TiViewProxy.m in Sources */,
				24CA8B6D111161FE0084E2DE /* TiViewController.m in Sources */,
				24CA8B70111161FE0084E2DE /* TiUtils.m in Sources */,
				24CA8B71111161FE0084E2DE /* TiUIWindowProxy.m in Sources */,
				24CA8B72111161FE0084E2DE /* TiUIWindow.m in Sources */,
				24CA8B74111161FE0084E2DE /* TiUIWebViewProxy.m in Sources */,
				24CA8B75111161FE0084E2DE /* TiUIViewProxy.m in Sources */,
				24CA8B76111161FE0084E2DE /* TiUIView.m in Sources */,
				24CA8B79111161FE0084E2DE /* TiUITextFieldProxy.m in Sources */,
				24CA8B7A111161FE0084E2DE /* TiUITextField.m in Sources */,
				24CA8B7B111161FE0084E2DE /* TiUITextAreaProxy.m in Sources */,
				24CA8B7C111161FE0084E2DE /* TiUITextArea.m in Sources */,
				24CA8B7D111161FE0084E2DE /* TiUITabProxy.m in Sources */,
				24CA8B80111161FE0084E2DE /* TiUITableViewProxy.m in Sources */,
				24CA8B84111161FE0084E2DE /* TiUITableView.m in Sources */,
				24CA8B85111161FE0084E2DE /* TiUITabGroupProxy.m in Sources */,
				24CA8B86111161FE0084E2DE /* TiUITabGroup.m in Sources */,
				24CA8B87111161FE0084E2DE /* TiUITabController.m in Sources */,
				24CA8B89111161FE0084E2DE /* TiUIiPhoneSystemIconProxy.m in Sources */,
				24CA8B8A111161FE0084E2DE /* TiUIiPhoneSystemButtonStyleProxy.m in Sources */,
				24CA8B8B111161FE0084E2DE /* TiUIiPhoneSystemButtonProxy.m in Sources */,
				24CA8B8C111161FE0084E2DE /* TiUISwitchProxy.m in Sources */,
				24CA8B8D111161FE0084E2DE /* TiUISwitch.m in Sources */,
				24CA8B8E111161FE0084E2DE /* TiUIiPhoneStatusBarProxy.m in Sources */,
				24CA8B8F111161FE0084E2DE /* TiUISliderProxy.m in Sources */,
				24CA8B90111161FE0084E2DE /* TiUISlider.m in Sources */,
				24CA8B91111161FE0084E2DE /* TiUISearchBarProxy.m in Sources */,
				24CA8B92111161FE0084E2DE /* TiUISearchBar.m in Sources */,
				24CA8B93111161FE0084E2DE /* TiUIiPhoneRowAnimationStyleProxy.m in Sources */,
				24CA8B94111161FE0084E2DE /* TiUIiPhoneProgressBarStyleProxy.m in Sources */,
				24CA8B95111161FE0084E2DE /* TiUIProgressBarProxy.m in Sources */,
				24CA8B96111161FE0084E2DE /* TiUIProgressBar.m in Sources */,
				24CA8B97111161FE0084E2DE /* TiUIOptionDialogProxy.m in Sources */,
				24CA8B98111161FE0084E2DE /* TiUINavBarButton.m in Sources */,
				24CA8B99111161FE0084E2DE /* TiUILabelProxy.m in Sources */,
				24CA8B9A111161FE0084E2DE /* TiUILabel.m in Sources */,
				24CA8B9B111161FE0084E2DE /* TiUIiPhoneProxy.m in Sources */,
				24CA8B9C111161FE0084E2DE /* TiUIImageViewProxy.m in Sources */,
				24CA8B9D111161FE0084E2DE /* TiUIImageView.m in Sources */,
				24CA8BA1111161FE0084E2DE /* TiUIEmailDialogProxy.m in Sources */,
				24CA8BA5111161FE0084E2DE /* TiUICanvasViewProxy.m in Sources */,
				24CA8BA6111161FE0084E2DE /* TiUICanvasView.m in Sources */,
				24CA8BA7111161FE0084E2DE /* TiUIButtonProxy.m in Sources */,
				24CA8BA8111161FE0084E2DE /* TiUIButtonBarProxy.m in Sources */,
				24CA8BA9111161FE0084E2DE /* TiUIButtonBar.m in Sources */,
				24CA8BAA111161FE0084E2DE /* TiUIButton.m in Sources */,
				24CA8BAB111161FE0084E2DE /* TiUIiPhoneAnimationStyleProxy.m in Sources */,
				24CA8BAC111161FE0084E2DE /* TiUIAlertDialogProxy.m in Sources */,
				24CA8BAD111161FE0084E2DE /* TiUIiPhoneActivityIndicatorStyleProxy.m in Sources */,
				24CA8BAE111161FE0084E2DE /* TiUIActivityIndicatorProxy.m in Sources */,
				24CA8BAF111161FE0084E2DE /* TiUIActivityIndicator.m in Sources */,
				24CA8BB5111161FE0084E2DE /* TiRect.m in Sources */,
				24CA8BB7111161FE0084E2DE /* TiProxy.m in Sources */,
				24CA8BB8111161FE0084E2DE /* TiPoint.m in Sources */,
				24CA8BB9111161FE0084E2DE /* TiNetworkHTTPClientResultProxy.m in Sources */,
				24CA8BBA111161FE0084E2DE /* TiNetworkHTTPClientProxy.m in Sources */,
				24CA8BBB111161FE0084E2DE /* TiModule.m in Sources */,
				24CA8BBC111161FE0084E2DE /* TiMediaVideoPlayerProxy.m in Sources */,
				24CA8BBD111161FE0084E2DE /* TiMediaSoundProxy.m in Sources */,
				24CA8BBE111161FE0084E2DE /* TiMediaAudioPlayerProxy.m in Sources */,
				24CA8BBF111161FE0084E2DE /* TiMapViewProxy.m in Sources */,
				24CA8BC0111161FE0084E2DE /* TiMapView.m in Sources */,
				24CA8BC1111161FE0084E2DE /* TiMapAnnotationProxy.m in Sources */,
				24CA8BC2111161FE0084E2DE /* TiHost.m in Sources */,
				24CA8BC3111161FE0084E2DE /* TiFilesystemFileProxy.m in Sources */,
				24CA8BC7111161FE0084E2DE /* TiDimension.m in Sources */,
				24CA8BC8111161FE0084E2DE /* TiDatabaseResultSetProxy.m in Sources */,
				24CA8BC9111161FE0084E2DE /* TiDatabaseProxy.m in Sources */,
				24CA8BCA111161FE0084E2DE /* TiContactsPerson.m in Sources */,
				24CA8BCB111161FE0084E2DE /* TiComplexValue.m in Sources */,
				24CA8BCC111161FE0084E2DE /* TiColor.m in Sources */,
				24CA8BCD111161FE0084E2DE /* TiButtonUtil.m in Sources */,
				24CA8BCE111161FE0084E2DE /* TiBlob.m in Sources */,
				24CA8BCF111161FE0084E2DE /* TiBase.m in Sources */,
				24CA8BD0111161FE0084E2DE /* TiAppPropertiesProxy.m in Sources */,
				24CA8BD1111161FE0084E2DE /* TiAnimation.m in Sources */,
				24CA8BD2111161FE0084E2DE /* TiAction.m in Sources */,
				24CA8BD4111161FE0084E2DE /* Ti2DMatrix.m in Sources */,
				24CA8BD9111161FE0084E2DE /* TiPlatformDisplayCaps.m in Sources */,
				24CA8BDA111161FE0084E2DE /* PlatformModule.m in Sources */,
				24CA8BDB111161FE0084E2DE /* OperationQueue.m in Sources */,
				24CA8BDC111161FE0084E2DE /* NetworkModule.m in Sources */,
				24CA8BDD111161FE0084E2DE /* Mimetypes.m in Sources */,
				24CA8BDE111161FE0084E2DE /* MediaModule.m in Sources */,
				24CA8BDF111161FE0084E2DE /* MapModule.m in Sources */,
				24CA8BE1111161FE0084E2DE /* LayoutConstraint.m in Sources */,
				24CA8BE2111161FE0084E2DE /* ImageLoader.m in Sources */,
				24CA8BE3111161FE0084E2DE /* GestureModule.m in Sources */,
				24CA8BE5111161FE0084E2DE /* FilesystemModule.m in Sources */,
				24CA8BF9111161FE0084E2DE /* DatabaseModule.m in Sources */,
				24CA8BFA111161FE0084E2DE /* ContactsModule.m in Sources */,
				24CA8BFB111161FE0084E2DE /* TiUITableViewRowProxy.m in Sources */,
				24CA8BFC111161FE0084E2DE /* Bridge.m in Sources */,
				24CA8C08111161FE0084E2DE /* AppModule.m in Sources */,
				24CA8C09111161FE0084E2DE /* APIModule.m in Sources */,
				24CA8C0E111161FE0084E2DE /* AccelerometerModule.m in Sources */,
				B421C4121113AA9300DBCB42 /* TiUIScrollableViewProxy.m in Sources */,
				B421C4161113AAA900DBCB42 /* TiUIScrollableView.m in Sources */,
				B4F97B6F111A41B600E2F72C /* TiUIScrollViewProxy.m in Sources */,
				B4F97B73111A41C800E2F72C /* TiUIScrollView.m in Sources */,
				24EB02C2111BF827001DC2D1 /* TiUIWebView.m in Sources */,
				24EB07D4111D4264001DC2D1 /* TiDOMDocumentProxy.m in Sources */,
				24EB07E0111D43AE001DC2D1 /* GDataXMLNode.m in Sources */,
				24EB0809111D4654001DC2D1 /* TiDOMNodeProxy.m in Sources */,
				24EB080F111D46C0001DC2D1 /* TiDOMElementProxy.m in Sources */,
				24EB0829111D4BEB001DC2D1 /* TiDOMNamedNodeMapProxy.m in Sources */,
				24EB0843111D500E001DC2D1 /* TiDOMNodeListProxy.m in Sources */,
				24EB085D111D51D9001DC2D1 /* TiDOMAttrProxy.m in Sources */,
				24F5B146111FDFE8005C9199 /* ListenerEntry.m in Sources */,
				24DEDAC7112371A500398D86 /* XMLModule.m in Sources */,
				243ED8EF11288B4300639DF4 /* TiUIiPhoneTableViewScrollPositionProxy.m in Sources */,
				24FBE58311293D06005C8D48 /* TiMediaAudioRecorderProxy.mm in Sources */,
				24FBE5AE11293DD1005C8D48 /* CADebugMacros.cpp in Sources */,
				24FBE5AF11293DD1005C8D48 /* CAStreamBasicDescription.cpp in Sources */,
				24FBE5B011293DD1005C8D48 /* CAXException.cpp in Sources */,
				24E25CC3112A698C0083D43D /* AQRecorder.mm in Sources */,
				24E25CC4112A698C0083D43D /* SCListener.m in Sources */,
				24A1E519112D33AF003DA834 /* TiMediaAudioSession.m in Sources */,
				24A1E875112DF80B003DA834 /* TiUIPickerProxy.m in Sources */,
				24A1E87B112DF83E003DA834 /* TiUIPicker.m in Sources */,
				24A1E8A8112DFACA003DA834 /* TiUIPickerRowProxy.m in Sources */,
				24A1E992112E1363003DA834 /* TiUIPickerColumnProxy.m in Sources */,
				24A1EAF6112F4C02003DA834 /* UIImage+Alpha.m in Sources */,
				24A1EAF7112F4C02003DA834 /* UIImage+Resize.m in Sources */,
				24A1EAF8112F4C02003DA834 /* UIImage+RoundedCorner.m in Sources */,
				245B3C3D11375A6600CE7530 /* UtilsModule.m in Sources */,
				245B45641139B41800CE7530 /* TiUIiPhoneTableViewCellSelectionStyleProxy.m in Sources */,
				24C0128C1140D30B00A94CE2 /* TiUIMaskedImageProxy.m in Sources */,
				24C012921140D31C00A94CE2 /* TiUIMaskedImage.m in Sources */,
				248133A7115761DE00E3A9BA /* TiNetworkBonjourBrowserProxy.m in Sources */,
				248133A8115761DE00E3A9BA /* TiNetworkBonjourServiceProxy.m in Sources */,
				248133A9115761DE00E3A9BA /* TiNetworkTCPSocketProxy.m in Sources */,
				24813714115A852800E3A9BA /* TiDOMTextNodeProxy.m in Sources */,
				2412F467115C296300454E5B /* TiMediaVideoPlayer.m in Sources */,
				24FB4EE3115C81A7001AAF99 /* TiUIiPadSplitWindowProxy.m in Sources */,
				24FB4EF4115C81C5001AAF99 /* TiUIiPadPopoverProxy.m in Sources */,
				24FB4EFC115C81DD001AAF99 /* TiUIiPadPopover.m in Sources */,
				24FB4F42115C8C4E001AAF99 /* TiUIiPadProxy.m in Sources */,
				24FB5DD611600456001AAF99 /* TiUIiPhoneNavigationGroupProxy.m in Sources */,
				24FB5DE511600480001AAF99 /* TiUIiPhoneNavigationGroup.m in Sources */,
				24E50CF91160569B00AF54AF /* TiUIiPadSplitWindowButtonProxy.m in Sources */,
				24E50E1A1160666300AF54AF /* LauncherButton.m in Sources */,
				24E50E1B1160666300AF54AF /* LauncherItem.m in Sources */,
				24E50E1C1160666300AF54AF /* LauncherView.m in Sources */,
				24E50E27116066A800AF54AF /* TiUIDashboardViewProxy.m in Sources */,
				24E50E30116066B400AF54AF /* TiUIDashboardView.m in Sources */,
				24E50F911160792D00AF54AF /* TiUIDashboardItemProxy.m in Sources */,
				B4DE7E4E11823E990006DDE1 /* TiGradient.m in Sources */,
				24596694118E70D300519F79 /* ApplicationRouting.m in Sources */,
				245972C611921D0D00519F79 /* TiUIiPadSplitWindow.m in Sources */,
				24F6204F1199F1F400EEAD3C /* TopTiModule.m in Sources */,
				24F620541199F26500EEAD3C /* TiApp.m in Sources */,
				24F6205A1199F27700EEAD3C /* TiErrorController.m in Sources */,
				24F6205B1199F27700EEAD3C /* TiRootViewController.m in Sources */,
				DA864E3211A2314A00B9CD68 /* TiMediaMusicPlayer.m in Sources */,
				DAA905CE11A359F10030B119 /* TiMediaItem.m in Sources */,
				B468B4F111B5816F007D1C1E /* TiLayoutQueue.m in Sources */,
				242E967711BAD2F20046A0D0 /* AsyncSocket.m in Sources */,
				242E967811BAD2F20046A0D0 /* AsyncUdpSocket.m in Sources */,
				DA4E12D711C0A55F00A55BAB /* TiContactsGroup.m in Sources */,
				2478B2A611C447A4005814DF /* ApplicationMods.m in Sources */,
				24D06FE111D0211100F615D8 /* TiUIiOSAdViewProxy.m in Sources */,
				24D06FE811D0219B00F615D8 /* TiUIiOSAdView.m in Sources */,
				24D0700611D0253D00F615D8 /* TiUIiOSProxy.m in Sources */,
				24F1584711D72A23000DD736 /* TiMapImageAnnotationView.m in Sources */,
				2467310811E2549300D39AF7 /* Webcolor.m in Sources */,
				2465592411E5862F0059BBF4 /* TiFilesystemBlobProxy.m in Sources */,
				243AAFB511FCE62600E37D8B /* TiUIDashboardItem.m in Sources */,
				B440EF7E1209DC400045FEAE /* MGSplitCornersView.m in Sources */,
				B440EF7F1209DC400045FEAE /* MGSplitDividerView.m in Sources */,
				B440EF801209DC400045FEAE /* MGSplitViewController.m in Sources */,
				24F29E2F12209C920099351D /* TiStylesheet.m in Sources */,
				24F29E711220CE0A0099351D /* TiLocale.m in Sources */,
				24F29F83122105C70099351D /* LocaleModule.m in Sources */,
				D4AB36F5123DE20200DED4A0 /* TiUIClipboardProxy.m in Sources */,
				B473FBA4126FB2DF00E29C73 /* TiPublicAPI.m in Sources */,
				B480501F1278AB010030AA3F /* TiThreading.m in Sources */,
				DA9BE36F127F8F6C000FE9E1 /* UIImageExtras.m in Sources */,
				DA9FF584128A1F3600457759 /* AudioStreamerCUR.m in Sources */,
				24ADC5121299F60C0014DB75 /* TiAppiOSProxy.m in Sources */,
				24ADC5161299F6AA0014DB75 /* TiAppiOSBackgroundServiceProxy.m in Sources */,
				24ADC634129A1ED60014DB75 /* TiAppiOSLocalNotificationProxy.m in Sources */,
				DA2B35C2134514FE00056705 /* TiNetworkSocketTCPProxy.m in Sources */,
				DABF3ECF134D210400836137 /* TiBuffer.m in Sources */,
				DABF3ED7134D2CA100836137 /* StreamModule.m in Sources */,
				DABF3EDC134D2E4400836137 /* TiStreamProxy.m in Sources */,
				DAA4B2B4134E75AC00AB6011 /* CodecModule.m in Sources */,
				DA2556441353D2FC005D459C /* TiNetworkSocketProxy.m in Sources */,
				DAE541E313577BEC00A65123 /* TiDataStream.m in Sources */,
				4D3033A3136239B30034640F /* TiFilesystemFileStreamProxy.m in Sources */,
				ABD472F413BB73BF00502912 /* KrollCoverage.m in Sources */,
				DADD76E913CCF4FF00CD03AC /* MGSplitView.m in Sources */,
				EF8339D313E3643C001F2A97 /* ASIDownloadCache.m in Sources */,
				EF03EFF313E3665100BD4FF7 /* ASIDataCompressor.m in Sources */,
				EF03EFF613E3665100BD4FF7 /* ASIDataDecompressor.m in Sources */,
				2B94603613F0A2AE000C5BEA /* TiUIiOSCoverFlowView.m in Sources */,
				2B94603713F0A2AE000C5BEA /* TiUIiOSCoverFlowViewProxy.m in Sources */,
				1DCC542F13FF0B0800DF3EE5 /* TIDOMCharacterDataProxy.m in Sources */,
				1D19459613FF3BC400E2B4D0 /* TIDOMDOMImplementationProxy.m in Sources */,
				1D19459B13FF3BE500E2B4D0 /* TIDOMDocumentTypeProxy.m in Sources */,
				EF0ADCFA143F9ABF00977386 /* NSData+Additions.m in Sources */,
				EF0ADD1A143FA0CD00977386 /* GeolocationModule.m in Sources */,
				EF0ADD1F143FA0E200977386 /* AnalyticsModule.m in Sources */,
				2B1F65771431031E006C5D37 /* ApplicationDefaults.m in Sources */,
				2BCD59C51429561D00DEC2E8 /* TiUIiOSToolbar.m in Sources */,
				2BCD59C61429561D00DEC2E8 /* TiUIiOSToolbarProxy.m in Sources */,
				848C2594145F37A300E1B0F1 /* TiDOMCDATANodeProxy.m in Sources */,
				848C259A145F3FE200E1B0F1 /* TiDOMCommentProxy.m in Sources */,
				848C259F145F46C300E1B0F1 /* TiDOMPIProxy.m in Sources */,
				848C25A4145F501700E1B0F1 /* TiDOMDocFragProxy.m in Sources */,
				84D541A31460B2E0005338D1 /* TiDOMNotationProxy.m in Sources */,
				84D541A81460B3C9005338D1 /* TiDOMEntityProxy.m in Sources */,
				84D541AD1460B3EE005338D1 /* TiDOMEntityRefProxy.m in Sources */,
				2BDEA4F31448FFB7004EC750 /* TiUIiOSTabbedBarProxy.m in Sources */,
				844E1F7E14883A3700F5424C /* TiDOMValidator.m in Sources */,
				DAA72343156D642400757987 /* TiConsole.m in Sources */,
				2B353A8115901D41008FBD84 /* Ti3DMatrix.m in Sources */,
				2B0B6E0C15951F9400F3170F /* TiUIiOSDocumentViewerProxy.m in Sources */,
				4688700715E39A9D008FA326 /* TiUIiPhoneAlertDialogStyleProxy.m in Sources */,
				1D1029A815F9769200372EC0 /* TiBindingEvent.m in Sources */,
				1D0061C1160283820016BBEE /* TiBindingRunLoop.m in Sources */,
				1DD9388C1609230900091777 /* TiBindingTiValue.m in Sources */,
				5081CEF815F8100E00C881D8 /* TiExceptionHandler.m in Sources */,
			);
			runOnlyForDeploymentPostprocessing = 0;
		};
		24D8E3BA119B9D8A00F8CAA6 /* Sources */ = {
			isa = PBXSourcesBuildPhase;
			buildActionMask = 2147483647;
			files = (
				DA3B2FA8143EDEE3000DC803 /* TiUIiOSToolbar.m in Sources */,
				DA3B2FAA143EDEE3000DC803 /* TiUIiOSToolbarProxy.m in Sources */,
				24D8E3BB119B9D8A00F8CAA6 /* TiUITableViewAction.m in Sources */,
				24D8E3BC119B9D8A00F8CAA6 /* TiFile.m in Sources */,
				24D8E3BD119B9D8A00F8CAA6 /* TiMapPinAnnotationView.m in Sources */,
				24D8E3BE119B9D8A00F8CAA6 /* main.m in Sources */,
				24D8E3BF119B9D8A00F8CAA6 /* AFItemView.m in Sources */,
				24D8E3C0119B9D8A00F8CAA6 /* AFOpenFlowView.m in Sources */,
				24D8E3C1119B9D8A00F8CAA6 /* AFUIImageReflection.m in Sources */,
				24D8E3C2119B9D8A00F8CAA6 /* ASIAuthenticationDialog.m in Sources */,
				24D8E3C3119B9D8A00F8CAA6 /* ASIFormDataRequest.m in Sources */,
				24D8E3C4119B9D8A00F8CAA6 /* ASIHTTPRequest.m in Sources */,
				24D8E3C5119B9D8A00F8CAA6 /* TiUIiPhoneScrollIndicatorStyleProxy.m in Sources */,
				24D8E3C6119B9D8A00F8CAA6 /* ASIInputStream.m in Sources */,
				24D8E3C7119B9D8A00F8CAA6 /* ASINetworkQueue.m in Sources */,
				24D8E3C8119B9D8A00F8CAA6 /* TiUITextWidgetProxy.m in Sources */,
				24D8E3CA119B9D8A00F8CAA6 /* TiUITableViewSectionProxy.m in Sources */,
				24D8E3CB119B9D8A00F8CAA6 /* TiUIiPhoneTableViewStyleProxy.m in Sources */,
				24D8E3CC119B9D8A00F8CAA6 /* TiUIiPhoneTableViewSeparatorStyleProxy.m in Sources */,
				24D8E3CD119B9D8A00F8CAA6 /* Reachability.m in Sources */,
				24D8E3CE119B9D8A00F8CAA6 /* AudioStreamer.m in Sources */,
				24D8E3CF119B9D8A00F8CAA6 /* Base64Transcoder.c in Sources */,
				24D8E3D0119B9D8A00F8CAA6 /* TiUITextWidget.m in Sources */,
				24D8E3DB119B9D8A00F8CAA6 /* PlausibleDatabase.m in Sources */,
				24D8E3DC119B9D8A00F8CAA6 /* PLSqliteDatabase.m in Sources */,
				24D8E3DD119B9D8A00F8CAA6 /* PLSqlitePreparedStatement.m in Sources */,
				24D8E3DE119B9D8A00F8CAA6 /* PLSqliteResultSet.m in Sources */,
				24D8E3DF119B9D8A00F8CAA6 /* SBJSON.m in Sources */,
				24D8E3E0119B9D8A00F8CAA6 /* KrollBridge.m in Sources */,
				24D8E3E1119B9D8A00F8CAA6 /* KrollCallback.m in Sources */,
				24D8E3E2119B9D8A00F8CAA6 /* KrollContext.m in Sources */,
				24D8E3E3119B9D8A00F8CAA6 /* KrollMethod.m in Sources */,
				24D8E3E4119B9D8A00F8CAA6 /* KrollMethodDelegate.m in Sources */,
				24D8E3E5119B9D8A00F8CAA6 /* KrollObject.m in Sources */,
				24D8E3E6119B9D8A00F8CAA6 /* KrollPropertyDelegate.m in Sources */,
				24D8E3E7119B9D8A00F8CAA6 /* KrollTimer.m in Sources */,
				24D8E3E8119B9D8A00F8CAA6 /* YahooModule.m in Sources */,
				24D8E3E9119B9D8A00F8CAA6 /* XHRBridge.m in Sources */,
				24D8E3EA119B9D8A00F8CAA6 /* WebFont.m in Sources */,
				24D8E3EC119B9D8A00F8CAA6 /* UIModule.m in Sources */,
				24D8E3ED119B9D8A00F8CAA6 /* TiWindowProxy.m in Sources */,
				24D8E3EE119B9D8A00F8CAA6 /* TiViewProxy.m in Sources */,
				24D8E3EF119B9D8A00F8CAA6 /* TiViewController.m in Sources */,
				24D8E3F0119B9D8A00F8CAA6 /* TiUtils.m in Sources */,
				24D8E3F1119B9D8A00F8CAA6 /* TiUIWindowProxy.m in Sources */,
				24D8E3F2119B9D8A00F8CAA6 /* TiUIWindow.m in Sources */,
				24D8E3F3119B9D8A00F8CAA6 /* TiUIWebViewProxy.m in Sources */,
				24D8E3F4119B9D8A00F8CAA6 /* TiUIViewProxy.m in Sources */,
				24D8E3F5119B9D8A00F8CAA6 /* TiUIView.m in Sources */,
				24D8E3F8119B9D8A00F8CAA6 /* TiUITextFieldProxy.m in Sources */,
				24D8E3F9119B9D8A00F8CAA6 /* TiUITextField.m in Sources */,
				24D8E3FA119B9D8A00F8CAA6 /* TiUITextAreaProxy.m in Sources */,
				24D8E3FB119B9D8A00F8CAA6 /* TiUITextArea.m in Sources */,
				24D8E3FC119B9D8A00F8CAA6 /* TiUITabProxy.m in Sources */,
				24D8E3FD119B9D8A00F8CAA6 /* TiUITableViewProxy.m in Sources */,
				24D8E3FE119B9D8A00F8CAA6 /* TiUITableView.m in Sources */,
				24D8E3FF119B9D8A00F8CAA6 /* TiUITabGroupProxy.m in Sources */,
				24D8E400119B9D8A00F8CAA6 /* TiUITabGroup.m in Sources */,
				24D8E401119B9D8A00F8CAA6 /* TiUITabController.m in Sources */,
				24D8E403119B9D8A00F8CAA6 /* TiUIiPhoneSystemIconProxy.m in Sources */,
				24D8E404119B9D8A00F8CAA6 /* TiUIiPhoneSystemButtonStyleProxy.m in Sources */,
				24D8E405119B9D8A00F8CAA6 /* TiUIiPhoneSystemButtonProxy.m in Sources */,
				24D8E406119B9D8A00F8CAA6 /* TiUISwitchProxy.m in Sources */,
				24D8E407119B9D8A00F8CAA6 /* TiUISwitch.m in Sources */,
				24D8E408119B9D8A00F8CAA6 /* TiUIiPhoneStatusBarProxy.m in Sources */,
				24D8E409119B9D8A00F8CAA6 /* TiUISliderProxy.m in Sources */,
				24D8E40A119B9D8A00F8CAA6 /* TiUISlider.m in Sources */,
				24D8E40B119B9D8A00F8CAA6 /* TiUISearchBarProxy.m in Sources */,
				24D8E40C119B9D8A00F8CAA6 /* TiUISearchBar.m in Sources */,
				24D8E40D119B9D8A00F8CAA6 /* TiUIiPhoneRowAnimationStyleProxy.m in Sources */,
				24D8E40E119B9D8A00F8CAA6 /* TiUIiPhoneProgressBarStyleProxy.m in Sources */,
				24D8E40F119B9D8A00F8CAA6 /* TiUIProgressBarProxy.m in Sources */,
				24D8E410119B9D8A00F8CAA6 /* TiUIProgressBar.m in Sources */,
				24D8E411119B9D8A00F8CAA6 /* TiUIOptionDialogProxy.m in Sources */,
				24D8E412119B9D8A00F8CAA6 /* TiUINavBarButton.m in Sources */,
				24D8E413119B9D8A00F8CAA6 /* TiUILabelProxy.m in Sources */,
				24D8E414119B9D8A00F8CAA6 /* TiUILabel.m in Sources */,
				24D8E415119B9D8A00F8CAA6 /* TiUIiPhoneProxy.m in Sources */,
				24D8E416119B9D8A00F8CAA6 /* TiUIImageViewProxy.m in Sources */,
				24D8E417119B9D8A00F8CAA6 /* TiUIImageView.m in Sources */,
				24D8E418119B9D8A00F8CAA6 /* TiUIEmailDialogProxy.m in Sources */,
				24D8E41B119B9D8A00F8CAA6 /* TiUICanvasViewProxy.m in Sources */,
				24D8E41C119B9D8A00F8CAA6 /* TiUICanvasView.m in Sources */,
				24D8E41D119B9D8A00F8CAA6 /* TiUIButtonProxy.m in Sources */,
				24D8E41E119B9D8A00F8CAA6 /* TiUIButtonBarProxy.m in Sources */,
				24D8E41F119B9D8A00F8CAA6 /* TiUIButtonBar.m in Sources */,
				24D8E420119B9D8A00F8CAA6 /* TiUIButton.m in Sources */,
				24D8E421119B9D8A00F8CAA6 /* TiUIiPhoneAnimationStyleProxy.m in Sources */,
				24D8E422119B9D8A00F8CAA6 /* TiUIAlertDialogProxy.m in Sources */,
				24D8E423119B9D8A00F8CAA6 /* TiUIiPhoneActivityIndicatorStyleProxy.m in Sources */,
				24D8E424119B9D8A00F8CAA6 /* TiUIActivityIndicatorProxy.m in Sources */,
				24D8E425119B9D8A00F8CAA6 /* TiUIActivityIndicator.m in Sources */,
				24D8E426119B9D8A00F8CAA6 /* TiRect.m in Sources */,
				24D8E428119B9D8A00F8CAA6 /* TiProxy.m in Sources */,
				24D8E429119B9D8A00F8CAA6 /* TiPoint.m in Sources */,
				24D8E42A119B9D8A00F8CAA6 /* TiNetworkHTTPClientResultProxy.m in Sources */,
				24D8E42B119B9D8A00F8CAA6 /* TiNetworkHTTPClientProxy.m in Sources */,
				24D8E42C119B9D8A00F8CAA6 /* TiModule.m in Sources */,
				24D8E42D119B9D8A00F8CAA6 /* TiMediaVideoPlayerProxy.m in Sources */,
				24D8E42E119B9D8A00F8CAA6 /* TiMediaSoundProxy.m in Sources */,
				24D8E42F119B9D8A00F8CAA6 /* TiMediaAudioPlayerProxy.m in Sources */,
				24D8E430119B9D8A00F8CAA6 /* TiMapViewProxy.m in Sources */,
				24D8E431119B9D8A00F8CAA6 /* TiMapView.m in Sources */,
				24D8E432119B9D8A00F8CAA6 /* TiMapAnnotationProxy.m in Sources */,
				24D8E433119B9D8A00F8CAA6 /* TiHost.m in Sources */,
				24D8E434119B9D8A00F8CAA6 /* TiFilesystemFileProxy.m in Sources */,
				24D8E437119B9D8A00F8CAA6 /* TiDimension.m in Sources */,
				24D8E438119B9D8A00F8CAA6 /* TiDatabaseResultSetProxy.m in Sources */,
				24D8E439119B9D8A00F8CAA6 /* TiDatabaseProxy.m in Sources */,
				24D8E43A119B9D8A00F8CAA6 /* TiContactsPerson.m in Sources */,
				24D8E43B119B9D8A00F8CAA6 /* TiComplexValue.m in Sources */,
				24D8E43C119B9D8A00F8CAA6 /* TiColor.m in Sources */,
				24D8E43D119B9D8A00F8CAA6 /* TiButtonUtil.m in Sources */,
				24D8E43E119B9D8A00F8CAA6 /* TiBlob.m in Sources */,
				24D8E43F119B9D8A00F8CAA6 /* TiBase.m in Sources */,
				24D8E440119B9D8A00F8CAA6 /* TiAppPropertiesProxy.m in Sources */,
				24D8E441119B9D8A00F8CAA6 /* TiAnimation.m in Sources */,
				24D8E442119B9D8A00F8CAA6 /* TiAction.m in Sources */,
				24D8E444119B9D8A00F8CAA6 /* Ti2DMatrix.m in Sources */,
				24D8E445119B9D8A00F8CAA6 /* TiPlatformDisplayCaps.m in Sources */,
				24D8E446119B9D8A00F8CAA6 /* PlatformModule.m in Sources */,
				24D8E447119B9D8A00F8CAA6 /* OperationQueue.m in Sources */,
				24D8E448119B9D8A00F8CAA6 /* NetworkModule.m in Sources */,
				24D8E449119B9D8A00F8CAA6 /* Mimetypes.m in Sources */,
				24D8E44A119B9D8A00F8CAA6 /* MediaModule.m in Sources */,
				24D8E44B119B9D8A00F8CAA6 /* MapModule.m in Sources */,
				24D8E44C119B9D8A00F8CAA6 /* LayoutConstraint.m in Sources */,
				24D8E44D119B9D8A00F8CAA6 /* ImageLoader.m in Sources */,
				24D8E44E119B9D8A00F8CAA6 /* GestureModule.m in Sources */,
				24D8E450119B9D8A00F8CAA6 /* FilesystemModule.m in Sources */,
				24D8E452119B9D8A00F8CAA6 /* DatabaseModule.m in Sources */,
				24D8E453119B9D8A00F8CAA6 /* ContactsModule.m in Sources */,
				24D8E454119B9D8A00F8CAA6 /* TiUITableViewRowProxy.m in Sources */,
				24D8E455119B9D8A00F8CAA6 /* Bridge.m in Sources */,
				24D8E456119B9D8A00F8CAA6 /* AppModule.m in Sources */,
				24D8E457119B9D8A00F8CAA6 /* APIModule.m in Sources */,
				24D8E459119B9D8A00F8CAA6 /* AccelerometerModule.m in Sources */,
				24D8E45A119B9D8A00F8CAA6 /* TiUIScrollableViewProxy.m in Sources */,
				24D8E45B119B9D8A00F8CAA6 /* TiUIScrollableView.m in Sources */,
				24D8E45C119B9D8A00F8CAA6 /* TiUIScrollViewProxy.m in Sources */,
				24D8E45D119B9D8A00F8CAA6 /* TiUIScrollView.m in Sources */,
				24D8E45E119B9D8A00F8CAA6 /* TiUIWebView.m in Sources */,
				24D8E45F119B9D8A00F8CAA6 /* TiDOMDocumentProxy.m in Sources */,
				24D8E460119B9D8A00F8CAA6 /* GDataXMLNode.m in Sources */,
				24D8E461119B9D8A00F8CAA6 /* TiDOMNodeProxy.m in Sources */,
				24D8E462119B9D8A00F8CAA6 /* TiDOMElementProxy.m in Sources */,
				24D8E463119B9D8A00F8CAA6 /* TiDOMNamedNodeMapProxy.m in Sources */,
				24D8E464119B9D8A00F8CAA6 /* TiDOMNodeListProxy.m in Sources */,
				24D8E465119B9D8A00F8CAA6 /* TiDOMAttrProxy.m in Sources */,
				24D8E467119B9D8A00F8CAA6 /* ListenerEntry.m in Sources */,
				24D8E468119B9D8A00F8CAA6 /* XMLModule.m in Sources */,
				24D8E469119B9D8A00F8CAA6 /* TiUIiPhoneTableViewScrollPositionProxy.m in Sources */,
				24D8E46A119B9D8A00F8CAA6 /* TiMediaAudioRecorderProxy.mm in Sources */,
				24D8E46B119B9D8A00F8CAA6 /* CADebugMacros.cpp in Sources */,
				24D8E46C119B9D8A00F8CAA6 /* CAStreamBasicDescription.cpp in Sources */,
				24D8E46D119B9D8A00F8CAA6 /* CAXException.cpp in Sources */,
				24D8E46E119B9D8A00F8CAA6 /* AQRecorder.mm in Sources */,
				24D8E46F119B9D8A00F8CAA6 /* SCListener.m in Sources */,
				24D8E470119B9D8A00F8CAA6 /* TiMediaAudioSession.m in Sources */,
				24D8E471119B9D8A00F8CAA6 /* TiUIPickerProxy.m in Sources */,
				24D8E472119B9D8A00F8CAA6 /* TiUIPicker.m in Sources */,
				24D8E473119B9D8A00F8CAA6 /* TiUIPickerRowProxy.m in Sources */,
				24D8E474119B9D8A00F8CAA6 /* TiUIPickerColumnProxy.m in Sources */,
				24D8E475119B9D8A00F8CAA6 /* UIImage+Alpha.m in Sources */,
				24D8E476119B9D8A00F8CAA6 /* UIImage+Resize.m in Sources */,
				24D8E477119B9D8A00F8CAA6 /* UIImage+RoundedCorner.m in Sources */,
				24D8E478119B9D8A00F8CAA6 /* UtilsModule.m in Sources */,
				24D8E479119B9D8A00F8CAA6 /* TiUIiPhoneTableViewCellSelectionStyleProxy.m in Sources */,
				24D8E47A119B9D8A00F8CAA6 /* TiUIMaskedImageProxy.m in Sources */,
				24D8E47B119B9D8A00F8CAA6 /* TiUIMaskedImage.m in Sources */,
				24D8E47C119B9D8A00F8CAA6 /* TiNetworkBonjourBrowserProxy.m in Sources */,
				24D8E47D119B9D8A00F8CAA6 /* TiNetworkBonjourServiceProxy.m in Sources */,
				24D8E47E119B9D8A00F8CAA6 /* TiNetworkTCPSocketProxy.m in Sources */,
				24D8E47F119B9D8A00F8CAA6 /* TiDOMTextNodeProxy.m in Sources */,
				24D8E480119B9D8A00F8CAA6 /* TiMediaVideoPlayer.m in Sources */,
				24D8E481119B9D8A00F8CAA6 /* TiUIiPadSplitWindowProxy.m in Sources */,
				24D8E482119B9D8A00F8CAA6 /* TiUIiPadPopoverProxy.m in Sources */,
				24D8E483119B9D8A00F8CAA6 /* TiUIiPadPopover.m in Sources */,
				24D8E484119B9D8A00F8CAA6 /* TiUIiPadProxy.m in Sources */,
				24D8E485119B9D8A00F8CAA6 /* TiUIiPhoneNavigationGroupProxy.m in Sources */,
				24D8E486119B9D8A00F8CAA6 /* TiUIiPhoneNavigationGroup.m in Sources */,
				24D8E487119B9D8A00F8CAA6 /* TiUIiPadSplitWindowButtonProxy.m in Sources */,
				24D8E488119B9D8A00F8CAA6 /* LauncherButton.m in Sources */,
				24D8E489119B9D8A00F8CAA6 /* LauncherItem.m in Sources */,
				24D8E48A119B9D8A00F8CAA6 /* LauncherView.m in Sources */,
				24D8E48B119B9D8A00F8CAA6 /* TiUIDashboardViewProxy.m in Sources */,
				24D8E48C119B9D8A00F8CAA6 /* TiUIDashboardView.m in Sources */,
				24D8E48D119B9D8A00F8CAA6 /* TiUIDashboardItemProxy.m in Sources */,
				24D8E490119B9D8A00F8CAA6 /* TiGradient.m in Sources */,
				24D8E491119B9D8A00F8CAA6 /* ApplicationRouting.m in Sources */,
				24D8E492119B9D8A00F8CAA6 /* TiUIiPadSplitWindow.m in Sources */,
				24D8E493119B9D8A00F8CAA6 /* TopTiModule.m in Sources */,
				24D8E494119B9D8A00F8CAA6 /* TiApp.m in Sources */,
				24D8E495119B9D8A00F8CAA6 /* TiErrorController.m in Sources */,
				24D8E496119B9D8A00F8CAA6 /* TiRootViewController.m in Sources */,
				DAA905CF11A35A010030B119 /* TiMediaMusicPlayer.m in Sources */,
				DAA905D011A35A010030B119 /* TiMediaItem.m in Sources */,
				B468B4F211B5816F007D1C1E /* TiLayoutQueue.m in Sources */,
				242E967911BAD2F20046A0D0 /* AsyncSocket.m in Sources */,
				242E967A11BAD2F20046A0D0 /* AsyncUdpSocket.m in Sources */,
				DAA17BE411C15A0000957ED1 /* TiContactsGroup.m in Sources */,
				2478B2A511C447A4005814DF /* ApplicationMods.m in Sources */,
				24D06FE211D0211200F615D8 /* TiUIiOSAdViewProxy.m in Sources */,
				24D06FE911D0219B00F615D8 /* TiUIiOSAdView.m in Sources */,
				24D0700711D0253D00F615D8 /* TiUIiOSProxy.m in Sources */,
				24F1584611D72A23000DD736 /* TiMapImageAnnotationView.m in Sources */,
				2467310711E2549300D39AF7 /* Webcolor.m in Sources */,
				2465592511E5862F0059BBF4 /* TiFilesystemBlobProxy.m in Sources */,
				243AAFB611FCE62600E37D8B /* TiUIDashboardItem.m in Sources */,
				B440EF811209DC400045FEAE /* MGSplitCornersView.m in Sources */,
				B440EF821209DC400045FEAE /* MGSplitDividerView.m in Sources */,
				B440EF831209DC400045FEAE /* MGSplitViewController.m in Sources */,
				24F29E2E12209C920099351D /* TiStylesheet.m in Sources */,
				24F29E701220CE0A0099351D /* TiLocale.m in Sources */,
				24F29F82122105C70099351D /* LocaleModule.m in Sources */,
				D4AB36F6123DE20200DED4A0 /* TiUIClipboardProxy.m in Sources */,
				B473FBA5126FB2DF00E29C73 /* TiPublicAPI.m in Sources */,
				B48050201278AB170030AA3F /* TiThreading.m in Sources */,
				DABDEB08128B5A8F00C85FEA /* AudioStreamerCUR.m in Sources */,
				B4E9A913128E24FB006A111B /* UIImageExtras.m in Sources */,
				24ADC5131299F60C0014DB75 /* TiAppiOSProxy.m in Sources */,
				24ADC5171299F6AA0014DB75 /* TiAppiOSBackgroundServiceProxy.m in Sources */,
				24ADC635129A1ED60014DB75 /* TiAppiOSLocalNotificationProxy.m in Sources */,
				DA2B35C3134514FE00056705 /* TiNetworkSocketTCPProxy.m in Sources */,
				DABF3ED0134D210400836137 /* TiBuffer.m in Sources */,
				DABF3ED8134D2CA100836137 /* StreamModule.m in Sources */,
				DABF3EDD134D2E4400836137 /* TiStreamProxy.m in Sources */,
				DAA4B2B5134E75AC00AB6011 /* CodecModule.m in Sources */,
				DA2556451353D2FC005D459C /* TiNetworkSocketProxy.m in Sources */,
				DAE541E413577BEC00A65123 /* TiDataStream.m in Sources */,
				B415067A136745E20084074A /* TiFilesystemFileStreamProxy.m in Sources */,
				ABD472F513BB73BF00502912 /* KrollCoverage.m in Sources */,
				DADD76EA13CCF4FF00CD03AC /* MGSplitView.m in Sources */,
				EF8339D413E3643C001F2A97 /* ASIDownloadCache.m in Sources */,
				EF03EFF413E3665100BD4FF7 /* ASIDataCompressor.m in Sources */,
				EF03EFF713E3665100BD4FF7 /* ASIDataDecompressor.m in Sources */,
				2B94603813F0A2AE000C5BEA /* TiUIiOSCoverFlowView.m in Sources */,
				2B94603913F0A2AE000C5BEA /* TiUIiOSCoverFlowViewProxy.m in Sources */,
				1DCC543013FF0B0800DF3EE5 /* TIDOMCharacterDataProxy.m in Sources */,
				1D19459713FF3BC400E2B4D0 /* TIDOMDOMImplementationProxy.m in Sources */,
				1D19459C13FF3BE500E2B4D0 /* TIDOMDocumentTypeProxy.m in Sources */,
				EF0ADCFB143F9ABF00977386 /* NSData+Additions.m in Sources */,
				EF0ADD1B143FA0CD00977386 /* GeolocationModule.m in Sources */,
				EF0ADD20143FA0E200977386 /* AnalyticsModule.m in Sources */,
				2B1F65781431031E006C5D37 /* ApplicationDefaults.m in Sources */,
				848C2595145F37A300E1B0F1 /* TiDOMCDATANodeProxy.m in Sources */,
				848C259B145F3FE200E1B0F1 /* TiDOMCommentProxy.m in Sources */,
				848C25A0145F46C300E1B0F1 /* TiDOMPIProxy.m in Sources */,
				848C25A5145F501700E1B0F1 /* TiDOMDocFragProxy.m in Sources */,
				84D541A41460B2E0005338D1 /* TiDOMNotationProxy.m in Sources */,
				84D541A91460B3C9005338D1 /* TiDOMEntityProxy.m in Sources */,
				84D541AE1460B3EE005338D1 /* TiDOMEntityRefProxy.m in Sources */,
				2BDEA4F514490546004EC750 /* TiUIiOSTabbedBarProxy.m in Sources */,
				844E1F7F14883A3700F5424C /* TiDOMValidator.m in Sources */,
				DAA72344156D642400757987 /* TiConsole.m in Sources */,
				2B353A8215901D41008FBD84 /* Ti3DMatrix.m in Sources */,
				2B0B6E0D15951F9400F3170F /* TiUIiOSDocumentViewerProxy.m in Sources */,
				4688700815E39A9D008FA326 /* TiUIiPhoneAlertDialogStyleProxy.m in Sources */,
				1D1029A915F9769200372EC0 /* TiBindingEvent.m in Sources */,
				1D0061C2160283820016BBEE /* TiBindingRunLoop.m in Sources */,
				1DD9388D1609230900091777 /* TiBindingTiValue.m in Sources */,
				5081CEF915F8100E00C881D8 /* TiExceptionHandler.m in Sources */,
			);
			runOnlyForDeploymentPostprocessing = 0;
		};
		DABB36A012E8CB280026A6EA /* Sources */ = {
			isa = PBXSourcesBuildPhase;
			buildActionMask = 2147483647;
			files = (
				DA3B2FAF143EDF3B000DC803 /* TiUIiOSToolbar.m in Sources */,
				DA3B2FB1143EDF3B000DC803 /* TiUIiOSToolbarProxy.m in Sources */,
				DABB36A112E8CB280026A6EA /* TiUITableViewAction.m in Sources */,
				DABB36A212E8CB280026A6EA /* TiFile.m in Sources */,
				DABB36A312E8CB280026A6EA /* TiMapPinAnnotationView.m in Sources */,
				DABB36A412E8CB280026A6EA /* main.m in Sources */,
				DABB36A512E8CB280026A6EA /* AFItemView.m in Sources */,
				DABB36A612E8CB280026A6EA /* AFOpenFlowView.m in Sources */,
				DABB36A712E8CB280026A6EA /* AFUIImageReflection.m in Sources */,
				DABB36A812E8CB280026A6EA /* ASIAuthenticationDialog.m in Sources */,
				DABB36A912E8CB280026A6EA /* ASIFormDataRequest.m in Sources */,
				DABB36AA12E8CB280026A6EA /* ASIHTTPRequest.m in Sources */,
				DABB36AB12E8CB280026A6EA /* TiUIiPhoneScrollIndicatorStyleProxy.m in Sources */,
				DABB36AC12E8CB280026A6EA /* ASIInputStream.m in Sources */,
				DABB36AD12E8CB280026A6EA /* ASINetworkQueue.m in Sources */,
				DABB36AE12E8CB280026A6EA /* TiUITextWidgetProxy.m in Sources */,
				DABB36B012E8CB280026A6EA /* TiUITableViewSectionProxy.m in Sources */,
				DABB36B112E8CB280026A6EA /* TiUIiPhoneTableViewStyleProxy.m in Sources */,
				DABB36B212E8CB280026A6EA /* TiUIiPhoneTableViewSeparatorStyleProxy.m in Sources */,
				DABB36B312E8CB280026A6EA /* Reachability.m in Sources */,
				DABB36B412E8CB280026A6EA /* AudioStreamer.m in Sources */,
				DABB36B512E8CB280026A6EA /* Base64Transcoder.c in Sources */,
				DABB36B612E8CB280026A6EA /* TiUITextWidget.m in Sources */,
				DABB36B712E8CB280026A6EA /* PlausibleDatabase.m in Sources */,
				DABB36B812E8CB280026A6EA /* PLSqliteDatabase.m in Sources */,
				DABB36B912E8CB280026A6EA /* PLSqlitePreparedStatement.m in Sources */,
				DABB36BA12E8CB280026A6EA /* PLSqliteResultSet.m in Sources */,
				DABB36BB12E8CB280026A6EA /* SBJSON.m in Sources */,
				DABB36BC12E8CB280026A6EA /* KrollBridge.m in Sources */,
				DABB36BD12E8CB280026A6EA /* KrollCallback.m in Sources */,
				DABB36BE12E8CB280026A6EA /* KrollContext.m in Sources */,
				DABB36BF12E8CB280026A6EA /* KrollMethod.m in Sources */,
				DABB36C012E8CB280026A6EA /* KrollMethodDelegate.m in Sources */,
				DABB36C112E8CB280026A6EA /* KrollObject.m in Sources */,
				DABB36C212E8CB280026A6EA /* KrollPropertyDelegate.m in Sources */,
				DABB36C312E8CB280026A6EA /* KrollTimer.m in Sources */,
				DABB36C412E8CB280026A6EA /* YahooModule.m in Sources */,
				DABB36C512E8CB280026A6EA /* XHRBridge.m in Sources */,
				DABB36C612E8CB280026A6EA /* WebFont.m in Sources */,
				DABB36C712E8CB280026A6EA /* UIModule.m in Sources */,
				DABB36C812E8CB280026A6EA /* TiWindowProxy.m in Sources */,
				DABB36C912E8CB280026A6EA /* TiViewProxy.m in Sources */,
				DABB36CA12E8CB280026A6EA /* TiViewController.m in Sources */,
				DABB36CB12E8CB280026A6EA /* TiUtils.m in Sources */,
				DABB36CC12E8CB280026A6EA /* TiUIWindowProxy.m in Sources */,
				DABB36CD12E8CB280026A6EA /* TiUIWindow.m in Sources */,
				DABB36CE12E8CB280026A6EA /* TiUIWebViewProxy.m in Sources */,
				DABB36CF12E8CB280026A6EA /* TiUIViewProxy.m in Sources */,
				DABB36D012E8CB280026A6EA /* TiUIView.m in Sources */,
				DABB36D312E8CB280026A6EA /* TiUITextFieldProxy.m in Sources */,
				DABB36D412E8CB280026A6EA /* TiUITextField.m in Sources */,
				DABB36D512E8CB280026A6EA /* TiUITextAreaProxy.m in Sources */,
				DABB36D612E8CB280026A6EA /* TiUITextArea.m in Sources */,
				DABB36D712E8CB280026A6EA /* TiUITabProxy.m in Sources */,
				DABB36D812E8CB280026A6EA /* TiUITableViewProxy.m in Sources */,
				DABB36D912E8CB280026A6EA /* TiUITableView.m in Sources */,
				DABB36DA12E8CB280026A6EA /* TiUITabGroupProxy.m in Sources */,
				DABB36DB12E8CB280026A6EA /* TiUITabGroup.m in Sources */,
				DABB36DC12E8CB280026A6EA /* TiUITabController.m in Sources */,
				DABB36DE12E8CB280026A6EA /* TiUIiPhoneSystemIconProxy.m in Sources */,
				DABB36DF12E8CB280026A6EA /* TiUIiPhoneSystemButtonStyleProxy.m in Sources */,
				DABB36E012E8CB280026A6EA /* TiUIiPhoneSystemButtonProxy.m in Sources */,
				DABB36E112E8CB280026A6EA /* TiUISwitchProxy.m in Sources */,
				DABB36E212E8CB280026A6EA /* TiUISwitch.m in Sources */,
				DABB36E312E8CB280026A6EA /* TiUIiPhoneStatusBarProxy.m in Sources */,
				DABB36E412E8CB280026A6EA /* TiUISliderProxy.m in Sources */,
				DABB36E512E8CB280026A6EA /* TiUISlider.m in Sources */,
				DABB36E612E8CB280026A6EA /* TiUISearchBarProxy.m in Sources */,
				DABB36E712E8CB280026A6EA /* TiUISearchBar.m in Sources */,
				DABB36E812E8CB280026A6EA /* TiUIiPhoneRowAnimationStyleProxy.m in Sources */,
				DABB36E912E8CB280026A6EA /* TiUIiPhoneProgressBarStyleProxy.m in Sources */,
				DABB36EA12E8CB280026A6EA /* TiUIProgressBarProxy.m in Sources */,
				DABB36EB12E8CB280026A6EA /* TiUIProgressBar.m in Sources */,
				DABB36EC12E8CB280026A6EA /* TiUIOptionDialogProxy.m in Sources */,
				DABB36ED12E8CB280026A6EA /* TiUINavBarButton.m in Sources */,
				DABB36EE12E8CB280026A6EA /* TiUILabelProxy.m in Sources */,
				DABB36EF12E8CB280026A6EA /* TiUILabel.m in Sources */,
				DABB36F012E8CB280026A6EA /* TiUIiPhoneProxy.m in Sources */,
				DABB36F112E8CB280026A6EA /* TiUIImageViewProxy.m in Sources */,
				DABB36F212E8CB280026A6EA /* TiUIImageView.m in Sources */,
				DABB36F312E8CB280026A6EA /* TiUIEmailDialogProxy.m in Sources */,
				DABB36F612E8CB280026A6EA /* TiUICanvasViewProxy.m in Sources */,
				DABB36F712E8CB280026A6EA /* TiUICanvasView.m in Sources */,
				DABB36F812E8CB280026A6EA /* TiUIButtonProxy.m in Sources */,
				DABB36F912E8CB280026A6EA /* TiUIButtonBarProxy.m in Sources */,
				DABB36FA12E8CB280026A6EA /* TiUIButtonBar.m in Sources */,
				DABB36FB12E8CB280026A6EA /* TiUIButton.m in Sources */,
				DABB36FC12E8CB280026A6EA /* TiUIiPhoneAnimationStyleProxy.m in Sources */,
				DABB36FD12E8CB280026A6EA /* TiUIAlertDialogProxy.m in Sources */,
				DABB36FE12E8CB280026A6EA /* TiUIiPhoneActivityIndicatorStyleProxy.m in Sources */,
				DABB36FF12E8CB280026A6EA /* TiUIActivityIndicatorProxy.m in Sources */,
				DABB370012E8CB280026A6EA /* TiUIActivityIndicator.m in Sources */,
				DABB370112E8CB280026A6EA /* TiRect.m in Sources */,
				DABB370312E8CB280026A6EA /* TiProxy.m in Sources */,
				DABB370412E8CB280026A6EA /* TiPoint.m in Sources */,
				DABB370512E8CB280026A6EA /* TiNetworkHTTPClientResultProxy.m in Sources */,
				DABB370612E8CB280026A6EA /* TiNetworkHTTPClientProxy.m in Sources */,
				DABB370712E8CB280026A6EA /* TiModule.m in Sources */,
				DABB370812E8CB280026A6EA /* TiMediaVideoPlayerProxy.m in Sources */,
				DABB370912E8CB280026A6EA /* TiMediaSoundProxy.m in Sources */,
				DABB370A12E8CB280026A6EA /* TiMediaAudioPlayerProxy.m in Sources */,
				DABB370B12E8CB280026A6EA /* TiMapViewProxy.m in Sources */,
				DABB370C12E8CB280026A6EA /* TiMapView.m in Sources */,
				DABB370D12E8CB280026A6EA /* TiMapAnnotationProxy.m in Sources */,
				DABB370E12E8CB280026A6EA /* TiHost.m in Sources */,
				DABB370F12E8CB280026A6EA /* TiFilesystemFileProxy.m in Sources */,
				DABB371012E8CB280026A6EA /* TiDimension.m in Sources */,
				DABB371112E8CB280026A6EA /* TiDatabaseResultSetProxy.m in Sources */,
				DABB371212E8CB280026A6EA /* TiDatabaseProxy.m in Sources */,
				DABB371312E8CB280026A6EA /* TiContactsPerson.m in Sources */,
				DABB371412E8CB280026A6EA /* TiComplexValue.m in Sources */,
				DABB371512E8CB280026A6EA /* TiColor.m in Sources */,
				DABB371612E8CB280026A6EA /* TiButtonUtil.m in Sources */,
				DABB371712E8CB280026A6EA /* TiBlob.m in Sources */,
				DABB371812E8CB280026A6EA /* TiBase.m in Sources */,
				DABB371912E8CB280026A6EA /* TiAppPropertiesProxy.m in Sources */,
				DABB371A12E8CB280026A6EA /* TiAnimation.m in Sources */,
				DABB371B12E8CB280026A6EA /* TiAction.m in Sources */,
				DABB371D12E8CB280026A6EA /* Ti2DMatrix.m in Sources */,
				DABB371E12E8CB280026A6EA /* TiPlatformDisplayCaps.m in Sources */,
				DABB371F12E8CB280026A6EA /* PlatformModule.m in Sources */,
				DABB372012E8CB280026A6EA /* OperationQueue.m in Sources */,
				DABB372112E8CB280026A6EA /* NetworkModule.m in Sources */,
				DABB372212E8CB280026A6EA /* Mimetypes.m in Sources */,
				DABB372312E8CB280026A6EA /* MediaModule.m in Sources */,
				DABB372412E8CB280026A6EA /* MapModule.m in Sources */,
				DABB372512E8CB280026A6EA /* LayoutConstraint.m in Sources */,
				DABB372612E8CB280026A6EA /* ImageLoader.m in Sources */,
				DABB372712E8CB280026A6EA /* GestureModule.m in Sources */,
				DABB372912E8CB280026A6EA /* FilesystemModule.m in Sources */,
				DABB372A12E8CB280026A6EA /* DatabaseModule.m in Sources */,
				DABB372B12E8CB280026A6EA /* ContactsModule.m in Sources */,
				DABB372C12E8CB280026A6EA /* TiUITableViewRowProxy.m in Sources */,
				DABB372D12E8CB280026A6EA /* Bridge.m in Sources */,
				DABB372E12E8CB280026A6EA /* AppModule.m in Sources */,
				DABB372F12E8CB280026A6EA /* APIModule.m in Sources */,
				DABB373112E8CB280026A6EA /* AccelerometerModule.m in Sources */,
				DABB373212E8CB280026A6EA /* TiUIScrollableViewProxy.m in Sources */,
				DABB373312E8CB280026A6EA /* TiUIScrollableView.m in Sources */,
				DABB373412E8CB280026A6EA /* TiUIScrollViewProxy.m in Sources */,
				DABB373512E8CB280026A6EA /* TiUIScrollView.m in Sources */,
				DABB373612E8CB280026A6EA /* TiUIWebView.m in Sources */,
				DABB373712E8CB280026A6EA /* TiDOMDocumentProxy.m in Sources */,
				DABB373812E8CB280026A6EA /* GDataXMLNode.m in Sources */,
				DABB373912E8CB280026A6EA /* TiDOMNodeProxy.m in Sources */,
				DABB373A12E8CB280026A6EA /* TiDOMElementProxy.m in Sources */,
				DABB373B12E8CB280026A6EA /* TiDOMNamedNodeMapProxy.m in Sources */,
				DABB373C12E8CB280026A6EA /* TiDOMNodeListProxy.m in Sources */,
				DABB373D12E8CB280026A6EA /* TiDOMAttrProxy.m in Sources */,
				DABB373F12E8CB280026A6EA /* ListenerEntry.m in Sources */,
				DABB374012E8CB280026A6EA /* XMLModule.m in Sources */,
				DABB374112E8CB280026A6EA /* TiUIiPhoneTableViewScrollPositionProxy.m in Sources */,
				DABB374212E8CB280026A6EA /* TiMediaAudioRecorderProxy.mm in Sources */,
				DABB374312E8CB280026A6EA /* CADebugMacros.cpp in Sources */,
				DABB374412E8CB280026A6EA /* CAStreamBasicDescription.cpp in Sources */,
				DABB374512E8CB280026A6EA /* CAXException.cpp in Sources */,
				DABB374612E8CB280026A6EA /* AQRecorder.mm in Sources */,
				DABB374712E8CB280026A6EA /* SCListener.m in Sources */,
				DABB374812E8CB280026A6EA /* TiMediaAudioSession.m in Sources */,
				DABB374912E8CB280026A6EA /* TiUIPickerProxy.m in Sources */,
				DABB374A12E8CB280026A6EA /* TiUIPicker.m in Sources */,
				DABB374B12E8CB280026A6EA /* TiUIPickerRowProxy.m in Sources */,
				DABB374C12E8CB280026A6EA /* TiUIPickerColumnProxy.m in Sources */,
				DABB374D12E8CB280026A6EA /* UIImage+Alpha.m in Sources */,
				DABB374E12E8CB280026A6EA /* UIImage+Resize.m in Sources */,
				DABB374F12E8CB280026A6EA /* UIImage+RoundedCorner.m in Sources */,
				DABB375012E8CB280026A6EA /* UtilsModule.m in Sources */,
				DABB375112E8CB280026A6EA /* TiUIiPhoneTableViewCellSelectionStyleProxy.m in Sources */,
				DABB375212E8CB280026A6EA /* TiUIMaskedImageProxy.m in Sources */,
				DABB375312E8CB280026A6EA /* TiUIMaskedImage.m in Sources */,
				DABB375412E8CB280026A6EA /* TiNetworkBonjourBrowserProxy.m in Sources */,
				DABB375512E8CB280026A6EA /* TiNetworkBonjourServiceProxy.m in Sources */,
				DABB375612E8CB280026A6EA /* TiNetworkTCPSocketProxy.m in Sources */,
				DABB375712E8CB280026A6EA /* TiDOMTextNodeProxy.m in Sources */,
				DABB375812E8CB280026A6EA /* TiMediaVideoPlayer.m in Sources */,
				DABB375912E8CB280026A6EA /* TiUIiPadSplitWindowProxy.m in Sources */,
				DABB375A12E8CB280026A6EA /* TiUIiPadPopoverProxy.m in Sources */,
				DABB375B12E8CB280026A6EA /* TiUIiPadPopover.m in Sources */,
				DABB375C12E8CB280026A6EA /* TiUIiPadProxy.m in Sources */,
				DABB375D12E8CB280026A6EA /* TiUIiPhoneNavigationGroupProxy.m in Sources */,
				DABB375E12E8CB280026A6EA /* TiUIiPhoneNavigationGroup.m in Sources */,
				DABB375F12E8CB280026A6EA /* TiUIiPadSplitWindowButtonProxy.m in Sources */,
				DABB376012E8CB280026A6EA /* LauncherButton.m in Sources */,
				DABB376112E8CB280026A6EA /* LauncherItem.m in Sources */,
				DABB376212E8CB280026A6EA /* LauncherView.m in Sources */,
				DABB376312E8CB280026A6EA /* TiUIDashboardViewProxy.m in Sources */,
				DABB376412E8CB280026A6EA /* TiUIDashboardView.m in Sources */,
				DABB376512E8CB280026A6EA /* TiUIDashboardItemProxy.m in Sources */,
				DABB376812E8CB280026A6EA /* TiGradient.m in Sources */,
				DABB376912E8CB280026A6EA /* ApplicationRouting.m in Sources */,
				DABB376A12E8CB280026A6EA /* TiUIiPadSplitWindow.m in Sources */,
				DABB376B12E8CB280026A6EA /* TopTiModule.m in Sources */,
				DABB376C12E8CB280026A6EA /* TiApp.m in Sources */,
				DABB376D12E8CB280026A6EA /* TiErrorController.m in Sources */,
				DABB376E12E8CB280026A6EA /* TiRootViewController.m in Sources */,
				DABB376F12E8CB280026A6EA /* TiMediaMusicPlayer.m in Sources */,
				DABB377012E8CB280026A6EA /* TiMediaItem.m in Sources */,
				DABB377112E8CB280026A6EA /* TiLayoutQueue.m in Sources */,
				DABB377312E8CB280026A6EA /* AsyncSocket.m in Sources */,
				DABB377412E8CB280026A6EA /* AsyncUdpSocket.m in Sources */,
				DABB377612E8CB280026A6EA /* TiContactsGroup.m in Sources */,
				DABB377712E8CB280026A6EA /* ApplicationMods.m in Sources */,
				DABB377812E8CB280026A6EA /* TiUIiOSAdViewProxy.m in Sources */,
				DABB377912E8CB280026A6EA /* TiUIiOSAdView.m in Sources */,
				DABB377A12E8CB280026A6EA /* TiUIiOSProxy.m in Sources */,
				DABB377B12E8CB280026A6EA /* TiMapImageAnnotationView.m in Sources */,
				DABB377E12E8CB280026A6EA /* Webcolor.m in Sources */,
				DABB377F12E8CB280026A6EA /* TiFilesystemBlobProxy.m in Sources */,
				DABB378012E8CB280026A6EA /* TiUIDashboardItem.m in Sources */,
				DABB378112E8CB280026A6EA /* MGSplitCornersView.m in Sources */,
				DABB378212E8CB280026A6EA /* MGSplitDividerView.m in Sources */,
				DABB378312E8CB280026A6EA /* MGSplitViewController.m in Sources */,
				DABB378412E8CB280026A6EA /* TiStylesheet.m in Sources */,
				DABB378512E8CB280026A6EA /* TiLocale.m in Sources */,
				DABB378612E8CB280026A6EA /* LocaleModule.m in Sources */,
				DABB378712E8CB280026A6EA /* TiUIClipboardProxy.m in Sources */,
				DABB378812E8CB280026A6EA /* TiPublicAPI.m in Sources */,
				DABB378912E8CB280026A6EA /* TiThreading.m in Sources */,
				DABB378B12E8CB280026A6EA /* AudioStreamerCUR.m in Sources */,
				DABB378C12E8CB280026A6EA /* UIImageExtras.m in Sources */,
				DABB378E12E8CB280026A6EA /* TiAppiOSProxy.m in Sources */,
				DABB378F12E8CB280026A6EA /* TiAppiOSBackgroundServiceProxy.m in Sources */,
				DABB379012E8CB280026A6EA /* TiAppiOSLocalNotificationProxy.m in Sources */,
				DA2B35C4134514FE00056705 /* TiNetworkSocketTCPProxy.m in Sources */,
				DABF3ED1134D210400836137 /* TiBuffer.m in Sources */,
				DABF3ED9134D2CA100836137 /* StreamModule.m in Sources */,
				DABF3EDE134D2E4400836137 /* TiStreamProxy.m in Sources */,
				DAA4B2B6134E75AC00AB6011 /* CodecModule.m in Sources */,
				DA2556461353D2FC005D459C /* TiNetworkSocketProxy.m in Sources */,
				DAE541E513577BEC00A65123 /* TiDataStream.m in Sources */,
				B415067D136745FE0084074A /* TiFilesystemFileStreamProxy.m in Sources */,
				ABD472F613BB73BF00502912 /* KrollCoverage.m in Sources */,
				DADD76EB13CCF4FF00CD03AC /* MGSplitView.m in Sources */,
				EF8339D513E3643C001F2A97 /* ASIDownloadCache.m in Sources */,
				EF03EFF513E3665100BD4FF7 /* ASIDataCompressor.m in Sources */,
				EF03EFF813E3665100BD4FF7 /* ASIDataDecompressor.m in Sources */,
				2B94603A13F0A2AE000C5BEA /* TiUIiOSCoverFlowView.m in Sources */,
				2B94603B13F0A2AE000C5BEA /* TiUIiOSCoverFlowViewProxy.m in Sources */,
				1DCC543113FF0B0800DF3EE5 /* TIDOMCharacterDataProxy.m in Sources */,
				1D19459813FF3BC400E2B4D0 /* TIDOMDOMImplementationProxy.m in Sources */,
				1D19459D13FF3BE500E2B4D0 /* TIDOMDocumentTypeProxy.m in Sources */,
				EF0ADCFC143F9ABF00977386 /* NSData+Additions.m in Sources */,
				EF0ADD1C143FA0CD00977386 /* GeolocationModule.m in Sources */,
				EF0ADD21143FA0E200977386 /* AnalyticsModule.m in Sources */,
				2B1F65791431031E006C5D37 /* ApplicationDefaults.m in Sources */,
				848C2596145F37A300E1B0F1 /* TiDOMCDATANodeProxy.m in Sources */,
				848C259C145F3FE200E1B0F1 /* TiDOMCommentProxy.m in Sources */,
				848C25A1145F46C300E1B0F1 /* TiDOMPIProxy.m in Sources */,
				848C25A6145F501700E1B0F1 /* TiDOMDocFragProxy.m in Sources */,
				84D541A51460B2E0005338D1 /* TiDOMNotationProxy.m in Sources */,
				84D541AA1460B3C9005338D1 /* TiDOMEntityProxy.m in Sources */,
				84D541AF1460B3EE005338D1 /* TiDOMEntityRefProxy.m in Sources */,
				2BDEA4F614490547004EC750 /* TiUIiOSTabbedBarProxy.m in Sources */,
				844E1F8014883A3700F5424C /* TiDOMValidator.m in Sources */,
				DAA72345156D642400757987 /* TiConsole.m in Sources */,
				2B353A8315901D41008FBD84 /* Ti3DMatrix.m in Sources */,
				2B0B6E0E15951F9400F3170F /* TiUIiOSDocumentViewerProxy.m in Sources */,
				4688700915E39A9D008FA326 /* TiUIiPhoneAlertDialogStyleProxy.m in Sources */,
				1D1029AA15F9769200372EC0 /* TiBindingEvent.m in Sources */,
				1D0061C3160283820016BBEE /* TiBindingRunLoop.m in Sources */,
				1DD9388E1609230900091777 /* TiBindingTiValue.m in Sources */,
				5081CEFA15F8100E00C881D8 /* TiExceptionHandler.m in Sources */,
			);
			runOnlyForDeploymentPostprocessing = 0;
		};
/* End PBXSourcesBuildPhase section */

/* Begin XCBuildConfiguration section */
		1D6058940D05DD3E006BFB54 /* Debug */ = {
			isa = XCBuildConfiguration;
			baseConfigurationReference = 241EAEC5118E2BA90081A5BE /* project.xcconfig */;
			buildSettings = {
				ALWAYS_SEARCH_USER_PATHS = NO;
				COPY_PHASE_STRIP = NO;
				GCC_DYNAMIC_NO_PIC = NO;
				GCC_ENABLE_CPP_RTTI = NO;
				GCC_OPTIMIZATION_LEVEL = 0;
				GCC_PRECOMPILE_PREFIX_HEADER = YES;
				GCC_PREFIX_HEADER = Titanium_Prefix.pch;
				GCC_THUMB_SUPPORT = NO;
				GCC_VERSION = com.apple.compilers.llvm.clang.1_0;
				INFOPLIST_FILE = Titanium.plist;
				IPHONEOS_DEPLOYMENT_TARGET = 4.0;
				LIBRARY_SEARCH_PATHS = (
					"$(inherited)",
					"\"$(SRCROOT)/../lib\"",
				);
				OTHER_CFLAGS = (
					"-DDEBUG",
					"-DTI_POST_1_2",
				);
				"OTHER_LDFLAGS[sdk=iphoneos*]" = (
					"$(inherited)",
					"-weak_framework",
					iAd,
					"-weak_framework",
					CoreMedia,
					"-weak_framework",
					CoreVideo,
				);
				"OTHER_LDFLAGS[sdk=iphonesimulator*]" = (
					"$(inherited)",
					"-weak_framework",
					iAd,
				);
				PRODUCT_NAME = Titanium;
				SDKROOT = iphoneos;
				TARGETED_DEVICE_FAMILY = 1;
			};
			name = Debug;
		};
		1D6058950D05DD3E006BFB54 /* Release */ = {
			isa = XCBuildConfiguration;
			baseConfigurationReference = 241EAEC5118E2BA90081A5BE /* project.xcconfig */;
			buildSettings = {
				ALWAYS_SEARCH_USER_PATHS = NO;
				COPY_PHASE_STRIP = YES;
				GCC_PRECOMPILE_PREFIX_HEADER = YES;
				GCC_PREFIX_HEADER = Titanium_Prefix.pch;
				GCC_THUMB_SUPPORT = NO;
				GCC_VERSION = com.apple.compilers.llvm.clang.1_0;
				INFOPLIST_FILE = Titanium.plist;
				IPHONEOS_DEPLOYMENT_TARGET = 4.0;
				LIBRARY_SEARCH_PATHS = (
					"$(inherited)",
					"\"$(SRCROOT)/../lib\"",
				);
				"OTHER_LDFLAGS[sdk=iphoneos*]" = (
					"$(inherited)",
					"-weak_framework",
					iAd,
					"-weak_framework",
					CoreMedia,
					"-weak_framework",
					CoreVideo,
				);
				PRODUCT_NAME = Titanium;
				TARGETED_DEVICE_FAMILY = 1;
				VALIDATE_PRODUCT = YES;
			};
			name = Release;
		};
		24D8E4AF119B9D8A00F8CAA6 /* Debug */ = {
			isa = XCBuildConfiguration;
			baseConfigurationReference = 241EAEC5118E2BA90081A5BE /* project.xcconfig */;
			buildSettings = {
				ALWAYS_SEARCH_USER_PATHS = NO;
				COPY_PHASE_STRIP = NO;
				GCC_DYNAMIC_NO_PIC = NO;
				GCC_OPTIMIZATION_LEVEL = 0;
				GCC_PRECOMPILE_PREFIX_HEADER = YES;
				GCC_PREFIX_HEADER = Titanium_Prefix.pch;
				GCC_THUMB_SUPPORT = NO;
				INFOPLIST_FILE = Titanium.plist;
				IPHONEOS_DEPLOYMENT_TARGET = 4.0;
				LIBRARY_SEARCH_PATHS = (
					"$(inherited)",
					"\"$(SRCROOT)/../lib\"",
				);
				OTHER_CFLAGS = (
					"-DIPAD",
					"-DTI_POST_1_2",
					"-DDEBUG",
				);
				"OTHER_LDFLAGS[sdk=iphoneos*]" = (
					"$(inherited)",
					"-weak_framework",
					iAd,
					"-weak_framework",
					CoreMedia,
					"-weak_framework",
					CoreVideo,
				);
				PRODUCT_NAME = Titanium;
				TARGETED_DEVICE_FAMILY = 2;
				VALID_ARCHS = "armv6 armv7 i386";
			};
			name = Debug;
		};
		24D8E4B0119B9D8A00F8CAA6 /* Release */ = {
			isa = XCBuildConfiguration;
			baseConfigurationReference = 241EAEC5118E2BA90081A5BE /* project.xcconfig */;
			buildSettings = {
				ALWAYS_SEARCH_USER_PATHS = NO;
				COPY_PHASE_STRIP = YES;
				GCC_PRECOMPILE_PREFIX_HEADER = YES;
				GCC_PREFIX_HEADER = Titanium_Prefix.pch;
				GCC_THUMB_SUPPORT = NO;
				INFOPLIST_FILE = Titanium.plist;
				IPHONEOS_DEPLOYMENT_TARGET = 4.0;
				LIBRARY_SEARCH_PATHS = (
					"$(inherited)",
					"\"$(SRCROOT)/../lib\"",
				);
				OTHER_CFLAGS = (
					"-DIPAD",
					"-DTI_POST_1_2",
				);
				"OTHER_LDFLAGS[sdk=iphoneos*]" = (
					"$(inherited)",
					"-weak_framework",
					iAd,
					"-weak_framework",
					CoreMedia,
					"-weak_framework",
					CoreVideo,
				);
				PRODUCT_NAME = Titanium;
				TARGETED_DEVICE_FAMILY = 2;
				VALIDATE_PRODUCT = YES;
				VALID_ARCHS = "armv6 armv7 i386";
			};
			name = Release;
		};
		C01FCF4F08A954540054247B /* Debug */ = {
			isa = XCBuildConfiguration;
			baseConfigurationReference = 241EAEC5118E2BA90081A5BE /* project.xcconfig */;
			buildSettings = {
				ARCHS = (
					armv6,
					armv7,
				);
				"ARCHS[sdk=iphoneos*]" = (
					armv6,
					armv7,
				);
				"ARCHS[sdk=iphonesimulator*]" = i386;
				CODE_SIGN_IDENTITY = "iPhone Developer";
				"CODE_SIGN_IDENTITY[sdk=iphoneos*]" = "iPhone Developer";
				GCC_C_LANGUAGE_STANDARD = c99;
				GCC_PREPROCESSOR_DEFINITIONS = "TI_VERSION=$(TI_VERSION)";
				GCC_THUMB_SUPPORT = NO;
				GCC_TREAT_WARNINGS_AS_ERRORS = NO;
				GCC_VERSION = com.apple.compilers.llvm.clang.1_0;
				GCC_WARN_ABOUT_RETURN_TYPE = NO;
				GCC_WARN_MISSING_PARENTHESES = NO;
				GCC_WARN_SHADOW = NO;
				GCC_WARN_STRICT_SELECTOR_MATCH = NO;
				GCC_WARN_UNUSED_FUNCTION = YES;
				GCC_WARN_UNUSED_PARAMETER = NO;
				GCC_WARN_UNUSED_VALUE = NO;
				GCC_WARN_UNUSED_VARIABLE = NO;
				HEADER_SEARCH_PATHS = (
					"${\"SDKROOT\"}/usr/include/libxml2",
					../headers,
				);
				IPHONEOS_DEPLOYMENT_TARGET = 4.0;
				OTHER_CFLAGS = (
					"-DDEBUG",
					"-DTI_POST_1_2",
				);
				OTHER_LDFLAGS = "-ObjC";
				PROVISIONING_PROFILE = "";
				"PROVISIONING_PROFILE[sdk=iphoneos*]" = "";
				RUN_CLANG_STATIC_ANALYZER = NO;
				SDKROOT = iphoneos;
				USER_HEADER_SEARCH_PATHS = "";
			};
			name = Debug;
		};
		C01FCF5008A954540054247B /* Release */ = {
			isa = XCBuildConfiguration;
			baseConfigurationReference = 241EAEC5118E2BA90081A5BE /* project.xcconfig */;
			buildSettings = {
				ARCHS = (
					armv6,
					armv7,
				);
				"ARCHS[sdk=iphoneos*]" = (
					armv6,
					armv7,
				);
				"ARCHS[sdk=iphonesimulator*]" = i386;
				CODE_SIGN_IDENTITY = "iPhone Developer";
				"CODE_SIGN_IDENTITY[sdk=iphoneos*]" = "iPhone Developer";
				GCC_C_LANGUAGE_STANDARD = c99;
				GCC_PREPROCESSOR_DEFINITIONS = "TI_VERSION=$(TI_VERSION)";
				GCC_THUMB_SUPPORT = NO;
				GCC_TREAT_WARNINGS_AS_ERRORS = NO;
				GCC_VERSION = com.apple.compilers.llvm.clang.1_0;
				GCC_WARN_ABOUT_RETURN_TYPE = NO;
				GCC_WARN_MISSING_PARENTHESES = NO;
				GCC_WARN_SHADOW = NO;
				GCC_WARN_STRICT_SELECTOR_MATCH = NO;
				GCC_WARN_UNUSED_FUNCTION = YES;
				GCC_WARN_UNUSED_PARAMETER = NO;
				GCC_WARN_UNUSED_VALUE = NO;
				GCC_WARN_UNUSED_VARIABLE = NO;
				HEADER_SEARCH_PATHS = (
					"${\"SDKROOT\"}/usr/include/libxml2",
					../headers,
				);
				IPHONEOS_DEPLOYMENT_TARGET = 4.0;
				OTHER_CFLAGS = "-DTI_POST_1_2";
				OTHER_LDFLAGS = "-ObjC";
				PROVISIONING_PROFILE = "";
				"PROVISIONING_PROFILE[sdk=iphoneos*]" = "";
				RUN_CLANG_STATIC_ANALYZER = NO;
				SDKROOT = iphoneos;
				USER_HEADER_SEARCH_PATHS = "";
			};
			name = Release;
		};
		DA60651C155C6EB200CEA37C /* Developer */ = {
			isa = XCBuildConfiguration;
			baseConfigurationReference = 241EAEC5118E2BA90081A5BE /* project.xcconfig */;
			buildSettings = {
				ARCHS = (
					armv6,
					armv7,
				);
				"ARCHS[sdk=iphoneos*]" = (
					armv6,
					armv7,
				);
				"ARCHS[sdk=iphonesimulator*]" = i386;
				CODE_SIGN_IDENTITY = "iPhone Developer";
				"CODE_SIGN_IDENTITY[sdk=iphoneos*]" = "iPhone Developer";
				GCC_C_LANGUAGE_STANDARD = c99;
				GCC_PREPROCESSOR_DEFINITIONS = "TI_VERSION=$(TI_VERSION)";
				GCC_THUMB_SUPPORT = NO;
				GCC_TREAT_WARNINGS_AS_ERRORS = NO;
				GCC_VERSION = com.apple.compilers.llvm.clang.1_0;
				GCC_WARN_ABOUT_RETURN_TYPE = NO;
				GCC_WARN_MISSING_PARENTHESES = NO;
				GCC_WARN_SHADOW = NO;
				GCC_WARN_STRICT_SELECTOR_MATCH = NO;
				GCC_WARN_UNUSED_FUNCTION = YES;
				GCC_WARN_UNUSED_PARAMETER = NO;
				GCC_WARN_UNUSED_VALUE = NO;
				GCC_WARN_UNUSED_VARIABLE = NO;
				HEADER_SEARCH_PATHS = (
					"${\"SDKROOT\"}/usr/include/libxml2",
					../headers,
				);
				IPHONEOS_DEPLOYMENT_TARGET = 4.0;
				OTHER_CFLAGS = (
					"-DDEBUG",
					"-DTI_POST_1_2",
					"-DDEVELOPER",
				);
				OTHER_LDFLAGS = "-ObjC";
				PROVISIONING_PROFILE = "";
				"PROVISIONING_PROFILE[sdk=iphoneos*]" = "";
				RUN_CLANG_STATIC_ANALYZER = NO;
				SDKROOT = iphoneos;
				USER_HEADER_SEARCH_PATHS = "";
			};
			name = Developer;
		};
		DA60651D155C6EB200CEA37C /* Developer */ = {
			isa = XCBuildConfiguration;
			baseConfigurationReference = 241EAEC5118E2BA90081A5BE /* project.xcconfig */;
			buildSettings = {
				ALWAYS_SEARCH_USER_PATHS = NO;
				COPY_PHASE_STRIP = NO;
				GCC_DYNAMIC_NO_PIC = NO;
				GCC_ENABLE_CPP_RTTI = NO;
				GCC_OPTIMIZATION_LEVEL = 0;
				GCC_PRECOMPILE_PREFIX_HEADER = YES;
				GCC_PREFIX_HEADER = Titanium_Prefix.pch;
				GCC_THUMB_SUPPORT = NO;
				GCC_VERSION = com.apple.compilers.llvm.clang.1_0;
				INFOPLIST_FILE = Titanium.plist;
				IPHONEOS_DEPLOYMENT_TARGET = 4.0;
				LIBRARY_SEARCH_PATHS = (
					"$(inherited)",
					"\"$(SRCROOT)/../lib\"",
				);
				OTHER_CFLAGS = (
					"-DDEBUG",
					"-DTI_POST_1_2",
				);
				"OTHER_LDFLAGS[sdk=iphoneos*]" = (
					"$(inherited)",
					"-weak_framework",
					iAd,
					"-weak_framework",
					CoreMedia,
					"-weak_framework",
					CoreVideo,
				);
				"OTHER_LDFLAGS[sdk=iphonesimulator*]" = (
					"$(inherited)",
					"-weak_framework",
					iAd,
				);
				PRODUCT_NAME = Titanium;
				SDKROOT = iphoneos;
				TARGETED_DEVICE_FAMILY = 1;
			};
			name = Developer;
		};
		DA60651E155C6EB200CEA37C /* Developer */ = {
			isa = XCBuildConfiguration;
			baseConfigurationReference = 241EAEC5118E2BA90081A5BE /* project.xcconfig */;
			buildSettings = {
				ALWAYS_SEARCH_USER_PATHS = NO;
				COPY_PHASE_STRIP = NO;
				GCC_DYNAMIC_NO_PIC = NO;
				GCC_OPTIMIZATION_LEVEL = 0;
				GCC_PRECOMPILE_PREFIX_HEADER = YES;
				GCC_PREFIX_HEADER = Titanium_Prefix.pch;
				GCC_THUMB_SUPPORT = NO;
				INFOPLIST_FILE = Titanium.plist;
				IPHONEOS_DEPLOYMENT_TARGET = 4.0;
				LIBRARY_SEARCH_PATHS = (
					"$(inherited)",
					"\"$(SRCROOT)/../lib\"",
				);
				OTHER_CFLAGS = (
					"-DIPAD",
					"-DTI_POST_1_2",
					"-DDEBUG",
				);
				"OTHER_LDFLAGS[sdk=iphoneos*]" = (
					"$(inherited)",
					"-weak_framework",
					iAd,
					"-weak_framework",
					CoreMedia,
					"-weak_framework",
					CoreVideo,
				);
				PRODUCT_NAME = Titanium;
				TARGETED_DEVICE_FAMILY = 2;
				VALID_ARCHS = "armv6 armv7 i386";
			};
			name = Developer;
		};
		DA60651F155C6EB200CEA37C /* Developer */ = {
			isa = XCBuildConfiguration;
			baseConfigurationReference = 241EAEC5118E2BA90081A5BE /* project.xcconfig */;
			buildSettings = {
				ALWAYS_SEARCH_USER_PATHS = NO;
				COPY_PHASE_STRIP = NO;
				GCC_DYNAMIC_NO_PIC = NO;
				GCC_OPTIMIZATION_LEVEL = 0;
				GCC_PRECOMPILE_PREFIX_HEADER = YES;
				GCC_PREFIX_HEADER = Titanium_Prefix.pch;
				GCC_THUMB_SUPPORT = NO;
				INFOPLIST_FILE = Titanium.plist;
				IPHONEOS_DEPLOYMENT_TARGET = 4.0;
				LIBRARY_SEARCH_PATHS = (
					"$(inherited)",
					"\"$(SRCROOT)/../lib\"",
				);
				OTHER_CFLAGS = (
					"-DIPAD",
					"-DTI_POST_1_2",
					"-DDEBUG",
				);
				"OTHER_CFLAGS[arch=*]" = (
					"-DIPAD",
					"-DTI_POST_1_2",
					"-DDEBUG",
				);
				"OTHER_LDFLAGS[sdk=iphoneos*]" = (
					"$(inherited)",
					"-weak_framework",
					iAd,
					"-weak_framework",
					CoreVideo,
					"-weak_framework",
					CoreMedia,
				);
				PRODUCT_NAME = Titanium;
				SDKROOT = iphoneos;
				TARGETED_DEVICE_FAMILY = "1,2";
				VALID_ARCHS = "armv6 armv7 i386";
			};
			name = Developer;
		};
		DABB37BA12E8CB280026A6EA /* Debug */ = {
			isa = XCBuildConfiguration;
			baseConfigurationReference = 241EAEC5118E2BA90081A5BE /* project.xcconfig */;
			buildSettings = {
				ALWAYS_SEARCH_USER_PATHS = NO;
				COPY_PHASE_STRIP = NO;
				GCC_DYNAMIC_NO_PIC = NO;
				GCC_OPTIMIZATION_LEVEL = 0;
				GCC_PRECOMPILE_PREFIX_HEADER = YES;
				GCC_PREFIX_HEADER = Titanium_Prefix.pch;
				GCC_THUMB_SUPPORT = NO;
				INFOPLIST_FILE = Titanium.plist;
				IPHONEOS_DEPLOYMENT_TARGET = 4.0;
				LIBRARY_SEARCH_PATHS = (
					"$(inherited)",
					"\"$(SRCROOT)/../lib\"",
				);
				OTHER_CFLAGS = (
					"-DIPAD",
					"-DTI_POST_1_2",
					"-DDEBUG",
				);
				"OTHER_CFLAGS[arch=*]" = (
					"-DIPAD",
					"-DTI_POST_1_2",
					"-DDEBUG",
				);
				"OTHER_LDFLAGS[sdk=iphoneos*]" = (
					"$(inherited)",
					"-weak_framework",
					iAd,
					"-weak_framework",
					CoreVideo,
					"-weak_framework",
					CoreMedia,
				);
				PRODUCT_NAME = Titanium;
				SDKROOT = iphoneos;
				TARGETED_DEVICE_FAMILY = "1,2";
				VALID_ARCHS = "armv6 armv7 i386";
			};
			name = Debug;
		};
		DABB37BB12E8CB280026A6EA /* Release */ = {
			isa = XCBuildConfiguration;
			baseConfigurationReference = 241EAEC5118E2BA90081A5BE /* project.xcconfig */;
			buildSettings = {
				ALWAYS_SEARCH_USER_PATHS = NO;
				COPY_PHASE_STRIP = YES;
				GCC_PRECOMPILE_PREFIX_HEADER = YES;
				GCC_PREFIX_HEADER = Titanium_Prefix.pch;
				GCC_THUMB_SUPPORT = NO;
				INFOPLIST_FILE = Titanium.plist;
				IPHONEOS_DEPLOYMENT_TARGET = 4.0;
				LIBRARY_SEARCH_PATHS = (
					"$(inherited)",
					"\"$(SRCROOT)/../lib\"",
				);
				OTHER_CFLAGS = (
					"-DIPAD",
					"-DTI_POST_1_2",
				);
				"OTHER_LDFLAGS[sdk=iphoneos*]" = (
					"$(inherited)",
					"-weak_framework",
					iAd,
					"-weak_framework",
					CoreVideo,
					"-weak_framework",
					CoreMedia,
				);
				PRODUCT_NAME = Titanium;
				SDKROOT = iphoneos;
				TARGETED_DEVICE_FAMILY = "1,2";
				VALIDATE_PRODUCT = YES;
				VALID_ARCHS = "armv6 armv7 i386";
			};
			name = Release;
		};
/* End XCBuildConfiguration section */

/* Begin XCConfigurationList section */
		1D6058960D05DD3E006BFB54 /* Build configuration list for PBXNativeTarget "Titanium-KitchenSink" */ = {
			isa = XCConfigurationList;
			buildConfigurations = (
				1D6058940D05DD3E006BFB54 /* Debug */,
				DA60651D155C6EB200CEA37C /* Developer */,
				1D6058950D05DD3E006BFB54 /* Release */,
			);
			defaultConfigurationIsVisible = 0;
			defaultConfigurationName = Release;
		};
		24D8E4AE119B9D8A00F8CAA6 /* Build configuration list for PBXNativeTarget "Titanium-KitchenSink-iPad" */ = {
			isa = XCConfigurationList;
			buildConfigurations = (
				24D8E4AF119B9D8A00F8CAA6 /* Debug */,
				DA60651E155C6EB200CEA37C /* Developer */,
				24D8E4B0119B9D8A00F8CAA6 /* Release */,
			);
			defaultConfigurationIsVisible = 0;
			defaultConfigurationName = Release;
		};
		C01FCF4E08A954540054247B /* Build configuration list for PBXProject "Titanium" */ = {
			isa = XCConfigurationList;
			buildConfigurations = (
				C01FCF4F08A954540054247B /* Debug */,
				DA60651C155C6EB200CEA37C /* Developer */,
				C01FCF5008A954540054247B /* Release */,
			);
			defaultConfigurationIsVisible = 0;
			defaultConfigurationName = Release;
		};
		DABB37B912E8CB280026A6EA /* Build configuration list for PBXNativeTarget "Titanium-KitchenSink-universal" */ = {
			isa = XCConfigurationList;
			buildConfigurations = (
				DABB37BA12E8CB280026A6EA /* Debug */,
				DA60651F155C6EB200CEA37C /* Developer */,
				DABB37BB12E8CB280026A6EA /* Release */,
			);
			defaultConfigurationIsVisible = 0;
			defaultConfigurationName = Release;
		};
/* End XCConfigurationList section */
	};
	rootObject = 29B97313FDCFA39411CA2CEA /* Project object */;
}<|MERGE_RESOLUTION|>--- conflicted
+++ resolved
@@ -589,43 +589,6 @@
 		DAA905CE11A359F10030B119 /* TiMediaItem.m in Sources */ = {isa = PBXBuildFile; fileRef = DAA905CD11A359F10030B119 /* TiMediaItem.m */; };
 		DAA905CF11A35A010030B119 /* TiMediaMusicPlayer.m in Sources */ = {isa = PBXBuildFile; fileRef = DA864E3111A2314A00B9CD68 /* TiMediaMusicPlayer.m */; };
 		DAA905D011A35A010030B119 /* TiMediaItem.m in Sources */ = {isa = PBXBuildFile; fileRef = DAA905CD11A359F10030B119 /* TiMediaItem.m */; };
-<<<<<<< HEAD
-		DABB369C12E8CB280026A6EA /* Default.png in Resources */ = {isa = PBXBuildFile; fileRef = 24CA9182111170820084E2DE /* Default.png */; };
-		DABB369E12E8CB280026A6EA /* stylesheet.plist in Resources */ = {isa = PBXBuildFile; fileRef = 24F29E3612209E6F0099351D /* stylesheet.plist */; };
-=======
-		DABA103912E67300007DD791 /* NSObject+SBJSON.m in Sources */ = {isa = PBXBuildFile; fileRef = DABA102E12E67300007DD791 /* NSObject+SBJSON.m */; };
-		DABA103A12E67300007DD791 /* NSString+SBJSON.m in Sources */ = {isa = PBXBuildFile; fileRef = DABA103012E67300007DD791 /* NSString+SBJSON.m */; };
-		DABA103B12E67300007DD791 /* SBJSON.m in Sources */ = {isa = PBXBuildFile; fileRef = DABA103212E67300007DD791 /* SBJSON.m */; };
-		DABA103C12E67300007DD791 /* SBJsonBase.m in Sources */ = {isa = PBXBuildFile; fileRef = DABA103412E67300007DD791 /* SBJsonBase.m */; };
-		DABA103D12E67300007DD791 /* SBJsonParser.m in Sources */ = {isa = PBXBuildFile; fileRef = DABA103612E67300007DD791 /* SBJsonParser.m */; };
-		DABA103E12E67300007DD791 /* SBJsonWriter.m in Sources */ = {isa = PBXBuildFile; fileRef = DABA103812E67300007DD791 /* SBJsonWriter.m */; };
-		DABA103F12E67300007DD791 /* NSObject+SBJSON.m in Sources */ = {isa = PBXBuildFile; fileRef = DABA102E12E67300007DD791 /* NSObject+SBJSON.m */; };
-		DABA104012E67300007DD791 /* NSString+SBJSON.m in Sources */ = {isa = PBXBuildFile; fileRef = DABA103012E67300007DD791 /* NSString+SBJSON.m */; };
-		DABA104112E67300007DD791 /* SBJSON.m in Sources */ = {isa = PBXBuildFile; fileRef = DABA103212E67300007DD791 /* SBJSON.m */; };
-		DABA104212E67300007DD791 /* SBJsonBase.m in Sources */ = {isa = PBXBuildFile; fileRef = DABA103412E67300007DD791 /* SBJsonBase.m */; };
-		DABA104312E67300007DD791 /* SBJsonParser.m in Sources */ = {isa = PBXBuildFile; fileRef = DABA103612E67300007DD791 /* SBJsonParser.m */; };
-		DABA104412E67300007DD791 /* SBJsonWriter.m in Sources */ = {isa = PBXBuildFile; fileRef = DABA103812E67300007DD791 /* SBJsonWriter.m */; };
-		DABA107D12E6762D007DD791 /* FacebookModule.m in Sources */ = {isa = PBXBuildFile; fileRef = DABA107C12E6762D007DD791 /* FacebookModule.m */; };
-		DABA107E12E6762D007DD791 /* FacebookModule.m in Sources */ = {isa = PBXBuildFile; fileRef = DABA107C12E6762D007DD791 /* FacebookModule.m */; };
-		DABA108712E67674007DD791 /* TiFacebookDialogRequest.m in Sources */ = {isa = PBXBuildFile; fileRef = DABA108012E67674007DD791 /* TiFacebookDialogRequest.m */; };
-		DABA108812E67674007DD791 /* TiFacebookLoginButton.m in Sources */ = {isa = PBXBuildFile; fileRef = DABA108212E67674007DD791 /* TiFacebookLoginButton.m */; };
-		DABA108912E67674007DD791 /* TiFacebookLoginButtonProxy.m in Sources */ = {isa = PBXBuildFile; fileRef = DABA108412E67674007DD791 /* TiFacebookLoginButtonProxy.m */; };
-		DABA108A12E67674007DD791 /* TiFacebookRequest.m in Sources */ = {isa = PBXBuildFile; fileRef = DABA108612E67674007DD791 /* TiFacebookRequest.m */; };
-		DABA108B12E67674007DD791 /* TiFacebookDialogRequest.m in Sources */ = {isa = PBXBuildFile; fileRef = DABA108012E67674007DD791 /* TiFacebookDialogRequest.m */; };
-		DABA108C12E67674007DD791 /* TiFacebookLoginButton.m in Sources */ = {isa = PBXBuildFile; fileRef = DABA108212E67674007DD791 /* TiFacebookLoginButton.m */; };
-		DABA108D12E67674007DD791 /* TiFacebookLoginButtonProxy.m in Sources */ = {isa = PBXBuildFile; fileRef = DABA108412E67674007DD791 /* TiFacebookLoginButtonProxy.m */; };
-		DABA108E12E67674007DD791 /* TiFacebookRequest.m in Sources */ = {isa = PBXBuildFile; fileRef = DABA108612E67674007DD791 /* TiFacebookRequest.m */; };
-		DABA10C112E676A1007DD791 /* Facebook.m in Sources */ = {isa = PBXBuildFile; fileRef = DABA10B712E676A1007DD791 /* Facebook.m */; };
-		DABA10C212E676A1007DD791 /* FBDialog.m in Sources */ = {isa = PBXBuildFile; fileRef = DABA10BA12E676A1007DD791 /* FBDialog.m */; };
-		DABA10C312E676A1007DD791 /* FBLoginButton.m in Sources */ = {isa = PBXBuildFile; fileRef = DABA10BC12E676A1007DD791 /* FBLoginButton.m */; };
-		DABA10C412E676A1007DD791 /* FBLoginDialog.m in Sources */ = {isa = PBXBuildFile; fileRef = DABA10BE12E676A1007DD791 /* FBLoginDialog.m */; };
-		DABA10C512E676A1007DD791 /* FBRequest.m in Sources */ = {isa = PBXBuildFile; fileRef = DABA10C012E676A1007DD791 /* FBRequest.m */; };
-		DABA10C612E676A1007DD791 /* Facebook.m in Sources */ = {isa = PBXBuildFile; fileRef = DABA10B712E676A1007DD791 /* Facebook.m */; };
-		DABA10C712E676A1007DD791 /* FBDialog.m in Sources */ = {isa = PBXBuildFile; fileRef = DABA10BA12E676A1007DD791 /* FBDialog.m */; };
-		DABA10C812E676A1007DD791 /* FBLoginButton.m in Sources */ = {isa = PBXBuildFile; fileRef = DABA10BC12E676A1007DD791 /* FBLoginButton.m */; };
-		DABA10C912E676A1007DD791 /* FBLoginDialog.m in Sources */ = {isa = PBXBuildFile; fileRef = DABA10BE12E676A1007DD791 /* FBLoginDialog.m */; };
-		DABA10CA12E676A1007DD791 /* FBRequest.m in Sources */ = {isa = PBXBuildFile; fileRef = DABA10C012E676A1007DD791 /* FBRequest.m */; };
->>>>>>> ac08bf9a
 		DABB36A112E8CB280026A6EA /* TiUITableViewAction.m in Sources */ = {isa = PBXBuildFile; fileRef = 243EC7D6112634AF00639DF4 /* TiUITableViewAction.m */; };
 		DABB36A212E8CB280026A6EA /* TiFile.m in Sources */ = {isa = PBXBuildFile; fileRef = 24F5AEB3111F9DE9005C9199 /* TiFile.m */; };
 		DABB36A312E8CB280026A6EA /* TiMapPinAnnotationView.m in Sources */ = {isa = PBXBuildFile; fileRef = 24EB0BA9111F7959001DC2D1 /* TiMapPinAnnotationView.m */; };
