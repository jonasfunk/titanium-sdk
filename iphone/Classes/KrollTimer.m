--- conflicted
+++ resolved
@@ -107,15 +107,8 @@
       TiThreadPerformOnMainThread(^{
         [kroll invokeOnThread:self method:@selector(invokeWithCondition:) withObject:invokeCond condition:nil];
       },
-<<<<<<< HEAD
-          NO);
+          YES);
     } else {
-=======
-          YES);
-    } else
-#endif
-    {
->>>>>>> 171da6f6
       // push the invocation to happen on the context thread
       [kroll invokeOnThread:self method:@selector(invokeWithCondition:) withObject:invokeCond condition:nil];
     }
