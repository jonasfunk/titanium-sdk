/**
 * Appcelerator Titanium Mobile
 * Copyright (c) 2009-2016 by Appcelerator, Inc. All Rights Reserved.
 * Licensed under the terms of the Apache Public License
 * Please see the LICENSE included with this distribution for details.
 */
#ifdef USE_TI_MEDIAVIDEOPLAYER

#import <AudioToolbox/AudioToolbox.h>
#import <QuartzCore/QuartzCore.h>

#import "TiApp.h"
#import "TiBlob.h"
#import "TiFile.h"
#import "TiMediaAudioSession.h"
#import "TiMediaVideoPlayer.h"
#import "TiMediaVideoPlayerProxy.h"
#import "TiUtils.h"
#import "TiViewProxy.h"
#import "Webcolor.h"

/** 
 * Design Notes:
 *
 * Normally we'd use a ViewProxy/View pattern here ...but...
 *
 * Before 3.2, the player was always fullscreen and we were just a Proxy
 *
 * In 3.2, the player went to a different API with iPad where you could now
 * embedded the video in any view
 *
 * So, this class reflects the ability to work with both the older release
 * for older devices/apps and the newer style
 *
 */

#define RETURN_FROM_LOAD_PROPERTIES(property, default) \
  {                                                    \
    id temp = [loadProperties valueForKey:property];   \
    return temp ? temp : default;                      \
  }

@interface TiMediaVideoPlayerProxy ()
@property (nonatomic, readwrite, copy) NSNumber *mediaControlStyle;
@end

NSArray *moviePlayerKeys = nil;

@implementation TiMediaVideoPlayerProxy

#pragma mark Internal

- (NSArray *)keySequence
{
  if (moviePlayerKeys == nil) {
    moviePlayerKeys = [[NSArray alloc] initWithObjects:@"url", nil];
  }
  return moviePlayerKeys;
}

- (void)_initWithProperties:(NSDictionary *)properties
{
  loadProperties = [[NSMutableDictionary alloc] init];
  playerLock = [[NSRecursiveLock alloc] init];
  [super _initWithProperties:properties];
}

- (void)_destroy
{
  if (playing) {
    [movie stop];
  }

  TiThreadPerformOnMainThread(^{
    [[NSNotificationCenter defaultCenter] removeObserver:self];
    RELEASE_TO_NIL(movie);
  },
      YES);

  RELEASE_TO_NIL(thumbnailCallback);
  RELEASE_TO_NIL(tempFile);
  RELEASE_TO_NIL(url);
  RELEASE_TO_NIL(loadProperties);
  RELEASE_TO_NIL(playerLock);
  [super _destroy];
}

- (NSString *)apiName
{
  return @"Ti.Media.VideoPlayer";
}

- (void)configureNotifications
{
<<<<<<< HEAD
	if (playing) {
		[[movie player] pause];
		[movie setPlayer:nil];
	}
	
    TiThreadPerformOnMainThread(^{
        [[NSNotificationCenter defaultCenter] removeObserver:self];
        RELEASE_TO_NIL(movie);
    }, YES);

	RELEASE_TO_NIL(thumbnailCallback);
	RELEASE_TO_NIL(tempFile);
	RELEASE_TO_NIL(url);
	RELEASE_TO_NIL(loadProperties);
	RELEASE_TO_NIL(playerLock);
	[super _destroy];
}

-(NSString*)apiName
{
    return @"Ti.Media.VideoPlayer";
}

-(void)configureNotifications
{
	WARN_IF_BACKGROUND_THREAD;	//NSNotificationCenter is not threadsafe!
	NSNotificationCenter *nc = [NSNotificationCenter defaultCenter];
    
    // For durationavailable
    [movie addObserver:self forKeyPath:@"player.currentItem.duration" options:NSKeyValueObservingOptionNew | NSKeyValueObservingOptionOld context:nil];
    
    // For playbackstate
    [movie addObserver:self forKeyPath:@"player.rate" options:NSKeyValueObservingOptionNew | NSKeyValueObservingOptionOld context:nil];
    
    // For playing
    [self addObserver:self forKeyPath:@"url" options:NSKeyValueObservingOptionNew | NSKeyValueObservingOptionOld context:nil];
    
    // For load / loadstate / preload
    [movie addObserver:self forKeyPath:@"player.status" options:0 context:nil];

    // naturalSize
    [movie addObserver:self forKeyPath:@"videoBounds" options:NSKeyValueObservingOptionInitial context:nil];
    
    // For complete
    [nc addObserver:self selector: @selector(handlePlayerNotification:) name: AVPlayerItemDidPlayToEndTimeNotification object:[[movie player] currentItem]];
    
    // For error
    [nc addObserver:self selector:@selector(handlePlayerErrorNotification:) name:AVPlayerItemFailedToPlayToEndTimeNotification object:[[movie player] currentItem]];

=======
  WARN_IF_BACKGROUND_THREAD; //NSNotificationCenter is not threadsafe!
  NSNotificationCenter *nc = [NSNotificationCenter defaultCenter];

  [nc addObserver:self
         selector:@selector(handlePlayerNotification:)
             name:MPMoviePlayerPlaybackDidFinishNotification
           object:movie];

  [nc addObserver:self
         selector:@selector(handleThumbnailImageRequestFinishNotification:)
             name:MPMoviePlayerThumbnailImageRequestDidFinishNotification
           object:movie];

  [nc addObserver:self
         selector:@selector(handleFullscreenEnterNotification:)
             name:MPMoviePlayerWillEnterFullscreenNotification
           object:movie];

  [nc addObserver:self
         selector:@selector(handleFullscreenExitNotification:)
             name:MPMoviePlayerWillExitFullscreenNotification
           object:movie];

  [nc addObserver:self
         selector:@selector(handleSourceTypeNotification:)
             name:MPMovieSourceTypeAvailableNotification
           object:movie];

  [nc addObserver:self
         selector:@selector(handleDurationAvailableNotification:)
             name:MPMovieDurationAvailableNotification
           object:movie];

  [nc addObserver:self
         selector:@selector(handleMediaTypesNotification:)
             name:MPMovieMediaTypesAvailableNotification
           object:movie];

  [nc addObserver:self
         selector:@selector(handleNaturalSizeAvailableNotification:)
             name:MPMovieNaturalSizeAvailableNotification
           object:movie];

  [nc addObserver:self
         selector:@selector(handleLoadStateChangeNotification:)
             name:MPMoviePlayerLoadStateDidChangeNotification
           object:movie];

  [nc addObserver:self
         selector:@selector(handleNowPlayingNotification:)
             name:MPMoviePlayerNowPlayingMovieDidChangeNotification
           object:movie];

  [nc addObserver:self
         selector:@selector(handlePlaybackStateChangeNotification:)
             name:MPMoviePlayerPlaybackStateDidChangeNotification
           object:movie];

  //FIXME: add to replace preload for 3.2
  //MPMediaPlaybackIsPreparedToPlayDidChangeNotification
>>>>>>> f86b735c
}

// Used to avoid duplicate code in Brightcove module; makes things easier to maintain.
- (void)configurePlayer
{
  [self configureNotifications];
  [self setValuesForKeysWithDictionary:loadProperties];
  // we need this code below since the player can be realized before loading
  // properties in certain cases and when we go to create it again after setting
  // url we will need to set the new controller to the already created view
  if ([self viewAttached]) {
    TiMediaVideoPlayer *vp = (TiMediaVideoPlayer *)[self view];
    [vp setMovie:movie];
  }
}

<<<<<<< HEAD
-(AVPlayerViewController *)player
=======
- (MPMoviePlayerController *)player
>>>>>>> f86b735c
{
  return movie;
}

<<<<<<< HEAD
-(AVPlayerViewController *)ensurePlayer
{
	[playerLock lock];
	if (movie == nil) {
		if (url == nil) {
			[playerLock unlock];
			// this is OK - we just need to delay creation of the 
			// player until after the url is set 
			return nil;
		}
		movie = [[AVPlayerViewController alloc] init];
        [movie setPlayer:[AVPlayer playerWithURL:url]];
		[self configurePlayer];
	}
	[playerLock unlock];
    return movie;
=======
- (MPMoviePlayerController *)ensurePlayer
{
  [playerLock lock];
  if (movie == nil) {
    if (url == nil) {
      [playerLock unlock];
      // this is OK - we just need to delay creation of the
      // player until after the url is set
      return nil;
    }
    movie = [[MPMoviePlayerController alloc] initWithContentURL:url];
    [movie prepareToPlay];
    [self configurePlayer];
  }
  [playerLock unlock];
  return movie;
>>>>>>> f86b735c
}

- (TiUIView *)newView
{
  if (reallyAttached) {
    // override since we're constructing ourselfs
    TiUIView *v = [[TiMediaVideoPlayer alloc] initWithPlayer:[self ensurePlayer] proxy:self loaded:loaded];
    return v;
  }
  return nil;
}

- (void)viewWillAttach
{
  reallyAttached = YES;
}

- (void)viewDidDetach
{
<<<<<<< HEAD
	[[movie player] pause];
    [movie setPlayer:nil];
    [[NSNotificationCenter defaultCenter] removeObserver:self];
	RELEASE_TO_NIL(movie);
	reallyAttached = NO;
=======
  [movie stop];
  [[NSNotificationCenter defaultCenter] removeObserver:self];
  RELEASE_TO_NIL(movie);
  reallyAttached = NO;
>>>>>>> f86b735c
}

- (void)windowWillClose
{
<<<<<<< HEAD
    [super windowWillClose];
    [[movie player] pause];
    [movie setPlayer:nil];
    [(TiMediaVideoPlayer*)self.view setMovie:nil];
=======
  [super windowWillClose];
  [movie stop];
  [(TiMediaVideoPlayer *)self.view setMovie:nil];
>>>>>>> f86b735c
}

#pragma mark Public APIs

<<<<<<< HEAD
-(void)setOverlayView:(id)proxy
{
    if (movie != nil && [movie view] != nil) {
        ENSURE_TYPE(proxy,TiViewProxy);
        for (UIView *view_ in [movie.contentOverlayView subviews])
        {
            [view_ removeFromSuperview];
        }
        [movie.contentOverlayView addSubview:[proxy view]];
    }
    else {
        [loadProperties setValue:proxy forKey:@"overlayView"];
    }
}

-(void)setBackgroundView:(id)proxy
{
    DEPRECATED_REPLACED_REMOVED(@"Media.VideoPlayer.backgroundView", @"6.1.0", @"6.1.0", @"Media.VideoPlayer.overlayView");
=======
- (void)setBackgroundView:(id)proxy
{
  if (movie != nil) {
    UIView *background = [movie backgroundView];
    for (UIView *view_ in [background subviews]) {
      [view_ removeFromSuperview];
    }
    [background addSubview:[proxy view]];
  } else {
    [loadProperties setValue:proxy forKey:@"backgroundView"];
  }
>>>>>>> f86b735c
}

- (void)setInitialPlaybackTime:(id)time
{
  ENSURE_UI_THREAD_1_ARG(time);
  if (movie != nil) {
    double ourTime = [TiUtils doubleValue:time];
    if (ourTime > 0 || isnan(ourTime)) {
      ourTime /= 1000.0f; // convert from milliseconds to seconds
      [movie setInitialPlaybackTime:ourTime];
    }
  } else {
    [loadProperties setValue:time forKey:@"initialPlaybackTime"];
  }
}

- (NSNumber *)initialPlaybackTime
{
<<<<<<< HEAD
	[movie setVideoGravity:[TiUtils stringValue:value properties:nil def:AVLayerVideoGravityResize]];
=======
  if (movie != nil) {
    NSTimeInterval n = [movie initialPlaybackTime];
    if (n == -1) {
      n = NAN;
    }
    return NUMDOUBLE(1000.0f * n);
  } else {
    RETURN_FROM_LOAD_PROPERTIES(@"initialPlaybackTime", NUMINT(0));
  }
>>>>>>> f86b735c
}

- (NSNumber *)playing
{
  return NUMBOOL(playing);
}

<<<<<<< HEAD
-(NSString*)scalingMode
{
	if (movie != nil) {
		return [movie videoGravity];
	} else {
		RETURN_FROM_LOAD_PROPERTIES(@"scalingMode", AVLayerVideoGravityResize);
	}
}

-(void)setAllowsAirPlay:(id)value
{
    if (movie != nil) {
        [[movie player] setAllowsExternalPlayback:[TiUtils boolValue:value]];
    } else {
        [loadProperties setValue:value forKey:@"allowsAirPlay"];
    }
=======
- (void)updateScalingMode:(id)value
{
  [movie setScalingMode:[TiUtils intValue:value def:MPMovieScalingModeNone]];
}

- (void)setScalingMode:(NSNumber *)value
{
  if (movie != nil) {
    TiThreadPerformOnMainThread(^{
      [self updateScalingMode:value];
    },
        NO);
  } else {
    [loadProperties setValue:value forKey:@"scalingMode"];
  }
>>>>>>> f86b735c
}

- (NSNumber *)scalingMode
{
<<<<<<< HEAD
    if (movie != nil) {
        return NUMBOOL([[movie player] allowsExternalPlayback]);
    } else {
        [loadProperties valueForKey:@"allowsAirPlay"] || NUMBOOL(NO);
=======
  if (movie != nil) {
    return NUMINT([movie scalingMode]);
  } else {
    RETURN_FROM_LOAD_PROPERTIES(@"scalingMode", NUMINT(MPMovieScalingModeNone));
  }
}

- (void)setAllowsAirPlay:(NSNumber *)value
{
  if (movie != nil) {
    if ([movie respondsToSelector:@selector(setAllowsAirPlay:)]) {
      [movie setAllowsAirPlay:[value boolValue]];
    } else {
      NSLog(@"[WARN] Canot use airplay; using pre-4.3 iOS");
    }
  } else {
    [loadProperties setValue:value forKey:@"allowsAirPlay"];
  }
}

- (NSNumber *)allowsAirPlay
{
  if (movie != nil) {
    if ([movie respondsToSelector:@selector(allowsAirPlay)]) {
      return NUMBOOL([movie allowsAirPlay]);
    } else {
      return NUMBOOL(NO);
>>>>>>> f86b735c
    }
  } else {
    RETURN_FROM_LOAD_PROPERTIES(@"allowsAirPlay", NUMBOOL(NO));
  }
}

- (void)setMediaControlStyle:(NSNumber *)value
{
<<<<<<< HEAD
    DEPRECATED_REPLACED_REMOVED(@"Media.VideoPlayer.mediaControlStyle",@"4.1.0",@"6.1.0",@"Media.VideoPlayer.scalingMode");
=======
  if (movie != nil) {
    TiThreadPerformOnMainThread(^{
      [movie setControlStyle:[TiUtils intValue:value def:MPMovieControlStyleDefault]];
    },
        NO);
  } else {
    [loadProperties setValue:value forKey:@"mediaControlStyle"];
  }
}

- (NSNumber *)mediaControlStyle
{
  if (movie != nil) {
    return NUMINT([movie controlStyle]);
  } else {
    RETURN_FROM_LOAD_PROPERTIES(@"mediaControlStyle", NUMINT(MPMovieControlStyleDefault));
  }
}

- (void)setMedia:(id)media_
{
  if ([media_ isKindOfClass:[TiFile class]]) {
    [self setUrl:[NSURL fileURLWithPath:[(TiFile *)media_ path]]];
  } else if ([media_ isKindOfClass:[TiBlob class]]) {
    TiBlob *blob = (TiBlob *)media_;
    if ([blob type] == TiBlobTypeFile) {
      [self setUrl:[blob nativePath]];
    } else if ([blob type] == TiBlobTypeData) {
      RELEASE_TO_NIL(tempFile);
      tempFile = [[TiUtils createTempFile:@"mov"] retain];
      [blob writeTo:[tempFile path] error:nil];
      [self setUrl:[NSURL fileURLWithPath:[tempFile path]]];
    } else {
      NSLog(@"[ERROR] Unsupported blob for video player: %@", media_);
    }
  } else {
    [self setUrl:media_];
  }
>>>>>>> f86b735c
}

// Used to avoid duplicate code in Brightcove module; makes things easier to maintain.
- (void)restart
{
<<<<<<< HEAD
    DEPRECATED_REPLACED_REMOVED(@"Media.VideoPlayer.mediaControlStyle",@"4.1.0",@"6.1.0",@"Media.VideoPlayer.scalingMode");
    return NUMINT(0);
}

-(void)setMedia:(id)media_
{
    
	if ([media_ isKindOfClass:[TiFile class]])
	{
        [self setUrl:[media_ absoluteURL]];
	} else if ([media_ isKindOfClass:[TiBlob class]]) {
		TiBlob *blob = (TiBlob*)media_;
		if ([blob type] == TiBlobTypeFile) {
            [self setUrl:[blob nativePath]];
		} else if ([blob type] == TiBlobTypeData) {
			RELEASE_TO_NIL(tempFile);
			tempFile = [[TiUtils createTempFile:@"mov"] retain];
			[blob writeTo:[tempFile path] error:nil];
            
            [self setUrl:[tempFile path]];
		} else {
			NSLog(@"[ERROR] Unsupported blob for video player: %@",media_);
		}
	} else {
		[self setUrl:media_];
	}
}

// Used to avoid duplicate code in Brightcove module; makes things easier to maintain.
-(void)restart
{
	BOOL restart = playing;
	if (playing) {
        [[movie player] pause];
        [movie setPlayer:nil];
		playing = NO;
	}
	
	if ([self viewAttached]) {
		TiMediaVideoPlayer *video = (TiMediaVideoPlayer*)[self view];
        if (movie != nil) {
            [[movie player] seekToTime:kCMTimeZero];
        } else {
            [self ensurePlayer];
        }
		[video frameSizeChanged:[video frame] bounds:[video bounds]];
	}
	
	if (restart) {
		TiThreadPerformOnMainThread(^{[self play:nil];}, NO);
	}
=======
  BOOL restart = playing;
  if (playing) {
    [movie stop];
    playing = NO;
  }

  if ([self viewAttached]) {
    TiMediaVideoPlayer *video = (TiMediaVideoPlayer *)[self view];
    if (movie != nil) {
      [movie setContentURL:url];
    } else {
      [self ensurePlayer];
    }
    [video frameSizeChanged:[video frame] bounds:[video bounds]];
  }

  if (restart) {
    TiThreadPerformOnMainThread(^{
      [self play:nil];
    },
        NO);
  }
}

- (void)setUrl:(id)url_
{
  ENSURE_UI_THREAD(setUrl, url_);
  NSURL *newUrl = [TiUtils toURL:url_ proxy:self];
  if ([url isEqual:newUrl]) {
    return;
  }
  RELEASE_TO_NIL(url);
  url = [newUrl retain];
  loaded = NO;
  sizeSet = NO;
  if (movie != nil) {
    [self restart];
  } else {
    [self ensurePlayer];
  }
}

- (id)url
{
  return url;
>>>>>>> f86b735c
}

- (NSNumber *)autoplay
{
<<<<<<< HEAD
	ENSURE_UI_THREAD(setUrl,url_);
    NSURL* newUrl = [TiUtils toURL:url_ proxy:self];
    
    if ([url isEqual:newUrl]) {
        return;
    }
	
    RELEASE_TO_NIL(url);
    
	url = [newUrl retain];
    loaded = NO;
	sizeSet = NO;
	if (movie != nil) {
        AVPlayerItem *newVideoItem = [AVPlayerItem playerItemWithURL:url];
        [[movie player] replaceCurrentItemWithPlayerItem:newVideoItem];
        [self configureNotifications]; // playeritem related notification need to update
	} else {
		[self ensurePlayer];
	}
=======
  if (movie != nil) {
    return NUMBOOL([movie shouldAutoplay]);
  } else {
    RETURN_FROM_LOAD_PROPERTIES(@"autoplay", NUMBOOL(YES));
  }
}

- (void)setAutoplay:(id)value
{
  if (movie != nil) {
    [movie setShouldAutoplay:[TiUtils boolValue:value]];
  } else {
    [loadProperties setValue:value forKey:@"autoplay"];
  }
>>>>>>> f86b735c
}

- (NSNumber *)useApplicationAudioSession
{
  DebugLog(@"[WARN] Deprecated property useApplicationAudioSession; Setting this property has no effect'");
  return NUMBOOL(YES);
}

<<<<<<< HEAD
-(NSNumber*)autoplay
{	
	if (movie != nil) {
        return NUMBOOL([[[movie player] currentItem] isPlaybackLikelyToKeepUp]);
	} else {
		RETURN_FROM_LOAD_PROPERTIES(@"autoplay", NUMBOOL(YES));
	}
=======
- (void)setUseApplicationAudioSession:(id)value
{
  DebugLog(@"[WARN] Deprecated property useApplicationAudioSession; Setting this property has no effect'");
}

- (NSNumber *)volume
{
  __block float volume = 1.0;
  TiThreadPerformOnMainThread(^{
    volume = [TiUtils volumeFromObject:[MPMusicPlayerController applicationMusicPlayer] default:1.0];
  },
      YES);

  return NUMFLOAT(volume);
}

- (void)setVolume:(NSNumber *)newVolume
{
  float volume = [TiUtils floatValue:newVolume def:-1.0];
  volume = MAX(0.0, MIN(volume, 1.0));
  TiThreadPerformOnMainThread(^{
    [TiUtils setVolume:volume onObject:[MPMusicPlayerController applicationMusicPlayer]];
  },
      YES);
>>>>>>> f86b735c
}

- (void)cancelAllThumbnailImageRequests:(id)value
{
<<<<<<< HEAD
    [loadProperties setValue:value forKey:@"autoplay"];
=======
  TiThreadPerformOnMainThread(^{
    [movie cancelAllThumbnailImageRequests];
  },
      NO);
}

- (void)requestThumbnailImagesAtTimes:(id)args
{
  ENSURE_ARG_COUNT(args, 3);

  ENSURE_TYPE([args objectAtIndex:0], NSArray);
  ENSURE_TYPE([args objectAtIndex:1], NSNumber);
  ENSURE_TYPE([args objectAtIndex:2], KrollCallback);

  NSArray *array = [args objectAtIndex:0];
  if ([array count] > 0) {
    NSNumber *option = [args objectAtIndex:1];
    TiThreadPerformOnMainThread(^{
      [movie cancelAllThumbnailImageRequests];
      RELEASE_TO_NIL(thumbnailCallback);
      callbackRequestCount = [array count];
      thumbnailCallback = [[args objectAtIndex:2] retain];
      [movie requestThumbnailImagesAtTimes:array timeOption:[option intValue]];
    },
        NO);
  }
}

- (void)setBackgroundColor:(id)color
{
  [self replaceValue:color forKey:@"backgroundColor" notification:NO];

  RELEASE_TO_NIL(backgroundColor);
  backgroundColor = [[TiUtils colorValue:color] retain];

  if (movie != nil) {
    UIView *background = [movie backgroundView];
    if (background != nil) {
      TiThreadPerformOnMainThread(^{
        [background setBackgroundColor:[backgroundColor _color]];
      },
          NO);
      return;
    }
  } else {
    [loadProperties setValue:color forKey:@"backgroundColor"];
  }
}

- (NSNumber *)playableDuration
{
  if (movie != nil) {
    return NUMDOUBLE(1000.0f * [movie playableDuration]);
  } else {
    return NUMINT(0);
  }
>>>>>>> f86b735c
}

- (NSNumber *)duration
{
<<<<<<< HEAD
	__block float volume = 1.0;
	TiThreadPerformOnMainThread(^{
        volume = [[movie player] volume];
	}, YES);
	
	return NUMFLOAT(volume);
=======
  if (movie != nil) {
    return NUMDOUBLE(1000.0f * [movie duration]);
  } else {
    return NUMINT(0);
  }
>>>>>>> f86b735c
}

- (NSNumber *)currentPlaybackTime
{
<<<<<<< HEAD
	float volume = [TiUtils floatValue:newVolume def:-1.0];
    volume = MAX(0.0, MIN(volume, 1.0));
	TiThreadPerformOnMainThread(^{
        [[movie player] setVolume:volume];
	}, YES);
}

-(NSNumber*)pictureInPictureEnabled
{
    return NUMBOOL([TiUtils isIOS9OrGreater] && [movie allowsPictureInPicturePlayback]);
}

-(void)setPictureInPictureEnabled:(NSNumber*)value
{
    if([TiUtils isIOS9OrGreater] == YES) {
        [movie setAllowsPictureInPicturePlayback:[TiUtils boolValue:value]];
    }
}

-(NSNumber*)showsControls
{
    return NUMBOOL([movie showsPlaybackControls]);
}

-(void)setShowsControls:(NSNumber*)value
{
    [movie setShowsPlaybackControls:[TiUtils boolValue:value def:YES]];
}


-(void)cancelAllThumbnailImageRequests:(id)value
{
    DEPRECATED_REMOVED(@"Media.VideoPlayer.cancelAllThumbnailImageRequests", @"6.1.0", @"6.1.0")
}

-(TiBlob*)thumbnailImageAtTime:(id)args
{
    ENSURE_ARG_COUNT(args, 1);
    
    CGFloat seconds = [TiUtils floatValue:@"time" properties:[args objectAtIndex:0] def:0.0];
    
    if(seconds == 0.0) {
        NSLog(@"[ERROR] Please provide a valid \"time\" argument to generate a thumbnail.");
        return nil;
    }
    
    AVPlayerLayer *layer = [AVPlayerLayer playerLayerWithPlayer:[movie player]];
    CGSize layerSize = CGSizeMake(layer.videoRect.size.width, layer.videoRect.size.height);
    
    UIImage* screenshot = [self takeScreenshotFromPlayer:layerSize andSpecifiedTime:CMTimeMakeWithSeconds(seconds, 1)];
    
    if(screenshot == nil) {
        NSLog(@"[ERROR] The thumbnail could not be generated! Please make sure the player is initialized.");
        return nil;
    }
    
    return [[[TiBlob alloc] initWithImage:screenshot] autorelease];
}

-(void)setInitialPlaybackTime:(id)time
{
    ENSURE_UI_THREAD_1_ARG(time);
    if (movie != nil) {
        double ourTime = [TiUtils doubleValue:time];
        if (ourTime > 0 || isnan(ourTime)) {
            ourTime /= 1000.0f; // convert from milliseconds to seconds
            
            // Handle both setting this value on running videos and on creation
            if([[movie player] status] == AVPlayerStatusReadyToPlay) {
                [[movie player] seekToTime: CMTimeMake(ourTime, 1)];
            } else {
                // Set the time in the "load" event
            }
        }
    }
    [loadProperties setValue:time forKey:@"initialPlaybackTime"];
}

-(NSNumber*)initialPlaybackTime
{
    RETURN_FROM_LOAD_PROPERTIES(@"initialPlaybackTime", NUMINT(0));
=======
  if (movie != nil) {
    return NUMDOUBLE(1000.0f * [movie currentPlaybackTime]);
  } else {
    RETURN_FROM_LOAD_PROPERTIES(@"currentPlaybackTime", NUMINT(0));
  }
}

- (void)setCurrentPlaybackTime:(id)time
{
  if (movie != nil) {
    movie.currentPlaybackTime = [TiUtils doubleValue:time] / 1000.0f;
  } else {
    [loadProperties setValue:time forKey:@"currentPlaybackTime"];
  }
}

- (NSNumber *)endPlaybackTime
{
  if (movie != nil) {
    NSTimeInterval n = [movie endPlaybackTime];
    if (n == -1) {
      n = NAN;
    }
    return NUMDOUBLE(1000.0f * n);
  } else {
    return NUMINT(0);
  }
>>>>>>> f86b735c
}

// Note that if we set the value on the UI thread, we have to return the value from the UI thread -
// otherwise the request for the value may come in before it's set.  The alternative is to r/w lock
// when reading properties - maybe we should do that instead.
- (NSNumber *)fullscreen
{
<<<<<<< HEAD
	[self replaceValue:color forKey:@"backgroundColor" notification:NO];
	
	RELEASE_TO_NIL(backgroundColor);
	backgroundColor = [[TiUtils colorValue:color] retain];
	
	if (movie != nil) {
        TiThreadPerformOnMainThread(^{[[movie view] setBackgroundColor:[backgroundColor _color]];}, NO);
		return;
	} else {
		[loadProperties setValue:color forKey:@"backgroundColor"];
	}
=======
  if (![NSThread isMainThread]) {
    __block id result;
    TiThreadPerformOnMainThread(^{
      result = [[self fullscreen] retain];
    },
        YES);
    return [result autorelease];
  }

  if (movie != nil) {
    NSNumber *result = NUMBOOL([movie isFullscreen]);
    return result;
  } else {
    RETURN_FROM_LOAD_PROPERTIES(@"fullscreen", NUMBOOL(NO));
  }
>>>>>>> f86b735c
}

- (NSNumber *)loadState
{
<<<<<<< HEAD
	if (movie != nil && [[[[movie player] currentItem] asset] isPlayable] == YES) {
        return NUMINT(CMTimeGetSeconds([[[[movie player] currentItem] asset] duration]));
	} else {
		return NUMINT(0);
	}
=======
  if (movie != nil) {
    return NUMINT([movie loadState]);
  } else {
    return NUMINT(MPMovieLoadStateUnknown);
  }
>>>>>>> f86b735c
}

- (NSNumber *)mediaTypes
{
<<<<<<< HEAD
	if (movie != nil) {
        return NUMFLOAT(CMTimeGetSeconds([[[[movie player] currentItem] asset] duration]));
	} else {
		return NUMFLOAT(0);
	}
=======
  if (movie != nil) {
    return NUMINT([movie movieMediaTypes]);
  } else {
    return NUMINT(MPMovieMediaTypeMaskNone);
  }
>>>>>>> f86b735c
}

- (NSNumber *)sourceType
{
<<<<<<< HEAD
	if (movie != nil) {
		return NUMFLOAT(CMTimeGetSeconds([[[movie player] currentItem] currentTime]));
	} else {
		RETURN_FROM_LOAD_PROPERTIES(@"currentPlaybackTime", NUMFLOAT(0));
	}
=======
  if (movie != nil) {
    return NUMINT([movie movieSourceType]);
  } else {
    RETURN_FROM_LOAD_PROPERTIES(@"sourceType", NUMINT(MPMovieSourceTypeUnknown));
  }
>>>>>>> f86b735c
}

- (void)setSourceType:(id)type
{
<<<<<<< HEAD
	if (movie != nil) {
        [[[movie player] currentItem] seekToTime: CMTimeMake([TiUtils doubleValue:time], 1000)];
	} else {
		[loadProperties setValue:time forKey:@"currentPlaybackTime"];
	}
}

- (UIImage *)takeScreenshotFromPlayer:(CGSize)maxSize andSpecifiedTime:(CMTime)specifiedTime
{
    
    NSError *error;
    CMTime actualTime;
    
    AVAssetImageGenerator *generator = [[AVAssetImageGenerator alloc] initWithAsset:[[[movie player] currentItem] asset]];
    
    // Setting a maximum size is not necessary for this code to
    // successfully get a screenshot, but it was useful for my project.
    generator.maximumSize = maxSize;
    
    CGImageRef cgIm = [generator copyCGImageAtTime:specifiedTime
                                        actualTime:&actualTime
                                             error:&error];
    UIImage *image = [UIImage imageWithCGImage:cgIm];
    CFRelease(cgIm);
    
    if (cgIm == NULL) {
        DebugLog(@"[ERROR] Error making screenshot: Actual screenshot time: %f, requested screenshot time: %f", CMTimeGetSeconds(actualTime),
              CMTimeGetSeconds([[movie player] currentTime]));
        return nil;
    }
    
    return image;
}

-(NSNumber*)endPlaybackTime
{
	if (movie != nil) {
        NSTimeInterval n = CMTimeGetSeconds([[[[movie player] currentItem] asset] duration]);
        if (n == -1) {
            n = NAN;
        }
		return NUMDOUBLE(1000.0f * n);
	} else {
		return NUMDOUBLE(0);
	}
}

-(NSNumber*)fullscreen
{
    DEPRECATED_REMOVED(@"Media.VideoPlayer.fullscreen", @"6.1.0", @"6.1.0");
    return NUMINT(-1);
}

-(void)setFullscreen:(id)value
{
    DEPRECATED_REMOVED(@"Media.VideoPlayer.fullscreen", @"6.1.0", @"6.1.0");
}

-(NSNumber*)moviePlayerStatus
{
    if ([movie player] != nil) {
        return NUMINT([[movie player] status]);
    }
    return NUMINT(AVPlayerStatusUnknown);
=======
  ENSURE_SINGLE_ARG(type, NSObject);
  if (movie != nil) {
    movie.movieSourceType = [TiUtils intValue:type];
  } else {
    [loadProperties setValue:type forKey:@"sourceType"];
  }
}

- (NSNumber *)playbackState
{
  if (movie != nil) {
    return NUMINT([movie playbackState]);
  }
  return NUMINT(MPMoviePlaybackStateStopped);
}

- (void)setRepeatMode:(id)value
{
  if (movie != nil) {
    [movie setRepeatMode:[TiUtils intValue:value]];
  } else {
    [loadProperties setValue:value forKey:@"repeatMode"];
  }
}

- (NSNumber *)repeatMode
{
  if (movie != nil) {
    return NUMINT([movie repeatMode]);
  } else {
    RETURN_FROM_LOAD_PROPERTIES(@"repeatMode", NUMINT(MPMovieRepeatModeNone));
  }
}

- (id)naturalSize
{
  if (movie != nil) {
    NSMutableDictionary *dictionary = [NSMutableDictionary dictionary];
    CGSize size = [movie naturalSize];
    [dictionary setObject:NUMDOUBLE(size.width) forKey:@"width"];
    [dictionary setObject:NUMDOUBLE(size.height) forKey:@"height"];
    return dictionary;
  } else {
    return [NSDictionary dictionaryWithObjectsAndKeys:NUMDOUBLE(0), @"width", NUMDOUBLE(0), @"height", nil];
  }
>>>>>>> f86b735c
}

- (void)setFullscreen:(id)value
{
<<<<<<< HEAD
    DEPRECATED_REPLACED(@"Media.VideoPlayer.loadState", @"6.1.0", @"Media.VideoPlayer.moviePlayerStatus");
    return [self moviePlayerStatus];
}

-(NSString*)mediaTypes
{
    // Available media types: https://developer.apple.com/library/prerelease/ios/documentation/AVFoundation/Reference/AVFoundation_Constants/index.html#//apple_ref/doc/constant_group/Media_Types
    // TODO: Not always use the first asset track
	if (movie != nil) {
		return [[[[[[movie player] currentItem] asset] tracks] objectAtIndex:0] mediaType];
	}
	else {
		return AVMediaTypeVideo;
	}
=======
  if (movie != nil && loaded) {
    BOOL fs = [TiUtils boolValue:value];
    sizeSet = YES;
    TiThreadPerformOnMainThread(^{
      [movie setFullscreen:fs];
    },
        NO);
  }

  if ([value isEqual:[loadProperties valueForKey:@"fullscreen"]]) {
    //This is to stop mutating loadProperties while configurePlayer.
    return;
  }

  // Movie players are picky.  You can't set the fullscreen value until
  // the movie's size has been determined, so we always have to cache the value - just in case
  // it's set before then.
  if (!loaded || movie == nil) {
    [loadProperties setValue:value forKey:@"fullscreen"];
  }
}

- (TiColor *)backgroundColor
{
  if (movie != nil) {
    return backgroundColor;
  } else {
    RETURN_FROM_LOAD_PROPERTIES(@"backgroundColor", nil);
  }
>>>>>>> f86b735c
}

- (void)stop:(id)args
{
<<<<<<< HEAD
    DEPRECATED_REMOVED(@"Media.VideoPlayer.sourceType", @"6.1.0", @"6.1.0");
    return NUMINT(-1);
=======
  ENSURE_UI_THREAD(stop, args);
  playing = NO;
  [movie stop];
>>>>>>> f86b735c
}

- (void)play:(id)args
{
<<<<<<< HEAD
    DEPRECATED_REMOVED(@"Media.VideoPlayer.sourceType", @"6.1.0", @"6.1.0");
=======
  ENSURE_UI_THREAD(play, args);
  if (playing) {
    return;
  }

  if (url == nil) {
    [self throwException:TiExceptionInvalidType
               subreason:@"Tried to play movie player without a valid url or media property"
                location:CODELOCATION];
  }

  playing = YES;
  [[self ensurePlayer] play];
>>>>>>> f86b735c
}

// Synonym for 'play' from the docs
- (void)start:(id)args
{
<<<<<<< HEAD
	if ([movie player] != nil) {
		return NUMINT([[movie player] rate]);
	}
    return NUMINT(AVPlayerStatusUnknown);
=======
  [self play:args];
>>>>>>> f86b735c
}

- (void)pause:(id)args
{
<<<<<<< HEAD
    DEPRECATED_REMOVED(@"Media.VideoPlayer.repeatMode", @"6.1.0", @"6.1.0");
=======
  ENSURE_UI_THREAD(pause, args)
  if (!playing) {
    return;
  }

  if ([movie respondsToSelector:@selector(pause)]) {
    playing = NO;
    [movie performSelector:@selector(pause)];
  }
>>>>>>> f86b735c
}

- (void)release:(id)args
{
<<<<<<< HEAD
    DEPRECATED_REMOVED(@"Media.VideoPlayer.repeatMode", @"6.1.0", @"6.1.0");
    return NUMINT(-1);
=======
  ENSURE_UI_THREAD(release, args);
  [self stop:nil];
  [self detachView];
  [self _destroy];
>>>>>>> f86b735c
}

- (void)add:(id)viewProxy
{
<<<<<<< HEAD
    return @{
        @"width": NUMFLOAT(movie ? [movie videoBounds].size.width : 0),
        @"height": NUMFLOAT(movie ? [movie videoBounds].size.height : 0),
    };
}

-(TiColor*)backgroundColor
{
	if (movie != nil) {
		return backgroundColor;
	} else {
		RETURN_FROM_LOAD_PROPERTIES(@"backgroundColor",nil);
	}
}

-(void)stop:(id)args
{
    ENSURE_UI_THREAD(stop, args);
	playing = NO;
	[[movie player] seekToTime:CMTimeMake(0, 1)];
    [[movie player] pause];
}

-(void)play:(id)args
{
    ENSURE_UI_THREAD(play, args);
	if (playing) {
		return;
	}
	
	if (url == nil) {
		[self throwException:TiExceptionInvalidType
				subreason:@"Tried to play movie player without a valid url or media property"
				location:CODELOCATION];
	}
	
	playing = YES;
    AVPlayer *player = [[self ensurePlayer] player];
    
    if (seekToZeroBeforePlay == YES) {
        seekToZeroBeforePlay = NO;
        [player seekToTime:kCMTimeZero];
    }
    
    [player play];
=======
  ENSURE_SINGLE_ARG(viewProxy, TiViewProxy);
  ENSURE_UI_THREAD(add, viewProxy);
  if (views == nil) {
    views = TiCreateNonRetainingArray();
  }
  [views addObject:viewProxy];
  [super add:viewProxy];
}

- (void)remove:(id)viewProxy
{
  ENSURE_SINGLE_ARG(viewProxy, TiViewProxy);
  [views removeObject:viewProxy];
  if ([self viewAttached]) {
    [super remove:viewProxy];
  }
}

#pragma mark Delegate Callbacks

- (void)handlePlayerNotification:(NSNotification *)notification
{
  if ([notification object] != movie) {
    return;
  }

  NSString *name = [notification name];

  if ([name isEqualToString:MPMoviePlayerPlaybackDidFinishNotification]) {
    if ([self _hasListeners:@"complete"]) {
      NSNumber *reason = [[notification userInfo] objectForKey:MPMoviePlayerPlaybackDidFinishReasonUserInfoKey];

      NSString *errorMessage;
      int errorCode;
      if ([reason intValue] == MPMovieFinishReasonPlaybackError) {
        errorMessage = @"Video Playback encountered an error";
        errorCode = -1;
      } else {
        errorMessage = nil;
        errorCode = 0;
      }

      NSMutableDictionary *event;
      if (reason != nil) {
        event = [NSMutableDictionary dictionaryWithObject:reason forKey:@"reason"];
      } else {
        event = nil;
      }
      [self fireEvent:@"complete" withObject:event errorCode:errorCode message:errorMessage];
    }
    playing = NO;
  } else if ([name isEqualToString:MPMoviePlayerScalingModeDidChangeNotification] && [self _hasListeners:@"resize"]) {
    [self fireEvent:@"resize" withObject:nil];
  }
>>>>>>> f86b735c
}

- (void)handleKeyWindowChanged:(NSNotification *)note
{
  if (playing) {
    if ([self _hasListeners:@"load"]) {
      [self fireEvent:@"load" withObject:nil];
    }
  }
}

- (void)handleThumbnailImageRequestFinishNotification:(NSNotification *)note
{
<<<<<<< HEAD
    DEPRECATED_REPLACED(@"Media.VideoPlayer.start", @"6.1.0", @"Media.VideoPlayer.play");
    [self play:args];
=======
  if (thumbnailCallback != nil) {
    NSDictionary *userinfo = [note userInfo];
    NSError *value = [userinfo objectForKey:MPMoviePlayerThumbnailErrorKey];
    NSMutableDictionary *event = [TiUtils dictionaryWithCode:[value code] message:[TiUtils messageFromError:value]];
    if (value == nil) {
      UIImage *image = [userinfo valueForKey:MPMoviePlayerThumbnailImageKey];
      TiBlob *blob = [[[TiBlob alloc] _initWithPageContext:[self pageContext] andImage:image] autorelease];
      [event setObject:blob forKey:@"image"];
    }
    [event setObject:[userinfo valueForKey:MPMoviePlayerThumbnailTimeKey] forKey:@"time"];

    [self _fireEventToListener:@"thumbnail" withObject:event listener:thumbnailCallback thisObject:nil];

    if (--callbackRequestCount <= 0) {
      RELEASE_TO_NIL(thumbnailCallback);
    }
  }
>>>>>>> f86b735c
}

- (void)resizeRootView
{
<<<<<<< HEAD
    ENSURE_UI_THREAD(pause,args)
	if (!playing) {
		return;
	}
	
	playing = NO;
    [[movie player] pause];
=======
  TiThreadPerformOnMainThread(^{
    [[[TiApp app] controller] resizeView];
    [[[TiApp app] controller] repositionSubviews];
  },
      NO);
>>>>>>> f86b735c
}

- (void)handleFullscreenEnterNotification:(NSNotification *)note
{
  if ([self _hasListeners:@"fullscreen"]) {
    NSDictionary *userinfo = [note userInfo];
    NSMutableDictionary *event = [NSMutableDictionary dictionary];
    [event setObject:[userinfo valueForKey:MPMoviePlayerFullscreenAnimationDurationUserInfoKey] forKey:@"duration"];
    [event setObject:NUMBOOL(YES) forKey:@"entering"];
    [self fireEvent:@"fullscreen" withObject:event];
  }
  statusBarWasHidden = [[UIApplication sharedApplication] isStatusBarHidden];
}

- (void)handleFullscreenExitNotification:(NSNotification *)note
{
  NSDictionary *userinfo = [note userInfo];
  if ([self _hasListeners:@"fullscreen"]) {
    NSMutableDictionary *event = [NSMutableDictionary dictionary];
    [event setObject:[userinfo valueForKey:MPMoviePlayerFullscreenAnimationDurationUserInfoKey] forKey:@"duration"];
    [event setObject:NUMBOOL(NO) forKey:@"entering"];
    [self fireEvent:@"fullscreen" withObject:event];
  }
  [[UIApplication sharedApplication] setStatusBarHidden:statusBarWasHidden];
  //Wait untill the movie player animation is over before calculating the size of the movie player frame.
  [self performSelector:@selector(resizeRootView) withObject:nil afterDelay:[TiUtils doubleValue:[userinfo valueForKey:MPMoviePlayerFullscreenAnimationDurationUserInfoKey]]];
}

- (void)handleSourceTypeNotification:(NSNotification *)note
{
  if ([self _hasListeners:@"sourceChange"]) { //TODO: Deprecate old event.
    NSDictionary *event = [NSDictionary dictionaryWithObject:[self sourceType] forKey:@"sourceType"];
    [self fireEvent:@"sourceChange" withObject:event];
  }
  if ([self _hasListeners:@"sourcechange"]) {
    NSDictionary *event = [NSDictionary dictionaryWithObject:[self sourceType] forKey:@"sourceType"];
    [self fireEvent:@"sourcechange" withObject:event];
  }
}

- (void)handleDurationAvailableNotification:(NSNotification *)note
{
  if ([self _hasListeners:@"durationAvailable"]) { //TODO: Deprecate old event.
    NSDictionary *event = [NSDictionary dictionaryWithObject:[self duration] forKey:@"duration"];
    [self fireEvent:@"durationAvailable" withObject:event];
  }
  if ([self _hasListeners:@"durationavailable"]) {
    NSDictionary *event = [NSDictionary dictionaryWithObject:[self duration] forKey:@"duration"];
    [self fireEvent:@"durationavailable" withObject:event];
  }
}

- (void)handleMediaTypesNotification:(NSNotification *)note
{
  if ([self _hasListeners:@"mediaTypesAvailable"]) { //TODO: Deprecate old event.
    NSDictionary *event = [NSDictionary dictionaryWithObject:[self mediaTypes] forKey:@"mediaTypes"];
    [self fireEvent:@"mediaTypesAvailable" withObject:event];
  }
  if ([self _hasListeners:@"mediatypesavailable"]) {
    NSDictionary *event = [NSDictionary dictionaryWithObject:[self mediaTypes] forKey:@"mediaTypes"];
    [self fireEvent:@"mediatypesavailable" withObject:event];
  }
}

<<<<<<< HEAD
- (void)handlePlayerNotification: (NSNotification *) notification
{
	if ([notification object] != [[movie player] currentItem]) {
		return;
	}
	
	NSString * name = [notification name];
	
	if ([name isEqualToString:AVPlayerItemDidPlayToEndTimeNotification]) {
		if ([self _hasListeners:@"complete"]) {
			NSNumber *reason = [[notification userInfo] objectForKey:AVPlayerItemDidPlayToEndTimeNotification];

			NSString * errorMessage;
			int errorCode;
			if ([reason intValue] == AVPlayerStatusFailed) {
				errorMessage = @"Video Playback encountered an error";
				errorCode = -1;
			} else {
				errorMessage = nil;
				errorCode = 0;
			}

			NSMutableDictionary *event;
			if (reason != nil) {
				event = [NSMutableDictionary dictionaryWithObject:reason forKey:@"reason"];
			} else {
				event = nil;
			}
			[self fireEvent:@"complete" withObject:event errorCode:errorCode message:errorMessage];
		}
		playing = NO;
        [self playerItemDidReachEnd];
	}
}

-(void)handlePlayerErrorNotification:(NSNotification*)note
{
    NSError *error = note.userInfo[AVPlayerItemFailedToPlayToEndTimeErrorKey];
    if([self _hasListeners:@"error"]) {
        NSDictionary *event = [NSDictionary dictionaryWithObject:[error localizedDescription] forKey:@"error"];
        [self fireEvent:@"error" withObject:event];
    }
}

/* Called when the player item has played to its end time. */
- (void)playerItemDidReachEnd
{
    seekToZeroBeforePlay = YES;
}

-(void)handleDurationAvailableNotification:(NSNotification*)note
{
	if ([self _hasListeners:@"durationAvailable"]) {
		DEPRECATED_REPLACED(@"Media.VideoPlayer.Event.durationAvailable", @"6.1.0", @"Media.VideoPlayer.Event.durationavailable");
		NSDictionary *event = [NSDictionary dictionaryWithObject:[self duration] forKey:@"duration"];
		[self fireEvent:@"durationAvailable" withObject:event];
	}
	
    if ([self _hasListeners:@"durationavailable"]) {
		NSDictionary *event = [NSDictionary dictionaryWithObject:[self duration] forKey:@"duration"];
		[self fireEvent:@"durationavailable" withObject:event];
	}
}

-(void)handleLoadStateChangeNotification:(NSNotification*)note
{
	if ([[movie player] status] == AVPlayerStatusReadyToPlay) {
		if ([self viewAttached]) {
			TiMediaVideoPlayer *vp = (TiMediaVideoPlayer*)[self view];
			loaded = YES;
            float initialPlaybackTime = [TiUtils floatValue:[loadProperties valueForKey:@"initialPlaybackTime"] def:0];
			[vp movieLoaded];
            
            if ([self _hasListeners:@"load"]) {
				[self fireEvent:@"load" withObject:nil];
			}
            
            if ([self _hasListeners:@"preload"]) {
                DEPRECATED_REPLACED(@"Media.VideoPlayer.preload", @"6.1.0", @"Media.VideoPlayer.load");
            }
            
            // Seek to the initial playback time if set
            if (initialPlaybackTime > 0) {
                [[movie player] seekToTime:CMTimeMake(initialPlaybackTime, 1000)];
            }
            
            // Start the video if autoplay is enabled
            if ([TiUtils boolValue:[loadProperties valueForKey:@"autoplay"]] == YES) {
                [self play:nil];
            }
		} else {
            loaded = YES;
        }
    }
    
	if ([self _hasListeners:@"loadstate"])
	{
		NSDictionary *event = [NSDictionary dictionaryWithObject:[self loadState] forKey:@"loadState"];
		[self fireEvent:@"loadstate" withObject:event];
	}
}

-(void)handleNowPlayingNotification:(NSNotification*)note
{
	if ([self _hasListeners:@"playing"])
	{
		NSDictionary *event = [NSDictionary dictionaryWithObject:[self url] forKey:@"url"];
		[self fireEvent:@"playing" withObject:event];
	}
}

-(void)handlePlaybackStateChangeNotification:(NSNotification*)note
{
	if ([self _hasListeners:@"playbackstate"])
	{
		NSDictionary *event = [NSDictionary dictionaryWithObject:[self playbackState] forKey:@"playbackState"];
		[self fireEvent:@"playbackstate" withObject:event];
	}
    
	switch ([[movie player] status]) {
		case AVPlayerStatusUnknown:
		case AVPlayerStatusFailed:
			playing = NO;
			break;
		case AVPlayerStatusReadyToPlay:
            playing = ([[movie player] rate] == 1.0);
			break;
	}
=======
- (void)handleNaturalSizeAvailableNotification:(NSNotification *)note
{
  if ([self _hasListeners:@"naturalSizeAvailable"]) { //TODO: Deprecate old event.
    NSDictionary *event = [NSDictionary dictionaryWithObject:[self naturalSize] forKey:@"naturalSize"];
    [self fireEvent:@"naturalSizeAvailable" withObject:event];
  }
  if ([self _hasListeners:@"naturalsizeavailable"]) {
    NSDictionary *event = [NSDictionary dictionaryWithObject:[self naturalSize] forKey:@"naturalSize"];
    [self fireEvent:@"naturalsizeavailable" withObject:event];
  }
}

- (void)handleLoadStateChangeNotification:(NSNotification *)note
{
  MPMoviePlayerController *player = (MPMoviePlayerController *)note.object;

  if (((player.loadState & MPMovieLoadStatePlayable) == MPMovieLoadStatePlayable) || ((player.loadState & MPMovieLoadStatePlaythroughOK) == MPMovieLoadStatePlaythroughOK) && (player.playbackState == MPMoviePlaybackStateStopped || player.playbackState == MPMoviePlaybackStatePlaying)) {
    if ([self viewAttached]) {
      TiMediaVideoPlayer *vp = (TiMediaVideoPlayer *)[self view];
      loaded = YES;
      [vp movieLoaded];
      if (!sizeSet) {
        [self setFullscreen:[loadProperties valueForKey:@"fullscreen"]];
      }
      if ((player.loadState & MPMovieLoadStatePlayable) == MPMovieLoadStatePlayable) {
        if ([self _hasListeners:@"load"]) {
          [self fireEvent:@"load" withObject:nil];
        }
      }
    } else {
      loaded = YES;
    }
  }
  if ([self _hasListeners:@"loadstate"]) {
    NSDictionary *event = [NSDictionary dictionaryWithObject:[self loadState] forKey:@"loadState"];
    [self fireEvent:@"loadstate" withObject:event];
  }
}

- (void)handleNowPlayingNotification:(NSNotification *)note
{
  if ([self _hasListeners:@"playing"]) {
    NSDictionary *event = [NSDictionary dictionaryWithObject:[self url] forKey:@"url"];
    [self fireEvent:@"playing" withObject:event];
  }
}

- (void)handlePlaybackStateChangeNotification:(NSNotification *)note
{
  if ([self _hasListeners:@"playbackState"]) {
    NSDictionary *event = [NSDictionary dictionaryWithObject:[self playbackState] forKey:@"playbackState"];
    [self fireEvent:@"playbackState" withObject:event];
  }
  if ([self _hasListeners:@"playbackstate"]) {
    NSDictionary *event = [NSDictionary dictionaryWithObject:[self playbackState] forKey:@"playbackState"];
    [self fireEvent:@"playbackstate" withObject:event];
  }
  switch ([movie playbackState]) {
  case MPMoviePlaybackStatePaused:
  case MPMoviePlaybackStateStopped:
    playing = NO;
    break;
  case MPMoviePlaybackStatePlaying:
    playing = YES;
    break;
  default:
    break;
  }
>>>>>>> f86b735c
}

- (void)handleNaturalSizeAvailableNotification:(NSNotification*)note
{
    if ([self _hasListeners:@"naturalsizeavailable"])
    {
        [self fireEvent:@"naturalsizeavailable" withObject:@{
            @"naturalSize": @{
                @"width": NUMFLOAT(movie.videoBounds.size.width),
                @"height": NUMFLOAT(movie.videoBounds.size.height)
            }
        }];
    }
}

-(void)observeValueForKeyPath:(NSString *)keyPath ofObject:(id)object change:(NSDictionary<NSString *,id> *)change context:(void *)context
{
    if ([keyPath isEqualToString:@"player.currentItem.duration"]) {
        [self handleDurationAvailableNotification:nil];
    }
    if ([keyPath isEqualToString:@"player.rate"]) {
    	[self handlePlaybackStateChangeNotification:nil];
    }
    if ([keyPath isEqualToString:@"url"]) {
    	[self handleNowPlayingNotification:nil];
    }
    if ([keyPath isEqualToString:@"player.status"]) {
        [self handleLoadStateChangeNotification:nil];
    }
    if ([keyPath isEqualToString:@"videoBounds"]) {
        [self handleNaturalSizeAvailableNotification:nil];
    }
}

@end

#endif<|MERGE_RESOLUTION|>--- conflicted
+++ resolved
@@ -68,7 +68,8 @@
 - (void)_destroy
 {
   if (playing) {
-    [movie stop];
+    [[movie player] pause];
+    [movie setPlayer:nil];
   }
 
   TiThreadPerformOnMainThread(^{
@@ -92,118 +93,29 @@
 
 - (void)configureNotifications
 {
-<<<<<<< HEAD
-	if (playing) {
-		[[movie player] pause];
-		[movie setPlayer:nil];
-	}
-	
-    TiThreadPerformOnMainThread(^{
-        [[NSNotificationCenter defaultCenter] removeObserver:self];
-        RELEASE_TO_NIL(movie);
-    }, YES);
-
-	RELEASE_TO_NIL(thumbnailCallback);
-	RELEASE_TO_NIL(tempFile);
-	RELEASE_TO_NIL(url);
-	RELEASE_TO_NIL(loadProperties);
-	RELEASE_TO_NIL(playerLock);
-	[super _destroy];
-}
-
--(NSString*)apiName
-{
-    return @"Ti.Media.VideoPlayer";
-}
-
--(void)configureNotifications
-{
-	WARN_IF_BACKGROUND_THREAD;	//NSNotificationCenter is not threadsafe!
-	NSNotificationCenter *nc = [NSNotificationCenter defaultCenter];
-    
-    // For durationavailable
-    [movie addObserver:self forKeyPath:@"player.currentItem.duration" options:NSKeyValueObservingOptionNew | NSKeyValueObservingOptionOld context:nil];
-    
-    // For playbackstate
-    [movie addObserver:self forKeyPath:@"player.rate" options:NSKeyValueObservingOptionNew | NSKeyValueObservingOptionOld context:nil];
-    
-    // For playing
-    [self addObserver:self forKeyPath:@"url" options:NSKeyValueObservingOptionNew | NSKeyValueObservingOptionOld context:nil];
-    
-    // For load / loadstate / preload
-    [movie addObserver:self forKeyPath:@"player.status" options:0 context:nil];
-
-    // naturalSize
-    [movie addObserver:self forKeyPath:@"videoBounds" options:NSKeyValueObservingOptionInitial context:nil];
-    
-    // For complete
-    [nc addObserver:self selector: @selector(handlePlayerNotification:) name: AVPlayerItemDidPlayToEndTimeNotification object:[[movie player] currentItem]];
-    
-    // For error
-    [nc addObserver:self selector:@selector(handlePlayerErrorNotification:) name:AVPlayerItemFailedToPlayToEndTimeNotification object:[[movie player] currentItem]];
-
-=======
   WARN_IF_BACKGROUND_THREAD; //NSNotificationCenter is not threadsafe!
   NSNotificationCenter *nc = [NSNotificationCenter defaultCenter];
 
-  [nc addObserver:self
-         selector:@selector(handlePlayerNotification:)
-             name:MPMoviePlayerPlaybackDidFinishNotification
-           object:movie];
-
-  [nc addObserver:self
-         selector:@selector(handleThumbnailImageRequestFinishNotification:)
-             name:MPMoviePlayerThumbnailImageRequestDidFinishNotification
-           object:movie];
-
-  [nc addObserver:self
-         selector:@selector(handleFullscreenEnterNotification:)
-             name:MPMoviePlayerWillEnterFullscreenNotification
-           object:movie];
-
-  [nc addObserver:self
-         selector:@selector(handleFullscreenExitNotification:)
-             name:MPMoviePlayerWillExitFullscreenNotification
-           object:movie];
-
-  [nc addObserver:self
-         selector:@selector(handleSourceTypeNotification:)
-             name:MPMovieSourceTypeAvailableNotification
-           object:movie];
-
-  [nc addObserver:self
-         selector:@selector(handleDurationAvailableNotification:)
-             name:MPMovieDurationAvailableNotification
-           object:movie];
-
-  [nc addObserver:self
-         selector:@selector(handleMediaTypesNotification:)
-             name:MPMovieMediaTypesAvailableNotification
-           object:movie];
-
-  [nc addObserver:self
-         selector:@selector(handleNaturalSizeAvailableNotification:)
-             name:MPMovieNaturalSizeAvailableNotification
-           object:movie];
-
-  [nc addObserver:self
-         selector:@selector(handleLoadStateChangeNotification:)
-             name:MPMoviePlayerLoadStateDidChangeNotification
-           object:movie];
-
-  [nc addObserver:self
-         selector:@selector(handleNowPlayingNotification:)
-             name:MPMoviePlayerNowPlayingMovieDidChangeNotification
-           object:movie];
-
-  [nc addObserver:self
-         selector:@selector(handlePlaybackStateChangeNotification:)
-             name:MPMoviePlayerPlaybackStateDidChangeNotification
-           object:movie];
-
-  //FIXME: add to replace preload for 3.2
-  //MPMediaPlaybackIsPreparedToPlayDidChangeNotification
->>>>>>> f86b735c
+  // For durationavailable
+  [movie addObserver:self forKeyPath:@"player.currentItem.duration" options:NSKeyValueObservingOptionNew | NSKeyValueObservingOptionOld context:nil];
+
+  // For playbackstate
+  [movie addObserver:self forKeyPath:@"player.rate" options:NSKeyValueObservingOptionNew | NSKeyValueObservingOptionOld context:nil];
+
+  // For playing
+  [self addObserver:self forKeyPath:@"url" options:NSKeyValueObservingOptionNew | NSKeyValueObservingOptionOld context:nil];
+
+  // For load / loadstate / preload
+  [movie addObserver:self forKeyPath:@"player.status" options:0 context:nil];
+
+  // naturalSize
+  [movie addObserver:self forKeyPath:@"videoBounds" options:NSKeyValueObservingOptionInitial context:nil];
+
+  // For complete
+  [nc addObserver:self selector:@selector(handlePlayerNotification:) name:AVPlayerItemDidPlayToEndTimeNotification object:[[movie player] currentItem]];
+
+  // For error
+  [nc addObserver:self selector:@selector(handlePlayerErrorNotification:) name:AVPlayerItemFailedToPlayToEndTimeNotification object:[[movie player] currentItem]];
 }
 
 // Used to avoid duplicate code in Brightcove module; makes things easier to maintain.
@@ -220,34 +132,12 @@
   }
 }
 
-<<<<<<< HEAD
--(AVPlayerViewController *)player
-=======
-- (MPMoviePlayerController *)player
->>>>>>> f86b735c
+- (AVPlayerViewController *)player
 {
   return movie;
 }
 
-<<<<<<< HEAD
--(AVPlayerViewController *)ensurePlayer
-{
-	[playerLock lock];
-	if (movie == nil) {
-		if (url == nil) {
-			[playerLock unlock];
-			// this is OK - we just need to delay creation of the 
-			// player until after the url is set 
-			return nil;
-		}
-		movie = [[AVPlayerViewController alloc] init];
-        [movie setPlayer:[AVPlayer playerWithURL:url]];
-		[self configurePlayer];
-	}
-	[playerLock unlock];
-    return movie;
-=======
-- (MPMoviePlayerController *)ensurePlayer
+- (AVPlayerViewController *)ensurePlayer
 {
   [playerLock lock];
   if (movie == nil) {
@@ -257,13 +147,12 @@
       // player until after the url is set
       return nil;
     }
-    movie = [[MPMoviePlayerController alloc] initWithContentURL:url];
-    [movie prepareToPlay];
+    movie = [[AVPlayerViewController alloc] init];
+    [movie setPlayer:[AVPlayer playerWithURL:url]];
     [self configurePlayer];
   }
   [playerLock unlock];
   return movie;
->>>>>>> f86b735c
 }
 
 - (TiUIView *)newView
@@ -283,99 +172,39 @@
 
 - (void)viewDidDetach
 {
-<<<<<<< HEAD
-	[[movie player] pause];
-    [movie setPlayer:nil];
-    [[NSNotificationCenter defaultCenter] removeObserver:self];
-	RELEASE_TO_NIL(movie);
-	reallyAttached = NO;
-=======
-  [movie stop];
+  [[movie player] pause];
+  [movie setPlayer:nil];
   [[NSNotificationCenter defaultCenter] removeObserver:self];
   RELEASE_TO_NIL(movie);
   reallyAttached = NO;
->>>>>>> f86b735c
 }
 
 - (void)windowWillClose
 {
-<<<<<<< HEAD
-    [super windowWillClose];
-    [[movie player] pause];
-    [movie setPlayer:nil];
-    [(TiMediaVideoPlayer*)self.view setMovie:nil];
-=======
   [super windowWillClose];
-  [movie stop];
+  [[movie player] pause];
+  [movie setPlayer:nil];
   [(TiMediaVideoPlayer *)self.view setMovie:nil];
->>>>>>> f86b735c
 }
 
 #pragma mark Public APIs
 
-<<<<<<< HEAD
--(void)setOverlayView:(id)proxy
-{
-    if (movie != nil && [movie view] != nil) {
-        ENSURE_TYPE(proxy,TiViewProxy);
-        for (UIView *view_ in [movie.contentOverlayView subviews])
-        {
-            [view_ removeFromSuperview];
-        }
-        [movie.contentOverlayView addSubview:[proxy view]];
-    }
-    else {
-        [loadProperties setValue:proxy forKey:@"overlayView"];
-    }
-}
-
--(void)setBackgroundView:(id)proxy
-{
-    DEPRECATED_REPLACED_REMOVED(@"Media.VideoPlayer.backgroundView", @"6.1.0", @"6.1.0", @"Media.VideoPlayer.overlayView");
-=======
-- (void)setBackgroundView:(id)proxy
-{
-  if (movie != nil) {
-    UIView *background = [movie backgroundView];
-    for (UIView *view_ in [background subviews]) {
+- (void)setOverlayView:(id)proxy
+{
+  if (movie != nil && [movie view] != nil) {
+    ENSURE_TYPE(proxy, TiViewProxy);
+    for (UIView *view_ in [movie.contentOverlayView subviews]) {
       [view_ removeFromSuperview];
     }
-    [background addSubview:[proxy view]];
-  } else {
-    [loadProperties setValue:proxy forKey:@"backgroundView"];
-  }
->>>>>>> f86b735c
-}
-
-- (void)setInitialPlaybackTime:(id)time
-{
-  ENSURE_UI_THREAD_1_ARG(time);
-  if (movie != nil) {
-    double ourTime = [TiUtils doubleValue:time];
-    if (ourTime > 0 || isnan(ourTime)) {
-      ourTime /= 1000.0f; // convert from milliseconds to seconds
-      [movie setInitialPlaybackTime:ourTime];
-    }
-  } else {
-    [loadProperties setValue:time forKey:@"initialPlaybackTime"];
-  }
-}
-
-- (NSNumber *)initialPlaybackTime
-{
-<<<<<<< HEAD
-	[movie setVideoGravity:[TiUtils stringValue:value properties:nil def:AVLayerVideoGravityResize]];
-=======
-  if (movie != nil) {
-    NSTimeInterval n = [movie initialPlaybackTime];
-    if (n == -1) {
-      n = NAN;
-    }
-    return NUMDOUBLE(1000.0f * n);
-  } else {
-    RETURN_FROM_LOAD_PROPERTIES(@"initialPlaybackTime", NUMINT(0));
-  }
->>>>>>> f86b735c
+    [movie.contentOverlayView addSubview:[proxy view]];
+  } else {
+    [loadProperties setValue:proxy forKey:@"overlayView"];
+  }
+}
+
+- (void)setBackgroundView:(id)proxy
+{
+  DEPRECATED_REPLACED_REMOVED(@"Media.VideoPlayer.backgroundView", @"7.0.0", @"7.0.0", @"Media.VideoPlayer.overlayView");
 }
 
 - (NSNumber *)playing
@@ -383,27 +212,9 @@
   return NUMBOOL(playing);
 }
 
-<<<<<<< HEAD
--(NSString*)scalingMode
-{
-	if (movie != nil) {
-		return [movie videoGravity];
-	} else {
-		RETURN_FROM_LOAD_PROPERTIES(@"scalingMode", AVLayerVideoGravityResize);
-	}
-}
-
--(void)setAllowsAirPlay:(id)value
-{
-    if (movie != nil) {
-        [[movie player] setAllowsExternalPlayback:[TiUtils boolValue:value]];
-    } else {
-        [loadProperties setValue:value forKey:@"allowsAirPlay"];
-    }
-=======
 - (void)updateScalingMode:(id)value
 {
-  [movie setScalingMode:[TiUtils intValue:value def:MPMovieScalingModeNone]];
+  [movie setVideoGravity:[TiUtils stringValue:value properties:nil def:AVLayerVideoGravityResize]];
 }
 
 - (void)setScalingMode:(NSNumber *)value
@@ -416,32 +227,21 @@
   } else {
     [loadProperties setValue:value forKey:@"scalingMode"];
   }
->>>>>>> f86b735c
-}
-
-- (NSNumber *)scalingMode
-{
-<<<<<<< HEAD
-    if (movie != nil) {
-        return NUMBOOL([[movie player] allowsExternalPlayback]);
-    } else {
-        [loadProperties valueForKey:@"allowsAirPlay"] || NUMBOOL(NO);
-=======
-  if (movie != nil) {
-    return NUMINT([movie scalingMode]);
-  } else {
-    RETURN_FROM_LOAD_PROPERTIES(@"scalingMode", NUMINT(MPMovieScalingModeNone));
-  }
-}
-
-- (void)setAllowsAirPlay:(NSNumber *)value
-{
-  if (movie != nil) {
-    if ([movie respondsToSelector:@selector(setAllowsAirPlay:)]) {
-      [movie setAllowsAirPlay:[value boolValue]];
-    } else {
-      NSLog(@"[WARN] Canot use airplay; using pre-4.3 iOS");
-    }
+}
+
+- (NSString *)scalingMode
+{
+  if (movie != nil) {
+    return [movie videoGravity];
+  } else {
+    RETURN_FROM_LOAD_PROPERTIES(@"scalingMode", AVLayerVideoGravityResize);
+  }
+}
+
+- (void)setAllowsAirPlay:(id)value
+{
+  if (movie != nil) {
+    [[movie player] setAllowsExternalPlayback:[TiUtils boolValue:value]];
   } else {
     [loadProperties setValue:value forKey:@"allowsAirPlay"];
   }
@@ -450,45 +250,27 @@
 - (NSNumber *)allowsAirPlay
 {
   if (movie != nil) {
-    if ([movie respondsToSelector:@selector(allowsAirPlay)]) {
-      return NUMBOOL([movie allowsAirPlay]);
-    } else {
-      return NUMBOOL(NO);
->>>>>>> f86b735c
-    }
-  } else {
-    RETURN_FROM_LOAD_PROPERTIES(@"allowsAirPlay", NUMBOOL(NO));
+    return NUMBOOL([[movie player] allowsExternalPlayback]);
+  } else {
+    [loadProperties valueForKey:@"allowsAirPlay"] || NUMBOOL(NO);
   }
 }
 
 - (void)setMediaControlStyle:(NSNumber *)value
 {
-<<<<<<< HEAD
-    DEPRECATED_REPLACED_REMOVED(@"Media.VideoPlayer.mediaControlStyle",@"4.1.0",@"6.1.0",@"Media.VideoPlayer.scalingMode");
-=======
-  if (movie != nil) {
-    TiThreadPerformOnMainThread(^{
-      [movie setControlStyle:[TiUtils intValue:value def:MPMovieControlStyleDefault]];
-    },
-        NO);
-  } else {
-    [loadProperties setValue:value forKey:@"mediaControlStyle"];
-  }
+  DEPRECATED_REPLACED_REMOVED(@"Media.VideoPlayer.mediaControlStyle", @"4.1.0", @"7.0.0", @"Media.VideoPlayer.scalingMode");
 }
 
 - (NSNumber *)mediaControlStyle
 {
-  if (movie != nil) {
-    return NUMINT([movie controlStyle]);
-  } else {
-    RETURN_FROM_LOAD_PROPERTIES(@"mediaControlStyle", NUMINT(MPMovieControlStyleDefault));
-  }
+  DEPRECATED_REPLACED_REMOVED(@"Media.VideoPlayer.mediaControlStyle", @"4.1.0", @"7.0.0", @"Media.VideoPlayer.scalingMode");
+  return NUMINT(0);
 }
 
 - (void)setMedia:(id)media_
 {
   if ([media_ isKindOfClass:[TiFile class]]) {
-    [self setUrl:[NSURL fileURLWithPath:[(TiFile *)media_ path]]];
+    [self setUrl:[media_ absoluteURL]];
   } else if ([media_ isKindOfClass:[TiBlob class]]) {
     TiBlob *blob = (TiBlob *)media_;
     if ([blob type] == TiBlobTypeFile) {
@@ -497,82 +279,30 @@
       RELEASE_TO_NIL(tempFile);
       tempFile = [[TiUtils createTempFile:@"mov"] retain];
       [blob writeTo:[tempFile path] error:nil];
-      [self setUrl:[NSURL fileURLWithPath:[tempFile path]]];
+
+      [self setUrl:[tempFile path]];
     } else {
       NSLog(@"[ERROR] Unsupported blob for video player: %@", media_);
     }
   } else {
     [self setUrl:media_];
   }
->>>>>>> f86b735c
 }
 
 // Used to avoid duplicate code in Brightcove module; makes things easier to maintain.
 - (void)restart
 {
-<<<<<<< HEAD
-    DEPRECATED_REPLACED_REMOVED(@"Media.VideoPlayer.mediaControlStyle",@"4.1.0",@"6.1.0",@"Media.VideoPlayer.scalingMode");
-    return NUMINT(0);
-}
-
--(void)setMedia:(id)media_
-{
-    
-	if ([media_ isKindOfClass:[TiFile class]])
-	{
-        [self setUrl:[media_ absoluteURL]];
-	} else if ([media_ isKindOfClass:[TiBlob class]]) {
-		TiBlob *blob = (TiBlob*)media_;
-		if ([blob type] == TiBlobTypeFile) {
-            [self setUrl:[blob nativePath]];
-		} else if ([blob type] == TiBlobTypeData) {
-			RELEASE_TO_NIL(tempFile);
-			tempFile = [[TiUtils createTempFile:@"mov"] retain];
-			[blob writeTo:[tempFile path] error:nil];
-            
-            [self setUrl:[tempFile path]];
-		} else {
-			NSLog(@"[ERROR] Unsupported blob for video player: %@",media_);
-		}
-	} else {
-		[self setUrl:media_];
-	}
-}
-
-// Used to avoid duplicate code in Brightcove module; makes things easier to maintain.
--(void)restart
-{
-	BOOL restart = playing;
-	if (playing) {
-        [[movie player] pause];
-        [movie setPlayer:nil];
-		playing = NO;
-	}
-	
-	if ([self viewAttached]) {
-		TiMediaVideoPlayer *video = (TiMediaVideoPlayer*)[self view];
-        if (movie != nil) {
-            [[movie player] seekToTime:kCMTimeZero];
-        } else {
-            [self ensurePlayer];
-        }
-		[video frameSizeChanged:[video frame] bounds:[video bounds]];
-	}
-	
-	if (restart) {
-		TiThreadPerformOnMainThread(^{[self play:nil];}, NO);
-	}
-=======
   BOOL restart = playing;
   if (playing) {
-    [movie stop];
+    [[movie player] pause];
+    [movie setPlayer:nil];
     playing = NO;
   }
 
   if ([self viewAttached]) {
     TiMediaVideoPlayer *video = (TiMediaVideoPlayer *)[self view];
     if (movie != nil) {
-      [movie setContentURL:url];
+      [[movie player] seekToTime:kCMTimeZero];
     } else {
       [self ensurePlayer];
     }
@@ -591,15 +321,20 @@
 {
   ENSURE_UI_THREAD(setUrl, url_);
   NSURL *newUrl = [TiUtils toURL:url_ proxy:self];
+
   if ([url isEqual:newUrl]) {
     return;
   }
+
   RELEASE_TO_NIL(url);
+
   url = [newUrl retain];
   loaded = NO;
   sizeSet = NO;
   if (movie != nil) {
-    [self restart];
+    AVPlayerItem *newVideoItem = [AVPlayerItem playerItemWithURL:url];
+    [[movie player] replaceCurrentItemWithPlayerItem:newVideoItem];
+    [self configureNotifications]; // playeritem related notification need to update
   } else {
     [self ensurePlayer];
   }
@@ -608,34 +343,12 @@
 - (id)url
 {
   return url;
->>>>>>> f86b735c
 }
 
 - (NSNumber *)autoplay
 {
-<<<<<<< HEAD
-	ENSURE_UI_THREAD(setUrl,url_);
-    NSURL* newUrl = [TiUtils toURL:url_ proxy:self];
-    
-    if ([url isEqual:newUrl]) {
-        return;
-    }
-	
-    RELEASE_TO_NIL(url);
-    
-	url = [newUrl retain];
-    loaded = NO;
-	sizeSet = NO;
-	if (movie != nil) {
-        AVPlayerItem *newVideoItem = [AVPlayerItem playerItemWithURL:url];
-        [[movie player] replaceCurrentItemWithPlayerItem:newVideoItem];
-        [self configureNotifications]; // playeritem related notification need to update
-	} else {
-		[self ensurePlayer];
-	}
-=======
-  if (movie != nil) {
-    return NUMBOOL([movie shouldAutoplay]);
+  if (movie != nil) {
+    return NUMBOOL([[[movie player] currentItem] isPlaybackLikelyToKeepUp]);
   } else {
     RETURN_FROM_LOAD_PROPERTIES(@"autoplay", NUMBOOL(YES));
   }
@@ -643,39 +356,14 @@
 
 - (void)setAutoplay:(id)value
 {
-  if (movie != nil) {
-    [movie setShouldAutoplay:[TiUtils boolValue:value]];
-  } else {
-    [loadProperties setValue:value forKey:@"autoplay"];
-  }
->>>>>>> f86b735c
-}
-
-- (NSNumber *)useApplicationAudioSession
-{
-  DebugLog(@"[WARN] Deprecated property useApplicationAudioSession; Setting this property has no effect'");
-  return NUMBOOL(YES);
-}
-
-<<<<<<< HEAD
--(NSNumber*)autoplay
-{	
-	if (movie != nil) {
-        return NUMBOOL([[[movie player] currentItem] isPlaybackLikelyToKeepUp]);
-	} else {
-		RETURN_FROM_LOAD_PROPERTIES(@"autoplay", NUMBOOL(YES));
-	}
-=======
-- (void)setUseApplicationAudioSession:(id)value
-{
-  DebugLog(@"[WARN] Deprecated property useApplicationAudioSession; Setting this property has no effect'");
+  [loadProperties setValue:value forKey:@"autoplay"];
 }
 
 - (NSNumber *)volume
 {
   __block float volume = 1.0;
   TiThreadPerformOnMainThread(^{
-    volume = [TiUtils volumeFromObject:[MPMusicPlayerController applicationMusicPlayer] default:1.0];
+    volume = [[movie player] volume];
   },
       YES);
 
@@ -687,61 +375,99 @@
   float volume = [TiUtils floatValue:newVolume def:-1.0];
   volume = MAX(0.0, MIN(volume, 1.0));
   TiThreadPerformOnMainThread(^{
-    [TiUtils setVolume:volume onObject:[MPMusicPlayerController applicationMusicPlayer]];
+    [[movie player] setVolume:volume];
   },
       YES);
->>>>>>> f86b735c
+}
+
+- (NSNumber *)pictureInPictureEnabled
+{
+  return NUMBOOL([TiUtils isIOS9OrGreater] && [movie allowsPictureInPicturePlayback]);
+}
+
+- (void)setPictureInPictureEnabled:(NSNumber *)value
+{
+  if ([TiUtils isIOS9OrGreater] == YES) {
+    [movie setAllowsPictureInPicturePlayback:[TiUtils boolValue:value]];
+  }
+}
+
+- (NSNumber *)showsControls
+{
+  return NUMBOOL([movie showsPlaybackControls]);
+}
+
+- (void)setShowsControls:(NSNumber *)value
+{
+  [movie setShowsPlaybackControls:[TiUtils boolValue:value def:YES]];
 }
 
 - (void)cancelAllThumbnailImageRequests:(id)value
 {
-<<<<<<< HEAD
-    [loadProperties setValue:value forKey:@"autoplay"];
-=======
-  TiThreadPerformOnMainThread(^{
-    [movie cancelAllThumbnailImageRequests];
-  },
-      NO);
-}
-
-- (void)requestThumbnailImagesAtTimes:(id)args
-{
-  ENSURE_ARG_COUNT(args, 3);
-
-  ENSURE_TYPE([args objectAtIndex:0], NSArray);
-  ENSURE_TYPE([args objectAtIndex:1], NSNumber);
-  ENSURE_TYPE([args objectAtIndex:2], KrollCallback);
-
-  NSArray *array = [args objectAtIndex:0];
-  if ([array count] > 0) {
-    NSNumber *option = [args objectAtIndex:1];
+  DEPRECATED_REMOVED(@"Media.VideoPlayer.cancelAllThumbnailImageRequests", @"7.0.0", @"7.0.0")
+}
+
+- (TiBlob *)thumbnailImageAtTime:(id)args
+{
+  ENSURE_ARG_COUNT(args, 1);
+
+  CGFloat seconds = [TiUtils floatValue:@"time" properties:[args objectAtIndex:0] def:0.0];
+
+  if (seconds == 0.0) {
+    NSLog(@"[ERROR] Please provide a valid \"time\" argument to generate a thumbnail.");
+    return nil;
+  }
+
+  AVPlayerLayer *layer = [AVPlayerLayer playerLayerWithPlayer:[movie player]];
+  CGSize layerSize = CGSizeMake(layer.videoRect.size.width, layer.videoRect.size.height);
+
+  UIImage *screenshot = [self takeScreenshotFromPlayer:layerSize andSpecifiedTime:CMTimeMakeWithSeconds(seconds, 1)];
+
+  if (screenshot == nil) {
+    NSLog(@"[ERROR] The thumbnail could not be generated! Please make sure the player is initialized.");
+    return nil;
+  }
+
+  return [[[TiBlob alloc] initWithImage:screenshot] autorelease];
+}
+
+- (void)setInitialPlaybackTime:(id)time
+{
+  ENSURE_UI_THREAD_1_ARG(time);
+  if (movie != nil) {
+    double ourTime = [TiUtils doubleValue:time];
+    if (ourTime > 0 || isnan(ourTime)) {
+      ourTime /= 1000.0f; // convert from milliseconds to seconds
+
+      // Handle both setting this value on running videos and on creation
+      if ([[movie player] status] == AVPlayerStatusReadyToPlay) {
+        [[movie player] seekToTime:CMTimeMake(ourTime, 1)];
+      } else {
+        // Set the time in the "load" event
+      }
+    }
+  }
+  [loadProperties setValue:time forKey:@"initialPlaybackTime"];
+}
+
+- (NSNumber *)initialPlaybackTime
+{
+  RETURN_FROM_LOAD_PROPERTIES(@"initialPlaybackTime", NUMINT(0));
+}
+
+- (void)setBackgroundColor:(id)color
+{
+  [self replaceValue:color forKey:@"backgroundColor" notification:NO];
+
+  RELEASE_TO_NIL(backgroundColor);
+  backgroundColor = [[TiUtils colorValue:color] retain];
+
+  if (movie != nil) {
     TiThreadPerformOnMainThread(^{
-      [movie cancelAllThumbnailImageRequests];
-      RELEASE_TO_NIL(thumbnailCallback);
-      callbackRequestCount = [array count];
-      thumbnailCallback = [[args objectAtIndex:2] retain];
-      [movie requestThumbnailImagesAtTimes:array timeOption:[option intValue]];
+      [[movie view] setBackgroundColor:[backgroundColor _color]];
     },
         NO);
-  }
-}
-
-- (void)setBackgroundColor:(id)color
-{
-  [self replaceValue:color forKey:@"backgroundColor" notification:NO];
-
-  RELEASE_TO_NIL(backgroundColor);
-  backgroundColor = [[TiUtils colorValue:color] retain];
-
-  if (movie != nil) {
-    UIView *background = [movie backgroundView];
-    if (background != nil) {
-      TiThreadPerformOnMainThread(^{
-        [background setBackgroundColor:[backgroundColor _color]];
-      },
-          NO);
-      return;
-    }
+    return;
   } else {
     [loadProperties setValue:color forKey:@"backgroundColor"];
   }
@@ -749,388 +475,153 @@
 
 - (NSNumber *)playableDuration
 {
-  if (movie != nil) {
-    return NUMDOUBLE(1000.0f * [movie playableDuration]);
+  if (movie != nil && [[[[movie player] currentItem] asset] isPlayable] == YES) {
+    return NUMINT(CMTimeGetSeconds([[[[movie player] currentItem] asset] duration]));
   } else {
     return NUMINT(0);
   }
->>>>>>> f86b735c
 }
 
 - (NSNumber *)duration
 {
-<<<<<<< HEAD
-	__block float volume = 1.0;
-	TiThreadPerformOnMainThread(^{
-        volume = [[movie player] volume];
-	}, YES);
-	
-	return NUMFLOAT(volume);
-=======
-  if (movie != nil) {
-    return NUMDOUBLE(1000.0f * [movie duration]);
-  } else {
-    return NUMINT(0);
-  }
->>>>>>> f86b735c
+  if (movie != nil) {
+    return NUMFLOAT(CMTimeGetSeconds([[[[movie player] currentItem] asset] duration]));
+  } else {
+    return NUMFLOAT(0);
+  }
 }
 
 - (NSNumber *)currentPlaybackTime
 {
-<<<<<<< HEAD
-	float volume = [TiUtils floatValue:newVolume def:-1.0];
-    volume = MAX(0.0, MIN(volume, 1.0));
-	TiThreadPerformOnMainThread(^{
-        [[movie player] setVolume:volume];
-	}, YES);
-}
-
--(NSNumber*)pictureInPictureEnabled
-{
-    return NUMBOOL([TiUtils isIOS9OrGreater] && [movie allowsPictureInPicturePlayback]);
-}
-
--(void)setPictureInPictureEnabled:(NSNumber*)value
-{
-    if([TiUtils isIOS9OrGreater] == YES) {
-        [movie setAllowsPictureInPicturePlayback:[TiUtils boolValue:value]];
-    }
-}
-
--(NSNumber*)showsControls
-{
-    return NUMBOOL([movie showsPlaybackControls]);
-}
-
--(void)setShowsControls:(NSNumber*)value
-{
-    [movie setShowsPlaybackControls:[TiUtils boolValue:value def:YES]];
-}
-
-
--(void)cancelAllThumbnailImageRequests:(id)value
-{
-    DEPRECATED_REMOVED(@"Media.VideoPlayer.cancelAllThumbnailImageRequests", @"6.1.0", @"6.1.0")
-}
-
--(TiBlob*)thumbnailImageAtTime:(id)args
-{
-    ENSURE_ARG_COUNT(args, 1);
-    
-    CGFloat seconds = [TiUtils floatValue:@"time" properties:[args objectAtIndex:0] def:0.0];
-    
-    if(seconds == 0.0) {
-        NSLog(@"[ERROR] Please provide a valid \"time\" argument to generate a thumbnail.");
-        return nil;
-    }
-    
-    AVPlayerLayer *layer = [AVPlayerLayer playerLayerWithPlayer:[movie player]];
-    CGSize layerSize = CGSizeMake(layer.videoRect.size.width, layer.videoRect.size.height);
-    
-    UIImage* screenshot = [self takeScreenshotFromPlayer:layerSize andSpecifiedTime:CMTimeMakeWithSeconds(seconds, 1)];
-    
-    if(screenshot == nil) {
-        NSLog(@"[ERROR] The thumbnail could not be generated! Please make sure the player is initialized.");
-        return nil;
-    }
-    
-    return [[[TiBlob alloc] initWithImage:screenshot] autorelease];
-}
-
--(void)setInitialPlaybackTime:(id)time
-{
-    ENSURE_UI_THREAD_1_ARG(time);
-    if (movie != nil) {
-        double ourTime = [TiUtils doubleValue:time];
-        if (ourTime > 0 || isnan(ourTime)) {
-            ourTime /= 1000.0f; // convert from milliseconds to seconds
-            
-            // Handle both setting this value on running videos and on creation
-            if([[movie player] status] == AVPlayerStatusReadyToPlay) {
-                [[movie player] seekToTime: CMTimeMake(ourTime, 1)];
-            } else {
-                // Set the time in the "load" event
-            }
-        }
-    }
-    [loadProperties setValue:time forKey:@"initialPlaybackTime"];
-}
-
--(NSNumber*)initialPlaybackTime
-{
-    RETURN_FROM_LOAD_PROPERTIES(@"initialPlaybackTime", NUMINT(0));
-=======
-  if (movie != nil) {
-    return NUMDOUBLE(1000.0f * [movie currentPlaybackTime]);
-  } else {
-    RETURN_FROM_LOAD_PROPERTIES(@"currentPlaybackTime", NUMINT(0));
+  if (movie != nil) {
+    return NUMFLOAT(CMTimeGetSeconds([[[movie player] currentItem] currentTime]));
+  } else {
+    RETURN_FROM_LOAD_PROPERTIES(@"currentPlaybackTime", NUMFLOAT(0));
   }
 }
 
 - (void)setCurrentPlaybackTime:(id)time
 {
   if (movie != nil) {
-    movie.currentPlaybackTime = [TiUtils doubleValue:time] / 1000.0f;
+    [[[movie player] currentItem] seekToTime:CMTimeMake([TiUtils doubleValue:time], 1000)];
   } else {
     [loadProperties setValue:time forKey:@"currentPlaybackTime"];
   }
 }
 
+- (UIImage *)takeScreenshotFromPlayer:(CGSize)maxSize andSpecifiedTime:(CMTime)specifiedTime
+{
+
+  NSError *error;
+  CMTime actualTime;
+
+  AVAssetImageGenerator *generator = [[AVAssetImageGenerator alloc] initWithAsset:[[[movie player] currentItem] asset]];
+
+  // Setting a maximum size is not necessary for this code to
+  // successfully get a screenshot, but it was useful for my project.
+  generator.maximumSize = maxSize;
+
+  CGImageRef cgIm = [generator copyCGImageAtTime:specifiedTime
+                                      actualTime:&actualTime
+                                           error:&error];
+  UIImage *image = [UIImage imageWithCGImage:cgIm];
+
+  if (cgIm == NULL) {
+    DebugLog(@"[ERROR] Error making screenshot: Actual screenshot time: %f, requested screenshot time: %f", CMTimeGetSeconds(actualTime),
+        CMTimeGetSeconds([[movie player] currentTime]));
+    return nil;
+  }
+  
+  CFRelease(cgIm);
+
+  return image;
+}
+
 - (NSNumber *)endPlaybackTime
 {
   if (movie != nil) {
-    NSTimeInterval n = [movie endPlaybackTime];
+    NSTimeInterval n = CMTimeGetSeconds([[[[movie player] currentItem] asset] duration]);
     if (n == -1) {
       n = NAN;
     }
     return NUMDOUBLE(1000.0f * n);
   } else {
-    return NUMINT(0);
-  }
->>>>>>> f86b735c
-}
-
-// Note that if we set the value on the UI thread, we have to return the value from the UI thread -
-// otherwise the request for the value may come in before it's set.  The alternative is to r/w lock
-// when reading properties - maybe we should do that instead.
+    return NUMDOUBLE(0);
+  }
+}
+
 - (NSNumber *)fullscreen
 {
-<<<<<<< HEAD
-	[self replaceValue:color forKey:@"backgroundColor" notification:NO];
-	
-	RELEASE_TO_NIL(backgroundColor);
-	backgroundColor = [[TiUtils colorValue:color] retain];
-	
-	if (movie != nil) {
-        TiThreadPerformOnMainThread(^{[[movie view] setBackgroundColor:[backgroundColor _color]];}, NO);
-		return;
-	} else {
-		[loadProperties setValue:color forKey:@"backgroundColor"];
-	}
-=======
-  if (![NSThread isMainThread]) {
-    __block id result;
-    TiThreadPerformOnMainThread(^{
-      result = [[self fullscreen] retain];
-    },
-        YES);
-    return [result autorelease];
-  }
-
-  if (movie != nil) {
-    NSNumber *result = NUMBOOL([movie isFullscreen]);
-    return result;
-  } else {
-    RETURN_FROM_LOAD_PROPERTIES(@"fullscreen", NUMBOOL(NO));
-  }
->>>>>>> f86b735c
+  DEPRECATED_REMOVED(@"Media.VideoPlayer.fullscreen", @"7.0.0", @"7.0.0");
+  return NUMINT(-1);
+}
+
+- (void)setFullscreen:(id)value
+{
+  DEPRECATED_REMOVED(@"Media.VideoPlayer.fullscreen", @"7.0.0", @"7.0.0");
+}
+
+- (NSNumber *)moviePlayerStatus
+{
+  if ([movie player] != nil) {
+    return NUMINT([[movie player] status]);
+  }
+  return NUMINT(AVPlayerStatusUnknown);
 }
 
 - (NSNumber *)loadState
 {
-<<<<<<< HEAD
-	if (movie != nil && [[[[movie player] currentItem] asset] isPlayable] == YES) {
-        return NUMINT(CMTimeGetSeconds([[[[movie player] currentItem] asset] duration]));
-	} else {
-		return NUMINT(0);
-	}
-=======
-  if (movie != nil) {
-    return NUMINT([movie loadState]);
-  } else {
-    return NUMINT(MPMovieLoadStateUnknown);
-  }
->>>>>>> f86b735c
-}
-
-- (NSNumber *)mediaTypes
-{
-<<<<<<< HEAD
-	if (movie != nil) {
-        return NUMFLOAT(CMTimeGetSeconds([[[[movie player] currentItem] asset] duration]));
-	} else {
-		return NUMFLOAT(0);
-	}
-=======
-  if (movie != nil) {
-    return NUMINT([movie movieMediaTypes]);
-  } else {
-    return NUMINT(MPMovieMediaTypeMaskNone);
-  }
->>>>>>> f86b735c
+  DEPRECATED_REPLACED(@"Media.VideoPlayer.loadState", @"7.0.0", @"Media.VideoPlayer.moviePlayerStatus");
+  return [self moviePlayerStatus];
+}
+
+- (NSString *)mediaTypes
+{
+  // Available media types: https://developer.apple.com/library/prerelease/ios/documentation/AVFoundation/Reference/AVFoundation_Constants/index.html#//apple_ref/doc/constant_group/Media_Types
+  // TODO: Not always use the first asset track
+  if (movie != nil) {
+    return [[[[[[movie player] currentItem] asset] tracks] objectAtIndex:0] mediaType];
+  } else {
+    return AVMediaTypeVideo;
+  }
 }
 
 - (NSNumber *)sourceType
 {
-<<<<<<< HEAD
-	if (movie != nil) {
-		return NUMFLOAT(CMTimeGetSeconds([[[movie player] currentItem] currentTime]));
-	} else {
-		RETURN_FROM_LOAD_PROPERTIES(@"currentPlaybackTime", NUMFLOAT(0));
-	}
-=======
-  if (movie != nil) {
-    return NUMINT([movie movieSourceType]);
-  } else {
-    RETURN_FROM_LOAD_PROPERTIES(@"sourceType", NUMINT(MPMovieSourceTypeUnknown));
-  }
->>>>>>> f86b735c
+  DEPRECATED_REMOVED(@"Media.VideoPlayer.sourceType", @"7.0.0", @"7.0.0");
+  return NUMINT(-1);
 }
 
 - (void)setSourceType:(id)type
 {
-<<<<<<< HEAD
-	if (movie != nil) {
-        [[[movie player] currentItem] seekToTime: CMTimeMake([TiUtils doubleValue:time], 1000)];
-	} else {
-		[loadProperties setValue:time forKey:@"currentPlaybackTime"];
-	}
-}
-
-- (UIImage *)takeScreenshotFromPlayer:(CGSize)maxSize andSpecifiedTime:(CMTime)specifiedTime
-{
-    
-    NSError *error;
-    CMTime actualTime;
-    
-    AVAssetImageGenerator *generator = [[AVAssetImageGenerator alloc] initWithAsset:[[[movie player] currentItem] asset]];
-    
-    // Setting a maximum size is not necessary for this code to
-    // successfully get a screenshot, but it was useful for my project.
-    generator.maximumSize = maxSize;
-    
-    CGImageRef cgIm = [generator copyCGImageAtTime:specifiedTime
-                                        actualTime:&actualTime
-                                             error:&error];
-    UIImage *image = [UIImage imageWithCGImage:cgIm];
-    CFRelease(cgIm);
-    
-    if (cgIm == NULL) {
-        DebugLog(@"[ERROR] Error making screenshot: Actual screenshot time: %f, requested screenshot time: %f", CMTimeGetSeconds(actualTime),
-              CMTimeGetSeconds([[movie player] currentTime]));
-        return nil;
-    }
-    
-    return image;
-}
-
--(NSNumber*)endPlaybackTime
-{
-	if (movie != nil) {
-        NSTimeInterval n = CMTimeGetSeconds([[[[movie player] currentItem] asset] duration]);
-        if (n == -1) {
-            n = NAN;
-        }
-		return NUMDOUBLE(1000.0f * n);
-	} else {
-		return NUMDOUBLE(0);
-	}
-}
-
--(NSNumber*)fullscreen
-{
-    DEPRECATED_REMOVED(@"Media.VideoPlayer.fullscreen", @"6.1.0", @"6.1.0");
-    return NUMINT(-1);
-}
-
--(void)setFullscreen:(id)value
-{
-    DEPRECATED_REMOVED(@"Media.VideoPlayer.fullscreen", @"6.1.0", @"6.1.0");
-}
-
--(NSNumber*)moviePlayerStatus
-{
-    if ([movie player] != nil) {
-        return NUMINT([[movie player] status]);
-    }
-    return NUMINT(AVPlayerStatusUnknown);
-=======
-  ENSURE_SINGLE_ARG(type, NSObject);
-  if (movie != nil) {
-    movie.movieSourceType = [TiUtils intValue:type];
-  } else {
-    [loadProperties setValue:type forKey:@"sourceType"];
-  }
+  DEPRECATED_REMOVED(@"Media.VideoPlayer.sourceType", @"7.0.0", @"7.0.0");
 }
 
 - (NSNumber *)playbackState
 {
-  if (movie != nil) {
-    return NUMINT([movie playbackState]);
-  }
-  return NUMINT(MPMoviePlaybackStateStopped);
+  if ([movie player] != nil) {
+    return NUMINT([[movie player] rate]);
+  }
+  return NUMINT(AVPlayerStatusUnknown);
 }
 
 - (void)setRepeatMode:(id)value
 {
-  if (movie != nil) {
-    [movie setRepeatMode:[TiUtils intValue:value]];
-  } else {
-    [loadProperties setValue:value forKey:@"repeatMode"];
-  }
+  DEPRECATED_REMOVED(@"Media.VideoPlayer.repeatMode", @"7.0.0", @"7.0.0");
 }
 
 - (NSNumber *)repeatMode
 {
-  if (movie != nil) {
-    return NUMINT([movie repeatMode]);
-  } else {
-    RETURN_FROM_LOAD_PROPERTIES(@"repeatMode", NUMINT(MPMovieRepeatModeNone));
-  }
+  DEPRECATED_REMOVED(@"Media.VideoPlayer.repeatMode", @"7.0.0", @"7.0.0");
+  return NUMINT(-1);
 }
 
 - (id)naturalSize
 {
-  if (movie != nil) {
-    NSMutableDictionary *dictionary = [NSMutableDictionary dictionary];
-    CGSize size = [movie naturalSize];
-    [dictionary setObject:NUMDOUBLE(size.width) forKey:@"width"];
-    [dictionary setObject:NUMDOUBLE(size.height) forKey:@"height"];
-    return dictionary;
-  } else {
-    return [NSDictionary dictionaryWithObjectsAndKeys:NUMDOUBLE(0), @"width", NUMDOUBLE(0), @"height", nil];
-  }
->>>>>>> f86b735c
-}
-
-- (void)setFullscreen:(id)value
-{
-<<<<<<< HEAD
-    DEPRECATED_REPLACED(@"Media.VideoPlayer.loadState", @"6.1.0", @"Media.VideoPlayer.moviePlayerStatus");
-    return [self moviePlayerStatus];
-}
-
--(NSString*)mediaTypes
-{
-    // Available media types: https://developer.apple.com/library/prerelease/ios/documentation/AVFoundation/Reference/AVFoundation_Constants/index.html#//apple_ref/doc/constant_group/Media_Types
-    // TODO: Not always use the first asset track
-	if (movie != nil) {
-		return [[[[[[movie player] currentItem] asset] tracks] objectAtIndex:0] mediaType];
-	}
-	else {
-		return AVMediaTypeVideo;
-	}
-=======
-  if (movie != nil && loaded) {
-    BOOL fs = [TiUtils boolValue:value];
-    sizeSet = YES;
-    TiThreadPerformOnMainThread(^{
-      [movie setFullscreen:fs];
-    },
-        NO);
-  }
-
-  if ([value isEqual:[loadProperties valueForKey:@"fullscreen"]]) {
-    //This is to stop mutating loadProperties while configurePlayer.
-    return;
-  }
-
-  // Movie players are picky.  You can't set the fullscreen value until
-  // the movie's size has been determined, so we always have to cache the value - just in case
-  // it's set before then.
-  if (!loaded || movie == nil) {
-    [loadProperties setValue:value forKey:@"fullscreen"];
-  }
+  return @{
+    @"width" : NUMFLOAT(movie ? [movie videoBounds].size.width : 0),
+    @"height" : NUMFLOAT(movie ? [movie videoBounds].size.height : 0),
+  };
 }
 
 - (TiColor *)backgroundColor
@@ -1140,26 +631,18 @@
   } else {
     RETURN_FROM_LOAD_PROPERTIES(@"backgroundColor", nil);
   }
->>>>>>> f86b735c
 }
 
 - (void)stop:(id)args
 {
-<<<<<<< HEAD
-    DEPRECATED_REMOVED(@"Media.VideoPlayer.sourceType", @"6.1.0", @"6.1.0");
-    return NUMINT(-1);
-=======
   ENSURE_UI_THREAD(stop, args);
   playing = NO;
-  [movie stop];
->>>>>>> f86b735c
+  [[movie player] seekToTime:CMTimeMake(0, 1)];
+  [[movie player] pause];
 }
 
 - (void)play:(id)args
 {
-<<<<<<< HEAD
-    DEPRECATED_REMOVED(@"Media.VideoPlayer.sourceType", @"6.1.0", @"6.1.0");
-=======
   ENSURE_UI_THREAD(play, args);
   if (playing) {
     return;
@@ -1172,102 +655,44 @@
   }
 
   playing = YES;
-  [[self ensurePlayer] play];
->>>>>>> f86b735c
+  AVPlayer *player = [[self ensurePlayer] player];
+
+  if (seekToZeroBeforePlay == YES) {
+    seekToZeroBeforePlay = NO;
+    [player seekToTime:kCMTimeZero];
+  }
+
+  [player play];
 }
 
 // Synonym for 'play' from the docs
 - (void)start:(id)args
 {
-<<<<<<< HEAD
-	if ([movie player] != nil) {
-		return NUMINT([[movie player] rate]);
-	}
-    return NUMINT(AVPlayerStatusUnknown);
-=======
+  DEPRECATED_REPLACED(@"Media.VideoPlayer.start", @"7.0.0", @"Media.VideoPlayer.play");
   [self play:args];
->>>>>>> f86b735c
 }
 
 - (void)pause:(id)args
 {
-<<<<<<< HEAD
-    DEPRECATED_REMOVED(@"Media.VideoPlayer.repeatMode", @"6.1.0", @"6.1.0");
-=======
   ENSURE_UI_THREAD(pause, args)
   if (!playing) {
     return;
   }
 
-  if ([movie respondsToSelector:@selector(pause)]) {
-    playing = NO;
-    [movie performSelector:@selector(pause)];
-  }
->>>>>>> f86b735c
+  playing = NO;
+  [[movie player] pause];
 }
 
 - (void)release:(id)args
 {
-<<<<<<< HEAD
-    DEPRECATED_REMOVED(@"Media.VideoPlayer.repeatMode", @"6.1.0", @"6.1.0");
-    return NUMINT(-1);
-=======
   ENSURE_UI_THREAD(release, args);
   [self stop:nil];
   [self detachView];
   [self _destroy];
->>>>>>> f86b735c
 }
 
 - (void)add:(id)viewProxy
 {
-<<<<<<< HEAD
-    return @{
-        @"width": NUMFLOAT(movie ? [movie videoBounds].size.width : 0),
-        @"height": NUMFLOAT(movie ? [movie videoBounds].size.height : 0),
-    };
-}
-
--(TiColor*)backgroundColor
-{
-	if (movie != nil) {
-		return backgroundColor;
-	} else {
-		RETURN_FROM_LOAD_PROPERTIES(@"backgroundColor",nil);
-	}
-}
-
--(void)stop:(id)args
-{
-    ENSURE_UI_THREAD(stop, args);
-	playing = NO;
-	[[movie player] seekToTime:CMTimeMake(0, 1)];
-    [[movie player] pause];
-}
-
--(void)play:(id)args
-{
-    ENSURE_UI_THREAD(play, args);
-	if (playing) {
-		return;
-	}
-	
-	if (url == nil) {
-		[self throwException:TiExceptionInvalidType
-				subreason:@"Tried to play movie player without a valid url or media property"
-				location:CODELOCATION];
-	}
-	
-	playing = YES;
-    AVPlayer *player = [[self ensurePlayer] player];
-    
-    if (seekToZeroBeforePlay == YES) {
-        seekToZeroBeforePlay = NO;
-        [player seekToTime:kCMTimeZero];
-    }
-    
-    [player play];
-=======
   ENSURE_SINGLE_ARG(viewProxy, TiViewProxy);
   ENSURE_UI_THREAD(add, viewProxy);
   if (views == nil) {
@@ -1290,19 +715,19 @@
 
 - (void)handlePlayerNotification:(NSNotification *)notification
 {
-  if ([notification object] != movie) {
+  if ([notification object] != [[movie player] currentItem]) {
     return;
   }
 
   NSString *name = [notification name];
 
-  if ([name isEqualToString:MPMoviePlayerPlaybackDidFinishNotification]) {
+  if ([name isEqualToString:AVPlayerItemDidPlayToEndTimeNotification]) {
     if ([self _hasListeners:@"complete"]) {
-      NSNumber *reason = [[notification userInfo] objectForKey:MPMoviePlayerPlaybackDidFinishReasonUserInfoKey];
+      NSNumber *reason = [[notification userInfo] objectForKey:AVPlayerItemDidPlayToEndTimeNotification];
 
       NSString *errorMessage;
       int errorCode;
-      if ([reason intValue] == MPMovieFinishReasonPlaybackError) {
+      if ([reason intValue] == AVPlayerStatusFailed) {
         errorMessage = @"Video Playback encountered an error";
         errorCode = -1;
       } else {
@@ -1319,291 +744,70 @@
       [self fireEvent:@"complete" withObject:event errorCode:errorCode message:errorMessage];
     }
     playing = NO;
-  } else if ([name isEqualToString:MPMoviePlayerScalingModeDidChangeNotification] && [self _hasListeners:@"resize"]) {
-    [self fireEvent:@"resize" withObject:nil];
-  }
->>>>>>> f86b735c
-}
-
-- (void)handleKeyWindowChanged:(NSNotification *)note
-{
-  if (playing) {
-    if ([self _hasListeners:@"load"]) {
-      [self fireEvent:@"load" withObject:nil];
-    }
-  }
-}
-
-- (void)handleThumbnailImageRequestFinishNotification:(NSNotification *)note
-{
-<<<<<<< HEAD
-    DEPRECATED_REPLACED(@"Media.VideoPlayer.start", @"6.1.0", @"Media.VideoPlayer.play");
-    [self play:args];
-=======
-  if (thumbnailCallback != nil) {
-    NSDictionary *userinfo = [note userInfo];
-    NSError *value = [userinfo objectForKey:MPMoviePlayerThumbnailErrorKey];
-    NSMutableDictionary *event = [TiUtils dictionaryWithCode:[value code] message:[TiUtils messageFromError:value]];
-    if (value == nil) {
-      UIImage *image = [userinfo valueForKey:MPMoviePlayerThumbnailImageKey];
-      TiBlob *blob = [[[TiBlob alloc] _initWithPageContext:[self pageContext] andImage:image] autorelease];
-      [event setObject:blob forKey:@"image"];
-    }
-    [event setObject:[userinfo valueForKey:MPMoviePlayerThumbnailTimeKey] forKey:@"time"];
-
-    [self _fireEventToListener:@"thumbnail" withObject:event listener:thumbnailCallback thisObject:nil];
-
-    if (--callbackRequestCount <= 0) {
-      RELEASE_TO_NIL(thumbnailCallback);
-    }
-  }
->>>>>>> f86b735c
-}
-
-- (void)resizeRootView
-{
-<<<<<<< HEAD
-    ENSURE_UI_THREAD(pause,args)
-	if (!playing) {
-		return;
-	}
-	
-	playing = NO;
-    [[movie player] pause];
-=======
-  TiThreadPerformOnMainThread(^{
-    [[[TiApp app] controller] resizeView];
-    [[[TiApp app] controller] repositionSubviews];
-  },
-      NO);
->>>>>>> f86b735c
-}
-
-- (void)handleFullscreenEnterNotification:(NSNotification *)note
-{
-  if ([self _hasListeners:@"fullscreen"]) {
-    NSDictionary *userinfo = [note userInfo];
-    NSMutableDictionary *event = [NSMutableDictionary dictionary];
-    [event setObject:[userinfo valueForKey:MPMoviePlayerFullscreenAnimationDurationUserInfoKey] forKey:@"duration"];
-    [event setObject:NUMBOOL(YES) forKey:@"entering"];
-    [self fireEvent:@"fullscreen" withObject:event];
-  }
-  statusBarWasHidden = [[UIApplication sharedApplication] isStatusBarHidden];
-}
-
-- (void)handleFullscreenExitNotification:(NSNotification *)note
-{
-  NSDictionary *userinfo = [note userInfo];
-  if ([self _hasListeners:@"fullscreen"]) {
-    NSMutableDictionary *event = [NSMutableDictionary dictionary];
-    [event setObject:[userinfo valueForKey:MPMoviePlayerFullscreenAnimationDurationUserInfoKey] forKey:@"duration"];
-    [event setObject:NUMBOOL(NO) forKey:@"entering"];
-    [self fireEvent:@"fullscreen" withObject:event];
-  }
-  [[UIApplication sharedApplication] setStatusBarHidden:statusBarWasHidden];
-  //Wait untill the movie player animation is over before calculating the size of the movie player frame.
-  [self performSelector:@selector(resizeRootView) withObject:nil afterDelay:[TiUtils doubleValue:[userinfo valueForKey:MPMoviePlayerFullscreenAnimationDurationUserInfoKey]]];
-}
-
-- (void)handleSourceTypeNotification:(NSNotification *)note
-{
-  if ([self _hasListeners:@"sourceChange"]) { //TODO: Deprecate old event.
-    NSDictionary *event = [NSDictionary dictionaryWithObject:[self sourceType] forKey:@"sourceType"];
-    [self fireEvent:@"sourceChange" withObject:event];
-  }
-  if ([self _hasListeners:@"sourcechange"]) {
-    NSDictionary *event = [NSDictionary dictionaryWithObject:[self sourceType] forKey:@"sourceType"];
-    [self fireEvent:@"sourcechange" withObject:event];
-  }
+    [self playerItemDidReachEnd];
+  }
+}
+
+- (void)handlePlayerErrorNotification:(NSNotification *)note
+{
+  NSError *error = note.userInfo[AVPlayerItemFailedToPlayToEndTimeErrorKey];
+  if ([self _hasListeners:@"error"]) {
+    NSDictionary *event = [NSDictionary dictionaryWithObject:[error localizedDescription] forKey:@"error"];
+    [self fireEvent:@"error" withObject:event];
+  }
+}
+
+/* Called when the player item has played to its end time. */
+- (void)playerItemDidReachEnd
+{
+  seekToZeroBeforePlay = YES;
 }
 
 - (void)handleDurationAvailableNotification:(NSNotification *)note
 {
-  if ([self _hasListeners:@"durationAvailable"]) { //TODO: Deprecate old event.
+  if ([self _hasListeners:@"durationAvailable"]) {
+    DEPRECATED_REPLACED(@"Media.VideoPlayer.Event.durationAvailable", @"7.0.0", @"Media.VideoPlayer.Event.durationavailable");
     NSDictionary *event = [NSDictionary dictionaryWithObject:[self duration] forKey:@"duration"];
     [self fireEvent:@"durationAvailable" withObject:event];
   }
+
   if ([self _hasListeners:@"durationavailable"]) {
     NSDictionary *event = [NSDictionary dictionaryWithObject:[self duration] forKey:@"duration"];
     [self fireEvent:@"durationavailable" withObject:event];
   }
 }
 
-- (void)handleMediaTypesNotification:(NSNotification *)note
-{
-  if ([self _hasListeners:@"mediaTypesAvailable"]) { //TODO: Deprecate old event.
-    NSDictionary *event = [NSDictionary dictionaryWithObject:[self mediaTypes] forKey:@"mediaTypes"];
-    [self fireEvent:@"mediaTypesAvailable" withObject:event];
-  }
-  if ([self _hasListeners:@"mediatypesavailable"]) {
-    NSDictionary *event = [NSDictionary dictionaryWithObject:[self mediaTypes] forKey:@"mediaTypes"];
-    [self fireEvent:@"mediatypesavailable" withObject:event];
-  }
-}
-
-<<<<<<< HEAD
-- (void)handlePlayerNotification: (NSNotification *) notification
-{
-	if ([notification object] != [[movie player] currentItem]) {
-		return;
-	}
-	
-	NSString * name = [notification name];
-	
-	if ([name isEqualToString:AVPlayerItemDidPlayToEndTimeNotification]) {
-		if ([self _hasListeners:@"complete"]) {
-			NSNumber *reason = [[notification userInfo] objectForKey:AVPlayerItemDidPlayToEndTimeNotification];
-
-			NSString * errorMessage;
-			int errorCode;
-			if ([reason intValue] == AVPlayerStatusFailed) {
-				errorMessage = @"Video Playback encountered an error";
-				errorCode = -1;
-			} else {
-				errorMessage = nil;
-				errorCode = 0;
-			}
-
-			NSMutableDictionary *event;
-			if (reason != nil) {
-				event = [NSMutableDictionary dictionaryWithObject:reason forKey:@"reason"];
-			} else {
-				event = nil;
-			}
-			[self fireEvent:@"complete" withObject:event errorCode:errorCode message:errorMessage];
-		}
-		playing = NO;
-        [self playerItemDidReachEnd];
-	}
-}
-
--(void)handlePlayerErrorNotification:(NSNotification*)note
-{
-    NSError *error = note.userInfo[AVPlayerItemFailedToPlayToEndTimeErrorKey];
-    if([self _hasListeners:@"error"]) {
-        NSDictionary *event = [NSDictionary dictionaryWithObject:[error localizedDescription] forKey:@"error"];
-        [self fireEvent:@"error" withObject:event];
-    }
-}
-
-/* Called when the player item has played to its end time. */
-- (void)playerItemDidReachEnd
-{
-    seekToZeroBeforePlay = YES;
-}
-
--(void)handleDurationAvailableNotification:(NSNotification*)note
-{
-	if ([self _hasListeners:@"durationAvailable"]) {
-		DEPRECATED_REPLACED(@"Media.VideoPlayer.Event.durationAvailable", @"6.1.0", @"Media.VideoPlayer.Event.durationavailable");
-		NSDictionary *event = [NSDictionary dictionaryWithObject:[self duration] forKey:@"duration"];
-		[self fireEvent:@"durationAvailable" withObject:event];
-	}
-	
-    if ([self _hasListeners:@"durationavailable"]) {
-		NSDictionary *event = [NSDictionary dictionaryWithObject:[self duration] forKey:@"duration"];
-		[self fireEvent:@"durationavailable" withObject:event];
-	}
-}
-
--(void)handleLoadStateChangeNotification:(NSNotification*)note
-{
-	if ([[movie player] status] == AVPlayerStatusReadyToPlay) {
-		if ([self viewAttached]) {
-			TiMediaVideoPlayer *vp = (TiMediaVideoPlayer*)[self view];
-			loaded = YES;
-            float initialPlaybackTime = [TiUtils floatValue:[loadProperties valueForKey:@"initialPlaybackTime"] def:0];
-			[vp movieLoaded];
-            
-            if ([self _hasListeners:@"load"]) {
-				[self fireEvent:@"load" withObject:nil];
-			}
-            
-            if ([self _hasListeners:@"preload"]) {
-                DEPRECATED_REPLACED(@"Media.VideoPlayer.preload", @"6.1.0", @"Media.VideoPlayer.load");
-            }
-            
-            // Seek to the initial playback time if set
-            if (initialPlaybackTime > 0) {
-                [[movie player] seekToTime:CMTimeMake(initialPlaybackTime, 1000)];
-            }
-            
-            // Start the video if autoplay is enabled
-            if ([TiUtils boolValue:[loadProperties valueForKey:@"autoplay"]] == YES) {
-                [self play:nil];
-            }
-		} else {
-            loaded = YES;
-        }
-    }
-    
-	if ([self _hasListeners:@"loadstate"])
-	{
-		NSDictionary *event = [NSDictionary dictionaryWithObject:[self loadState] forKey:@"loadState"];
-		[self fireEvent:@"loadstate" withObject:event];
-	}
-}
-
--(void)handleNowPlayingNotification:(NSNotification*)note
-{
-	if ([self _hasListeners:@"playing"])
-	{
-		NSDictionary *event = [NSDictionary dictionaryWithObject:[self url] forKey:@"url"];
-		[self fireEvent:@"playing" withObject:event];
-	}
-}
-
--(void)handlePlaybackStateChangeNotification:(NSNotification*)note
-{
-	if ([self _hasListeners:@"playbackstate"])
-	{
-		NSDictionary *event = [NSDictionary dictionaryWithObject:[self playbackState] forKey:@"playbackState"];
-		[self fireEvent:@"playbackstate" withObject:event];
-	}
-    
-	switch ([[movie player] status]) {
-		case AVPlayerStatusUnknown:
-		case AVPlayerStatusFailed:
-			playing = NO;
-			break;
-		case AVPlayerStatusReadyToPlay:
-            playing = ([[movie player] rate] == 1.0);
-			break;
-	}
-=======
-- (void)handleNaturalSizeAvailableNotification:(NSNotification *)note
-{
-  if ([self _hasListeners:@"naturalSizeAvailable"]) { //TODO: Deprecate old event.
-    NSDictionary *event = [NSDictionary dictionaryWithObject:[self naturalSize] forKey:@"naturalSize"];
-    [self fireEvent:@"naturalSizeAvailable" withObject:event];
-  }
-  if ([self _hasListeners:@"naturalsizeavailable"]) {
-    NSDictionary *event = [NSDictionary dictionaryWithObject:[self naturalSize] forKey:@"naturalSize"];
-    [self fireEvent:@"naturalsizeavailable" withObject:event];
-  }
-}
-
 - (void)handleLoadStateChangeNotification:(NSNotification *)note
 {
-  MPMoviePlayerController *player = (MPMoviePlayerController *)note.object;
-
-  if (((player.loadState & MPMovieLoadStatePlayable) == MPMovieLoadStatePlayable) || ((player.loadState & MPMovieLoadStatePlaythroughOK) == MPMovieLoadStatePlaythroughOK) && (player.playbackState == MPMoviePlaybackStateStopped || player.playbackState == MPMoviePlaybackStatePlaying)) {
+  if ([[movie player] status] == AVPlayerStatusReadyToPlay) {
     if ([self viewAttached]) {
       TiMediaVideoPlayer *vp = (TiMediaVideoPlayer *)[self view];
       loaded = YES;
+      float initialPlaybackTime = [TiUtils floatValue:[loadProperties valueForKey:@"initialPlaybackTime"] def:0];
       [vp movieLoaded];
-      if (!sizeSet) {
-        [self setFullscreen:[loadProperties valueForKey:@"fullscreen"]];
+
+      if ([self _hasListeners:@"load"]) {
+        [self fireEvent:@"load" withObject:nil];
       }
-      if ((player.loadState & MPMovieLoadStatePlayable) == MPMovieLoadStatePlayable) {
-        if ([self _hasListeners:@"load"]) {
-          [self fireEvent:@"load" withObject:nil];
-        }
+
+      if ([self _hasListeners:@"preload"]) {
+        DEPRECATED_REPLACED(@"Media.VideoPlayer.preload", @"7.0.0", @"Media.VideoPlayer.load");
+      }
+
+      // Seek to the initial playback time if set
+      if (initialPlaybackTime > 0) {
+        [[movie player] seekToTime:CMTimeMake(initialPlaybackTime, 1000)];
+      }
+
+      // Start the video if autoplay is enabled
+      if ([TiUtils boolValue:[loadProperties valueForKey:@"autoplay"]] == YES) {
+        [self play:nil];
       }
     } else {
       loaded = YES;
     }
   }
+
   if ([self _hasListeners:@"loadstate"]) {
     NSDictionary *event = [NSDictionary dictionaryWithObject:[self loadState] forKey:@"loadState"];
     [self fireEvent:@"loadstate" withObject:event];
@@ -1620,58 +824,52 @@
 
 - (void)handlePlaybackStateChangeNotification:(NSNotification *)note
 {
-  if ([self _hasListeners:@"playbackState"]) {
-    NSDictionary *event = [NSDictionary dictionaryWithObject:[self playbackState] forKey:@"playbackState"];
-    [self fireEvent:@"playbackState" withObject:event];
-  }
   if ([self _hasListeners:@"playbackstate"]) {
     NSDictionary *event = [NSDictionary dictionaryWithObject:[self playbackState] forKey:@"playbackState"];
     [self fireEvent:@"playbackstate" withObject:event];
   }
-  switch ([movie playbackState]) {
-  case MPMoviePlaybackStatePaused:
-  case MPMoviePlaybackStateStopped:
+
+  switch ([[movie player] status]) {
+  case AVPlayerStatusUnknown:
+  case AVPlayerStatusFailed:
     playing = NO;
     break;
-  case MPMoviePlaybackStatePlaying:
-    playing = YES;
+  case AVPlayerStatusReadyToPlay:
+    playing = ([[movie player] rate] == 1.0);
     break;
-  default:
-    break;
-  }
->>>>>>> f86b735c
-}
-
-- (void)handleNaturalSizeAvailableNotification:(NSNotification*)note
-{
-    if ([self _hasListeners:@"naturalsizeavailable"])
-    {
-        [self fireEvent:@"naturalsizeavailable" withObject:@{
-            @"naturalSize": @{
-                @"width": NUMFLOAT(movie.videoBounds.size.width),
-                @"height": NUMFLOAT(movie.videoBounds.size.height)
-            }
-        }];
-    }
-}
-
--(void)observeValueForKeyPath:(NSString *)keyPath ofObject:(id)object change:(NSDictionary<NSString *,id> *)change context:(void *)context
-{
-    if ([keyPath isEqualToString:@"player.currentItem.duration"]) {
-        [self handleDurationAvailableNotification:nil];
-    }
-    if ([keyPath isEqualToString:@"player.rate"]) {
-    	[self handlePlaybackStateChangeNotification:nil];
-    }
-    if ([keyPath isEqualToString:@"url"]) {
-    	[self handleNowPlayingNotification:nil];
-    }
-    if ([keyPath isEqualToString:@"player.status"]) {
-        [self handleLoadStateChangeNotification:nil];
-    }
-    if ([keyPath isEqualToString:@"videoBounds"]) {
-        [self handleNaturalSizeAvailableNotification:nil];
-    }
+  }
+}
+
+- (void)handleNaturalSizeAvailableNotification:(NSNotification *)note
+{
+  if ([self _hasListeners:@"naturalsizeavailable"]) {
+    [self fireEvent:@"naturalsizeavailable"
+         withObject:@{
+           @"naturalSize" : @{
+             @"width" : NUMFLOAT(movie.videoBounds.size.width),
+             @"height" : NUMFLOAT(movie.videoBounds.size.height)
+           }
+         }];
+  }
+}
+
+- (void)observeValueForKeyPath:(NSString *)keyPath ofObject:(id)object change:(NSDictionary<NSString *, id> *)change context:(void *)context
+{
+  if ([keyPath isEqualToString:@"player.currentItem.duration"]) {
+    [self handleDurationAvailableNotification:nil];
+  }
+  if ([keyPath isEqualToString:@"player.rate"]) {
+    [self handlePlaybackStateChangeNotification:nil];
+  }
+  if ([keyPath isEqualToString:@"url"]) {
+    [self handleNowPlayingNotification:nil];
+  }
+  if ([keyPath isEqualToString:@"player.status"]) {
+    [self handleLoadStateChangeNotification:nil];
+  }
+  if ([keyPath isEqualToString:@"videoBounds"]) {
+    [self handleNaturalSizeAvailableNotification:nil];
+  }
 }
 
 @end
