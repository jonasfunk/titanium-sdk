--- conflicted
+++ resolved
@@ -422,16 +422,6 @@
 	}
 
 	public static StateListDrawable buildBackgroundDrawable(
-<<<<<<< HEAD
-			String image,
-			String color,
-			String selectedImage,
-			String selectedColor,
-			String disabledImage,
-			String disabledColor,
-			String focusedImage,
-			String focusedColor)
-=======
 		String image,
 		String color,
 		String selectedImage,
@@ -440,7 +430,6 @@
 		String disabledColor,
 		String focusedImage,
 		String focusedColor)
->>>>>>> d11637a8
 	{
 		StateListDrawable sld = null;
 
@@ -449,13 +438,7 @@
 		Drawable bgFocusedDrawable = null;
 		Drawable bgDisabledDrawable = null;
 
-<<<<<<< HEAD
 		Context appContext = TiApplication.getInstance();
-		//Context appContext = tiContext.getActivity().getApplicationContext();
-=======
-		Context appContext = TiApplication.getInstance().getApplicationContext();
->>>>>>> d11637a8
-
 		TiFileHelper tfh = new TiFileHelper(appContext);
 
 		if (image != null) {
@@ -724,29 +707,17 @@
 		}
 	}
 	
-<<<<<<< HEAD
 	public static Bitmap getResourceBitmap(String url)
-=======
-	public static Bitmap getResourceBitmap(Activity activity, String url)
->>>>>>> d11637a8
 	{
 		int id = getResourceId(url);
 		if (id == 0) {
 			return null;
 		} else {
-<<<<<<< HEAD
 			return getResourceBitmap(id);
 		}
 	}
 	
 	public static Bitmap getResourceBitmap(int res_id)
-=======
-			return getResourceBitmap(activity, id);
-		}
-	}
-	
-	public static Bitmap getResourceBitmap(Activity activity, int res_id)
->>>>>>> d11637a8
 	{
 		BitmapFactory.Options opts = new BitmapFactory.Options();
 		opts.inPurgeable = true;
@@ -754,11 +725,7 @@
 		
 		Bitmap bitmap = null;
 		try {
-<<<<<<< HEAD
 			bitmap = BitmapFactory.decodeResource(TiApplication.getInstance().getResources(), res_id, opts);
-=======
-			bitmap = BitmapFactory.decodeResource(activity.getResources(), res_id, opts);
->>>>>>> d11637a8
 		} catch (OutOfMemoryError e) {
 			Log.e(LCAT, "Unable to load bitmap. Not enough memory: " + e.getMessage());
 		}
@@ -779,11 +746,7 @@
 		return null;
 	}
 
-<<<<<<< HEAD
 	public static Drawable getResourceDrawable(String url)
-=======
-	public static Drawable getResourceDrawable(Activity activity, String url)
->>>>>>> d11637a8
 	{
 		if (TiFastDev.isFastDevEnabled()) {
 			Drawable d = loadFastDevDrawable(url);
@@ -796,21 +759,12 @@
 			return null;
 		}
 		
-<<<<<<< HEAD
 		return getResourceDrawable(id);
 	}
 	
 	public static Drawable getResourceDrawable(int res_id)
 	{
 		return TiApplication.getInstance().getResources().getDrawable(res_id);
-=======
-		return getResourceDrawable(activity, id);
-	}
-
-	public static Drawable getResourceDrawable(Activity activity, int resId)
-	{
-		return activity.getResources().getDrawable(resId);
->>>>>>> d11637a8
 	}
 
 	public static void overridePendingTransition(Activity activity) 
