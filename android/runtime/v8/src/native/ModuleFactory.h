/**
 * Appcelerator Titanium Mobile
 * Copyright (c) 2011 by Appcelerator, Inc. All Rights Reserved.
 * Licensed under the terms of the Apache Public License
 * Please see the LICENSE included with this distribution for details.
 */
#ifndef MODULE_FACTORY_H
#define MODULE_FACTORY_H

#include <v8.h>

namespace titanium {

class ModuleFactory
{
public:
<<<<<<< HEAD
	static bool initModule(const char *moduleName, v8::Handle<v8::Object> target);
=======
	static bool HasModule(const char *moduleName);
	static bool InitializeModule(const char *moduleName, v8::Handle<v8::Object> target);
>>>>>>> 2753710a
};

}

#endif<|MERGE_RESOLUTION|>--- conflicted
+++ resolved
@@ -14,12 +14,8 @@
 class ModuleFactory
 {
 public:
-<<<<<<< HEAD
+	static bool hasModule(const char *moduleName);
 	static bool initModule(const char *moduleName, v8::Handle<v8::Object> target);
-=======
-	static bool HasModule(const char *moduleName);
-	static bool InitializeModule(const char *moduleName, v8::Handle<v8::Object> target);
->>>>>>> 2753710a
 };
 
 }
