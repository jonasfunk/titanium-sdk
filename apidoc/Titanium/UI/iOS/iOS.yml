--- conflicted
+++ resolved
@@ -95,18 +95,12 @@
 
   - name: ATTRIBUTE_LETTERPRESS_STYLE
     summary: |
-<<<<<<< HEAD
-        Use with [Attribute.value](Attribute.value) to specify a value.
-    description: |
-        See <Attribute> for more information on value modes.
-=======
         Use with <Attribute.value> to use a letterpress text effect.
     description: |
         Use this constant when <Attribute.type> is
         <Titanium.UI.iOS.ATTRIBUTE_TEXT_EFFECT>.
 
         See <Attribute> for more information.
->>>>>>> dcbbba61
     type: Number
     osver: {ios: {min: "7.0"}}
     permission: read-only
