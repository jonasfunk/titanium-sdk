/**
 * Appcelerator Titanium Mobile
 * Copyright (c) 2009-2015 by Appcelerator, Inc. All Rights Reserved.
 * Licensed under the terms of the Apache Public License
 * Please see the LICENSE included with this distribution for details.
 */

#import "TiAppiOSProxy.h"
#import "TiUtils.h"
#import "TiApp.h"

#ifdef USE_TI_APPIOS
#import "TiAppiOSBackgroundServiceProxy.h"
#import "TiAppiOSLocalNotificationProxy.h"
#import "TiAppiOSNotificationActionProxy.h"
#import "TiAppiOSNotificationCategoryProxy.h"
#import "TiAppiOSUserDefaultsProxy.h"
#import "TiAppiOSUserActivityProxy.h"
<<<<<<< HEAD
#import "TiAppiOSSearchableItemAttributeSetProxy.h"
#import "TiAppiOSSearchableItemProxy.h"
#import "TiAppiOSSearchableIndexProxy.h"

=======
#if IS_XCODE_7
#import "TiAppiOSWatchSessionProxy.h"
#endif
>>>>>>> 9f3953e7
@implementation TiAppiOSProxy

-(void)dealloc
{
	[[NSNotificationCenter defaultCenter] removeObserver:self];
	RELEASE_TO_NIL(backgroundServices);
	[super dealloc];
}

-(NSString*)apiName
{
    return @"Ti.App.iOS";
}

-(void)_listenerAdded:(NSString*)type count:(int)count
{
	if (count == 1 && [type isEqual:@"notification"]) {
		[[NSNotificationCenter defaultCenter] addObserver:self selector:@selector(didReceiveLocalNotification:) name:kTiLocalNotification object:nil];
	}
    if (count == 1 && [type isEqual:@"localnotificationaction"]) {
        [[NSNotificationCenter defaultCenter] addObserver:self selector:@selector(didReceiveLocalNotificationAction:) name:kTiLocalNotificationAction object:nil];
    }
    if (count == 1 && [type isEqual:@"remotenotificationaction"]) {
        [[NSNotificationCenter defaultCenter] addObserver:self selector:@selector(didReceiveRemoteNotificationAction:) name:kTiRemoteNotificationAction object:nil];
    }

    if ((count == 1) && [type isEqual:@"backgroundfetch"]) {
        NSArray* backgroundModes = [[NSBundle mainBundle] objectForInfoDictionaryKey:@"UIBackgroundModes"];
        if ([backgroundModes containsObject:@"fetch"]) {
            [[NSNotificationCenter defaultCenter] addObserver:self selector:@selector(didReceiveBackgroundFetchNotification:) name:kTiBackgroundFetchNotification object:nil];
        } else {
            DebugLog(@"[ERROR] Cannot add backgroundfetch eventListener. Please add `fetch` to UIBackgroundModes inside info.plist ");
        }
    }
    if ((count == 1) && [type isEqual:@"silentpush"]) {
        NSArray* backgroundModes = [[NSBundle mainBundle] objectForInfoDictionaryKey:@"UIBackgroundModes"];
        if ([backgroundModes containsObject:@"remote-notification"]) {
            [[NSNotificationCenter defaultCenter] addObserver:self selector:@selector(didReceiveSilentPushNotification:) name:kTiSilentPushNotification object:nil];
        } else {
            DebugLog(@"[ERROR] Cannot add silentpush eventListener. Please add `remote-notification` to UIBackgroundModes inside info.plist ");
        }
    }
    if ((count == 1) && [type isEqual:@"backgroundtransfer"]) {
        [[NSNotificationCenter defaultCenter] addObserver:self selector:@selector(didReceiveBackgroundTransferNotification:) name:kTiBackgroundTransfer object:nil];
    }
    if ((count == 1) && [type isEqual:@"downloadcompleted"]) {
        [[NSNotificationCenter defaultCenter] addObserver:self selector:@selector(didReceiveDownloadFinishedNotification:) name:kTiURLDownloadFinished object:nil];
    }
    if ((count == 1) && [type isEqual:@"sessioncompleted"]) {
        [[NSNotificationCenter defaultCenter] addObserver:self selector:@selector(didReceiveSessionCompletedNotification:) name:kTiURLSessionCompleted object:nil];
    }
    if ((count ==1) && [type isEqual:@"sessioneventscompleted"]) {
        [[NSNotificationCenter defaultCenter] addObserver:self selector:@selector(didReceiveSessionEventsCompletedNotification:) name:kTiURLSessionEventsCompleted object:nil];
    }
    if ((count == 1) && [type isEqual:@"downloadprogress"]) {
        [[NSNotificationCenter defaultCenter] addObserver:self selector:@selector(didReceiveDownloadProgressNotification:) name:kTiURLDowloadProgress object:nil];
    }
    if ((count == 1) && [type isEqual:@"uploadprogress"]) {
        [[NSNotificationCenter defaultCenter] addObserver:self selector:@selector(didReceiveUploadProgressNotification:) name:kTiURLUploadProgress object:nil];
    }
    if ([TiUtils isIOS8OrGreater]){
        if ((count == 1) && [type isEqual:@"usernotificationsettings"]) {
            [[NSNotificationCenter defaultCenter] addObserver:self selector:@selector
             (didRegisterUserNotificationSettingsNotification:) name:kTiUserNotificationSettingsNotification object:nil];
        }
        if ((count == 1) && [type isEqual:@"watchkitextensionrequest"]) {
        [[NSNotificationCenter defaultCenter] addObserver:self
                                                 selector:@selector(didReceiveWatchExtensionRequestNotification:) name:kTiWatchKitExtensionRequest object:nil];
        }
        if ((count == 1) && [type isEqual:@"handoff"]) {
            [[NSNotificationCenter defaultCenter] addObserver:self selector:@selector(didReceiveHandOffNotification:) name:kTiHandOff object:nil];
        }
    }

}

-(void)_listenerRemoved:(NSString*)type count:(int)count
{
	if (count == 0 && [type isEqual:@"notification"]) {
		[[NSNotificationCenter defaultCenter] removeObserver:self name:kTiLocalNotification object:nil];
	}
    if (count == 0 && [type isEqual:@"localnotificationaction"]) {
        [[NSNotificationCenter defaultCenter] removeObserver:self name:kTiLocalNotificationAction object:nil];
    }
    if (count == 0 && [type isEqual:@"remotenotificationaction"]) {
        [[NSNotificationCenter defaultCenter] removeObserver:self name:kTiRemoteNotificationAction object:nil];
    }

    if ((count == 1) && [type isEqual:@"backgroundfetch"]) {
        [[NSNotificationCenter defaultCenter] removeObserver:self name:kTiBackgroundFetchNotification object:nil];
    }
    if ((count == 1) && [type isEqual:@"sessioneventscompleted"]) {
        [[NSNotificationCenter defaultCenter] removeObserver:self name:kTiURLSessionEventsCompleted object:nil];
    }
    if ((count == 1) && [type isEqual:@"silentpush"]) {
        [[NSNotificationCenter defaultCenter] removeObserver:self name:kTiSilentPushNotification object:nil];
    }
    if ((count == 1) && [type isEqual:@"backgroundtransfer"]) {
        [[NSNotificationCenter defaultCenter] removeObserver:self name:kTiBackgroundTransfer object:nil];
    }
    if ((count == 1) && [type isEqual:@"sessioncompleted"]) {
        [[NSNotificationCenter defaultCenter] removeObserver:self name:kTiURLSessionCompleted object:nil];
    }
    if ((count == 1) && [type isEqual:@"downloadfinished"]) {
        [[NSNotificationCenter defaultCenter] removeObserver:self name:kTiURLDownloadFinished object:nil];
    }
    if ((count == 1) && [type isEqual:@"downloadprogress"]) {
        [[NSNotificationCenter defaultCenter] removeObserver:self name:kTiURLDowloadProgress object:nil];
    }
    if ((count == 1) && [type isEqual:@"uploadprogress"]) {
        [[NSNotificationCenter defaultCenter] removeObserver:self name:kTiURLUploadProgress object:nil];
    }
    
    if ([TiUtils isIOS8OrGreater]){
        if ((count == 1) && [type isEqual:@"usernotificationsetting"]) {
            [[NSNotificationCenter defaultCenter] removeObserver:self name:kTiUserNotificationSettingsNotification object:nil];
        }
        if ((count == 1) && [type isEqual:@"watchkitextensionrequest"]) {
            [[NSNotificationCenter defaultCenter] removeObserver:self name:kTiWatchKitExtensionRequest object:nil];
        }
        if ((count == 1) && [type isEqual:@"handoff"]) {
            [[NSNotificationCenter defaultCenter] removeObserver:self name:kTiHandOff object:nil];
        }
    }
}

#pragma mark Public
<<<<<<< HEAD

#import "TiAppiOSSearchableItemProxy.h"

-(id)createSearchableIndex:(id)unused
{
    TiAppiOSSearchableIndexProxy *proxy = [[[TiAppiOSSearchableIndexProxy alloc]init] autorelease];
    return proxy;
}

-(id)createSearchableItem:(id)args
{
    ENSURE_SINGLE_ARG(args,NSDictionary);
    
    NSString* identifier;
    ENSURE_ARG_FOR_KEY(identifier, args, @"identifier", NSString);
    
    NSString* domainIdentifier;
    ENSURE_ARG_FOR_KEY(domainIdentifier, args, @"domainIdentifier", NSString);

    TiAppiOSSearchableItemAttributeSetProxy *attributeSet;
    ENSURE_ARG_FOR_KEY(attributeSet, args, @"attributeSet", TiAppiOSSearchableItemAttributeSetProxy);
    
    TiAppiOSSearchableItemProxy *proxy = [[[TiAppiOSSearchableItemProxy alloc]
                                           initWithUniqueIdentifier:identifier
                                           withDomainIdentifier:domainIdentifier
                                           withAttributeSet:attributeSet.attributes] autorelease];
    return proxy;
}

-(id)createSearchableItemAttributeSet:(id)args
{
    NSString* itemContentType;
    ENSURE_SINGLE_ARG(args,NSDictionary);
    ENSURE_ARG_FOR_KEY(itemContentType, args, @"itemContentType", NSString);
    
    NSMutableDictionary *props = [args mutableCopy];
    [props removeObjectForKey:@"itemContentType"]; //remove to avoid duplication
    
    TiAppiOSSearchableItemAttributeSetProxy *proxy = [[[TiAppiOSSearchableItemAttributeSetProxy alloc] initWithItemContentType:itemContentType withProps:props] autorelease];
    
    return proxy;
}

=======
#if IS_XCODE_7
-(id)createWatchSession:(id)args
{
    TiAppiOSWatchSessionProxy *watchSessionProxy = [[[TiAppiOSWatchSessionProxy alloc] init] autorelease];
    return watchSessionProxy;
}
#endif
>>>>>>> 9f3953e7
-(id)createUserActivity:(id)args
{
    NSString* activityType;
    ENSURE_SINGLE_ARG(args,NSDictionary);
    ENSURE_ARG_FOR_KEY(activityType, args, @"activityType", NSString);
    
    TiAppiOSUserActivityProxy *userActivityProxy = [[[TiAppiOSUserActivityProxy alloc] initWithOptions:args] autorelease];
    
    return userActivityProxy;
}

-(id)createUserDefaults:(id)args
{
    NSString *suiteName;
    ENSURE_SINGLE_ARG(args,NSDictionary);
    ENSURE_ARG_FOR_KEY(suiteName, args, @"suiteName", NSString);
    
    NSUserDefaults *defaultsObject = [[NSUserDefaults alloc] initWithSuiteName:suiteName];
    
    TiAppiOSUserDefaultsProxy *userDefaultsProxy = [[[TiAppiOSUserDefaultsProxy alloc] _initWithPageContext:[self executionContext]] autorelease];
    
    userDefaultsProxy.defaultsObject = defaultsObject;
    
    return userDefaultsProxy;
}

-(id)registerBackgroundService:(id)args
{
	NSDictionary* a = nil;
	ENSURE_ARG_AT_INDEX(a, args, 0, NSDictionary)
	
	NSString* urlString = [[TiUtils toURL:[a objectForKey:@"url"] proxy:self]absoluteString];
	
	if ([urlString length] == 0) {
		return nil;
	}
	
	if (backgroundServices == nil) {
		backgroundServices = [[NSMutableDictionary alloc]init];
	}
	
	TiAppiOSBackgroundServiceProxy *proxy = [backgroundServices objectForKey:urlString];
	
	if (proxy == nil) {
		proxy = [[[TiAppiOSBackgroundServiceProxy alloc] _initWithPageContext:[self executionContext] args:args] autorelease];
		[backgroundServices setValue:proxy forKey:urlString];
	}
	
	[[TiApp app] registerBackgroundService:proxy];
	return proxy;
}

//TO DO: implement didRegisterUserNotificationSettings delegate?
//remote notifications add 'category'

-(id)createUserNotificationAction:(id)args
{

	if(![TiUtils isIOS8OrGreater]) {
		return nil;
	}

	ENSURE_SINGLE_ARG(args,NSDictionary);
	UIMutableUserNotificationAction *notifAction = [[UIMutableUserNotificationAction alloc] init];

	id identifier = [args objectForKey:@"identifier"];

	if (identifier!=nil) {
		notifAction.identifier = identifier;
	}
    
	id title = [args objectForKey:@"title"];
    
	if (title!=nil) {
		notifAction.title = title;
	}
	
	UIUserNotificationActivationMode activationMode = [TiUtils intValue:[args objectForKey:@"activationMode"]];
	notifAction.activationMode = activationMode;

	BOOL destructive = [TiUtils boolValue:[args objectForKey:@"destructive"]];
    
	notifAction.destructive = destructive;

	BOOL authenticationRequired = [TiUtils boolValue:[args objectForKey:@"authenticationRequired"]];
	notifAction.authenticationRequired = authenticationRequired;

	TiAppiOSNotificationActionProxy *ap = [[[TiAppiOSNotificationActionProxy alloc] _initWithPageContext:[self executionContext]] autorelease];
	ap.notificationAction = notifAction;
    
	[notifAction release];
	return ap;
}

-(id)createUserNotificationCategory:(id)args
{

	if(![TiUtils isIOS8OrGreater]) {
		return nil;
	}
	
	ENSURE_SINGLE_ARG(args,NSDictionary);
	UIMutableUserNotificationCategory *notifCategory = [[UIMutableUserNotificationCategory alloc] init];
	
	id identifier = [args objectForKey:@"identifier"];
	
	if (identifier!=nil) {
		notifCategory.identifier = identifier;
	}
	
	id actionsForDefaultContext = [args objectForKey:@"actionsForDefaultContext"];
	id actionsForMinimalContext = [args objectForKey:@"actionsForMinimalContext"];
	
	if (actionsForDefaultContext != nil) {
		NSMutableArray *afdc = [[NSMutableArray alloc] init];
		
		for(TiAppiOSNotificationActionProxy* action in actionsForDefaultContext) {
			[afdc addObject:action.notificationAction];
		}
		[notifCategory setActions:afdc forContext:UIUserNotificationActionContextDefault];
		RELEASE_TO_NIL(afdc);
	}
	if (actionsForMinimalContext != nil) {
		NSMutableArray *afmc = [[NSMutableArray alloc] init];

		for(TiAppiOSNotificationActionProxy* action in actionsForMinimalContext) {
			[afmc addObject:action.notificationAction];
		}
		[notifCategory setActions:afmc forContext:UIUserNotificationActionContextMinimal];
		RELEASE_TO_NIL(afmc);
    }
    
	TiAppiOSNotificationCategoryProxy *cp = [[[TiAppiOSNotificationCategoryProxy alloc] _initWithPageContext:[self executionContext]] autorelease];

	cp.notificationCategory = notifCategory;

	[notifCategory release];
	return cp;
}

-(void)registerUserNotificationSettings:(id)args
{
	if (![TiUtils isIOS8OrGreater]) return;
	
	ENSURE_SINGLE_ARG(args, NSDictionary);
    
    NSArray *categories;
    NSArray *typesRequested;
    ENSURE_ARG_OR_NIL_FOR_KEY(categories, args, @"categories", NSArray);
    ENSURE_ARG_OR_NIL_FOR_KEY(typesRequested, args, @"types", NSArray);
    
	NSMutableSet *categoriesSet = nil;
	if (categories != nil) {
		categoriesSet = [NSMutableSet set];
		for (id category in categories) {
            ENSURE_TYPE(category, TiAppiOSNotificationCategoryProxy);
            [categoriesSet addObject:[(TiAppiOSNotificationCategoryProxy*)category notificationCategory]];
		}
	}
	
    UIUserNotificationType types = UIUserNotificationTypeNone;
    if (typesRequested != nil) {
        for (id thisTypeRequested in typesRequested)
        {
            NSUInteger value = [TiUtils intValue:thisTypeRequested];
            switch(value)
            {
                case UIUserNotificationTypeBadge: // USER_NOTIFICATION_TYPE_BADGE
                {
                    types |= UIUserNotificationTypeBadge;
                    break;
                }
                case UIUserNotificationTypeAlert: // USER_NOTIFICATION_TYPE_ALERT
                {
                    types |= UIUserNotificationTypeAlert;
                    break;
                }
                case UIUserNotificationTypeSound: // USER_NOTIFICATION_TYPE_SOUND
                {
                    types |= UIUserNotificationTypeSound;
                    break;
                }
            }
        }
    }
    
	UIUserNotificationSettings *notif = [UIUserNotificationSettings settingsForTypes:types categories:categoriesSet];
    TiThreadPerformOnMainThread(^{
        [[UIApplication sharedApplication] registerUserNotificationSettings:notif];
    }, NO);
}

-(NSArray*)supportedUserActivityTypes
{    
    if (![TiUtils isIOS8OrGreater]) {
        return nil;
    }
    
    NSArray *supportedActivityTypes = [[NSBundle mainBundle]
                                       objectForInfoDictionaryKey:@"NSUserActivityTypes"];
    
    return supportedActivityTypes;
}

-(NSDictionary*)currentUserNotificationSettings
{
    if (![TiUtils isIOS8OrGreater]) {
        return nil;
    }
    
    __block NSDictionary* returnVal = nil;
    TiThreadPerformOnMainThread(^{
        UIUserNotificationSettings *notificationSettings = [[UIApplication sharedApplication] currentUserNotificationSettings];
        returnVal = [[self formatUserNotificationSettings:notificationSettings] retain];
    }, YES);
    
    return [returnVal autorelease];;
}

-(NSDictionary*)formatUserNotificationSettings:(UIUserNotificationSettings*)notificationSettings
{
    if (![NSThread isMainThread]) {
        __block NSDictionary*result = nil;
        TiThreadPerformOnMainThread(^{
            result = [[self formatUserNotificationSettings:notificationSettings] retain];
        }, YES);
        return [result autorelease];
        
    }
    NSMutableArray *typesArray = [NSMutableArray array];
    NSMutableArray *categoriesArray = [NSMutableArray array];
    
    NSUInteger types = notificationSettings.types;
    NSSet *categories = notificationSettings.categories;
    
    // Types
    if ((types & UIUserNotificationTypeBadge)!=0)
    {
        [typesArray addObject:NUMINT(UIUserNotificationTypeBadge)];
    }
    if ((types & UIUserNotificationTypeAlert)!=0)
    {
        [typesArray addObject:NUMINT(UIUserNotificationTypeAlert)];
    }
    if ((types & UIUserNotificationTypeSound)!=0)
    {
        [typesArray addObject:NUMINT(UIUserNotificationTypeSound)];
    }
    
    // Categories
    for (id cat in categories) {
        TiAppiOSNotificationCategoryProxy *categoryProxy = [[[TiAppiOSNotificationCategoryProxy alloc] _initWithPageContext:[self executionContext]] autorelease];
        categoryProxy.notificationCategory = cat;
        [categoriesArray addObject:categoryProxy];
    }
    return [NSDictionary dictionaryWithObjectsAndKeys:
            typesArray, @"types",
            categoriesArray, @"categories",
            nil];
}

-(id)scheduleLocalNotification:(id)args
{
	ENSURE_SINGLE_ARG(args,NSDictionary);
	UILocalNotification *localNotif = [[UILocalNotification alloc] init];
	
	id date = [args objectForKey:@"date"];
	
	if (date!=nil) {
		localNotif.fireDate = date;
		localNotif.timeZone = [NSTimeZone defaultTimeZone];
	}
	
	id repeat = [args objectForKey:@"repeat"];
	if (repeat!=nil) {
		if ([repeat isEqual:@"weekly"]) {
			localNotif.repeatInterval = NSWeekCalendarUnit;
		}
		else if ([repeat isEqual:@"daily"]) {
			localNotif.repeatInterval = NSDayCalendarUnit;
		}
		else if ([repeat isEqual:@"yearly"]) {
			localNotif.repeatInterval = NSYearCalendarUnit;
		}
		else if ([repeat isEqual:@"monthly"]) {
			localNotif.repeatInterval = NSMonthCalendarUnit;
		}
	}
	
	id alertBody = [args objectForKey:@"alertBody"];
	if (alertBody!=nil) {
		localNotif.alertBody = alertBody;
	}
	id alertAction = [args objectForKey:@"alertAction"];
	if (alertAction!=nil) {
		localNotif.alertAction = alertAction;
	}
	id alertLaunchImage = [args objectForKey:@"alertLaunchImage"];
	if (alertLaunchImage!=nil) {
		localNotif.alertLaunchImage = alertLaunchImage;
	}

	id badge = [args objectForKey:@"badge"];
	if (badge!=nil) {
		localNotif.applicationIconBadgeNumber = [TiUtils intValue:badge];
	}

	id sound = [args objectForKey:@"sound"];
	if (sound!=nil) {
		if ([sound isEqual:@"default"]) {
			localNotif.soundName = UILocalNotificationDefaultSoundName;
		}
		else {
			localNotif.soundName = sound;
		}
	}

	id userInfo = [args objectForKey:@"userInfo"];
	if (userInfo!=nil) {
		localNotif.userInfo = userInfo;
	}

	if([TiUtils isIOS8OrGreater]) {
		id category = [args objectForKey:@"category"];
		if (category != nil && [category isKindOfClass:[TiAppiOSNotificationCategoryProxy class]]) {
			localNotif.category = [(TiAppiOSNotificationCategoryProxy*)category identifier];
		} else if (category != nil && [category isKindOfClass:[NSString class]]) {
			localNotif.category = category;
		}
	}
	
	TiThreadPerformOnMainThread(^{
		if (date!=nil) {
			[[UIApplication sharedApplication] scheduleLocalNotification:localNotif];
		}
		else {
			[[UIApplication sharedApplication] presentLocalNotificationNow:localNotif];
		}
	}, NO);
	
	TiAppiOSLocalNotificationProxy *lp = [[[TiAppiOSLocalNotificationProxy alloc] _initWithPageContext:[self executionContext]] autorelease];
	lp.notification = localNotif;

	[localNotif release];
	return lp;
}

-(void)cancelAllLocalNotifications:(id)args
{
	ENSURE_UI_THREAD(cancelAllLocalNotifications,args);
	[[UIApplication sharedApplication] cancelAllLocalNotifications];
}

-(void)cancelLocalNotification:(id)args
{
	ENSURE_SINGLE_ARG(args,NSObject);
	ENSURE_UI_THREAD(cancelLocalNotification,args);
	NSArray *notifications = [[UIApplication sharedApplication] scheduledLocalNotifications];
	if (notifications!=nil)
	{
		for (UILocalNotification *notification in notifications)
		{
			if([[[notification userInfo] objectForKey:@"id"] isEqual:args])
			{
				[[UIApplication sharedApplication] cancelLocalNotification:notification];
				return;
			}
		}
		
	}
}

-(void)didReceiveHandOffNotification:(NSNotification*)notif
{
    NSDictionary *notification = [notif userInfo];
    [self fireEvent:@"handoff" withObject:notification];
}

-(void)didReceiveLocalNotification:(NSNotification*)note
{
	NSDictionary *notification = [note object];
	[self fireEvent:@"notification" withObject:notification];
}

-(void)didReceiveLocalNotificationAction:(NSNotification*)note
{
    NSDictionary *notification = [note object];
    [self fireEvent:@"localnotificationaction" withObject:notification];
}

-(void)didReceiveRemoteNotificationAction:(NSNotification*)note
{
    NSDictionary *notification = [note object];
    [self fireEvent:@"remotenotificationaction" withObject:notification];
}

-(void)didReceiveBackgroundFetchNotification:(NSNotification*)note
{
	[self fireEvent:@"backgroundfetch" withObject:[note userInfo]];
}

-(void)didReceiveSilentPushNotification:(NSNotification*)note
{
    [self fireEvent:@"silentpush" withObject:[note userInfo]];
}

-(void)didReceiveBackgroundTransferNotification:(NSNotification*)note
{
    [self fireEvent:@"backgroundtransfer" withObject:[note userInfo]];
}

-(void)didReceiveDownloadFinishedNotification:(NSNotification*)note
{
    [self fireEvent:@"downloadcompleted" withObject:[note userInfo]];
}

-(void)didReceiveSessionCompletedNotification:(NSNotification*)note
{
    [self fireEvent:@"sessioncompleted" withObject:[note userInfo]];
}

-(void)didReceiveSessionEventsCompletedNotification:(NSNotification*)note
{
    [self fireEvent:@"sessioneventscompleted" withObject:[note userInfo]];
}
-(void)didReceiveDownloadProgressNotification:(NSNotification*)note
{
    [self fireEvent:@"downloadprogress" withObject:[note userInfo]];
}

-(void)didReceiveUploadProgressNotification:(NSNotification*)note
{
    [self fireEvent:@"uploadprogress" withObject:[note userInfo]];
}

-(void)didRegisterUserNotificationSettingsNotification:(NSNotification*)notificationSettings
{
    [self fireEvent:@"usernotificationsettings"
         withObject:[self formatUserNotificationSettings:(UIUserNotificationSettings*)[notificationSettings object]]];
}

#pragma mark Apple Watchkit notifications

-(void)didReceiveWatchExtensionRequestNotification:(NSNotification*)notif
{
    if ([TiUtils isIOS9OrGreater]) {
        DebugLog(@"[WARN] Deprecated. Please use Ti.App.iOS.WatchConnectivity instead");
    }
    [self fireEvent:@"watchkitextensionrequest" withObject:[notif userInfo]];
}

#pragma mark Apple Watchkit handleWatchKitExtensionRequest reply

-(void)sendWatchExtensionReply:(id)args
{
    if ([TiUtils isIOS9OrGreater]) {
        DebugLog(@"[WARN] Deprecated. Please use Ti.App.iOS.WatchConnectivity instead");
    }
    if(![TiUtils isIOS8OrGreater]) {
        return;
    }
    
    enum Args {
        kArgKey = 0,
        kArgCount,
        kArgUserInfo = kArgCount
    };
    
    ENSURE_TYPE(args,NSArray);
    ENSURE_ARG_COUNT(args, kArgCount);
    
    NSString *key = [TiUtils stringValue:[args objectAtIndex:kArgKey]];

    if([args count] > 1){
        [[TiApp app] watchKitExtensionRequestHandler:key withUserInfo:[args objectAtIndex:kArgUserInfo]];
    }else{
        [[TiApp app] watchKitExtensionRequestHandler:key withUserInfo:nil];
    }
}

-(void)setMinimumBackgroundFetchInterval:(id)value
{
    ENSURE_TYPE(value, NSNumber);
    double fetchInterval = [TiUtils doubleValue:value];
    fetchInterval = MAX(MIN(fetchInterval, UIApplicationBackgroundFetchIntervalNever),UIApplicationBackgroundFetchIntervalMinimum);
    [[UIApplication sharedApplication] setMinimumBackgroundFetchInterval:fetchInterval];
}

-(void)endBackgroundHandler:(id)arg
{
    ENSURE_SINGLE_ARG(arg, NSString);
    if ([arg rangeOfString:@"Session"].location != NSNotFound) {
        [[TiApp app] completionHandlerForBackgroundTransfer:arg];
    } else {
        [[TiApp app] completionHandler:arg withResult:1];
    }
}

-(NSNumber*)BACKGROUNDFETCHINTERVAL_MIN {
    return NUMDOUBLE(UIApplicationBackgroundFetchIntervalMinimum);
}

-(NSNumber*)BACKGROUNDFETCHINTERVAL_NEVER {
    return NUMDOUBLE(UIApplicationBackgroundFetchIntervalNever);
}

-(NSNumber*)USER_NOTIFICATION_TYPE_NONE
{
	if ([TiUtils isIOS8OrGreater]) {
		return NUMINT(UIUserNotificationTypeNone);
	}
	return NUMINT(0);
}

-(NSNumber*)USER_NOTIFICATION_TYPE_BADGE
{
	if ([TiUtils isIOS8OrGreater]) {
		return NUMINT(UIUserNotificationTypeBadge);
	}
	return NUMINT(0);
}

-(NSNumber*)USER_NOTIFICATION_TYPE_SOUND
{
	if ([TiUtils isIOS8OrGreater]) {
		return NUMINT(UIUserNotificationTypeSound);
	}
	return NUMINT(0);
}

-(NSNumber*)USER_NOTIFICATION_TYPE_ALERT
{
	if ([TiUtils isIOS8OrGreater]) {
		return NUMINT(UIUserNotificationTypeAlert);
	}
	return NUMINT(0);
}


-(NSNumber*)USER_NOTIFICATION_ACTIVATION_MODE_BACKGROUND
{
	if ([TiUtils isIOS8OrGreater]) {
		return NUMINT(UIUserNotificationActivationModeBackground);
	}
	return NUMINT(0);
}
-(NSNumber*)USER_NOTIFICATION_ACTIVATION_MODE_FOREGROUND
{
	if ([TiUtils isIOS8OrGreater]) {
		return NUMINT(UIUserNotificationActivationModeForeground);
	}
	return NUMINT(0);
}

-(NSString*)applicationOpenSettingsURL
{
    if ([TiUtils isIOS8OrGreater]) {
        return UIApplicationOpenSettingsURLString;
    }
    return nil;
}

MAKE_SYSTEM_STR(EVENT_ACCESSIBILITY_LAYOUT_CHANGED,@"accessibilitylayoutchanged");
MAKE_SYSTEM_STR(EVENT_ACCESSIBILITY_SCREEN_CHANGED,@"accessibilityscreenchanged");

MAKE_SYSTEM_PROP(FETCH_NEWDATA, 0); //UIBackgroundFetchResultNewData
MAKE_SYSTEM_PROP(FETCH_NODATA, 1); //UIBackgroundFetchResultNoData
MAKE_SYSTEM_PROP(FETCH_FAILED, 2); //UIBackgroundFetchResultFailed

@end

#endif<|MERGE_RESOLUTION|>--- conflicted
+++ resolved
@@ -16,16 +16,12 @@
 #import "TiAppiOSNotificationCategoryProxy.h"
 #import "TiAppiOSUserDefaultsProxy.h"
 #import "TiAppiOSUserActivityProxy.h"
-<<<<<<< HEAD
+#if IS_XCODE_7
+#import "TiAppiOSWatchSessionProxy.h"
 #import "TiAppiOSSearchableItemAttributeSetProxy.h"
 #import "TiAppiOSSearchableItemProxy.h"
 #import "TiAppiOSSearchableIndexProxy.h"
-
-=======
-#if IS_XCODE_7
-#import "TiAppiOSWatchSessionProxy.h"
 #endif
->>>>>>> 9f3953e7
 @implementation TiAppiOSProxy
 
 -(void)dealloc
@@ -153,10 +149,12 @@
 }
 
 #pragma mark Public
-<<<<<<< HEAD
-
-#import "TiAppiOSSearchableItemProxy.h"
-
+#if IS_XCODE_7
+-(id)createWatchSession:(id)args
+{
+    TiAppiOSWatchSessionProxy *watchSessionProxy = [[[TiAppiOSWatchSessionProxy alloc] init] autorelease];
+    return watchSessionProxy;
+}
 -(id)createSearchableIndex:(id)unused
 {
     TiAppiOSSearchableIndexProxy *proxy = [[[TiAppiOSSearchableIndexProxy alloc]init] autorelease];
@@ -172,7 +170,7 @@
     
     NSString* domainIdentifier;
     ENSURE_ARG_FOR_KEY(domainIdentifier, args, @"domainIdentifier", NSString);
-
+    
     TiAppiOSSearchableItemAttributeSetProxy *attributeSet;
     ENSURE_ARG_FOR_KEY(attributeSet, args, @"attributeSet", TiAppiOSSearchableItemAttributeSetProxy);
     
@@ -189,7 +187,7 @@
     ENSURE_SINGLE_ARG(args,NSDictionary);
     ENSURE_ARG_FOR_KEY(itemContentType, args, @"itemContentType", NSString);
     
-    NSMutableDictionary *props = [args mutableCopy];
+    NSMutableDictionary *props = [[args mutableCopy] autorelease];
     [props removeObjectForKey:@"itemContentType"]; //remove to avoid duplication
     
     TiAppiOSSearchableItemAttributeSetProxy *proxy = [[[TiAppiOSSearchableItemAttributeSetProxy alloc] initWithItemContentType:itemContentType withProps:props] autorelease];
@@ -197,15 +195,7 @@
     return proxy;
 }
 
-=======
-#if IS_XCODE_7
--(id)createWatchSession:(id)args
-{
-    TiAppiOSWatchSessionProxy *watchSessionProxy = [[[TiAppiOSWatchSessionProxy alloc] init] autorelease];
-    return watchSessionProxy;
-}
 #endif
->>>>>>> 9f3953e7
 -(id)createUserActivity:(id)args
 {
     NSString* activityType;
