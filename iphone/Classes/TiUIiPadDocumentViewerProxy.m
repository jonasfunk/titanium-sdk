--- conflicted
+++ resolved
@@ -42,12 +42,7 @@
 	if (![NSThread isMainThread]) {
 		TiThreadPerformOnMainThread(^{[self show:args];}, YES);
 		return;
-<<<<<<< HEAD
-	}
-	ENSURE_SINGLE_ARG_OR_NIL(args,NSDictionary);
-=======
 	}	
->>>>>>> 05765ec8
 	BOOL animated = [TiUtils boolValue:@"animated" properties:args def:YES];
 
 	TiViewProxy* view = [args objectForKey:@"view"];
