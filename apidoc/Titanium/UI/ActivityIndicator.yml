---
name: Titanium.UI.ActivityIndicator
summary: An activity indicator that lets the user know an action is taking place. 
    
description:  |
    An activity indicator can be used to show the progress of an operation in the UI to let the 
    user know that some action is taking place. An activity indicator consists of a spinning 
    animation and an optional text message, and is used to indicate an ongoing activity of 
    indeterminate length. To show progress, use <Titanium.UI.ProgressBar> instead.

    Use the <Titanium.UI.createActivityIndicator> method to create an Activity Indicator. 
    
    Activity indicators must be used differently on Android and iOS:
    
    * On Android, the activity indicator is a modal dialog that blocks the UI. Calling `show` 
    displays the indicator, and calling `hide` removes it. 
    
<<<<<<< HEAD
    * On iOS, the activity indicator is a view like any other view, and must be added to a window 
    or other top-level view before it can be shown. Note that, unlike most views, the activity 
    indicator is hidden by default and must be shown explicitly.
=======
    * On iOS and Mobile Web, the activity indicator is a view like any other view, and must be added 
      to a window or other top-level view before it can be shown. Note that unlike most views, 
      the activity indicator is hidden by default and must be shown explicitly.
>>>>>>> e38ecb68
extends: Titanium.Proxy
since: "0.8"
methods:
  - name: hide
    summary: Hides the activity indicator and stops the animation.
    
  - name: show
    summary: Shows the activity indicator and starts the animation.
properties:
  - name: bottom
    summary: Bottom position of the view.
    description: |
        Determines the absolute position of the view relative to its parent.  
        
        Can be either a float value or a dimension string (for example `100`, `'50%'` or `'auto'`.)
    type: [Number, String]
    platforms: [iphone, ipad]
    
  - name: color
    summary: |
        Color of the message text in 
        [web color](http://en.wikipedia.org/wiki/Web_colors#HTML_color_names) name or hex format.

    type: String
    platforms: [iphone, ipad, mobileweb]
    
  - name: font
    summary: Font used for the message text.
    type: Font
    platforms: [iphone, ipad]

  - name: height
    summary: |
        Width of the view. Only accepts value of `auto`, which must be explicitly set in order to 
        display the message and to position the view correctly.
    type: String
    platforms: [iphone, ipad]

  - name: left
    summary: Left position of the view.
    description: |
        Determines the absolute position of the view relative to its parent.  
        
        Can be either a float value or a dimension string (for example `100`, `'50%'` or `'auto'`.)
    type: [Number, String]
    platforms: [iphone, ipad]
    
  - name: message
    summary: Message text.
    type: String
    platforms: [android]
    
  - name: messageid
    summary: Key identifying a string in the locale file to use for the message text. 
    description: Only one of `message` or `messageid` should be specified.
    type: String
    
  - name: right
    summary: Right position of the view.
    description: |
        Determines the absolute position of the view relative to its parent.  
        
        Can be either a float value or a dimension string (for example `100`, `'50%'` or `'auto'`.)
    type: [Number, String]
    platforms: [iphone, ipad]
    
  - name: style
    summary: The style for the activity indicator. 
    description: |
        The style can be set to one of the constants defined in 
        <Titanium.UI.iPhone.ActivityIndicatorStyle>.
    type: Number
    default: <Titanium.UI.iPhone.ActivityIndicatorStyle.PLAIN>
    platforms: [iphone, ipad]

  - name: top
    summary: Top position of the view.
    description: |
        Determines the absolute position of the view relative to its parent.  
        
        Can be either a float value or a dimension string (for example `100`, `'50%'` or `'auto'`.)
    type: [Number, String]
    platforms: [iphone, ipad]

  - name: width
    summary: |
        Width of the view. Only accepts value of `auto`, which must be explicitly set in order to 
        display the message and to position the view correctly.
    type: String
    platforms: [iphone, ipad]
    
examples:
  - title: Simple Activity Indicator
    example: |
        Open a yellow window immediately after a blue window. Show an activity indicator while 
        some code executes and hide it on completion. Then close the yellow window.
        
            Ti.UI.backgroundColor = 'white';

            var win1 = Ti.UI.createWindow({
              backgroundColor: 'blue'
            });

            var win2 = Ti.UI.createWindow({
              backgroundColor: 'yellow',
              fullscreen: true
            });

            var activityIndicator = Ti.UI.createActivityIndicator({
              color: 'green',
              font: {fontFamily:'Helvetica Neue', fontSize:26, fontWeight:'bold'},
              message: 'Loading...',
              style:Ti.UI.iPhone.ActivityIndicatorStyle.DARK,
              top:10,
              left:10,
              height:'auto',
              width:'auto'
            });

            // On iOS, the activity indicator must be added to a window or view for it to appear
            if (Ti.Platform.name === 'iPhone OS'){
              win2.add(activityIndicator);
            }

            // eventListeners must always be loaded before the event is likely to fire
            // hence, the open() method must be positioned before the window is opened
            win2.addEventListener('open', function (e) {
              activityIndicator.show();
              // do some work that takes 6 seconds
              // ie. replace the following setTimeout block with your code
              setTimeout(function(){
                e.source.close();
                activityIndicator.hide();
              }, 6000);
            });

            win1.open();
            win2.open();<|MERGE_RESOLUTION|>--- conflicted
+++ resolved
@@ -15,15 +15,9 @@
     * On Android, the activity indicator is a modal dialog that blocks the UI. Calling `show` 
     displays the indicator, and calling `hide` removes it. 
     
-<<<<<<< HEAD
-    * On iOS, the activity indicator is a view like any other view, and must be added to a window 
+    * On iOS and Mobile Web, the activity indicator is a view like any other view, and must be added to a window 
     or other top-level view before it can be shown. Note that, unlike most views, the activity 
     indicator is hidden by default and must be shown explicitly.
-=======
-    * On iOS and Mobile Web, the activity indicator is a view like any other view, and must be added 
-      to a window or other top-level view before it can be shown. Note that unlike most views, 
-      the activity indicator is hidden by default and must be shown explicitly.
->>>>>>> e38ecb68
 extends: Titanium.Proxy
 since: "0.8"
 methods:
