--- conflicted
+++ resolved
@@ -81,60 +81,6 @@
 	protected static final String PROP_AUTOSAVE = "saveToPhotoGallery";
 	protected static final String PROP_OVERLAY = "overlay";
 
-<<<<<<< HEAD
-	@Kroll.constant public static final int UNKNOWN_ERROR = -1;
-	@Kroll.constant public static final int NO_ERROR = 0;
-	@Kroll.constant public static final int DEVICE_BUSY = 1;
-	@Kroll.constant public static final int NO_CAMERA = 2;
-	@Kroll.constant public static final int NO_VIDEO = 3;
-
-	@Kroll.constant public static final int VIDEO_SCALING_NONE = 0;
-	@Kroll.constant public static final int VIDEO_SCALING_ASPECT_FILL = 1;
-	@Kroll.constant public static final int VIDEO_SCALING_ASPECT_FIT = 2;
-	@Kroll.constant public static final int VIDEO_SCALING_MODE_FILL = 3;
-
-	@Kroll.constant public static final int VIDEO_CONTROL_DEFAULT = 0;
-	@Kroll.constant public static final int VIDEO_CONTROL_EMBEDDED = 1;
-	@Kroll.constant public static final int VIDEO_CONTROL_FULLSCREEN = 2;
-	@Kroll.constant public static final int VIDEO_CONTROL_NONE = 3;
-	@Kroll.constant public static final int VIDEO_CONTROL_HIDDEN = 4;
-
-	@Kroll.constant public static final int VIDEO_LOAD_STATE_UNKNOWN = 0;
-	@Kroll.constant public static final int VIDEO_LOAD_STATE_PLAYABLE = 1 << 0;
-	@Kroll.constant public static final int VIDEO_LOAD_STATE_PLAYTHROUGH_OK = 1 << 1;
-	@Kroll.constant public static final int VIDEO_LOAD_STATE_STALLED = 1 << 2;
-
-	@Kroll.constant public static final int VIDEO_PLAYBACK_STATE_STOPPED = 0;
-	@Kroll.constant public static final int VIDEO_PLAYBACK_STATE_PLAYING = 1;
-	@Kroll.constant public static final int VIDEO_PLAYBACK_STATE_PAUSED = 2;
-	@Kroll.constant public static final int VIDEO_PLAYBACK_STATE_INTERRUPTED = 3;
-	@Kroll.constant public static final int VIDEO_PLAYBACK_STATE_SEEKING_FORWARD = 4;
-	@Kroll.constant public static final int VIDEO_PLAYBACK_STATE_SEEKING_BACKWARD = 5;
-
-	@Kroll.constant public static final int VIDEO_QUALITY_LOW = CamcorderProfile.QUALITY_LOW;
-	@Kroll.constant public static final int VIDEO_QUALITY_HIGH = CamcorderProfile.QUALITY_HIGH;
-
-	@Kroll.constant public static final int VIDEO_FINISH_REASON_PLAYBACK_ENDED = 0;
-	@Kroll.constant public static final int VIDEO_FINISH_REASON_PLAYBACK_ERROR = 1;
-	@Kroll.constant public static final int VIDEO_FINISH_REASON_USER_EXITED = 2;
-
-	@Kroll.constant public static final int VIDEO_REPEAT_MODE_NONE = 0;
-	@Kroll.constant public static final int VIDEO_REPEAT_MODE_ONE = 1;
-
-	@Kroll.constant public static final int VIDEO_TIME_OPTION_NEAREST_KEYFRAME = MediaMetadataRetriever.OPTION_CLOSEST;
-	@Kroll.constant public static final int VIDEO_TIME_OPTION_CLOSEST_SYNC = MediaMetadataRetriever.OPTION_CLOSEST_SYNC;
-	@Kroll.constant public static final int VIDEO_TIME_OPTION_NEXT_SYNC = MediaMetadataRetriever.OPTION_NEXT_SYNC;
-	@Kroll.constant public static final int VIDEO_TIME_OPTION_PREVIOUS_SYNC = MediaMetadataRetriever.OPTION_PREVIOUS_SYNC;
-
-	@Kroll.constant public static final String MEDIA_TYPE_PHOTO = "public.image";
-	@Kroll.constant public static final String MEDIA_TYPE_VIDEO = "public.video";
-
-	@Kroll.constant public static final int CAMERA_FRONT = 0;
-	@Kroll.constant public static final int CAMERA_REAR = 1;
-	@Kroll.constant public static final int CAMERA_FLASH_OFF = 0;
-	@Kroll.constant public static final int CAMERA_FLASH_ON = 1;
-	@Kroll.constant public static final int CAMERA_FLASH_AUTO = 2;
-=======
 	@Kroll.constant
 	public static final int UNKNOWN_ERROR = -1;
 	@Kroll.constant
@@ -229,7 +175,6 @@
 	public static final int CAMERA_FLASH_ON = 1;
 	@Kroll.constant
 	public static final int CAMERA_FLASH_AUTO = 2;
->>>>>>> 158d75e9
 
 	private static String mediaType = MEDIA_TYPE_PHOTO;
 	private static String extension = ".jpg";
@@ -934,12 +879,8 @@
 							copyFile(imageFile, dataFile);
 							imageFile.delete();
 							imageFile = dataFile;
-<<<<<<< HEAD
-						} catch(Throwable t) {
-=======
 							TiFileHelper.getInstance().destroyOnExit(imageFile);
 						} catch (Throwable t) {
->>>>>>> 158d75e9
 							if (errorCallback != null) {
 								KrollDict response = new KrollDict();
 								response.putCodeAndMessage(UNKNOWN_ERROR, t.getMessage());
