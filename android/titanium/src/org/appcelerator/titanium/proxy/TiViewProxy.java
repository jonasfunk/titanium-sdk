--- conflicted
+++ resolved
@@ -627,7 +627,6 @@
 		return children.toArray(new TiViewProxy[children.size()]);
 	}
 	
-<<<<<<< HEAD
 	@Kroll.method
 	public void addClass(String className) {
 		addClasses(new String[] { className });
@@ -644,7 +643,8 @@
 		}
 		KrollDict options = getTiContext().getTiApp().getStylesheet(baseUrl, classes, null);
 		extend(options);
-=======
+	}
+	
 	@Override
 	public void eventListenerAdded(String eventName, int count, KrollProxy proxy) {
 		super.eventListenerAdded(eventName, count, proxy);
@@ -670,6 +670,5 @@
 				v.getNativeView().setClickable(clickable);
 			}
 		}
->>>>>>> cc19d85e
 	}
 }