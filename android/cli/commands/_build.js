/**
 * Android build command.
 *
 * @module cli/_build
 *
 * @copyright
 * Copyright (c) 2009-2015 by Appcelerator, Inc. All Rights Reserved.
 *
 * Copyright (c) 2012-2013 Chris Talkington, contributors.
 * {@link https://github.com/ctalkington/node-archiver}
 *
 * @license
 * Licensed under the terms of the Apache Public License
 * Please see the LICENSE included with this distribution for details.
 */

var ADB = require('node-titanium-sdk/lib/adb'),
	AdmZip = require('adm-zip'),
	android = require('node-titanium-sdk/lib/android'),
	androidDetect = require('../lib/detect').detect,
	AndroidManifest = require('../lib/AndroidManifest'),
	appc = require('node-appc'),
	archiver = require('archiver'),
	async = require('async'),
<<<<<<< HEAD
	Builder = require('../lib/base-builder.js'),
=======
	Builder = require('node-titanium-sdk/lib/builder'),
>>>>>>> 7197bd17
	CleanCSS = require('clean-css'),
	DOMParser = require('xmldom').DOMParser,
	ejs = require('ejs'),
	EmulatorManager = require('node-titanium-sdk/lib/emulator'),
	fields = require('fields'),
	fs = require('fs'),
	i18n = require('node-titanium-sdk/lib/i18n'),
	jsanalyze = require('node-titanium-sdk/lib/jsanalyze'),
	path = require('path'),
	temp = require('temp'),
<<<<<<< HEAD
	SymbolLoader = require('appc-aar-tools').SymbolLoader,
	SymbolWriter = require('appc-aar-tools').SymbolWriter,
	ti = require('titanium-sdk'),
	tiappxml = require('titanium-sdk/lib/tiappxml'),
=======
	ti = require('node-titanium-sdk'),
	tiappxml = require('node-titanium-sdk/lib/tiappxml'),
>>>>>>> 7197bd17
	util = require('util'),
	wrench = require('wrench'),

	afs = appc.fs,
	i18nLib = appc.i18n(__dirname),
	__ = i18nLib.__,
	__n = i18nLib.__n,
	version = appc.version,
	xml = appc.xml;

function AndroidBuilder() {
	Builder.apply(this, arguments);

	this.devices = null; // set by findTargetDevices() during 'config' phase
	this.devicesToAutoSelectFrom = [];

	this.keystoreAliases = [];

	this.tiSymbols = {};

	this.dexAgent = false;

	this.minSupportedApiLevel = parseInt(this.packageJson.minSDKVersion);
	this.minTargetApiLevel = parseInt(version.parseMin(this.packageJson.vendorDependencies['android sdk']));
	this.maxSupportedApiLevel = parseInt(version.parseMax(this.packageJson.vendorDependencies['android sdk']));

	this.deployTypes = {
		'emulator': 'development',
		'device': 'test',
		'dist-playstore': 'production'
	};

	this.targets = ['emulator', 'device', 'dist-playstore'];

	this.validABIs = ['armeabi-v7a', 'x86'];

	this.uncompressedTypes = [
		'jpg', 'jpeg', 'png', 'gif',
		'wav', 'mp2', 'mp3', 'ogg', 'aac',
		'mpg', 'mpeg', 'mid', 'midi', 'smf', 'jet',
		'rtttl', 'imy', 'xmf', 'mp4', 'm4a',
		'm4v', '3gp', '3gpp', '3g2', '3gpp2',
		'amr', 'awb', 'wma', 'wmv'
	];
}

util.inherits(AndroidBuilder, Builder);

AndroidBuilder.prototype.config = function config(logger, config, cli) {
	Builder.prototype.config.apply(this, arguments);

	var _t = this;

	function assertIssue(logger, issues, name) {
		var i = 0,
			len = issues.length;
		for (; i < len; i++) {
			if ((typeof name == 'string' && issues[i].id == name) || (typeof name == 'object' && name.test(issues[i].id))) {
				issues[i].message.split('\n').forEach(function (line) {
					logger[issues[i].type === 'error' ? 'error' : 'warn'](line.replace(/(__(.+?)__)/g, '$2'.bold));
				});
				logger.log();
				if (issues[i].type === 'error') {process.exit(1);}
			}
		}
	}

	// we hook into the pre-validate event so that we can stop the build before
	// prompting if we know the build is going to fail.
	//
	// this is also where we can detect android and jdk environments before
	// prompting occurs. because detection is expensive we also do it here instead
	// of during config() because there's no sense detecting if config() is being
	// called because of the help command.
	cli.on('cli:pre-validate', function (obj, callback) {
		if (cli.argv.platform && cli.argv.platform != 'android') {
			return callback();
		}

		async.series([
			function (next) {
				// detect android environment
				androidDetect(config, { packageJson: _t.packageJson }, function (androidInfo) {
					_t.androidInfo = androidInfo;
					assertIssue(logger, androidInfo.issues, 'ANDROID_JDK_NOT_FOUND');
					assertIssue(logger, androidInfo.issues, 'ANDROID_JDK_PATH_CONTAINS_AMPERSANDS');
					assertIssue(logger, androidInfo.issues, 'ANDROID_BUILD_TOOLS_TOO_NEW');

					if (!cli.argv.prompt) {
						// check that the Android SDK is found and sane
						// note: if we're prompting, then we'll do this check in the --android-sdk validate() callback
						assertIssue(logger, androidInfo.issues, 'ANDROID_SDK_NOT_FOUND');
						assertIssue(logger, androidInfo.issues, 'ANDROID_SDK_MISSING_PROGRAMS');

						// make sure we have an Android SDK and some Android targets
						if (!Object.keys(androidInfo.targets).filter(function (id) {
								var t = androidInfo.targets[id];
								return t.type == 'platform' && t['api-level'] >= _t.minTargetApiLevel;
						}).length) {
							if (Object.keys(androidInfo.targets).length) {
								logger.error(__('No valid Android SDK targets found.'));
							} else {
								logger.error(__('No Android SDK targets found.'));
							}
							logger.error(__('Please download an Android SDK target API level %s or newer from the Android SDK Manager and try again.', _t.minTargetApiLevel) + '\n');
							process.exit(1);
						}
					}

					// if --android-sdk was not specified, then we simply try to set a default android sdk
					if (!cli.argv['android-sdk']) {
						var androidSdkPath = config.android && config.android.sdkPath;
						if (!androidSdkPath && androidInfo.sdk) {
							androidSdkPath = androidInfo.sdk.path;
						}
						androidSdkPath && (cli.argv['android-sdk'] = afs.resolvePath(androidSdkPath));
					}

					next();
				});
			},

			function (next) {
				// detect java development kit
				appc.jdk.detect(config, null, function (jdkInfo) {
					assertIssue(logger, jdkInfo.issues, 'JDK_NOT_INSTALLED');
					assertIssue(logger, jdkInfo.issues, 'JDK_MISSING_PROGRAMS');
					assertIssue(logger, jdkInfo.issues, 'JDK_INVALID_JAVA_HOME');

					if (!jdkInfo.version) {
						logger.error(__('Unable to locate the Java Development Kit') + '\n');
						logger.log(__('You can specify the location by setting the %s environment variable.', 'JAVA_HOME'.cyan) + '\n');
						process.exit(1);
					}

					if (!version.satisfies(jdkInfo.version, _t.packageJson.vendorDependencies.java)) {
						logger.error(__('JDK version %s detected, but only version %s is supported', jdkInfo.version, _t.packageJson.vendorDependencies.java) + '\n');
						process.exit(1);
					}

					_t.jdkInfo = jdkInfo;
					next();
				});
			}
		], callback);
	});

	var targetDeviceCache = {},
		findTargetDevices = function findTargetDevices(target, callback) {
			if (targetDeviceCache[target]) {
				return callback(null, targetDeviceCache[target]);
			}

			if (target == 'device') {
				new ADB(config).devices(function (err, devices) {
					if (err) {
						callback(err);
					} else {
						this.devices = devices.filter(function (d) { return !d.emulator && d.state == 'device'; });
						if (this.devices.length > 1) {
							// we have more than 1 device, so we should show 'all'
							this.devices.push({
								id: 'all',
								model: 'All Devices'
							});
						}
						callback(null, targetDeviceCache[target] = this.devices.map(function (d) {
							return {
								name: d.model || d.manufacturer,
								id: d.id,
								version: d.release,
								abi: Array.isArray(d.abi) ? d.abi.join(',') : d.abi,
								type: 'device'
							};
						}));
					}
				}.bind(this));
			} else if (target == 'emulator') {
				new EmulatorManager(config).detect(function (err, emus) {
					if (err) {
						callback(err);
					} else {
						this.devices = emus;
						callback(null, targetDeviceCache[target] = emus.map(function (emu) {
							// normalize the emulator info
							if (emu.type == 'avd') {
								return {
									name: emu.name,
									id: emu.id,
									api: emu['api-level'],
									version: emu['sdk-version'],
									abi: emu.abi,
									type: emu.type,
									googleApis: emu.googleApis,
									sdcard: emu.sdcard
								};
							} else if (emu.type == 'genymotion') {
								return {
									name: emu.name,
									id: emu.name,
									api: emu['api-level'],
									version: emu['sdk-version'],
									abi: emu.abi,
									type: emu.type,
									googleApis: emu.googleApis,
									sdcard: true
								};
							}
							return emu; // not good
						}));
					}
				}.bind(this));
			} else {
				callback();
			}
		}.bind(this);

	return function (finished) {
		cli.createHook('build.android.config', this, function (callback) {
			var conf = {
				flags: {
					'launch': {
						desc: __('disable launching the app after installing'),
						default: true,
						hideDefault: true,
						negate: true
					}
				},
				options: {
					'alias': {
						abbr: 'L',
						desc: __('the alias for the keystore'),
						hint: 'alias',
						order: 155,
						prompt: function (callback) {
							callback(fields.select({
								title: __("What is the name of the keystore's certificate alias?"),
								promptLabel: __('Select a certificate alias by number or name'),
								margin: '',
								optionLabel: 'name',
								optionValue: 'name',
								numbered: true,
								relistOnError: true,
								complete: true,
								suggest: false,
								options: _t.keystoreAliases,
								validate: conf.options.alias.validate
							}));
						},
						validate: function (value, callback) {
							// if there's a value, then they entered something, otherwise let the cli prompt
							if (value) {
								var selectedAlias = value.toLowerCase(),
									alias = _t.keystoreAlias = _t.keystoreAliases.filter(function (a) { return a.name && a.name.toLowerCase() == selectedAlias; }).shift();
								if (!alias) {
									return callback(new Error(__('Invalid "--alias" value "%s"', value)));
								}
								if (alias.sigalg && alias.sigalg.toLowerCase() == 'sha256withrsa') {
									logger.warn(__('The selected alias %s uses the %s signature algorithm which will likely have issues with Android 4.3 and older.', ('"' + value + '"').cyan, ('"' + alias.sigalg + '"').cyan));
									logger.warn(__('Certificates that use the %s or %s signature algorithm will provide better compatibility.', '"SHA1withRSA"'.cyan, '"MD5withRSA"'.cyan));
								}
							}
							callback(null, value);
						}
					},
					'android-sdk': {
						abbr: 'A',
						default: config.android && config.android.sdkPath && afs.resolvePath(config.android.sdkPath),
						desc: __('the path to the Android SDK'),
						hint: __('path'),
						order: 100,
						prompt: function (callback) {
							var androidSdkPath = config.android && config.android.sdkPath;
							if (!androidSdkPath && _t.androidInfo.sdk) {
								androidSdkPath = _t.androidInfo.sdk.path;
							}
							if (androidSdkPath) {
								androidSdkPath = afs.resolvePath(androidSdkPath);
								if (process.platform == 'win32' || androidSdkPath.indexOf('&') != -1) {
									androidSdkPath = undefined;
								}
							}

							callback(fields.file({
								promptLabel: __('Where is the Android SDK?'),
								default: androidSdkPath,
								complete: true,
								showHidden: true,
								ignoreDirs: _t.ignoreDirs,
								ignoreFiles: _t.ignoreFiles,
								validate: _t.conf.options['android-sdk'].validate.bind(_t)
							}));
						},
						required: true,
						validate: function (value, callback) {
							if (!value) {
								callback(new Error(__('Invalid Android SDK path')));
							} else if (process.platform == 'win32' && value.indexOf('&') != -1) {
								callback(new Error(__('The Android SDK path cannot contain ampersands (&) on Windows')));
							} else if (_t.androidInfo.sdk && _t.androidInfo.sdk.path == afs.resolvePath(value)) {
								// no sense doing the detection again, just make sure we found the sdk
								assertIssue(logger, _t.androidInfo.issues, 'ANDROID_SDK_NOT_FOUND');
								assertIssue(logger, _t.androidInfo.issues, 'ANDROID_SDK_MISSING_PROGRAMS');
								callback(null, value);
							} else {
								// do a quick scan to see if the path is correct
								android.findSDK(value, config, appc.pkginfo.package(module), function (err, results) {
									if (err) {
										callback(new Error(__('Invalid Android SDK path: %s', value)));
									} else {
										function next() {
											// set the android sdk in the config just in case a plugin or something needs it
											config.set('android.sdkPath', value);

											// path looks good, do a full scan again
											androidDetect(config, { packageJson: _t.packageJson, bypassCache: true }, function (androidInfo) {
												// check that the Android SDK is found and sane
												assertIssue(logger, androidInfo.issues, 'ANDROID_SDK_NOT_FOUND');
												assertIssue(logger, androidInfo.issues, 'ANDROID_SDK_MISSING_PROGRAMS');
												_t.androidInfo = androidInfo;
												callback(null, value);
											});
										}

										// new android sdk path looks good
										// if we found an android sdk in the pre-validate hook, then we need to kill the other sdk's adb server
										if (_t.androidInfo.sdk) {
											new ADB(config).stopServer(next);
										} else {
											next();
										}
									}
								});
							}
						}
					},
					'avd-abi': {
						abbr: 'B',
						desc: __('the abi for the Android emulator; deprecated, use --device-id'),
						hint: __('abi')
					},
					'avd-id': {
						abbr: 'I',
						desc: __('the id for the Android emulator; deprecated, use --device-id'),
						hint: __('id')
					},
					'avd-skin': {
						abbr: 'S',
						desc: __('the skin for the Android emulator; deprecated, use --device-id'),
						hint: __('skin')
					},
					'build-type': {
						hidden: true
					},
					'debug-host': {
						hidden: true
					},
					'deploy-type': {
						abbr: 'D',
						desc: __('the type of deployment; only used when target is %s or %s', 'emulator'.cyan, 'device'.cyan),
						hint: __('type'),
						order: 110,
						values: ['test', 'development']
					},
					'device-id': {
						abbr: 'C',
						desc: __('the id of the Android emulator or the device id to install the application to'),
						hint: __('name'),
						order: 130,
						prompt: function (callback) {
							findTargetDevices(cli.argv.target, function (err, results) {
								var opts = {},
									title,
									promptLabel;

								// we need to sort all results into groups for the select field
								if (cli.argv.target == 'device' && results.length) {
									opts[__('Devices')] = results;
									title = __('Which device do you want to install your app on?');
									promptLabel = __('Select a device by number or name');
								} else if (cli.argv.target == 'emulator') {
									// for emulators, we sort by type
									var emus = results.filter(function (e) {
											return e.type == 'avd';
										});

									if (emus.length) {
										opts[__('Android Emulators')] = emus;
									}

									emus = results.filter(function (e) {
										return e.type == 'genymotion';
									});
									if (emus.length) {
										opts[__('Genymotion Emulators')] = emus;

										logger.log(__('NOTE: Genymotion emulator must be running to detect Google API support').magenta + '\n');
									}

									title = __('Which emulator do you want to launch your app in?');
									promptLabel = __('Select an emulator by number or name');
								}

								// if there are no devices/emulators, error
								if (!Object.keys(opts).length) {
									if (cli.argv.target == 'device') {
										logger.error(__('Unable to find any devices') + '\n');
										logger.log(__('Please plug in an Android device, then try again.') + '\n');
									} else {
										logger.error(__('Unable to find any emulators') + '\n');
										logger.log(__('Please create an Android emulator, then try again.') + '\n');
									}
									process.exit(1);
								}

								callback(fields.select({
									title: title,
									promptLabel: promptLabel,
									formatters: {
										option: function (opt, idx, num) {
											return '  ' + num + opt.name.cyan + (opt.version ? ' (' + opt.version + ')' : '') + (opt.googleApis
												? (' (' + __('Google APIs supported') + ')').grey
												: opt.googleApis === null
													? (' (' + __('Google APIs support unknown') + ')').grey
													: '');
										}
									},
									autoSelectOne: true,
									margin: '',
									optionLabel: 'name',
									optionValue: 'id',
									numbered: true,
									relistOnError: true,
									complete: true,
									suggest: true,
									options: opts
								}));
							});
						},
						required: true,
						validate: function (device, callback) {
							var dev = device.toLowerCase();
							findTargetDevices(cli.argv.target, function (err, devices) {
								if (cli.argv.target == 'device' && dev == 'all') {
									// we let 'all' slide by
									return callback(null, dev);
								}
								var i = 0,
									l = devices.length;
								for (; i < l; i++) {
									if (devices[i].id.toLowerCase() == dev) {
										return callback(null, devices[i].id);
									}
								}
								callback(new Error(cli.argv.target ? __('Invalid Android device "%s"', device) : __('Invalid Android emulator "%s"', device)));
							});
						},
						verifyIfRequired: function (callback) {
							if (cli.argv['build-only']) {
								// not required if we're build only
								return callback();
							}

							findTargetDevices(cli.argv.target, function (err, results) {
								if (cli.argv.target == 'emulator' && cli.argv['device-id'] === undefined && cli.argv['avd-id']) {
									// if --device-id was not specified, but --avd-id was, then we need to
									// try to resolve a device based on the legacy --avd-* options
									var avds = results.filter(function (a) { return a.type == 'avd'; }).map(function (a) { return a.name; }),
										name = 'titanium_' + cli.argv['avd-id'] + '_';

									if (avds.length) {
										// try finding the first avd that starts with the avd id
										avds = avds.filter(function (avd) { return avd.indexOf(name) == 0; });
										if (avds.length == 1) {
											cli.argv['device-id'] = avds[0];
											return callback();
										} else if (avds.length > 1) {
											// next try using the avd skin
											if (!cli.argv['avd-skin']) {
												// we have more than one match
												logger.error(__n('Found %s avd with id "%%s"', 'Found %s avds with id "%%s"', avds.length, cli.argv['avd-id']));
												logger.error(__('Specify --avd-skin and --avd-abi to select a specific emulator') + '\n');
											} else {
												name += cli.argv['avd-skin'];
												// try exact match
												var tmp = avds.filter(function (avd) { return avd == name; });
												if (tmp.length) {
													avds = tmp;
												} else {
													// try partial match
													avds = avds.filter(function (avd) { return avd.indexOf(name + '_') == 0; });
												}
												if (avds.length == 0) {
													logger.error(__('No emulators found with id "%s" and skin "%s"', cli.argv['avd-id'], cli.argv['avd-skin']) + '\n');
												} else if (avds.length == 1) {
													cli.argv['device-id'] = avds[0];
													return callback();
												} else if (!cli.argv['avd-abi']) {
													// we have more than one matching avd, but no abi to filter by so we have to error
													logger.error(__n('Found %s avd with id "%%s" and skin "%%s"', 'Found %s avds with id "%%s" and skin "%%s"', avds.length, cli.argv['avd-id'], cli.argv['avd-skin']));
													logger.error(__('Specify --avd-abi to select a specific emulator') + '\n');
												} else {
													name += '_' + cli.argv['avd-abi'];
													// try exact match
													tmp = avds.filter(function (avd) { return avd == name; });
													if (tmp.length) {
														avds = tmp;
													} else {
														avds = avds.filter(function (avd) { return avd.indexOf(name + '_') == 0; });
													}
													if (avds.length == 0) {
														logger.error(__('No emulators found with id "%s", skin "%s", and abi "%s"', cli.argv['avd-id'], cli.argv['avd-skin'], cli.argv['avd-abi']) + '\n');
													} else {
														// there is one or more avds, but we'll just return the first one
														cli.argv['device-id'] = avds[0];
														return callback();
													}
												}
											}
										}

										logger.warn(__('%s options have been %s, please use %s', '--avd-*'.cyan, 'deprecated'.red, '--device-id'.cyan) + '\n');

										// print list of available avds
										if (results.length && !cli.argv.prompt) {
											logger.log(__('Available Emulators:'))
											results.forEach(function (emu) {
												logger.log('   ' + emu.name.cyan + ' (' + emu.version + ')');
											});
											logger.log();
										}
									}

								} else if (cli.argv['device-id'] === undefined && results.length && config.get('android.autoSelectDevice', true)) {
									// we set the device-id to an array of devices so that later in validate()
									// after the tiapp.xml has been parsed, we can auto select the best device
									_t.devicesToAutoSelectFrom = results.sort(function (a, b) {
										var eq = a.api && b.api && appc.version.eq(a.api, b.api),
											gt = a.api && b.api && appc.version.gt(a.api, b.api);

										if (eq) {
											if (a.type == b.type) {
												if (a.googleApis == b.googleApis) {
													return 0;
												} else if (b.googleApis) {
													return 1;
												} else if (a.googleApis === false && b.googleApis === null) {
													return 1;
												}
												return -1;
											}
											return a.type == 'avd' ? -1 : 1;
										}

										return gt ? 1 : -1;
									});
									return callback();
								}

								// yup, still required
								callback(true);
							});
						}
					},
					'key-password': {
						desc: __('the password for the keystore private key (defaults to the store-password)'),
						hint: 'keypass',
						order: 160,
						prompt: function (callback) {
							callback(fields.text({
								promptLabel: __("What is the keystore's __key password__?") + ' ' + __('(leave blank to use the store password)').grey,
								password: true,
								validate: _t.conf.options['key-password'].validate.bind(_t)
							}));
						},
						secret: true,
						validate: function (keyPassword, callback) {
							// sanity check the keystore and store password
							_t.conf.options['store-password'].validate(cli.argv['store-password'], function (err, storePassword) {
								if (err) {
									// we have a bad --keystore or --store-password arg
									cli.argv.keystore = cli.argv['store-password'] = undefined;
									return callback(err);
								}

								var keystoreFile = cli.argv.keystore,
									alias = cli.argv.alias,
									tmpKeystoreFile = temp.path({ suffix: '.jks' });

								if (keystoreFile && storePassword && alias && _t.jdkInfo && _t.jdkInfo.executables.keytool) {
									// the only way to test the key password is to export the cert
									appc.subprocess.run(_t.jdkInfo.executables.keytool, [
										'-J-Duser.language=en',
										'-importkeystore',
										'-v',
										'-srckeystore', keystoreFile,
										'-destkeystore', tmpKeystoreFile,
										'-srcstorepass', storePassword,
										'-deststorepass', storePassword,
										'-srcalias', alias,
										'-destalias', alias,
										'-srckeypass', keyPassword || storePassword,
										'-noprompt'
									], function (code, out, err) {
										if (code) {
											if (out.indexOf('java.security.UnrecoverableKeyException') != -1) {
												return callback(new Error(__('Bad key password')));
											}
											return callback(new Error(out.trim()));
										}

										// remove the temp keystore
										fs.existsSync(tmpKeystoreFile) && fs.unlinkSync(tmpKeystoreFile);

										callback(null, keyPassword);
									});
								} else {
									callback(null, keyPassword);
								}
							});
						}
					},
					'keystore': {
						abbr: 'K',
						callback: function (value) {
							_t.conf.options['alias'].required = true;
							_t.conf.options['store-password'].required = true;
						},
						desc: __('the location of the keystore file'),
						hint: 'path',
						order: 140,
						prompt: function (callback) {
							_t.conf.options['key-password'].required = true;
							callback(fields.file({
								promptLabel: __('Where is the __keystore file__ used to sign the app?'),
								complete: true,
								showHidden: true,
								ignoreDirs: _t.ignoreDirs,
								ignoreFiles: _t.ignoreFiles,
								validate: _t.conf.options.keystore.validate.bind(_t)
							}));
						},
						validate: function (keystoreFile, callback) {
							if (!keystoreFile) {
								callback(new Error(__('Please specify the path to your keystore file')));
							} else {
								keystoreFile = afs.resolvePath(keystoreFile);
								if (!fs.existsSync(keystoreFile) || !fs.statSync(keystoreFile).isFile()) {
									callback(new Error(__('Invalid keystore file')));
								} else {
									callback(null, keystoreFile);
								}
							}
						}
					},
					'output-dir': {
						abbr: 'O',
						desc: __('the output directory when using %s', 'dist-playstore'.cyan),
						hint: 'dir',
						order: 180,
						prompt: function (callback) {
							callback(fields.file({
								promptLabel: __('Where would you like the output APK file saved?'),
								default: cli.argv['project-dir'] && afs.resolvePath(cli.argv['project-dir'], 'dist'),
								complete: true,
								showHidden: true,
								ignoreDirs: _t.ignoreDirs,
								ignoreFiles: /.*/,
								validate: _t.conf.options['output-dir'].validate.bind(_t)
							}));
						},
						validate: function (outputDir, callback) {
							callback(outputDir || !_t.conf.options['output-dir'].required ? null : new Error(__('Invalid output directory')), outputDir);
						}
					},
					'profiler-host': {
						hidden: true
					},
					'store-password': {
						abbr: 'P',
						desc: __('the password for the keystore'),
						hint: 'password',
						order: 150,
						prompt: function (callback) {
							callback(fields.text({
								next: function (err, value) {
									return err && err.next || null;
								},
								promptLabel: __("What is the keystore's __password__?"),
								password: true,
								// if the password fails due to bad keystore file,
								// we need to prompt for the keystore file again
								repromptOnError: false,
								validate: _t.conf.options['store-password'].validate.bind(_t)
							}));
						},
						secret: true,
						validate: function (storePassword, callback) {
							if (!storePassword) {
								return callback(new Error(__('Please specify a keystore password')));
							}

							// sanity check the keystore
							_t.conf.options.keystore.validate(cli.argv.keystore, function (err, keystoreFile) {
								if (err) {
									// we have a bad --keystore arg
									cli.argv.keystore = undefined;
									return callback(err);
								}

								if (keystoreFile && _t.jdkInfo && _t.jdkInfo.executables.keytool) {
									appc.subprocess.run(_t.jdkInfo.executables.keytool, [
										'-J-Duser.language=en',
										'-list',
										'-v',
										'-keystore', keystoreFile,
										'-storepass', storePassword
									], function (code, out, err) {
										if (code) {
											var msg = out.split('\n').shift().split('java.io.IOException:');
											if (msg.length > 1) {
												msg = msg[1].trim();
												if (/invalid keystore format/i.test(msg)) {
													msg = __('Invalid keystore file');
													cli.argv.keystore = undefined;
													_t.conf.options.keystore.required = true;
												}
											} else {
												msg = out.trim();
											}

											return callback(new Error(msg));
										}

										// empty the alias array. it is important that we don't destory the original
										// instance since it was passed by reference to the alias select list
										while (_t.keystoreAliases.length) {
											_t.keystoreAliases.pop();
										}

										var aliasRegExp = /Alias name\: (.+)/,
											sigalgRegExp = /Signature algorithm name\: (.+)/;
										out.split('\n\n').forEach(function (chunk) {
											chunk = chunk.trim();
											var m = chunk.match(aliasRegExp);
											if (m) {
												var sigalg = chunk.match(sigalgRegExp);
												_t.keystoreAliases.push({
													name: m[1],
													sigalg: sigalg && sigalg[1]
												});
											}
										});

										if (_t.keystoreAliases.length == 0) {
											cli.argv.keystore = undefined;
											return callback(new Error(__('Keystore does not contain any certificates')));
										} else if (!cli.argv.alias && _t.keystoreAliases.length == 1) {
											cli.argv.alias = _t.keystoreAliases[0].name;
										}

										// check if this keystore requires a key password
										var keystoreFile = cli.argv.keystore,
											alias = cli.argv.alias,
											tmpKeystoreFile = temp.path({ suffix: '.jks' });

										if (keystoreFile && storePassword && alias && _t.jdkInfo && _t.jdkInfo.executables.keytool) {
											// the only way to test the key password is to export the cert
											appc.subprocess.run(_t.jdkInfo.executables.keytool, [
												'-J-Duser.language=en',
												'-importkeystore',
												'-v',
												'-srckeystore', keystoreFile,
												'-destkeystore', tmpKeystoreFile,
												'-srcstorepass', storePassword,
												'-deststorepass', storePassword,
												'-srcalias', alias,
												'-destalias', alias,
												'-srckeypass', storePassword,
												'-noprompt'
											], function (code, out, err) {
												if (code) {
													if (out.indexOf('Alias <' + alias + '> does not exist') != -1) {
														// bad alias, we'll let --alias find it again
														_t.conf.options['alias'].required = true;
													}

													// since we have an error, force the key password to be required
													_t.conf.options['key-password'].required = true;
												} else {
													// remove the temp keystore
													fs.existsSync(tmpKeystoreFile) && fs.unlinkSync(tmpKeystoreFile);
												}
												callback(null, storePassword);
											});
										} else {
											callback(null, storePassword);
										}
									}.bind(_t));
								} else {
									callback(null, storePassword);
								}
							});
						}
					},
					'target': {
						abbr: 'T',
						callback: function (value) {
							// as soon as we know the target, toggle required options for validation
							if (value === 'dist-playstore') {
								_t.conf.options['alias'].required = true;
								_t.conf.options['deploy-type'].values = ['production'];
								_t.conf.options['device-id'].required = false;
								_t.conf.options['keystore'].required = true;
								_t.conf.options['output-dir'].required = true;
								_t.conf.options['store-password'].required = true;
							}
						},
						default: 'emulator',
						desc: __('the target to build for'),
						order: 120,
						required: true,
						values: _t.targets
					}
				}
			};

			callback(null, _t.conf = conf);
		})(function (err, result) {
			finished(result);
		});
	}.bind(this);
};

AndroidBuilder.prototype.validate = function validate(logger, config, cli) {
	Builder.prototype.validate.apply(this, arguments);

	this.target = cli.argv.target;
	this.deployType = !/^dist-/.test(this.target) && cli.argv['deploy-type'] ? cli.argv['deploy-type'] : this.deployTypes[this.target];
	this.buildType = cli.argv['build-type'] || '';

	// ti.deploytype is deprecated and so we force the real deploy type
	if (cli.tiapp.properties['ti.deploytype']) {
		logger.warn(__('The %s tiapp.xml property has been deprecated, please use the %s option', 'ti.deploytype'.cyan, '--deploy-type'.cyan));
	}
	cli.tiapp.properties['ti.deploytype'] = { type: 'string', value: this.deployType };

	// get the javac params
	this.javacMaxMemory = cli.tiapp.properties['android.javac.maxmemory'] && cli.tiapp.properties['android.javac.maxmemory'].value || config.get('android.javac.maxMemory', '1024M');
	this.javacSource = cli.tiapp.properties['android.javac.source'] && cli.tiapp.properties['android.javac.source'].value || config.get('android.javac.source', '1.6');
	this.javacTarget = cli.tiapp.properties['android.javac.target'] && cli.tiapp.properties['android.javac.target'].value || config.get('android.javac.target', '1.6');
	this.dxMaxMemory = cli.tiapp.properties['android.dx.maxmemory'] && cli.tiapp.properties['android.dx.maxmemory'].value || config.get('android.dx.maxMemory', '1024M');

	// manually inject the build profile settings into the tiapp.xml
	switch (this.deployType) {
		case 'production':
			this.minifyJS = true;
			this.encryptJS = true;
			this.minifyCSS = true;
			this.allowDebugging = false;
			this.allowProfiling = false;
			this.includeAllTiModules = false;
			this.proguard = false;
			break;

		case 'test':
			this.minifyJS = true;
			this.encryptJS = true;
			this.minifyCSS = true;
			this.allowDebugging = true;
			this.allowProfiling = true;
			this.includeAllTiModules = false;
			this.proguard = false;
			break;

		case 'development':
		default:
			this.minifyJS = false;
			this.encryptJS = false;
			this.minifyCSS = false;
			this.allowDebugging = true;
			this.allowProfiling = true;
			this.includeAllTiModules = true;
			this.proguard = false;
	}

	if (cli.tiapp.properties['ti.android.compilejs']) {
		logger.warn(__('The %s tiapp.xml property has been deprecated, please use the %s option to bypass JavaScript minification', 'ti.android.compilejs'.cyan, '--skip-js-minify'.cyan));
	}

	if (cli.argv['skip-js-minify']) {
		this.minifyJS = false;
	}

	// check the app name
	if (cli.tiapp.name.indexOf('&') != -1) {
		if (config.get('android.allowAppNameAmpersands', false)) {
			logger.warn(__('The app name "%s" contains an ampersand (&) which will most likely cause problems.', cli.tiapp.name));
			logger.warn(__('It is recommended that you define the app name using i18n strings.'));
			logger.warn(__('Refer to %s for more information.', 'http://appcelerator.com/i18n-app-name'.cyan));
		} else {
			logger.error(__('The app name "%s" contains an ampersand (&) which will most likely cause problems.', cli.tiapp.name));
			logger.error(__('It is recommended that you define the app name using i18n strings.'));
			logger.error(__('Refer to %s for more information.', 'http://appcelerator.com/i18n-app-name'));
			logger.error(__('To allow ampersands in the app name, run:'));
			logger.error('    ti config android.allowAppNameAmpersands true\n');
			process.exit(1);
		}
	}

	// check the Android specific app id rules
	if (!config.get('app.skipAppIdValidation') && !cli.tiapp.properties['ti.skipAppIdValidation']) {
		if (!/^([a-zA-Z_]{1}[a-zA-Z0-9_-]*(\.[a-zA-Z0-9_-]*)*)$/.test(cli.tiapp.id)) {
			logger.error(__('tiapp.xml contains an invalid app id "%s"', cli.tiapp.id));
			logger.error(__('The app id must consist only of letters, numbers, dashes, and underscores.'));
			logger.error(__('Note: Android does not allow dashes.'));
			logger.error(__('The first character must be a letter or underscore.'));
			logger.error(__("Usually the app id is your company's reversed Internet domain name. (i.e. com.example.myapp)") + '\n');
			process.exit(1);
		}

		if (!/^([a-zA-Z_]{1}[a-zA-Z0-9_]*(\.[a-zA-Z_]{1}[a-zA-Z0-9_]*)*)$/.test(cli.tiapp.id)) {
			logger.error(__('tiapp.xml contains an invalid app id "%s"', cli.tiapp.id));
			logger.error(__('The app id must consist of letters, numbers, and underscores.'));
			logger.error(__('The first character must be a letter or underscore.'));
			logger.error(__('The first character after a period must not be a number.'));
			logger.error(__("Usually the app id is your company's reversed Internet domain name. (i.e. com.example.myapp)") + '\n');
			process.exit(1);
		}

		if (!ti.validAppId(cli.tiapp.id)) {
			logger.error(__('Invalid app id "%s"', cli.tiapp.id));
			logger.error(__('The app id must not contain Java reserved words.') + '\n');
			process.exit(1);
		}
	}

	// check the default unit
	cli.tiapp.properties || (cli.tiapp.properties = {});
	cli.tiapp.properties['ti.ui.defaultunit'] || (cli.tiapp.properties['ti.ui.defaultunit'] = { type: 'string', value: 'system'});
	if (!/^system|px|dp|dip|mm|cm|in$/.test(cli.tiapp.properties['ti.ui.defaultunit'].value)) {
		logger.error(__('Invalid "ti.ui.defaultunit" property value "%s"', cli.tiapp.properties['ti.ui.defaultunit'].value) + '\n');
		logger.log(__('Valid units:'));
		'system,px,dp,dip,mm,cm,in'.split(',').forEach(function (unit) {
			logger.log('  ' + unit.cyan);
		});
		logger.log();
		process.exit(1);
	}

	// if we're building for the emulator, make sure we don't have any issues
	if (cli.argv.target == 'emulator') {
		this.androidInfo.issues.forEach(function (issue) {
			if (/^ANDROID_MISSING_(LIBGL|I386_ARCH|IA32_LIBS|32BIT_GLIBC|32BIT_LIBSTDCPP)$/.test(issue.id)) {
				issue.message.split('\n').forEach(function (line) {
					logger.warn(line);
				});
			}
		});
	}

	// check that the proguard config exists
	var proguardConfigFile = path.join(cli.argv['project-dir'], 'platform', 'android', 'proguard.cfg');
	if (this.proguard && !fs.existsSync(proguardConfigFile)) {
		logger.error(__('Missing ProGuard configuration file'));
		logger.error(__('ProGuard settings must go in the file "%s"', proguardConfigFile));
		logger.error(__('For example configurations, visit %s', 'http://proguard.sourceforge.net/index.html#manual/examples.html') + '\n');
		process.exit(1);
	}

	// map sdk versions to sdk targets instead of by id
	var targetSDKMap = {};
	Object.keys(this.androidInfo.targets).forEach(function (i) {
		var t = this.androidInfo.targets[i];
		if (t.type === 'platform') {
			targetSDKMap[t.id.replace('android-', '')] = t;
		}
	}, this);

	try {
		var tiappAndroidManifest = this.tiappAndroidManifest = cli.tiapp.android && cli.tiapp.android.manifest && (new AndroidManifest).parse(cli.tiapp.android.manifest);
	} catch (ex) {
		logger.error(__('Malformed <manifest> definition in the <android> section of the tiapp.xml') + '\n');
		process.exit(1);
	}

	try {
		var customAndroidManifestFile = path.join(cli.argv['project-dir'], 'platform', 'android', 'AndroidManifest.xml');
		this.customAndroidManifest = fs.existsSync(customAndroidManifestFile) && (new AndroidManifest(customAndroidManifestFile));
	} catch (ex) {
		logger.error(__('Malformed custom AndroidManifest.xml file: %s', customAndroidManifestFile) + '\n');
		process.exit(1);
	}

	// validate the sdk levels
	var usesSDK = (tiappAndroidManifest && tiappAndroidManifest['uses-sdk']) || (this.customAndroidManifest && this.customAndroidManifest['uses-sdk']);

	this.minSDK = this.minSupportedApiLevel;
	this.targetSDK = cli.tiapp.android && ~~cli.tiapp.android['tool-api-level'] || null;
	this.maxSDK = null;

	if (this.targetSDK) {
		logger.log();
		logger.warn(__('%s has been deprecated, please specify the target SDK API using the %s tag:', '<tool-api-level>'.cyan, '<uses-sdk>'.cyan));
		logger.warn();
		logger.warn('<ti:app xmlns:ti="http://ti.appcelerator.org">'.grey);
		logger.warn('    <android>'.grey);
		logger.warn('        <manifest>'.grey);
		logger.warn(('            <uses-sdk android:minSdkVersion="' + this.minSupportedApiLevel + '" android:targetSdkVersion="' + this.minTargetApiLevel + '" android:maxSdkVersion="' + this.maxSupportedApiLevel + '"/>').magenta);
		logger.warn('        </manifest>'.grey);
		logger.warn('    </android>'.grey);
		logger.warn('</ti:app>'.grey);
		logger.log();
	}

	if (usesSDK) {
		usesSDK.minSdkVersion    && (this.minSDK    = usesSDK.minSdkVersion);
		usesSDK.targetSdkVersion && (this.targetSDK = usesSDK.targetSdkVersion);
		usesSDK.maxSdkVersion    && (this.maxSDK    = usesSDK.maxSdkVersion);
	}

	// we need to translate the sdk to a real api level (i.e. L => 20, MNC => 22) so that
	// we can valiate them
	function getRealAPILevel(ver) {
		return (ver && targetSDKMap[ver] && targetSDKMap[ver].sdk) || ver;
	}
	this.realMinSDK    = getRealAPILevel(this.minSDK);
	this.realTargetSDK = getRealAPILevel(this.targetSDK);
	this.realMaxSDK    = getRealAPILevel(this.maxSDK);

	// min sdk is too old
	if (this.minSDK && this.realMinSDK < this.minSupportedApiLevel) {
		logger.error(__('The minimum supported SDK API version must be %s or newer, but is currently set to %s', this.minSupportedApiLevel, this.minSDK + (this.minSDK !== this.realMinSDK ? ' (' + this.realMinSDK + ')' : '')) + '\n');
		logger.log(
			appc.string.wrap(
				__('Update the %s in the tiapp.xml or custom AndroidManifest to at least %s:', 'android:minSdkVersion'.cyan, String(this.minSupportedApiLevel).cyan),
				config.get('cli.width', 100)
			)
		);
		logger.log();
		logger.log('<ti:app xmlns:ti="http://ti.appcelerator.org">'.grey);
		logger.log('    <android>'.grey);
		logger.log('        <manifest>'.grey);
		logger.log(('            <uses-sdk '
			+ 'android:minSdkVersion="' + this.minSupportedApiLevel + '" '
			+ (this.targetSDK ? 'android:targetSdkVersion="' + this.targetSDK + '" ' : '')
			+ (this.maxSDK ? 'android:maxSdkVersion="' + this.maxSDK + '" ' : '')
			+ '/>').magenta);
		logger.log('        </manifest>'.grey);
		logger.log('    </android>'.grey);
		logger.log('</ti:app>'.grey);
		logger.log();
		process.exit(1);
	}

	if (this.targetSDK) {
		// target sdk is too old
		if (this.realTargetSDK < this.minTargetApiLevel) {
			logger.error(__('The target SDK API %s is not supported by Titanium SDK %s', this.targetSDK + (this.targetSDK !== this.realTargetSDK ? ' (' + this.realTargetSDK + ')' : ''), ti.manifest.version));
			logger.error(__('The target SDK API version must be %s or newer', this.minTargetApiLevel) + '\n');
			logger.log(
				appc.string.wrap(
					__('Update the %s in the tiapp.xml or custom AndroidManifest to at least %s:', 'android:targetSdkVersion'.cyan, String(this.minTargetApiLevel).cyan),
					config.get('cli.width', 100)
				)
			);
			logger.log();
			logger.log('<ti:app xmlns:ti="http://ti.appcelerator.org">'.grey);
			logger.log('    <android>'.grey);
			logger.log('        <manifest>'.grey);
			logger.log(('            <uses-sdk '
				+ (this.minSupportedApiLevel ? 'android:minSdkVersion="' + this.minSupportedApiLevel + '" ' : '')
				+ 'android:targetSdkVersion="' + this.minTargetApiLevel + '" '
				+ (this.maxSDK ? 'android:maxSdkVersion="' + this.maxSDK + '" ' : '')
				+ '/>').magenta);
			logger.log('        </manifest>'.grey);
			logger.log('    </android>'.grey);
			logger.log('</ti:app>'.grey);
			logger.log();
			process.exit(1);
		}

		// target sdk < min sdk
		if (this.realTargetSDK < this.realMinSDK) {
			logger.error(__('The target SDK API must be greater than or equal to the minimum SDK %s, but is currently set to %s',
				this.minSDK + (this.minSDK !== this.realMinSDK ? ' (' + this.realMinSDK + ')' : ''),
				this.targetSDK + (this.targetSDK !== this.realTargetSDK ? ' (' + this.realTargetSDK + ')' : '')
			) + '\n');
			process.exit(1);
		}

	} else {
		// if no target sdk, then default to most recent supported/installed
		Object
			.keys(targetSDKMap)
			.sort(function (a, b) {
				if (targetSDKMap[a].sdk === targetSDKMap[b].sdk && targetSDKMap[a].revision === targetSDKMap[b].revision) {
					return 0;
				} else if (targetSDKMap[a].sdk < targetSDKMap[b].sdk || (targetSDKMap[a].sdk === targetSDKMap[b].sdk && targetSDKMap[a].revision < targetSDKMap[b].revision)) {
					return -1;
				}
				return 1;
			})
			.reverse()
			.some(function (ver) {
				if (targetSDKMap[ver].sdk >= this.minTargetApiLevel && targetSDKMap[ver].sdk <= this.maxSupportedApiLevel) {
					this.targetSDK = this.realTargetSDK = targetSDKMap[ver].sdk;
					return true;
				}
			}, this);

		if (!this.targetSDK || this.realTargetSDK < this.minTargetApiLevel) {
			if (this.minTargetApiLevel === this.maxSupportedApiLevel) {
				logger.error(__('Unable to find Android SDK API %s', this.maxSupportedApiLevel));
				logger.error(__('Android SDK API %s is required to build Android apps', this.maxSupportedApiLevel) + '\n');
			} else {
				logger.error(__('Unable to find a suitable installed Android SDK that is API >=%s and <=%s', this.minTargetApiLevel, this.maxSupportedApiLevel) + '\n');
			}
			process.exit(1);
		}
	}

	// check that we have this target sdk installed
	this.androidTargetSDK = targetSDKMap[this.targetSDK];

	if (!this.androidTargetSDK) {
		logger.error(__('Target Android SDK API %s is not installed', this.targetSDK) + '\n');

		var sdks = Object.keys(targetSDKMap).filter(function (ver) {
			return ~~ver > this.minSupportedApiLevel;
		}.bind(this)).sort().filter(function (s) { return s >= this.minSDK; }, this);

		if (sdks.length) {
			logger.log(__('To target Android SDK API %s, you first must install it using the Android SDK manager.', String(this.targetSDK).cyan) + '\n');
			logger.log(
				appc.string.wrap(
					__('Alternatively, you can set the %s in the %s section of the tiapp.xml to one of the following installed Android target SDK APIs: %s', '<uses-sdk>'.cyan, '<android> <manifest>'.cyan, sdks.join(', ').cyan),
					config.get('cli.width', 100)
				)
			);
			logger.log();
			logger.log('<ti:app xmlns:ti="http://ti.appcelerator.org">'.grey);
			logger.log('    <android>'.grey);
			logger.log('        <manifest>'.grey);
			logger.log(('            <uses-sdk '
				+ (this.minSDK ? 'android:minSdkVersion="' + this.minSDK + '" ' : '')
				+ 'android:targetSdkVersion="' + sdks[0] + '" '
				+ (this.maxSDK ? 'android:maxSdkVersion="' + this.maxSDK + '" ' : '')
				+ '/>').magenta);
			logger.log('        </manifest>'.grey);
			logger.log('    </android>'.grey);
			logger.log('</ti:app>'.grey);
			logger.log();
		} else {
			logger.log(__('To target Android SDK API %s, you first must install it using the Android SDK manager', String(this.targetSDK).cyan) + '\n');
		}
		process.exit(1);
	}

	if (!this.androidTargetSDK.androidJar) {
		logger.error(__('Target Android SDK API %s is missing "android.jar"', this.targetSDK) + '\n');
		process.exit(1);
	}

	if (this.realTargetSDK < this.realMinSDK) {
		logger.error(__('Target Android SDK API version must be %s or newer', this.minSDK) + '\n');
		process.exit(1);
	}

	if (this.realMaxSDK && this.realMaxSDK < this.realTargetSDK) {
		logger.error(__('Maximum Android SDK API version must be greater than or equal to the target SDK API %s, but is currently set to %s',
			this.targetSDK + (this.targetSDK !== this.realTargetSDK ? ' (' + this.realTargetSDK + ')' : ''),
			this.maxSDK + (this.maxSDK !== this.realMaxSDK ? ' (' + this.realMaxSDK + ')' : '')
		) + '\n');
		process.exit(1);
	}

	if (this.maxSupportedApiLevel && this.realTargetSDK > this.maxSupportedApiLevel) {
		// print warning that version this.targetSDK is not tested
		logger.warn(__('Building with Android SDK API %s which hasn\'t been tested against Titanium SDK %s',
			String(this.targetSDK + (this.targetSDK !== this.realTargetSDK ? ' (' + this.realTargetSDK + ')' : '')).cyan,
			this.titaniumSdkVersion
		));
	}

	// determine the abis to support
	this.abis = this.validABIs;
	if (cli.tiapp.android && cli.tiapp.android.abi && cli.tiapp.android.abi.indexOf('all') == -1) {
		this.abis = cli.tiapp.android.abi;
		this.abis.forEach(function (abi) {
			if (this.validABIs.indexOf(abi) == -1) {
				logger.error(__('Invalid ABI "%s"', abi) + '\n');
				logger.log(__('Valid ABIs:'));
				this.validABIs.forEach(function (name) {
					logger.log('   ' + name.cyan);
				});
				logger.log();
				process.exit(1);
			}
		}, this);
	}

	var deviceId = cli.argv['device-id'];

	if (!cli.argv['build-only'] && /^device|emulator$/.test(this.target) && deviceId === undefined && config.get('android.autoSelectDevice', true)) {
		// no --device-id, so intelligently auto select one
		var ver = this.androidTargetSDK.version,
			apiLevel = this.androidTargetSDK.sdk,
			devices = this.devicesToAutoSelectFrom,
			i,
			len = devices.length,
			verRegExp = /^((\d\.)?\d\.)?\d$/;

		// reset the device id
		deviceId = null;

		if (cli.argv.target == 'device') {
			logger.info(__('Auto selecting device that closest matches %s', ver.cyan));
		} else {
			logger.info(__('Auto selecting emulator that closest matches %s', ver.cyan));
		}

		function setDeviceId(device) {
			deviceId = cli.argv['device-id'] = device.id;

			var gapi = '';
			if (device.googleApis) {
				gapi = (' (' + __('Google APIs supported') + ')').grey;
			} else if (device.googleApis === null) {
				gapi = (' (' + __('Google APIs support unknown') + ')').grey;
			}

			if (cli.argv.target == 'device') {
				logger.info(__('Auto selected device %s %s', device.name.cyan, device.version) + gapi);
			} else {
				logger.info(__('Auto selected emulator %s %s', device.name.cyan, device.version) + gapi);
			}
		}

		function gte(device) {
			return device.api >= apiLevel && (!verRegExp.test(device.version) || appc.version.gte(device.version, ver));
		}

		function lt(device) {
			return device.api < apiLevel && (!verRegExp.test(device.version) || appc.version.lt(device.version, ver));
		}

		// find the first one where version is >= and google apis == true
		logger.debug(__('Searching for version >= %s and has Google APIs', ver));
		for (i = 0; i < len; i++) {
			if (gte(devices[i]) && devices[i].googleApis) {
				setDeviceId(devices[i]);
				break;
			}
		}

		if (!deviceId) {
			// find first one where version is >= and google apis is a maybe
			logger.debug(__('Searching for version >= %s and may have Google APIs', ver));
			for (i = 0; i < len; i++) {
				if (gte(devices[i]) && devices[i].googleApis === null) {
					setDeviceId(devices[i]);
					break;
				}
			}

			if (!deviceId) {
				// find first one where version is >= and no google apis
				logger.debug(__('Searching for version >= %s and no Google APIs', ver));
				for (i = 0; i < len; i++) {
					if (gte(devices[i])) {
						setDeviceId(devices[i]);
						break;
					}
				}

				if (!deviceId) {
					// find first one where version < and google apis == true
					logger.debug(__('Searching for version < %s and has Google APIs', ver));
					for (i = len - 1; i >= 0; i--) {
						if (lt(devices[i])) {
							setDeviceId(devices[i]);
							break;
						}
					}

					if (!deviceId) {
						// find first one where version <
						logger.debug(__('Searching for version < %s and no Google APIs', ver));
						for (i = len - 1; i >= 0; i--) {
							if (lt(devices[i]) && devices[i].googleApis) {
								setDeviceId(devices[i]);
								break;
							}
						}

						if (!deviceId) {
							// just grab first one
							logger.debug(__('Selecting first device'));
							setDeviceId(devices[0]);
						}
					}
				}
			}
		}

		var devices = deviceId == 'all' ? this.devices : this.devices.filter(function (d) { return d.id = deviceId; });
		devices.forEach(function (device) {
			if (Array.isArray(device.abi) && !device.abi.some(function (a) { return this.abis.indexOf(a) != -1; }.bind(this))) {
				if (this.target == 'emulator') {
					logger.error(__n('The emulator "%%s" does not support the desired ABI %%s', 'The emulator "%%s" does not support the desired ABIs %%s', this.abis.length, device.name, '"' + this.abis.join('", "') + '"'));
				} else {
					logger.error(__n('The device "%%s" does not support the desired ABI %%s', 'The device "%%s" does not support the desired ABIs %%s', this.abis.length, device.model || device.manufacturer, '"' + this.abis.join('", "') + '"'));
				}
				logger.error(__('Supported ABIs: %s', device.abi.join(', ')) + '\n');

				logger.log(__('You need to add at least one of the device\'s supported ABIs to the tiapp.xml'));
				logger.log();
				logger.log('<ti:app xmlns:ti="http://ti.appcelerator.org">'.grey);
				logger.log('    <!-- snip -->'.grey);
				logger.log('    <android>'.grey);
				logger.log(('        <abi>' + this.abis.concat(device.abi).join(',') + '</abi>').magenta);
				logger.log('    </android>'.grey);
				logger.log('</ti:app>'.grey);
				logger.log();

				process.exit(1);
			}
		}, this);
	}

	// validate debugger and profiler options
	var tool = [];
	this.allowDebugging && tool.push('debug');
	this.allowProfiling && tool.push('profiler');
	this.debugHost = null;
	this.debugPort = null;
	this.profilerHost = null;
	this.profilerPort = null;
	tool.forEach(function (type) {
		if (cli.argv[type + '-host']) {
			if (typeof cli.argv[type + '-host'] == 'number') {
				logger.error(__('Invalid %s host "%s"', type, cli.argv[type + '-host']) + '\n');
				logger.log(__('The %s host must be in the format "host:port".', type) + '\n');
				process.exit(1);
			}

			var parts = cli.argv[type + '-host'].split(':');

			if (parts.length < 2) {
				logger.error(__('Invalid ' + type + ' host "%s"', cli.argv[type + '-host']) + '\n');
				logger.log(__('The %s host must be in the format "host:port".', type) + '\n');
				process.exit(1);
			}

			var port = parseInt(parts[1]);
			if (isNaN(port) || port < 1 || port > 65535) {
				logger.error(__('Invalid ' + type + ' host "%s"', cli.argv[type + '-host']) + '\n');
				logger.log(__('The port must be a valid integer between 1 and 65535.') + '\n');
				process.exit(1);
			}

			this[type + 'Host'] = parts[0];
			this[type + 'Port'] = port;
		}
	}, this);

	if (this.debugPort || this.profilerPort) {
		// if debugging/profiling, make sure we only have one device and that it has an sd card
		if (this.target == 'emulator') {
			var emu = this.devices.filter(function (d) { return d.id == deviceId; }).shift();
			if (!emu) {
				logger.error(__('Unable find emulator "%s"', deviceId) + '\n');
				process.exit(1);
			} else if (!emu.sdcard && emu.type != 'genymotion') {
				logger.error(__('The selected emulator "%s" does not have an SD card.', emu.name));
				if (this.profilerPort) {
					logger.error(__('An SD card is required for profiling.') + '\n');
				} else {
					logger.error(__('An SD card is required for debugging.') + '\n');
				}
				process.exit(1);
			}
		} else if (this.target == 'device' && deviceId == 'all' && this.devices.length > 1) {
			// fail, can't do 'all' for debug builds
			logger.error(__('Cannot debug application when --device-id is set to "all" and more than one device is connected.'));
			logger.error(__('Please specify a single device to debug on.') + '\n');
			process.exit(1);
		}
	}

	// check that the build directory is writeable
	var buildDir = path.join(cli.argv['project-dir'], 'build');
	if (fs.existsSync(buildDir)) {
		if (!afs.isDirWritable(buildDir)) {
			logger.error(__('The build directory is not writeable: %s', buildDir) + '\n');
			logger.log(__('Make sure the build directory is writeable and that you have sufficient free disk space.') + '\n');
			process.exit(1);
		}
	} else if (!afs.isDirWritable(cli.argv['project-dir'])) {
		logger.error(__('The project directory is not writeable: %s', cli.argv['project-dir']) + '\n');
		logger.log(__('Make sure the project directory is writeable and that you have sufficient free disk space.') + '\n');
		process.exit(1);
	}

	// make sure we have an icon
	if (this.tiappAndroidManifest && this.tiappAndroidManifest.application && this.tiappAndroidManifest.application.icon) {
		cli.tiapp.icon = this.tiappAndroidManifest.application.icon.replace(/^\@drawable\//, '') + '.png';
	} else if (this.customAndroidManifest && this.customAndroidManifest.application && this.customAndroidManifest.application.icon) {
		cli.tiapp.icon = this.customAndroidManifest.application.icon.replace(/^\@drawable\//, '') + '.png';
	}
	if (!cli.tiapp.icon || !['Resources', 'Resources/android'].some(function (p) {
			return fs.existsSync(cli.argv['project-dir'], p, cli.tiapp.icon);
		})) {
		cli.tiapp.icon = 'appicon.png';
	}

	return function (callback) {
		this.validateTiModules('android', this.deployType, function (err, modules) {
			this.modules = modules.found;

			this.commonJsModules = [];
			this.nativeLibModules = [];

			var manifestHashes = [],
				nativeHashes = [],
				bindingsHashes = [],
				jarHashes = {};

			modules.found.forEach(function (module) {
				manifestHashes.push(this.hash(JSON.stringify(module.manifest)));

				if (module.platform.indexOf('commonjs') != -1) {
					module.native = false;

					// look for legacy module.id.js first
					var libFile = path.join(module.modulePath, module.id + '.js');
					module.libFile = fs.existsSync(libFile) ? libFile : null;
					// If no legacy file, look for package.json...
					if (!module.libFile) {
						var pkgJsonFile = path.join(module.modulePath, 'package.json');
						if (fs.existsSync(pkgJsonFile)) {
							try {
								var pkgJson = require(pkgJsonFile);
								// look for 'main' property
								if (pkgJson && pkgJson.main) {
									// look for main file as-is
									if (fs.existsSync(libFile = path.join(module.modulePath, pkgJson.main))) {
										module.libFile = libFile;
									}
									// look with .js extension
									if (!module.libFile && fs.existsSync(libFile = path.join(module.modulePath, pkgJson.main + '.js'))) {
										module.libFile = libFile;
									}
									// look with .json extension
									if (!module.libFile && fs.existsSync(libFile = path.join(module.modulePath, pkgJson.main + '.json'))) {
										module.libFile = libFile;
									}
								}
							} catch (e) {
								// squeltch
							}
						}

						// look for index.js in root directory of module
						if (!module.libFile && fs.existsSync(libFile = path.join(module.modulePath, 'index.js'))) {
							module.libFile = libFile;
						}

						// look for index.json in root directory of module
						if (!module.libFile && fs.existsSync(libFile = path.join(module.modulePath, 'index.json'))) {
							module.libFile = libFile;
						}

						if (!module.libFile) {
							this.logger.error(__('Module "%s" v%s is missing main file: %s, package.json with "main" entry, index.js, or index.json', module.id, module.manifest.version || 'latest', module.id + '.js') + '\n');
							process.exit(1);
						}
					}

					this.commonJsModules.push(module);
				} else {
					module.native = true;

					// jar filenames are always lower case and must correspond to the name in the module's build.xml file
					module.jarName = module.manifest.name.toLowerCase() + '.jar',
					module.jarFile = path.join(module.modulePath, module.jarName);

					if (!fs.existsSync(module.jarFile)) {
						// NOTE: this should be an error, not a warning, but due to the soasta module, we can't error out
						// logger.error(__('Module %s version %s is missing main jar file', module.id.cyan, (module.manifest.version || 'latest').cyan) + '\n');
						// process.exit(1);
						logger.warn(__('Module %s version %s does not have a main jar file', module.id.cyan, (module.manifest.version || 'latest').cyan));
						module.jarName = module.jarFile = null;
					} else {
						// get the jar hashes
						var jarHash = module.hash = this.hash(fs.readFileSync(module.jarFile).toString());
						nativeHashes.push(jarHash);
						jarHashes[module.jarName] || (jarHashes[module.jarName] = []);
						jarHashes[module.jarName].push({
							hash: module.hash,
							module: module
						});
					}

					var libDir = path.join(module.modulePath, 'lib'),
						jarRegExp = /\.jar$/;
					fs.existsSync(libDir) && fs.readdirSync(libDir).forEach(function (name) {
						var file = path.join(libDir, name);
						if (jarRegExp.test(name) && fs.existsSync(file)) {
							jarHashes[name] || (jarHashes[name] = []);
							jarHashes[name].push({
								hash: this.hash(fs.readFileSync(file).toString()),
								module: module
							});
						}
					}, this);

					// determine the module's ABIs
					module.abis = [];
					var libsDir = path.join(module.modulePath, 'libs'),
						soRegExp = /\.so$/;
					fs.existsSync(libsDir) && fs.readdirSync(libsDir).forEach(function (abi) {
						var dir = path.join(libsDir, abi),
							added = false;
						if (!this.ignoreDirs.test(abi) && fs.existsSync(dir) && fs.statSync(dir).isDirectory()) {
							fs.readdirSync(dir).forEach(function (name) {
								if (soRegExp.test(name)) {
									var file = path.join(dir, name);
									if (!added) {
										module.abis.push(abi);
										added = true;
									}
									nativeHashes.push(afs.hashFile(file));
								}
							});
						}
					}, this);

					// check missing abis
					var missingAbis = module.abis.length && this.abis.filter(function (a) { return module.abis.indexOf(a) == -1; });
					if (missingAbis.length) {
						/* commenting this out to preserve the old, incorrect behavior
						this.logger.error(__n('The module "%%s" does not support the ABI: %%s', 'The module "%%s" does not support the ABIs: %s', missingAbis.length, module.id, '"' + missingAbis.join('" "') + '"'));
						this.logger.error(__('It only supports the following ABIs: %s', module.abis.join(', ')) + '\n');
						process.exit(1);
						*/
						this.logger.warn(__n('The module %%s does not support the ABI: %%s', 'The module %%s does not support the ABIs: %s', missingAbis.length, module.id.cyan, missingAbis.map(function (a) { return a.cyan; }).join(', ')));
						this.logger.warn(__('It only supports the following ABIs: %s', module.abis.map(function (a) { return a.cyan; }).join(', ')));
						this.logger.warn(__('Your application will most likely encounter issues'));
					}

					if (module.jarFile) {
						// read in the bindings
						try {
							module.bindings = this.getNativeModuleBindings(module.jarFile);
							if (!module.bindings) {
								logger.error(__('Module %s version %s is missing bindings json file', module.id.cyan, (module.manifest.version || 'latest').cyan) + '\n');
								process.exit(1);
							}
							bindingsHashes.push(this.hash(JSON.stringify(module.bindings)));
						} catch (ex) {
							logger.error(__('The module "%s" has an invalid jar file: %s', module.id, module.jarFile) + '\n');
							process.exit(1);
						}
					}

					this.nativeLibModules.push(module);
				}

				// scan the module for any CLI hooks
				cli.scanHooks(path.join(module.modulePath, 'hooks'));
			}, this);

			this.modulesManifestHash = this.hash(manifestHashes.length ? manifestHashes.sort().join(',') : '');
			this.modulesNativeHash = this.hash(nativeHashes.length ? nativeHashes.sort().join(',') : '');
			this.modulesBindingsHash = this.hash(bindingsHashes.length ? bindingsHashes.sort().join(',') : '');

			// check if we have any conflicting jars
			var possibleConflicts = Object.keys(jarHashes).filter(function (jar) { return jarHashes[jar].length > 1; });
			if (possibleConflicts.length) {
				var foundConflict = false;
				possibleConflicts.forEach(function (jar) {
					var modules = jarHashes[jar],
						maxlen = 0,
						h = {};
					modules.forEach(function (m) {
						m.module.id.length > maxlen && (maxlen = m.module.id.length);
						h[m.hash] = 1;
					});
					if (Object.keys(h).length > 1) {
						if (!foundConflict) {
							logger.error(__('Conflicting jar files detected:'));
							foundConflict = true;
						}
						logger.error();
						logger.error(__('The following modules have different "%s" files', jar));
						modules.forEach(function (m) {
							logger.error(__('   %s (version %s) (hash=%s)', appc.string.rpad(m.module.id, maxlen + 2), m.module.version, m.hash));
						});
					}
				});
				if (foundConflict) {
					logger.error();
					appc.string.wrap(
						__('You can either select a version of these modules where the conflicting jar file is the same or you can try copying the jar file from one module\'s "lib" folder to the other module\'s "lib" folder.'),
						config.get('cli.width', 100)
					).split('\n').forEach(logger.error);
					logger.log();
					process.exit(1);
				}
			}

			callback();
		}.bind(this));
	}.bind(this);
};

AndroidBuilder.prototype.run = function run(logger, config, cli, finished) {
	Builder.prototype.run.apply(this, arguments);

	appc.async.series(this, [
		function (next) {
			cli.emit('build.pre.construct', this, next);
		},

		'doAnalytics',
		'initialize',
		'loginfo',
		'computeHashes',
		'readBuildManifest',
		'checkIfNeedToRecompile',
		'getLastBuildState',

		function (next) {
			cli.emit('build.pre.compile', this, next);
		},

		'createBuildDirs',
		'copyResources',
		'generateRequireIndex',
		'processTiSymbols',
		'copyModuleResources',
		'removeOldFiles',
		'generateJavaFiles',
		'generateAidl',

		// generate the i18n files after copyModuleResources to make sure the app_name isn't
		// overwritten by some module's strings.xml
		'generateI18N',

		'generateTheme',
		'generateAndroidManifest',
		'packageApp',
		'processResources',

		// provide a hook event before javac
		function (next) {
			cli.emit('build.pre.build', this, next);
		},

		// we only need to compile java classes if any files in src or gen changed
		'compileJavaClasses',

		// provide a hook event after javac
		function (next) {
			cli.emit('build.post.build', this, next);
		},

		// we only need to run proguard if any java classes have changed
		'runProguard',

		// we only need to run the dexer if this.moduleJars or this.jarLibraries changes or
		// any files in this.buildBinClassesDir have changed or debugging/profiling toggled
		'runDexer',

		'createUnsignedApk',
		'createSignedApk',
		'zipAlignApk',
		'writeBuildManifest',

		function (next) {
			if (!this.buildOnly && this.target == 'simulator') {
				var delta = appc.time.prettyDiff(this.cli.startTime, Date.now());
				this.logger.info(__('Finished building the application in %s', delta.cyan));
			}

			cli.emit('build.post.compile', this, next);
		},

		function (next) {
			cli.emit('build.finalize', this, next);
		}
	], finished);
};

AndroidBuilder.prototype.doAnalytics = function doAnalytics(next) {
	var cli = this.cli,
		eventName = 'android.' + cli.argv.target;

	if (cli.argv.target == 'dist-playstore') {
		eventName = "android.distribute.playstore";
	} else if (this.allowDebugging && this.debugPort) {
		eventName += '.debug';
	} else if (this.allowProfiling && this.profilerPort) {
		eventName += '.profile';
	} else {
		eventName += '.run';
	}

	cli.addAnalyticsEvent(eventName, {
		dir: cli.argv['project-dir'],
		name: cli.tiapp.name,
		publisher: cli.tiapp.publisher,
		url: cli.tiapp.url,
		image: cli.tiapp.icon,
		appid: cli.tiapp.id,
		description: cli.tiapp.description,
		type: cli.argv.type,
		guid: cli.tiapp.guid,
		version: cli.tiapp.version,
		copyright: cli.tiapp.copyright,
		date: (new Date()).toDateString()
	});

	next();
};

AndroidBuilder.prototype.initialize = function initialize(next) {
	var argv = this.cli.argv;

	this.appid = this.tiapp.id;
	this.appid.indexOf('.') == -1 && (this.appid = 'com.' + this.appid);

	this.classname = this.tiapp.name.split(/[^A-Za-z0-9_]/).map(function (word) {
		return appc.string.capitalize(word.toLowerCase());
	}).join('');
	/^[0-9]/.test(this.classname) && (this.classname = '_' + this.classname);

	this.buildOnly = argv['build-only'];

	var deviceId = this.deviceId = argv['device-id'];
	if (!this.buildOnly && this.target == 'emulator') {
		var emu = this.devices.filter(function (e) { return e.id == deviceId; }).shift();
		if (!emu) {
			// sanity check
			this.logger.error(__('Unable to find Android emulator "%s"', deviceId) + '\n');
			process.exit(0);
		}
		this.emulator = emu;
	}

	this.outputDir = argv['output-dir'] ? afs.resolvePath(argv['output-dir']) : null;

	// set the keystore to the dev keystore, if not already set
	this.keystore = argv.keystore;
	this.keystoreStorePassword = argv['store-password'];
	this.keystoreKeyPassword = argv['key-password'];
	if (!this.keystore) {
		this.keystore = path.join(this.platformPath, 'dev_keystore');
		this.keystoreStorePassword = 'tirocks';
		this.keystoreAlias = {
			name: 'tidev',
			sigalg: 'MD5withRSA'
		};
	}

	var loadFromSDCardProp = this.tiapp.properties['ti.android.loadfromsdcard'];
	this.loadFromSDCard = loadFromSDCardProp && loadFromSDCardProp.value === true;

	var includeAllTiModulesProp = this.tiapp.properties['ti.android.include_all_modules'];
	if (includeAllTiModulesProp !== undefined) {
		this.includeAllTiModules = includeAllTiModulesProp.value;
	}

	// directories
	this.buildAssetsDir             = path.join(this.buildDir, 'assets');
	this.buildBinDir                = path.join(this.buildDir, 'bin');
	this.buildBinAssetsDir          = path.join(this.buildBinDir, 'assets');
	this.buildBinAssetsResourcesDir = path.join(this.buildBinAssetsDir, 'Resources');
	this.buildBinClassesDir         = path.join(this.buildBinDir, 'classes');
	this.buildBinClassesDex         = path.join(this.buildBinDir, 'dexfiles');
	this.buildGenDir                = path.join(this.buildDir, 'gen');
	this.buildIntermediatesDir      = path.join(this.buildDir, 'intermediates');
	this.buildGenAppIdDir           = path.join(this.buildGenDir, this.appid.split('.').join(path.sep));
	this.buildResDir                = path.join(this.buildDir, 'res');
	this.buildResDrawableDir        = path.join(this.buildResDir, 'drawable')
	this.buildSrcDir                = path.join(this.buildDir, 'src');
	this.templatesDir               = path.join(this.platformPath, 'templates', 'build');

	// files
	this.buildManifestFile          = path.join(this.buildDir, 'build-manifest.json');
	this.androidManifestFile        = path.join(this.buildDir, 'AndroidManifest.xml');

	var suffix = this.debugPort || this.profilerPort ? '-dev' + (this.debugPort ? '-debug' : '') + (this.profilerPort ? '-profiler' : '') : '';
	this.unsignedApkFile            = path.join(this.buildBinDir, 'app-unsigned' + suffix + '.apk');
	this.apkFile                    = path.join(this.buildBinDir, this.tiapp.name + suffix + '.apk');

	next();
};

AndroidBuilder.prototype.loginfo = function loginfo(next) {
	this.logger.debug(__('Titanium SDK Android directory: %s', this.platformPath.cyan));
	this.logger.info(__('Deploy type: %s', this.deployType.cyan));
	this.logger.info(__('Building for target: %s', this.target.cyan));

	if (this.buildOnly) {
		this.logger.info(__('Performing build only'));
	} else {
		if (this.target == 'emulator') {
			this.logger.info(__('Building for emulator: %s', this.deviceId.cyan));
		} else if (this.target == 'device') {
			this.logger.info(__('Building for device: %s', this.deviceId.cyan));
		}
	}

	this.logger.info(__('Targeting Android SDK API: %s', String(this.targetSDK + (this.targetSDK !== this.realTargetSDK ? ' (' + this.realTargetSDK + ')' : '')).cyan));
	this.logger.info(__('Building for the following architectures: %s', this.abis.join(', ').cyan));
	this.logger.info(__('Signing with keystore: %s', (this.keystore + ' (' + this.keystoreAlias.name + ')').cyan));

	this.logger.debug(__('App ID: %s', this.appid.cyan));
	this.logger.debug(__('Classname: %s', this.classname.cyan));

	if (this.allowDebugging && this.debugPort) {
		this.logger.info(__('Debugging enabled via debug port: %s', String(this.debugPort).cyan));
	} else {
		this.logger.info(__('Debugging disabled'));
	}

	if (this.allowProfiling && this.profilerPort) {
		this.logger.info(__('Profiler enabled via profiler port: %s', String(this.profilerPort).cyan));
	} else {
		this.logger.info(__('Profiler disabled'));
	}

	next();
};

AndroidBuilder.prototype.computeHashes = function computeHashes(next) {
	// modules
	this.modulesHash = !Array.isArray(this.tiapp.modules) ? '' : this.hash(this.tiapp.modules.filter(function (m) {
		return !m.platform || /^android|commonjs$/.test(m.platform);
	}).map(function (m) {
		return m.id + ',' + m.platform + ',' + m.version;
	}).join('|'));

	// tiapp.xml properties, activities, and services
	this.propertiesHash = this.hash(this.tiapp.properties ? JSON.stringify(this.tiapp.properties) : '');
	var android = this.tiapp.android;
	this.activitiesHash = this.hash(android && android.application && android.application ? JSON.stringify(android.application.activities) : '');
	this.servicesHash = this.hash(android && android.services ? JSON.stringify(android.services) : '');

	var self = this;

	function walk(dir, re) {
		var hashes = [];
		fs.existsSync(dir) && fs.readdirSync(dir).forEach(function (name) {
			var file = path.join(dir, name);
			if (fs.existsSync(file)) {
				var stat = fs.statSync(file);
				if (stat.isFile() && re.test(name)) {
					hashes.push(self.hash(fs.readFileSync(file).toString()));
				} else if (stat.isDirectory()) {
					hashes = hashes.concat(walk(file, re));
				}
			}
		});
		return hashes;
	}

	next();
};

AndroidBuilder.prototype.readBuildManifest = function readBuildManifest(next) {
	// read the build manifest from the last build, if exists, so we
	// can determine if we need to do a full rebuild
	this.buildManifest = {};

	if (fs.existsSync(this.buildManifestFile)) {
		try {
			this.buildManifest = JSON.parse(fs.readFileSync(this.buildManifestFile)) || {};
			this.prevJarLibHash = this.buildManifest.jarLibHash || '';
		} catch (e) {}
	}

	next();
};

AndroidBuilder.prototype.checkIfShouldForceRebuild = function checkIfShouldForceRebuild() {
	var manifest = this.buildManifest;

	if (this.cli.argv.force) {
		this.logger.info(__('Forcing rebuild: %s flag was set', '--force'.cyan));
		return true;
	}

	if (!fs.existsSync(this.buildManifestFile)) {
		this.logger.info(__('Forcing rebuild: %s does not exist', this.buildManifestFile.cyan));
		return true;
	}

	if (!fs.existsSync(this.androidManifestFile)) {
		this.logger.info(__('Forcing rebuild: %s does not exist', this.androidManifestFile.cyan));
		return true;
	}

	// check if the target changed
	if (this.target != manifest.target) {
		this.logger.info(__('Forcing rebuild: target changed since last build'));
		this.logger.info('  ' + __('Was: %s', manifest.target));
		this.logger.info('  ' + __('Now: %s', this.target));
		return true;
	}

	// check if the deploy type changed
	if (this.deployType != manifest.deployType) {
		this.logger.info(__('Forcing rebuild: deploy type changed since last build'));
		this.logger.info('  ' + __('Was: %s', manifest.deployType));
		this.logger.info('  ' + __('Now: %s', this.deployType));
		return true;
	}

	// check if the classname changed
	if (this.classname != manifest.classname) {
		this.logger.info(__('Forcing rebuild: classname changed since last build'));
		this.logger.info('  ' + __('Was: %s', manifest.classname));
		this.logger.info('  ' + __('Now: %s', this.classname));
		return true;
	}

	// if encryption is enabled, then we must recompile the java files
	if (this.encryptJS) {
		this.logger.info(__('Forcing rebuild: JavaScript files need to be re-encrypted'));
		return true;
	}

	// if encryptJS changed, then we need to recompile the java files
	if (this.encryptJS != manifest.encryptJS) {
		this.logger.info(__('Forcing rebuild: JavaScript encryption flag changed'));
		this.logger.info('  ' + __('Was: %s', manifest.encryptJS));
		this.logger.info('  ' + __('Now: %s', this.encryptJS));
		return true;
	}

	// check if the titanium sdk paths are different
	if (this.platformPath != manifest.platformPath) {
		this.logger.info(__('Forcing rebuild: Titanium SDK path changed since last build'));
		this.logger.info('  ' + __('Was: %s', manifest.platformPath));
		this.logger.info('  ' + __('Now: %s', this.platformPath));
		return true;
	}

	// check the git hashes are different
	if (!manifest.gitHash || manifest.gitHash != ti.manifest.githash) {
		this.logger.info(__('Forcing rebuild: githash changed since last build'));
		this.logger.info('  ' + __('Was: %s', manifest.gitHash));
		this.logger.info('  ' + __('Now: %s', ti.manifest.githash));
		return true;
	}

	// check if the modules hashes are different
	if (this.modulesHash != manifest.modulesHash) {
		this.logger.info(__('Forcing rebuild: modules hash changed since last build'));
		this.logger.info('  ' + __('Was: %s', manifest.modulesHash));
		this.logger.info('  ' + __('Now: %s', this.modulesHash));
		return true;
	}

	if (this.modulesManifestHash != manifest.modulesManifestHash) {
		this.logger.info(__('Forcing rebuild: module manifest hash changed since last build'));
		this.logger.info('  ' + __('Was: %s', manifest.modulesManifestHash));
		this.logger.info('  ' + __('Now: %s', this.modulesManifestHash));
		return true;
	}

	if (this.modulesNativeHash != manifest.modulesNativeHash) {
		this.logger.info(__('Forcing rebuild: native modules hash changed since last build'));
		this.logger.info('  ' + __('Was: %s', manifest.modulesNativeHash));
		this.logger.info('  ' + __('Now: %s', this.modulesNativeHash));
		return true;
	}

	if (this.modulesBindingsHash != manifest.modulesBindingsHash) {
		this.logger.info(__('Forcing rebuild: native modules bindings hash changed since last build'));
		this.logger.info('  ' + __('Was: %s', manifest.modulesBindingsHash));
		this.logger.info('  ' + __('Now: %s', this.modulesBindingsHash));
		return true;
	}

	// next we check if any tiapp.xml values changed so we know if we need to reconstruct the main.m
	if (this.tiapp.name != manifest.name) {
		this.logger.info(__('Forcing rebuild: tiapp.xml project name changed since last build'));
		this.logger.info('  ' + __('Was: %s', manifest.name));
		this.logger.info('  ' + __('Now: %s', this.tiapp.name));
		return true;
	}

	if (this.tiapp.id != manifest.id) {
		this.logger.info(__('Forcing rebuild: tiapp.xml app id changed since last build'));
		this.logger.info('  ' + __('Was: %s', manifest.id));
		this.logger.info('  ' + __('Now: %s', this.tiapp.id));
		return true;
	}

	if (!this.tiapp.analytics != !manifest.analytics) {
		this.logger.info(__('Forcing rebuild: tiapp.xml analytics flag changed since last build'));
		this.logger.info('  ' + __('Was: %s', !!manifest.analytics));
		this.logger.info('  ' + __('Now: %s', !!this.tiapp.analytics));
		return true;
	}
	if (this.tiapp.publisher != manifest.publisher) {
		this.logger.info(__('Forcing rebuild: tiapp.xml publisher changed since last build'));
		this.logger.info('  ' + __('Was: %s', manifest.publisher));
		this.logger.info('  ' + __('Now: %s', this.tiapp.publisher));
		return true;
	}

	if (this.tiapp.url != manifest.url) {
		this.logger.info(__('Forcing rebuild: tiapp.xml url changed since last build'));
		this.logger.info('  ' + __('Was: %s', manifest.url));
		this.logger.info('  ' + __('Now: %s', this.tiapp.url));
		return true;
	}

	if (this.tiapp.version != manifest.version) {
		this.logger.info(__('Forcing rebuild: tiapp.xml version changed since last build'));
		this.logger.info('  ' + __('Was: %s', manifest.version));
		this.logger.info('  ' + __('Now: %s', this.tiapp.version));
		return true;
	}

	if (this.tiapp.description != manifest.description) {
		this.logger.info(__('Forcing rebuild: tiapp.xml description changed since last build'));
		this.logger.info('  ' + __('Was: %s', manifest.description));
		this.logger.info('  ' + __('Now: %s', this.tiapp.description));
		return true;
	}

	if (this.tiapp.copyright != manifest.copyright) {
		this.logger.info(__('Forcing rebuild: tiapp.xml copyright changed since last build'));
		this.logger.info('  ' + __('Was: %s', manifest.copyright));
		this.logger.info('  ' + __('Now: %s', this.tiapp.copyright));
		return true;
	}

	if (this.tiapp.guid != manifest.guid) {
		this.logger.info(__('Forcing rebuild: tiapp.xml guid changed since last build'));
		this.logger.info('  ' + __('Was: %s', manifest.guid));
		this.logger.info('  ' + __('Now: %s', this.tiapp.guid));
		return true;
	}

	if (this.tiapp.icon != manifest.icon) {
		this.logger.info(__('Forcing rebuild: tiapp.xml icon changed since last build'));
		this.logger.info('  ' + __('Was: %s', manifest.icon));
		this.logger.info('  ' + __('Now: %s', this.tiapp.icon));
		return true;
	}

	if (this.tiapp.fullscreen != manifest.fullscreen) {
		this.logger.info(__('Forcing rebuild: tiapp.xml fullscreen changed since last build'));
		this.logger.info('  ' + __('Was: %s', manifest.fullscreen));
		this.logger.info('  ' + __('Now: %s', this.tiapp.fullscreen));
		return true;
	}

	if (this.tiapp.navbarHidden != manifest.navbarHidden) {
		this.logger.info(__('Forcing rebuild: tiapp.xml navbar-hidden changed since last build'));
		this.logger.info('  ' + __('Was: %s', manifest.navbarHidden));
		this.logger.info('  ' + __('Now: %s', this.tiapp.navbarHidden));
		return true;
	}

	if (this.minSDK != manifest.minSDK) {
		this.logger.info(__('Forcing rebuild: Android minimum SDK changed since last build'));
		this.logger.info('  ' + __('Was: %s', manifest.minSDK));
		this.logger.info('  ' + __('Now: %s', this.minSDK));
		return true;
	}

	if (this.targetSDK != manifest.targetSDK) {
		this.logger.info(__('Forcing rebuild: Android target SDK changed since last build'));
		this.logger.info('  ' + __('Was: %s', manifest.targetSDK));
		this.logger.info('  ' + __('Now: %s', this.targetSDK));
		return true;
	}

	if (this.propertiesHash != manifest.propertiesHash) {
		this.logger.info(__('Forcing rebuild: tiapp.xml properties changed since last build'));
		this.logger.info('  ' + __('Was: %s', manifest.propertiesHash));
		this.logger.info('  ' + __('Now: %s', this.propertiesHash));
		return true;
	}

	if (this.activitiesHash != manifest.activitiesHash) {
		this.logger.info(__('Forcing rebuild: Android activites in tiapp.xml changed since last build'));
		this.logger.info('  ' + __('Was: %s', manifest.activitiesHash));
		this.logger.info('  ' + __('Now: %s', this.activitiesHash));
		return true;
	}

	if (this.servicesHash != manifest.servicesHash) {
		this.logger.info(__('Forcing rebuild: Android services in tiapp.xml SDK changed since last build'));
		this.logger.info('  ' + __('Was: %s', manifest.servicesHash));
		this.logger.info('  ' + __('Now: %s', this.servicesHash));
		return true;
	}

	if (this.config.get('android.mergeCustomAndroidManifest', true) != manifest.mergeCustomAndroidManifest) {
		this.logger.info(__('Forcing rebuild: mergeCustomAndroidManifest config has changed since last build'));
		this.logger.info('  ' + __('Was: %s', manifest.mergeCustomAndroidManifest));
		this.logger.info('  ' + __('Now: %s', this.config.get('android.mergeCustomAndroidManifest', true)));
		return true;
	}

	return false;
};

AndroidBuilder.prototype.checkIfNeedToRecompile = function checkIfNeedToRecompile(next) {
	// check if we need to do a rebuild
	this.forceRebuild = this.checkIfShouldForceRebuild();

	if (this.forceRebuild && fs.existsSync(this.buildGenAppIdDir)) {
		wrench.rmdirSyncRecursive(this.buildGenAppIdDir);
	}
	fs.existsSync(this.buildGenAppIdDir) || wrench.mkdirSyncRecursive(this.buildGenAppIdDir);

	// now that we've read the build manifest, delete it so if this build
	// becomes incomplete, the next build will be a full rebuild
	fs.existsSync(this.buildManifestFile) && fs.unlinkSync(this.buildManifestFile);

	next();
};

AndroidBuilder.prototype.getLastBuildState = function getLastBuildState(next) {
	var lastBuildFiles = this.lastBuildFiles = {};

	// walk the entire build dir and build a map of all files
	(function walk(dir) {
		fs.existsSync(dir) && fs.readdirSync(dir).forEach(function (name) {
			var file = path.join(dir, name);
			if (fs.existsSync(file) && fs.statSync(file).isDirectory()) {
				walk(file);
			} else {
				lastBuildFiles[file] = 1;
			}
		});
	}(this.buildDir));

	next();
};

AndroidBuilder.prototype.createBuildDirs = function createBuildDirs(next) {
	// Make sure we have an app.js. This used to be validated in validate(), but since plugins like
	// Alloy generate an app.js, it may not have existed during validate(), but should exist now
	// that build.pre.compile was fired.
	ti.validateAppJsExists(this.projectDir, this.logger, 'android');

	fs.existsSync(this.buildDir) || wrench.mkdirSyncRecursive(this.buildDir);

	// make directories if they don't already exist
	var dir = this.buildAssetsDir;
	if (this.forceRebuild) {
		fs.existsSync(dir) && wrench.rmdirSyncRecursive(dir);
		Object.keys(this.lastBuildFiles).forEach(function (file) {
			if (file.indexOf(dir + '/') == 0) {
				delete this.lastBuildFiles[file];
			}
		}, this);
		wrench.mkdirSyncRecursive(dir);
	} else if (!fs.existsSync(dir)) {
		wrench.mkdirSyncRecursive(dir);
	}

	// we always destroy and rebuild the res directory
	if (fs.existsSync(this.buildResDir)) {
		wrench.rmdirSyncRecursive(this.buildResDir);
	}
	wrench.mkdirSyncRecursive(this.buildResDir);

	fs.existsSync(dir = this.buildBinAssetsResourcesDir)       || wrench.mkdirSyncRecursive(dir);
	fs.existsSync(dir = path.join(this.buildDir, 'gen'))       || wrench.mkdirSyncRecursive(dir);
	fs.existsSync(dir = path.join(this.buildDir, 'lib'))       || wrench.mkdirSyncRecursive(dir);
	fs.existsSync(dir = this.buildResDrawableDir)              || wrench.mkdirSyncRecursive(dir);
	fs.existsSync(dir = path.join(this.buildResDir, 'values')) || wrench.mkdirSyncRecursive(dir);
	fs.existsSync(dir = this.buildSrcDir)                      || wrench.mkdirSyncRecursive(dir);

	// create the deploy.json file which contains debugging/profiling info
	var deployJsonFile = path.join(this.buildBinAssetsDir, 'deploy.json'),
		deployData = {
			debuggerEnabled: !!this.debugPort,
			debuggerPort: this.debugPort || -1,
			profilerEnabled: !!this.profilerPort,
			profilerPort: this.profilerPort || -1
		};

	fs.existsSync(deployJsonFile) && fs.unlinkSync(deployJsonFile);

	if (deployData.debuggerEnabled || deployData.profilerEnabled) {
		fs.writeFileSync(deployJsonFile, JSON.stringify(deployData));
	}

	next();
};

AndroidBuilder.prototype.copyResources = function copyResources(next) {
	var ignoreDirs = this.ignoreDirs,
		ignoreFiles = this.ignoreFiles,
		extRegExp = /\.(\w+)$/,
		drawableRegExp = /^images\/(high|medium|low|res\-[^\/]+)(\/(.*))/,
		drawableDpiRegExp = /^(high|medium|low)$/,
		drawableExtRegExp = /((\.9)?\.(png|jpg))$/,
		splashScreenRegExp = /^default\.(9\.png|png|jpg)$/,
		relSplashScreenRegExp = /^default\.(9\.png|png|jpg)$/,
		drawableResources = {},
		jsFiles = {},
		moduleResPackages = this.moduleResPackages = [],
		jsFilesToEncrypt = this.jsFilesToEncrypt = [],
		htmlJsFiles = this.htmlJsFiles = {},
		symlinkFiles = process.platform != 'win32' && this.config.get('android.symlinkResources', true),
		_t = this;

	function copyDir(opts, callback) {
		if (opts && opts.src && fs.existsSync(opts.src) && opts.dest) {
			opts.origSrc = opts.src;
			opts.origDest = opts.dest;
			recursivelyCopy.call(this, opts.src, opts.dest, opts.ignoreRootDirs, opts, callback);
		} else {
			callback();
		}
	}

	function copyFile(from, to, next) {
		var d = path.dirname(to);
		fs.existsSync(d) || wrench.mkdirSyncRecursive(d);

		if (fs.existsSync(to)) {
			_t.logger.warn(__('Overwriting file %s', to.cyan));
		}

		if (symlinkFiles) {
			fs.existsSync(to) && fs.unlinkSync(to);
			this.logger.debug(__('Symlinking %s => %s', from.cyan, to.cyan));
			if (next) {
				fs.symlink(from, to, next);
			} else {
				fs.symlinkSync(from, to);
			}
		} else {
			this.logger.debug(__('Copying %s => %s', from.cyan, to.cyan));
			if (next) {
				fs.readFile(from, function (err, data) {
					if (err) throw err;
					fs.writeFile(to, data, next);
				});
			} else {
				fs.writeFileSync(to, fs.readFileSync(from));
			}
		}
	}

	function recursivelyCopy(src, dest, ignoreRootDirs, opts, done) {
		var files;
		if (fs.statSync(src).isDirectory()) {
			files = fs.readdirSync(src);
		} else {
			// we have a file, so fake a directory listing
			files = [ path.basename(src) ];
			src = path.dirname(src);
		}

		async.whilst(
			function () {
				return files.length;
			},

			function (next) {
				var filename = files.shift(),
					destDir = dest,
					from = path.join(src, filename),
					to = path.join(destDir, filename);

				// check that the file actually exists and isn't a broken symlink
				if (!fs.existsSync(from)) return next();

				var isDir = fs.statSync(from).isDirectory();

				// check if we are ignoring this file
				if ((isDir && ignoreRootDirs && ignoreRootDirs.indexOf(filename) != -1) || (isDir ? ignoreDirs : ignoreFiles).test(filename)) {
					_t.logger.debug(__('Ignoring %s', from.cyan));
					return next();
				}

				// if this is a directory, recurse
				if (isDir) {
					setImmediate(function () {
						recursivelyCopy.call(_t, from, path.join(destDir, filename), null, opts, next);
					});
					return;
				}

				// we have a file, now we need to see what sort of file

				// check if it's a drawable resource
				var relPath = from.replace(opts.origSrc, '').replace(/\\/g, '/').replace(/^\//, ''),
					m = relPath.match(drawableRegExp),
					isDrawable = false;

				if (m && m.length >= 4 && m[3]) {
					var destFilename = m[3].toLowerCase(),
						name = destFilename.replace(drawableExtRegExp, ''),
						extMatch = destFilename.match(drawableExtRegExp),
						origExt = extMatch && extMatch[1] || '',
						hashExt = extMatch && extMatch.length > 2 ? '.' + extMatch[3] : '';

					destDir = path.join(
						_t.buildResDir,
						drawableDpiRegExp.test(m[1]) ? 'drawable-' + m[1][0] + 'dpi' : 'drawable-' + m[1].substring(4)
					);

					if (splashScreenRegExp.test(filename)) {
						// we have a splash screen image
						to = path.join(destDir, 'background' + origExt);
					} else {
						to = path.join(destDir, name.replace(/[^a-z0-9_]/g, '_').substring(0, 80) + '_' + _t.hash(name + hashExt).substring(0, 10) + origExt);
					}
					isDrawable = true;
				} else if (m = relPath.match(relSplashScreenRegExp)) {
					// we have a splash screen
					// if it's a 9 patch, then the image goes in drawable-nodpi, not drawable
					if (m[1] == '9.png') {
						destDir = path.join(_t.buildResDir, 'drawable-nodpi');
						to = path.join(destDir, filename.replace('default.', 'background.'));
					} else {
						destDir = _t.buildResDrawableDir;
						to = path.join(_t.buildResDrawableDir, filename.replace('default.', 'background.'));
					}
					isDrawable = true;
				}

				if (isDrawable) {
					var _from = from.replace(_t.projectDir, '').substring(1),
						_to = to.replace(_t.buildResDir, '').replace(drawableExtRegExp, '').substring(1);
					if (drawableResources[_to]) {
						_t.logger.error(__('Found conflicting resources:'));
						_t.logger.error('   ' + drawableResources[_to]);
						_t.logger.error('   ' + from.replace(_t.projectDir, '').substring(1));
						_t.logger.error(__('You cannot have resources that resolve to the same resource entry name') + '\n');
						process.exit(1);
					}
					drawableResources[_to] = _from;
				}

				// if the destination directory does not exists, create it
				fs.existsSync(destDir) || wrench.mkdirSyncRecursive(destDir);

				var ext = filename.match(extRegExp);

				if (ext && ext[1] != 'js') {
					// we exclude js files because we'll check if they need to be removed after all files have been copied
					delete _t.lastBuildFiles[to];
				}

				switch (ext && ext[1]) {
					case 'css':
						// if we encounter a css file, check if we should minify it
						if (_t.minifyCSS) {
							_t.logger.debug(__('Copying and minifying %s => %s', from.cyan, to.cyan));
							fs.readFile(from, function (err, data) {
								if (err) throw err;
								fs.writeFile(to, new CleanCSS({ processImport: false }).minify(data.toString()).styles, next);
							});
						} else {
							copyFile.call(_t, from, to, next);
						}
						break;

					case 'html':
						// find all js files referenced in this html file
						var relPath = from.replace(opts.origSrc, '').replace(/\\/g, '/').replace(/^\//, '').split('/');
						relPath.pop(); // remove the filename
						relPath = relPath.join('/');
						jsanalyze.analyzeHtmlFile(from, relPath).forEach(function (file) {
							htmlJsFiles[file] = 1;
						});

						_t.cli.createHook('build.android.copyResource', _t, function (from, to, cb) {
							copyFile.call(_t, from, to, cb);
						})(from, to, next);
						break;

					case 'js':
						// track each js file so we can copy/minify later

						// we use the destination file name minus the path to the assets dir as the id
						// which will eliminate dupes
						var id = to.replace(opts.origDest, opts.prefix ? opts.prefix : '').replace(/\\/g, '/').replace(/^\//, '');

						if (!jsFiles[id] || !opts || !opts.onJsConflict || opts.onJsConflict(from, to, id)) {
							jsFiles[id] = from;
						}

						next();
						break;

					case 'xml':
						_t.cli.createHook('build.android.copyResource', _t, function (from, to, cb) {
							_t.writeXmlFile(from, to);
							cb();
						})(from, to, next);
						break;

					default:
						// normal file, just copy it into the build/android/bin/assets directory
						_t.cli.createHook('build.android.copyResource', _t, function (from, to, cb) {
							copyFile.call(_t, from, to, cb);
						})(from, to, next);
				}
			},

			done
		);
	}

	function warnDupeDrawableFolders(resourceDir) {
		var dir = path.join(resourceDir, 'images');
		['high', 'medium', 'low'].forEach(function (dpi) {
			var oldDir = path.join(dir, dpi),
				newDir = path.join(dir, 'res-' + dpi[0] + 'dpi');
			if (fs.existsSync(oldDir) && fs.existsSync(newDir)) {
				oldDir = oldDir.replace(this.projectDir, '').replace(/^\//, '');
				newDir = newDir.replace(this.projectDir, '').replace(/^\//, '');
				this.logger.warn(__('You have both an %s folder and an %s folder', oldDir.cyan, newDir.cyan));
				this.logger.warn(__('Files from both of these folders will end up in %s', ('res/drawable-' + dpi[0]+ 'dpi').cyan));
				this.logger.warn(__('If two files are named the same, there is no guarantee which one will be copied last and therefore be the one the application uses'));
				this.logger.warn(__('You should use just one of these folders to avoid conflicts'));
			}
		}, this);
	}

	var tasks = [
		// first task is to copy all files in the Resources directory, but ignore
		// any directory that is the name of a known platform
		function (cb) {
			var src = path.join(this.projectDir, 'Resources');
			warnDupeDrawableFolders.call(this, src);
			_t.logger.debug(__('Copying %s', src.cyan));
			copyDir.call(this, {
				src: src,
				dest: this.buildBinAssetsResourcesDir,
				ignoreRootDirs: ti.availablePlatformsNames
			}, cb);
		},

		// next copy all files from the Android specific Resources directory
		function (cb) {
			var src = path.join(this.projectDir, 'Resources', 'android');
			warnDupeDrawableFolders.call(this, src);
			_t.logger.debug(__('Copying %s', src.cyan));
			copyDir.call(this, {
				src: src,
				dest: this.buildBinAssetsResourcesDir
			}, cb);
		}
	];

	// copy all commonjs modules
	this.commonJsModules.forEach(function (module) {
		// copy the main module
		tasks.push(function (cb) {
			_t.logger.debug(__('Copying %s', module.modulePath.cyan));
			copyDir.call(this, {
				src: module.modulePath,
				// Copy under subfolder named after module.id
				dest: path.join(this.buildBinAssetsResourcesDir, path.basename(module.id)),
				// Don't copy files under apidoc, docs, documentation, example or assets (assets is handled below)
				ignoreRootDirs: ['apidoc', 'documentation', 'docs', 'example', 'assets'],
				// Make note that files are copied relative to the module.id folder at dest
				// so that we don't see clashes between module1/index.js and module2/index.js
				prefix: module.id,
				onJsConflict: function (src, dest, id) {
					this.logger.error(__('There is a project resource "%s" that conflicts with a CommonJS module', id));
					this.logger.error(__('Please rename the file, then rebuild') + '\n');
					process.exit(1);
				}.bind(this)
			}, cb);
		});

		// copy the assets
		tasks.push(function (cb) {
			var src = path.join(module.modulePath, 'assets');
			_t.logger.debug(__('Copying %s', src.cyan));
			copyDir.call(this, {
				src: src,
				dest: path.join(this.buildBinAssetsResourcesDir, 'modules', module.id)
			}, cb);
		});
	});

	//get the respackgeinfo files if they exist
	this.modules.forEach(function (module) {
		var respackagepath = path.join(module.modulePath, 'respackageinfo');
		if (fs.existsSync(respackagepath)) {
			var data = fs.readFileSync(respackagepath).toString().split('\n').shift().trim();
			if(data.length > 0) {
				this.moduleResPackages.push(data);
			}
		}
	}, this);

	var platformPaths = [];
	// WARNING! This is pretty dangerous, but yes, we're intentionally copying
	// every file from platform/android and all modules into the build dir
	this.modules.forEach(function (module) {
		platformPaths.push(path.join(module.modulePath, 'platform', 'android'));
	});
	platformPaths.push(path.join(this.projectDir, 'platform', 'android'));
	platformPaths.forEach(function (dir) {
		if (fs.existsSync(dir)) {
			tasks.push(function (cb) {
				copyDir.call(this, {
					src: dir,
					dest: this.buildDir
				}, cb);
			});
		}
	}, this);

	appc.async.series(this, tasks, function (err, results) {
		var templateDir = path.join(this.platformPath, 'templates', 'app', 'default', 'template', 'Resources', 'android');

		// if an app icon hasn't been copied, copy the default one
		var destIcon = path.join(this.buildBinAssetsResourcesDir, this.tiapp.icon);
		if (!fs.existsSync(destIcon)) {
			copyFile.call(this, path.join(templateDir, 'appicon.png'), destIcon);
		}
		delete this.lastBuildFiles[destIcon];

		var destIcon2 = path.join(this.buildResDrawableDir, this.tiapp.icon);
		if (!fs.existsSync(destIcon2)) {
			copyFile.call(this, destIcon, destIcon2);
		}
		delete this.lastBuildFiles[destIcon2];

		// make sure we have a splash screen
		var backgroundRegExp = /^background(\.9)?\.(png|jpg)$/,
			destBg = path.join(this.buildResDrawableDir, 'background.png'),
			nodpiDir = path.join(this.buildResDir, 'drawable-nodpi');
		if (!fs.readdirSync(this.buildResDrawableDir).some(function (name) {
			if (backgroundRegExp.test(name)) {
				delete this.lastBuildFiles[path.join(this.buildResDrawableDir, name)];
				return true;
			}
		}, this)) {
			// no background image in drawable, but what about drawable-nodpi?
			if (!fs.existsSync(nodpiDir) || !fs.readdirSync(nodpiDir).some(function (name) {
				if (backgroundRegExp.test(name)) {
					delete this.lastBuildFiles[path.join(nodpiDir, name)];
					return true;
				}
			}, this)) {
				delete this.lastBuildFiles[destBg];
				copyFile.call(this, path.join(templateDir, 'default.png'), destBg);
			}
		}

		// copy js files into assets directory and minify if needed
		this.logger.info(__('Processing JavaScript files'));
		appc.async.series(this, Object.keys(jsFiles).map(function (id) {
			return function (done) {
				var from = jsFiles[id],
					to = path.join(this.buildBinAssetsResourcesDir, id);

				if (htmlJsFiles[id]) {
					// this js file is referenced from an html file, so don't minify or encrypt
					delete this.lastBuildFiles[to];
					return copyFile.call(this, from, to, done);
				}

				// we have a js file that may be minified or encrypted

				// if we're encrypting the JavaScript, copy the files to the assets dir
				// for processing later
				if (this.encryptJS) {
					to = path.join(this.buildAssetsDir, id);
					jsFilesToEncrypt.push(id);
				}
				delete this.lastBuildFiles[to];

				try {
					this.cli.createHook('build.android.copyResource', this, function (from, to, cb) {
						// parse the AST
						var r = jsanalyze.analyzeJsFile(from, { minify: this.minifyJS });

						// we want to sort by the "to" filename so that we correctly handle file overwriting
						this.tiSymbols[to] = r.symbols;

						var dir = path.dirname(to);
						fs.existsSync(dir) || wrench.mkdirSyncRecursive(dir);

						if (this.minifyJS) {
							this.logger.debug(__('Copying and minifying %s => %s', from.cyan, to.cyan));

							this.cli.createHook('build.android.compileJsFile', this, function (r, from, to, cb2) {
								fs.writeFile(to, r.contents, cb2);
							})(r, from, to, cb);
						} else if (symlinkFiles) {
							copyFile.call(this, from, to, cb);
						} else {
							// we've already read in the file, so just write the original contents
							this.logger.debug(__('Copying %s => %s', from.cyan, to.cyan));
							fs.writeFile(to, r.contents, cb);
						}
					})(from, to, done);
				} catch (ex) {
					ex.message.split('\n').forEach(this.logger.error);
					this.logger.log();
					process.exit(1);
				}
			};
		}), function () {
			// write the properties file
			var appPropsFile = path.join(this.encryptJS ? this.buildAssetsDir : this.buildBinAssetsResourcesDir, '_app_props_.json'),
				props = {};
			Object.keys(this.tiapp.properties).forEach(function (prop) {
				props[prop] = this.tiapp.properties[prop].value;
			}, this);
			fs.writeFileSync(
				appPropsFile,
				JSON.stringify(props)
			);
			this.encryptJS && jsFilesToEncrypt.push('_app_props_.json');
			delete this.lastBuildFiles[appPropsFile];

			if (!jsFilesToEncrypt.length) {
				// nothing to encrypt, continue
				return next();
			}

			// figure out which titanium prep to run
			var titaniumPrep = 'titanium_prep';
			if (process.platform == 'darwin') {
				titaniumPrep += '.macos';
				if (appc.version.lt(this.jdkInfo.version, '1.7.0')) {
					titaniumPrep += '.jdk16';
				}
			} else if (process.platform == 'win32') {
				titaniumPrep += '.win32.exe';
			} else if (process.platform == 'linux') {
				titaniumPrep += '.linux' + (process.arch == 'x64' ? '64' : '32');
			}

			// encrypt the javascript
			var titaniumPrepHook = this.cli.createHook('build.android.titaniumprep', this, function (exe, args, opts, done) {
					this.logger.info(__('Encrypting JavaScript files: %s', (exe + ' "' + args.slice(1).join('" "') + '"').cyan));
					appc.subprocess.run(exe, args, opts, function (code, out, err) {
						if (code) {
							return done({
								code: code,
								msg: err.trim()
							});
						}

						// write the encrypted JS bytes to the generated Java file
						fs.writeFileSync(
							path.join(this.buildGenAppIdDir, 'AssetCryptImpl.java'),
							ejs.render(fs.readFileSync(path.join(this.templatesDir, 'AssetCryptImpl.java')).toString(), {
								appid: this.appid,
								encryptedAssets: out
							})
						);

						done();
					}.bind(this));
				}),
				args = [ this.tiapp.guid, this.appid, this.buildAssetsDir ].concat(jsFilesToEncrypt);

			if (process.platform == 'win32') {
				var fileListing = path.join(this.buildDir, 'titanium_prep_listing.txt');
				args = [ this.tiapp.guid, this.appid, this.buildAssetsDir , '--file-listing', fileListing];
				fs.writeFileSync(fileListing, jsFilesToEncrypt.join('\n'));
			}

			var opts = {
					env: appc.util.mix({}, process.env, {
						// we force the JAVA_HOME so that titaniumprep doesn't complain
						'JAVA_HOME': this.jdkInfo.home
					})
				},
				fatal = function fatal(err) {
					this.logger.error(__('Failed to encrypt JavaScript files'));
					err.msg.split('\n').forEach(this.logger.error);
					this.logger.log();
					process.exit(1);
				}.bind(this);

			titaniumPrepHook(
				path.join(this.platformPath, titaniumPrep),
				args.slice(0),
				opts,
				function (err) {
					if (!err) {
						return next();
					}

					if (process.platform !== 'win32' || !/jvm\.dll/i.test(err.msg)) {
						fatal(err);
					}

					// windows 64-bit failed, try again using 32-bit
					this.logger.debug(__('32-bit titanium prep failed, trying again using 64-bit'));
					titaniumPrep = 'titanium_prep.win64.exe';
					titaniumPrepHook(
						path.join(this.platformPath, titaniumPrep),
						args,
						opts,
						function (err) {
							if (err) {
								fatal(err);
							}
							next();
						}
					);
				}.bind(this)
			);
		});
	});
};

AndroidBuilder.prototype.generateRequireIndex = function generateRequireIndex(callback) {
	var index = {},
		binAssetsDir = this.buildBinAssetsDir.replace(/\\/g, '/'),
		destFile = path.join(binAssetsDir, 'index.json');

	(function walk(dir) {
		fs.readdirSync(dir).forEach(function (filename) {
			var file = path.join(dir, filename);
			if (fs.existsSync(file)) {
				if (fs.statSync(file).isDirectory()) {
					walk(file);
				} else if (/\.js(on)?$/.test(filename)) {
					index[file.replace(/\\/g, '/').replace(binAssetsDir + '/', '')] = 1;
				}
			}
		});
	}(this.buildBinAssetsResourcesDir));

	this.jsFilesToEncrypt.forEach(function (file) {
		index['Resources/' + file.replace(/\\/g, '/')] = 1;
	});

	delete index['Resources/_app_props_.json'];

	fs.existsSync(destFile) && fs.unlinkSync(destFile);
	fs.writeFile(destFile, JSON.stringify(index), callback);
};

AndroidBuilder.prototype.getNativeModuleBindings = function getNativeModuleBindings(jarFile) {
	var zip = new AdmZip(jarFile),
		zipEntries = zip.getEntries(),
		i = 0,
		len = zipEntries.length,
		pathName = 'org/appcelerator/titanium/bindings/',
		pathNameLen = pathName.length,
		entry, name;

	for (; i < len; i++) {
		entry = zipEntries[i];
		name = entry.entryName.toString();
		if (name.length > pathNameLen && name.indexOf(pathName) == 0) {
			try {
				return JSON.parse(entry.getData());
			} catch (e) {}
			return;
		}
	}
};

AndroidBuilder.prototype.processTiSymbols = function processTiSymbols(next) {
	var depMap = JSON.parse(fs.readFileSync(path.join(this.platformPath, 'dependency.json'))),
		modulesMap = JSON.parse(fs.readFileSync(path.join(this.platformPath, 'modules.json'))),
		modulesPath = path.join(this.platformPath, 'modules'),
		moduleBindings = {},
		externalChildModules = {},
		moduleJarMap = {},
		tiNamespaces = this.tiNamespaces = {}, // map of namespace => titanium functions (i.e. ui => createWindow)
		jarLibraries = this.jarLibraries = {},
		resPackages = this.resPackages = {},
		appModules = this.appModules = [], // also used in the App.java template
		appModulesMap = {},
		customModules = this.customModules = [],
		ignoreNamespaces = /^(addEventListener|builddate|buildhash|fireEvent|include|_JSON|name|removeEventListener|userAgent|version)$/;

	// reorg the modules map by module => jar instead of jar => modules
	Object.keys(modulesMap).forEach(function (jar) {
		modulesMap[jar].forEach(function (name) {
			moduleJarMap[name.toLowerCase()] = jar;
		});
	});

	// load all module bindings
	fs.readdirSync(modulesPath).forEach(function (filename) {
		var file = path.join(modulesPath, filename);
		if (fs.existsSync(file) && fs.statSync(file).isFile() && /\.jar$/.test(filename)) {
			var bindings = this.getNativeModuleBindings(file);
			if (bindings) {
				Object.keys(bindings.modules).forEach(function (moduleClass) {
					if (bindings.proxies[moduleClass]) {
						moduleBindings[moduleClass] = bindings.modules[moduleClass];
						moduleBindings[moduleClass].fullAPIName = bindings.proxies[moduleClass].proxyAttrs.fullAPIName;
					} else {
						// parent module is external, so the reference needs to be injected at boot time
						Array.isArray(externalChildModules[moduleClass]) || (externalChildModules[moduleClass] = []);
						externalChildModules[moduleClass] = externalChildModules[moduleClass].concat(bindings.modules[moduleClass].childModules);
					}
				});
			}
		}
	}, this);

	// get the v8 runtime jar file(s)
	if (depMap && depMap.runtimes && depMap.runtimes.v8) {
		var v8 = depMap.runtimes.v8;
		(Array.isArray(v8) ? v8 : [ v8 ]).forEach(function (jar) {
			if (fs.existsSync(jar = path.join(this.platformPath, jar))) {
				this.logger.debug(__('Adding library %s', jar.cyan));
				jarLibraries[jar] = 1;
			}
		}, this);
	}

	function addTitaniumLibrary(namespace) {
		namespace = namespace.toLowerCase();
		if (ignoreNamespaces.test(namespace) || tiNamespaces[namespace]) return;
		tiNamespaces[namespace] = [];

		var jar = moduleJarMap[namespace];
		if (jar) {
			jar = jar == 'titanium.jar' ? path.join(this.platformPath, jar) : path.join(this.platformPath, 'modules', jar);
			if (fs.existsSync(jar) && !jarLibraries[jar]) {
				this.logger.debug(__('Adding library %s', jar.cyan));
				jarLibraries[jar] = 1;
			}
		} else {
			this.logger.debug(__('Unknown namespace %s, skipping', namespace.cyan));
		}

		depMap.libraries[namespace] && depMap.libraries[namespace].forEach(function (jar) {
			if (fs.existsSync(jar = path.join(this.platformPath, jar)) && !jarLibraries[jar]) {
				this.logger.debug(__('Adding dependency library %s', jar.cyan));
				jarLibraries[jar] = 1;
			}
		}, this);

		depMap.dependencies[namespace] && depMap.dependencies[namespace].forEach(addTitaniumLibrary, this);
	}

	// get all required titanium modules
	depMap.required.forEach(addTitaniumLibrary, this);

	// if we need to include all titanium modules, then do it
	if (this.includeAllTiModules) {
		Object.keys(moduleJarMap).forEach(addTitaniumLibrary, this);
	}

	// for each Titanium symbol found when we copied the JavaScript files, we need
	// extract the Titanium namespace and make sure we include its jar library
	Object.keys(this.tiSymbols).forEach(function (file) {
		this.tiSymbols[file].forEach(function (symbol) {
			var parts = symbol.split('.').slice(0, -1), // strip last part which should be the method or property
				namespace;

			// add this namespace and all parent namespaces
			while (parts.length) {
				namespace = parts.join('.');
				if (namespace) {
					addTitaniumLibrary.call(this, namespace);
					if (tiNamespaces[namespace]) {
						// track each method/property
						tiNamespaces[namespace].push(parts[parts.length - 1]);
					}
				}
				parts.pop();
			}
		}, this);
	}, this);

	function createModuleDescriptor(namespace) {
		var results = {
				'api_name': '',
				'class_name': '',
				'bindings': tiNamespaces[namespace],
				'external_child_modules': [],
				'on_app_create': null
			},
			moduleBindingKeys = Object.keys(moduleBindings),
			len = moduleBindingKeys.length,
			i, name, extChildModule;

		for (i = 0; i < len; i++) {
			name = moduleBindingKeys[i];
			if (moduleBindings[name].fullAPIName.toLowerCase() == namespace) {
				results['api_name'] = moduleBindings[name].fullAPIName
				results['class_name'] = name;
				if (moduleBindings[name]['on_app_create']) {
					results['on_app_create'] = moduleBindings[name]['on_app_create'];
				}
				break;
			}
		}

		// check if we found the api name and if not bail
		if (!results['api_name']) return;

		if (extChildModule = externalChildModules[results['class_name']]) {
			for (i = 0, len = extChildModule.length; i < len; i++) {
				if (tiNamespaces[extChildModule[i].fullAPIName.toLowerCase()]) {
					results['external_child_modules'].push(extChildModule[i]);
					break;
				}
			}
		}

		appModulesMap[results['api_name'].toLowerCase()] = 1;

		return results;
	}

	// build the list of modules for the templates
	Object.keys(tiNamespaces).map(createModuleDescriptor).forEach(function (m) {
		m && appModules.push(m);
	});

	this.modules.forEach(function (module) {
		// check if the module has a metadata.json (which most native-wrapped CommonJS
		// modules should), then make sure those Titanium namespaces are loaded
		var metadataFile = path.join(module.modulePath, 'metadata.json'),
			metadata;
		if (fs.existsSync(metadataFile)) {
			metadata = JSON.parse(fs.readFileSync(metadataFile));
			if (metadata && typeof metadata == 'object' && Array.isArray(metadata.exports)) {
				metadata.exports.forEach(function (namespace) {
					addTitaniumLibrary.call(this, namespace);
				}, this);
			} else {
				metadata = null;
			}
		}

		if (!module.jarFile || !module.bindings) return;

		Object.keys(module.bindings.modules).forEach(function (moduleClass) {
			var proxy = module.bindings.proxies[moduleClass];

			if (proxy.proxyAttrs.id != module.manifest.moduleid) return;

			var result = {
				apiName: module.bindings.modules[moduleClass].apiName,
				proxyName: proxy.proxyClassName,
				className: moduleClass,
				manifest: module.manifest,
				onAppCreate: proxy.onAppCreate || proxy['on_app_create'] || null,
				isNativeJsModule: !!module.manifest.commonjs
			};

			// make sure that the module was not built before 1.8.0.1
			if (~~module.manifest.apiversion < 2) {
				this.logger.error(__('The "apiversion" for "%s" in the module manifest is less than version 2.', module.manifest.moduleid.cyan));
				this.logger.error(__('The module was likely built against a Titanium SDK 1.8.0.1 or older.'));
				this.logger.error(__('Please use a version of the module that has "apiversion" 2 or greater'));
				this.logger.log();
				process.exit(1);
			}

			customModules.push(result);

			metadata && metadata.exports.forEach(function (namespace) {
				if (!appModulesMap[namespace]) {
					var r = createModuleDescriptor(namespace);
					r && appModules.push(r);
				}
			});
		}, this);
	}, this);

	// write the app.json
	this.logger.info(__('Writing %s', path.join(this.buildBinAssetsDir, 'app.json').cyan));
	fs.writeFileSync(path.join(this.buildBinAssetsDir, 'app.json'), JSON.stringify({
		app_modules: appModules
	}));

	this.jarLibHash = this.hash(Object.keys(jarLibraries).sort().join('|'));
	if (this.jarLibHash != this.buildManifest.jarLibHash) {
		if (!this.forceRebuild) {
			this.logger.info(__('Forcing rebuild: Detected change in Titanium APIs used and need to recompile'));
		}
		this.forceRebuild = true;
	}

	next();
};

AndroidBuilder.prototype.copyModuleResources = function copyModuleResources(next) {
	var _t = this;

	function copy(src, dest) {
		fs.readdirSync(src).forEach(function (filename) {
			var from = path.join(src, filename),
				to = path.join(dest, filename);
			if (fs.existsSync(from)) {
				delete _t.lastBuildFiles[to];
				if (fs.statSync(from).isDirectory()) {
					copy(from, to);
				} else if (path.extname(filename) === '.xml') {
					_t.writeXmlFile(from, to);
				} else {
					afs.copyFileSync(from, to, { logger: _t.logger.debug });
				}
			}
		});
	}

	var tasks = Object.keys(this.jarLibraries).map(function (jarFile) {
			return function (done) {
				var resFile = jarFile.replace(/\.jar$/, '.res.zip'),
					resPkgFile = jarFile.replace(/\.jar$/, '.respackage');

				if (fs.existsSync(resPkgFile) && fs.existsSync(resFile)) {
					this.resPackages[resFile] = fs.readFileSync(resPkgFile).toString().split('\n').shift().trim();
				}

				if (!fs.existsSync(jarFile) || !fs.existsSync(resFile)) return done();
				this.logger.info(__('Extracting module resources: %s', resFile.cyan));

				var tmp = temp.path();
				fs.existsSync(tmp) && wrench.rmdirSyncRecursive(tmp);
				wrench.mkdirSyncRecursive(tmp);

				appc.zip.unzip(resFile, tmp, {}, function (ex) {
					if (ex) {
						this.logger.error(__('Failed to extract module resource zip: %s', resFile.cyan) + '\n');
						process.exit(1);
					}

					// copy the files from the temp folder into the build dir
					copy(tmp, this.buildDir);
					done();
				}.bind(this));
			};
		});

	this.nativeLibModules.forEach(function (m) {
		var src = path.join(m.modulePath, 'assets');
		if (fs.existsSync(src)) {
			tasks.push(function (done) {
				copy(src, this.buildBinAssetsResourcesDir);
				done();
			}.bind(this));
		}
	}, this);

	this.androidLibraries.forEach(function (libraryInfo) {
		var libraryResPath = path.join(libraryInfo.explodedPath, 'res');
		var buildResPath = path.join(this.buildDir, 'res');
		if (fs.existsSync(libraryResPath)) {
			tasks.push(function (done) {
				copy(libraryResPath, buildResPath);
				done();
			});
		}
	}, this);

	// for each jar library, if it has a companion resource zip file, extract
	// all of its files into the build dir, and yes, this is stupidly dangerous
	appc.async.series(this, tasks, next);
};

AndroidBuilder.prototype.removeOldFiles = function removeOldFiles(next) {
	Object.keys(this.lastBuildFiles).forEach(function (file) {
		if (path.dirname(file) == this.buildDir || file.indexOf(this.buildAssetsDir) == 0 || file.indexOf(this.buildBinAssetsResourcesDir) == 0 || (this.forceRebuild && file.indexOf(this.buildGenAppIdDir) == 0) || file.indexOf(this.buildResDir) == 0) {
			if (fs.existsSync(file)) {
				this.logger.debug(__('Removing old file: %s', file.cyan));
				fs.unlinkSync(file);
			} else {
				// maybe it's a symlink?
				try {
					if (fs.lstatSync(file)) {
						this.logger.debug(__('Removing old symlink: %s', file.cyan));
						fs.unlinkSync(file);
					}
				} catch (e) {}
			}
		}
	}, this);

	next();
};

AndroidBuilder.prototype.generateJavaFiles = function generateJavaFiles(next) {
	if (!this.forceRebuild) return next();

	var android = this.tiapp.android,
		copyTemplate = function (src, dest) {
			if (this.forceRebuild || !fs.existsSync(dest)) {
				this.logger.debug(__('Copying template %s => %s', src.cyan, dest.cyan));
				fs.writeFileSync(dest, ejs.render(fs.readFileSync(src).toString(), this));
			}
		}.bind(this);

	// copy and populate templates
	copyTemplate(path.join(this.templatesDir, 'AppInfo.java'), path.join(this.buildGenAppIdDir, this.classname + 'AppInfo.java'));
	copyTemplate(path.join(this.templatesDir, 'App.java'), path.join(this.buildGenAppIdDir, this.classname + 'Application.java'));
	copyTemplate(path.join(this.templatesDir, 'Activity.java'), path.join(this.buildGenAppIdDir, this.classname + 'Activity.java'));
	copyTemplate(path.join(this.templatesDir, 'project'), path.join(this.buildDir, '.project'));
	copyTemplate(path.join(this.templatesDir, 'default.properties'), path.join(this.buildDir, 'default.properties'));

	afs.copyFileSync(path.join(this.templatesDir, 'gitignore'), path.join(this.buildDir, '.gitignore'), { logger: this.logger.debug });

	afs.copyFileSync(path.join(this.templatesDir, 'classpath'), path.join(this.buildDir, '.classpath'), { logger: this.logger.debug });

	// generate the JavaScript-based activities
	if (android && android.activities) {
		var activityTemplate = fs.readFileSync(path.join(this.templatesDir, 'JSActivity.java')).toString();
		Object.keys(android.activities).forEach(function (name) {
			var activity = android.activities[name];
			this.logger.debug(__('Generating activity class: %s', activity.classname.cyan));
			fs.writeFileSync(path.join(this.buildGenAppIdDir, activity.classname + '.java'), ejs.render(activityTemplate, {
				appid: this.appid,
				activity: activity
			}));
		}, this);
	}

	// generate the JavaScript-based services
	if (android && android.services) {
		var serviceTemplate = fs.readFileSync(path.join(this.templatesDir, 'JSService.java')).toString(),
			intervalServiceTemplate = fs.readFileSync(path.join(this.templatesDir, 'JSIntervalService.java')).toString();
		Object.keys(android.services).forEach(function (name) {
			var service = android.services[name],
				tpl = serviceTemplate;
			if (service.type == 'interval') {
				tpl = intervalServiceTemplate;
				this.logger.debug(__('Generating interval service class: %s', service.classname.cyan));
			} else {
				this.logger.debug(__('Generating service class: %s', service.classname.cyan));
			}
			fs.writeFileSync(path.join(this.buildGenAppIdDir, service.classname + '.java'), ejs.render(tpl, {
				appid: this.appid,
				service: service
			}));
		}, this);
	}

	next();
};

AndroidBuilder.prototype.generateAidl = function generateAidl(next) {
	if (!this.forceRebuild) return next();

	if (!this.androidTargetSDK.aidl) {
		this.logger.info(__('Android SDK %s missing framework aidl, skipping', this.androidTargetSDK['api-level']));
		return next();
	}

	var aidlRegExp = /\.aidl$/,
		files = (function scan(dir) {
			var f = [];
			fs.readdirSync(dir).forEach(function (name) {
				var file = path.join(dir, name);
				if (fs.existsSync(file)) {
					if (fs.statSync(file).isDirectory()) {
						f = f.concat(scan(file));
					} else if (aidlRegExp.test(name)) {
						f.push(file);
					}
				}
			});
			return f;
		}(this.buildSrcDir));

	if (!files.length) {
		this.logger.info(__('No aidl files to compile, continuing'));
		return next();
	}

	appc.async.series(this, files.map(function (file) {
		return function (callback) {
			this.logger.info(__('Compiling aidl file: %s', file));

			var aidlHook = this.cli.createHook('build.android.aidl', this, function (exe, args, opts, done) {
					this.logger.info('Running aidl: %s', (exe + ' "' + args.join('" "') + '"').cyan);
					appc.subprocess.run(exe, args, opts, done);
				});

			aidlHook(
				this.androidInfo.sdk.executables.aidl,
				['-p' + this.androidTargetSDK.aidl, '-I' + this.buildSrcDir, '-o' + this.buildGenAppIdDir, file],
				{},
				callback
			);
		};
	}), next);
};

AndroidBuilder.prototype.generateI18N = function generateI18N(next) {
	this.logger.info(__('Generating i18n files'));

	var data = i18n.load(this.projectDir, this.logger, {
			ignoreDirs: this.ignoreDirs,
			ignoreFiles: this.ignoreFiles
		}),
		badStringNames = {};

	data.en || (data.en = {});
	data.en.app || (data.en.app = {});
	data.en.app.appname || (data.en.app.appname = this.tiapp.name);

	function replaceSpaces(s) {
		return s.replace(/./g, '\\u0020');
	}

	function resolveRegionName(locale) {
		if (locale.match(/\w{2}(-|_)r?\w{2}/)) {
			var parts = locale.split(/-|_/),
			    lang = parts[0],
			    region = parts[1],
			    separator = '-';

			if (region.length == 2) {
				separator = '-r';
			}

			return lang + separator + region;
		}
		return locale;
	}

	Object.keys(data).forEach(function (locale) {
		var dest = path.join(this.buildResDir, 'values' + (locale == 'en' ? '' : '-' + resolveRegionName(locale)), 'strings.xml'),
			dom = new DOMParser().parseFromString('<resources/>', 'text/xml'),
			root = dom.documentElement,
			appname = data[locale].app && data[locale].app.appname || this.tiapp.name,
			appnameNode = dom.createElement('string');

		appnameNode.setAttribute('name', 'app_name');
		appnameNode.setAttribute('formatted', 'false');
		appnameNode.appendChild(dom.createTextNode(appname));
		root.appendChild(dom.createTextNode('\n\t'));
		root.appendChild(appnameNode);

		data[locale].strings && Object.keys(data[locale].strings).forEach(function (name) {
			if (name.indexOf(' ') != -1) {
				badStringNames[locale] || (badStringNames[locale] = []);
				badStringNames[locale].push(name);
			} else if (name != 'appname') {
				var node = dom.createElement('string');
				node.setAttribute('name', name);
				node.setAttribute('formatted', 'false');
				node.appendChild(dom.createTextNode(data[locale].strings[name].replace(/\\?'/g, "\\'").replace(/^\s+/g, replaceSpaces).replace(/\s+$/g, replaceSpaces)));
				root.appendChild(dom.createTextNode('\n\t'));
				root.appendChild(node);
			}
		});

		root.appendChild(dom.createTextNode('\n'));

		if (fs.existsSync(dest)) {
			this.logger.debug(__('Merging %s strings => %s', locale.cyan, dest.cyan));
		} else {
			this.logger.debug(__('Writing %s strings => %s', locale.cyan, dest.cyan));
		}
		this.writeXmlFile(dom.documentElement, dest);
	}, this);

	if (Object.keys(badStringNames).length) {
		this.logger.error(__('Found invalid i18n string names:'));
		Object.keys(badStringNames).forEach(function (locale) {
			badStringNames[locale].forEach(function (s) {
				this.logger.error('  "' + s + '" (' + locale + ')');
			}, this);
		}, this);
		this.logger.error(__('Android does not allow i18n string names with spaces.'));
		if (!this.config.get('android.excludeInvalidI18nStrings', false)) {
			this.logger.error(__('To exclude invalid i18n strings from the build, run:'));
			this.logger.error('    ' + this.cli.argv.$ + ' config android.excludeInvalidI18nStrings true');
			this.logger.log();
			process.exit(1);
		}
	}

	next();
};

AndroidBuilder.prototype.generateTheme = function generateTheme(next) {
	var themeFile = path.join(this.buildResDir, 'values', 'theme.xml');

	if (!fs.existsSync(themeFile)) {
		this.logger.info(__('Generating %s', themeFile.cyan));

		var flags = 'Theme.AppCompat';
		if (this.tiapp.fullscreen || this.tiapp['statusbar-hidden']) {
			flags += '.Fullscreen';
		}
		if (this.tiappAndroidManifest && this.tiappAndroidManifest.application && this.tiappAndroidManifest.application.theme) {
			var theme = this.tiappAndroidManifest.application.theme;
			if (theme.startsWith('@style/')) {
				flags = theme.replace('@style/', '');
			}
		}

		fs.writeFileSync(themeFile, ejs.render(fs.readFileSync(path.join(this.templatesDir, 'theme.xml')).toString(), {
			flags: flags
		}));
	}

	next();
};

AndroidBuilder.prototype.generateAndroidManifest = function generateAndroidManifest(next) {
	if (!this.forceRebuild && fs.existsSync(this.androidManifestFile)) {
		return next();
	}

	var calendarPermissions = [ 'android.permission.READ_CALENDAR', 'android.permission.WRITE_CALENDAR' ],
		cameraPermissions = [ 'android.permission.CAMERA' ],
		contactsPermissions = [ 'android.permission.READ_CONTACTS', 'android.permission.WRITE_CONTACTS' ],
		contactsReadPermissions = [ 'android.permission.READ_CONTACTS' ],
		geoPermissions = [ 'android.permission.ACCESS_COARSE_LOCATION', 'android.permission.ACCESS_FINE_LOCATION' ],
		vibratePermissions = [ 'android.permission.VIBRATE' ],
		wallpaperPermissions = [ 'android.permission.SET_WALLPAPER' ],

		permissions = {
			'android.permission.INTERNET': 1,
			'android.permission.ACCESS_WIFI_STATE': 1,
			'android.permission.ACCESS_NETWORK_STATE': 1,
			'android.permission.WRITE_EXTERNAL_STORAGE': 1
		},

		tiNamespacePermissions = {
			'geolocation': geoPermissions
		},

		tiMethodPermissions = {
			// old calendar
			'Android.Calendar.getAllAlerts': calendarPermissions,
			'Android.Calendar.getAllCalendars': calendarPermissions,
			'Android.Calendar.getCalendarById': calendarPermissions,
			'Android.Calendar.getSelectableCalendars': calendarPermissions,

			// new calendar
			'Calendar.getAllAlerts': calendarPermissions,
			'Calendar.getAllCalendars': calendarPermissions,
			'Calendar.getCalendarById': calendarPermissions,
			'Calendar.getSelectableCalendars': calendarPermissions,

			'Contacts.createPerson': contactsPermissions,
			'Contacts.removePerson': contactsPermissions,
			'Contacts.getAllContacts': contactsReadPermissions,
			'Contacts.showContactPicker': contactsReadPermissions,
			'Contacts.showContacts': contactsReadPermissions,
			'Contacts.getPersonByID': contactsReadPermissions,
			'Contacts.getPeopleWithName': contactsReadPermissions,
			'Contacts.getAllPeople': contactsReadPermissions,
			'Contacts.getAllGroups': contactsReadPermissions,
			'Contacts.getGroupByID': contactsReadPermissions,

			'Map.createView': geoPermissions,

			'Media.Android.setSystemWallpaper': wallpaperPermissions,
			'Media.showCamera': cameraPermissions,
			'Media.vibrate': vibratePermissions,
		},

		tiMethodActivities = {
			'Map.createView': {
				'activity': {
					'name': 'ti.modules.titanium.map.TiMapActivity',
					'configChanges': ['keyboardHidden', 'orientation'],
					'launchMode': 'singleTask'
				},
				'uses-library': {
					'name': 'com.google.android.maps'
				}
			},
			'Media.createVideoPlayer': {
				'activity': {
					'name': 'ti.modules.titanium.media.TiVideoActivity',
					'configChanges': ['keyboardHidden', 'orientation'],
					'theme': '@style/Theme.AppCompat.Fullscreen',
					'launchMode': 'singleTask'
				}
			},
			'Media.showCamera': {
				'activity': {
					'name': 'ti.modules.titanium.media.TiCameraActivity',
					'configChanges': ['keyboardHidden', 'orientation'],
					'theme': '@style/Theme.AppCompat.Translucent.NoTitleBar.Fullscreen'
				}
			}
		},

		googleAPIs = [
			'Map.createView'
		],

		enableGoogleAPIWarning = this.target == 'emulator' && this.emulator && !this.emulator.googleApis,

		fill = function (str) {
			// first we replace all legacy variable placeholders with EJS style placeholders
			str = str.replace(/(\$\{tiapp\.properties\[['"]([^'"]+)['"]\]\})/g, function (s, m1, m2) {
				// if the property is the "id", we want to force our scrubbed "appid"
				if (m2 == 'id') {
					m2 = 'appid';
				} else {
					m2 = 'tiapp.' + m2;
				}
				return '<%- ' + m2 + ' %>';
			});
			// then process the string as an EJS template
			return ejs.render(str, this);
		}.bind(this),

		finalAndroidManifest = (new AndroidManifest).parse(fill(fs.readFileSync(path.join(this.templatesDir, 'AndroidManifest.xml')).toString())),
		customAndroidManifest = this.customAndroidManifest,
		tiappAndroidManifest = this.tiappAndroidManifest;

	// if they are using a custom AndroidManifest and merging is disabled, then write the custom one as is
	if (!this.config.get('android.mergeCustomAndroidManifest', true) && this.customAndroidManifest) {
		(this.cli.createHook('build.android.writeAndroidManifest', this, function (file, xml, done) {
			this.logger.info(__('Writing unmerged custom AndroidManifest.xml'));
			fs.writeFileSync(file, xml.toString('xml'));
			done();
		}))(this.androidManifestFile, customAndroidManifest, next);
		return;
	}

	finalAndroidManifest.__attr__['android:versionName'] = this.tiapp.version || '1';

	if (this.deployType != 'production') {
		// enable mock location if in development or test mode
		geoPermissions.push('android.permission.ACCESS_MOCK_LOCATION');
	}

	// set permissions for each titanium namespace found
	Object.keys(this.tiNamespaces).forEach(function (ns) {
		if (tiNamespacePermissions[ns]) {
			tiNamespacePermissions[ns].forEach(function (perm) {
				permissions[perm] = 1;
			});
		}
	}, this);

	// set permissions for each titanium method found
	var tmp = {};
	Object.keys(this.tiSymbols).forEach(function (file) {
		this.tiSymbols[file].forEach(function (symbol) {
			if (tmp[symbol]) return;
			tmp[symbol] = 1;

			if (tiMethodPermissions[symbol]) {
				tiMethodPermissions[symbol].forEach(function (perm) {
					permissions[perm] = 1;
				});
			}

			var obj = tiMethodActivities[symbol];
			if (obj) {
				if (obj.activity) {
					finalAndroidManifest.application.activity || (finalAndroidManifest.application.activity = {});
					finalAndroidManifest.application.activity[obj.activity.name] = obj.activity;
				}
				if (obj['uses-library']) {
					finalAndroidManifest.application['uses-library'] || (finalAndroidManifest.application['uses-library'] = {});
					finalAndroidManifest.application['uses-library'][obj['uses-library'].name] = obj['uses-library'];
				}
			}

			if (enableGoogleAPIWarning && googleAPIs.indexOf(symbol) != -1) {
				var fn = 'Titanium.' + symbol + '()';
				if (this.emulator.googleApis === null) {
					this.logger.warn(__('Detected %s call which requires Google APIs, however the selected emulator %s may or may not support Google APIs', fn.cyan, ('"' + this.emulator.name + '"').cyan));
					this.logger.warn(__('If the emulator does not support Google APIs, the %s call will fail', fn.cyan));
				} else {
					this.logger.warn(__('Detected %s call which requires Google APIs, but the selected emulator %s does not support Google APIs', fn.cyan, ('"' + this.emulator.name + '"').cyan));
					this.logger.warn(__('Expect the %s call to fail', fn.cyan));
				}
				this.logger.warn(__('You should use, or create, an Android emulator that does support Google APIs'));
			}
		}, this);
	}, this);

	// gather activities
	var tiappActivities = this.tiapp.android && this.tiapp.android.activities;
	tiappActivities && Object.keys(tiappActivities).forEach(function (filename) {
		var activity = tiappActivities[filename];
		if (activity.url) {
			var a = {
				name: this.appid + '.' + activity.classname
			};
			Object.keys(activity).forEach(function (key) {
				if (!/^(name|url|options|classname|android\:name)$/.test(key)) {
					a[key.replace(/^android\:/, '')] = activity[key];
				}
			});
			a.configChanges || (a.configChanges = ['keyboardHidden', 'orientation']);
			finalAndroidManifest.application.activity || (finalAndroidManifest.application.activity = {});
			finalAndroidManifest.application.activity[a.name] = a;
		}
	}, this);

	// gather services
	var tiappServices = this.tiapp.android && this.tiapp.android.services;
	tiappServices && Object.keys(tiappServices).forEach(function (filename) {
		var service = tiappServices[filename];
		if (service.url) {
			var s = {
				'name': this.appid + '.' + service.classname
			};
			Object.keys(service).forEach(function (key) {
				if (!/^(type|name|url|options|classname|android\:name)$/.test(key)) {
					s[key.replace(/^android\:/, '')] = service[key];
				}
			});
			finalAndroidManifest.application.service || (finalAndroidManifest.application.service = {});
			finalAndroidManifest.application.service[s.name] = s;
		}
	}, this);

	// add the analytics service
	if (this.tiapp.analytics) {
		var tiAnalyticsService = 'com.appcelerator.aps.APSAnalyticsService';
		finalAndroidManifest.application.service || (finalAndroidManifest.application.service = {});
		finalAndroidManifest.application.service[tiAnalyticsService] = {
			name: tiAnalyticsService,
			exported: false
		};
	}

	// set the app icon
	finalAndroidManifest.application.icon = '@drawable/' + this.tiapp.icon.replace(/((\.9)?\.(png|jpg))$/, '');

	// merge the custom android manifest
	finalAndroidManifest.merge(customAndroidManifest);

	// merge the tiapp.xml android manifest
	finalAndroidManifest.merge(tiappAndroidManifest);

	this.modules.forEach(function (module) {
		var moduleXmlFile = path.join(module.modulePath, 'timodule.xml');
		if (fs.existsSync(moduleXmlFile)) {
			var moduleXml = new tiappxml(moduleXmlFile);
			if (moduleXml.android && moduleXml.android.manifest) {
				var am = new AndroidManifest;
				am.parse(fill(moduleXml.android.manifest));
				// we don't want modules to override the <supports-screens> or <uses-sdk> tags
				delete am.__attr__;
				delete am['supports-screens'];
				delete am['uses-sdk'];
				finalAndroidManifest.merge(am);
			}

			// point to the .jar file if the timodule.xml file has properties of 'dexAgent'
			if (moduleXml.properties && moduleXml.properties['dexAgent']) {
				this.dexAgent = path.join(module.modulePath, moduleXml.properties['dexAgent'].value);
			}
		}
	}, this);

	// if the target sdk is Android 3.2 or newer, then we need to add 'screenSize' to
	// the default AndroidManifest.xml's 'configChanges' attribute for all <activity>
	// elements, otherwise changes in orientation will cause the app to restart
	if (this.realTargetSDK >= 13) {
		Object.keys(finalAndroidManifest.application.activity).forEach(function (name) {
			var activity = finalAndroidManifest.application.activity[name];
			if (!activity.configChanges) {
				activity.configChanges = ['screenSize'];
			} else if (activity.configChanges.indexOf('screenSize') == -1) {
				activity.configChanges.push('screenSize');
			}
		});
	}

	// add permissions
	if (!this.tiapp['override-permissions']) {
		Array.isArray(finalAndroidManifest['uses-permission']) || (finalAndroidManifest['uses-permission'] = []);
		Object.keys(permissions).forEach(function (perm) {
			finalAndroidManifest['uses-permission'].indexOf(perm) == -1 && finalAndroidManifest['uses-permission'].push(perm);
		});
	}

	// if the AndroidManifest.xml already exists, remove it so that we aren't updating the original file (if it's symlinked)
	fs.existsSync(this.androidManifestFile) && fs.unlinkSync(this.androidManifestFile);

	(this.cli.createHook('build.android.writeAndroidManifest', this, function (file, xml, done) {
		fs.writeFileSync(file, xml.toString('xml'));
		done();
	}))(this.androidManifestFile, finalAndroidManifest, next);
};

AndroidBuilder.prototype.packageApp = function packageApp(next) {
	this.ap_File = path.join(this.buildBinDir, 'app.ap_');
	var bundlesPath = path.join(this.buildIntermediatesDir, 'bundles');
	if (!fs.existsSync(bundlesPath)) {
		wrench.mkdirSyncRecursive(bundlesPath);
	}

	var aaptHook = this.cli.createHook('build.android.aapt', this, function (exe, args, opts, done) {
			this.logger.info(__('Running AAPT: %s', (exe + ' "' + args.join('" "') + '"').cyan));
			appc.subprocess.run(exe, args, opts, function (code, out, err) {
				if (code) {
					this.logger.error(__('Failed to package application:'));
					this.logger.error();
					err.trim().split('\n').forEach(this.logger.error);
					this.logger.log();
					process.exit(1);
				}

				// check that the R.java file exists
				var rFile = path.join(this.buildGenAppIdDir, 'R.java');
				if (!fs.existsSync(rFile)) {
					this.logger.error(__('Unable to find generated R.java file') + '\n');
					process.exit(1);
				}

				done();
			}.bind(this));
		}),
		args = [
			'package',
			'-f',
			'-m',
			'-J', path.join(this.buildDir, 'gen'),
			'-M', this.androidManifestFile,
			'-A', this.buildBinAssetsDir,
			'-S', this.buildResDir,
			'-I', this.androidTargetSDK.androidJar,
			'-F', this.ap_File,
			'--output-text-symbols', bundlesPath
		];

	var runAapt = function runAapt() {
		aaptHook(
			this.androidInfo.sdk.executables.aapt,
			args,
			{},
			next
		);
	}.bind(this);

	if ( (!Object.keys(this.resPackages).length) && (!this.moduleResPackages.length) ) {
		return runAapt();
	}

	args.push('--auto-add-overlay');

	var namespaces = '';
	Object.keys(this.resPackages).forEach(function(resFile){
		namespaces && (namespaces+=':');
		namespaces += this.resPackages[resFile];
	}, this);

	this.moduleResPackages.forEach(function (data) {
		namespaces && (namespaces+=':');
		namespaces += data;
	}, this);

	args.push('--extra-packages', namespaces);

	runAapt();
};

/**
 * Process resources from .aar files under the project's platform/android folder
 * and generates the corrosponding R classes.
 *
 * Before support for .aar files we used --extra-packages and -S options for
 * AAPT to generated the R class for a library package. This has the drawback
 * that every R class contains all resource identifiers resulting in duplicate
 * code. This method regenerates the R class from the R.txt that is contained in
 * every .aar file which has resources (adopted from Android Gradle plugin).
 *
 * @see https://android.googlesource.com/platform/tools/build/+/android-7.1.1_r28/builder/src/main/java/com/android/builder/AndroidBuilder.java#728
 *
 * @param {Function} next Function to call once the processing is complete
 */
AndroidBuilder.prototype.processResources = function processResources(next) {
	var bundlesPath = path.join(this.buildIntermediatesDir, 'bundles');
	var symbolOutputPathAndFilename = path.join(bundlesPath, 'R.txt');
	var fullSymbolValues = null;
	this.androidLibraries.forEach(function (libraryInfo) {
		var librarySymbolFile = path.join(libraryInfo.explodedPath, 'R.txt');
		if (!fs.existsSync(librarySymbolFile)) {
			return;
		}

		if (fullSymbolValues === null) {
			fullSymbolValues = new SymbolLoader(symbolOutputPathAndFilename);
			fullSymbolValues.load();
		}

		var librarySymbols = new SymbolLoader(librarySymbolFile);
		librarySymbols.load();

		// TODO: Support multiple symbol files for the same package name like gradle?
		this.logger.trace('Generating R.class for library: ' + libraryInfo.packageName);
		var symbolWriter = new SymbolWriter(this.buildGenDir, libraryInfo.packageName, fullSymbolValues);
		symbolWriter.addSymbolsToWrite(librarySymbols);
		symbolWriter.write();
	}.bind(this));

	next();
};

AndroidBuilder.prototype.compileJavaClasses = function compileJavaClasses(next) {
	var classpath = {},
		moduleJars = this.moduleJars = {},
		jarNames = {};

	classpath[this.androidTargetSDK.androidJar] = 1;
	Object.keys(this.jarLibraries).map(function (jarFile) {
		classpath[jarFile] = 1;
	});

	this.modules.forEach(function (module) {
		if (fs.existsSync(module.jarFile)) {
			var jarHash = this.hash(fs.readFileSync(module.jarFile).toString());

			if (!jarNames[jarHash]) {
				moduleJars[module.jarFile] = 1;
				classpath[module.jarFile] = 1;
				jarNames[jarHash] = 1;
			} else {
				this.logger.debug(__('Skipping duplicate jar file: %s', module.jarFile.cyan));
			}

			var libDir = path.join(module.modulePath, 'lib'),
				jarRegExp = /\.jar$/;

			fs.existsSync(libDir) && fs.readdirSync(libDir).forEach(function (name) {
				var jarFile = path.join(libDir, name);
				if (jarRegExp.test(name) && fs.existsSync(jarFile)) {
					var jarHash = this.hash(fs.readFileSync(jarFile).toString());
					if (!jarNames[jarHash]) {
						moduleJars[jarFile] = 1;
						classpath[jarFile] = 1;
						jarNames[jarHash] = 1;
					} else {
						this.logger.debug(__('Skipping duplicate jar file: %s', jarFile.cyan));
					}
				}
			}, this);
		}
	}, this);

	this.androidLibraries.forEach(function (libraryInfo) {
		libraryInfo.jars.forEach(function (libraryJarPathAndFilename) {
			var jarHash = this.hash(fs.readFileSync(libraryJarPathAndFilename).toString());
			if (!jarNames[jarHash]) {
				moduleJars[libraryJarPathAndFilename] = 1;
				classpath[libraryJarPathAndFilename] = 1;
				jarNames[jarHash] = 1;
			} else {
				this.logger.debug(__('Skipping duplicate jar file: %s', libraryJarPathAndFilename.cyan));
			}
		}, this);
	}, this);

	if (!this.forceRebuild) {
		// if we don't have to compile the java files, then we can return here
		// we just needed the moduleJars
		return next();
	}

	if (Object.keys(moduleJars).length) {
		// we need to include kroll-apt.jar if there are any modules
		classpath[path.join(this.platformPath, 'kroll-apt.jar')] = 1;
	}

	classpath[path.join(this.platformPath, 'lib', 'titanium-verify.jar')] = 1;

	if (this.allowDebugging && this.debugPort) {
		classpath[path.join(this.platformPath, 'lib', 'titanium-debug.jar')] = 1;
	}

	if (this.allowProfiling && this.profilerPort) {
		classpath[path.join(this.platformPath, 'lib', 'titanium-profiler.jar')] = 1;
	}

	// find all java files and write them to the temp file
	var javaFiles = [],
		javaRegExp = /\.java$/,
		javaSourcesFile = path.join(this.buildDir, 'java-sources.txt');
	[this.buildGenDir, this.buildSrcDir].forEach(function scanJavaFiles(dir) {
		fs.readdirSync(dir).forEach(function (name) {
			var file = path.join(dir, name);
			if (fs.existsSync(file)) {
				if (fs.statSync(file).isDirectory()) {
					scanJavaFiles(file);
				} else if (javaRegExp.test(name)) {
					javaFiles.push(file);
					classpath[name.replace(javaRegExp, '.class')] = 1;
				}
			}
		});
	});
	fs.writeFileSync(javaSourcesFile, '"' + javaFiles.join('"\n"').replace(/\\/g, '/') + '"');

	// if we're recompiling the java files, then nuke the classes dir
	if (fs.existsSync(this.buildBinClassesDir)) {
		wrench.rmdirSyncRecursive(this.buildBinClassesDir);
	}
	wrench.mkdirSyncRecursive(this.buildBinClassesDir);

	var javacHook = this.cli.createHook('build.android.javac', this, function (exe, args, opts, done) {
			this.logger.info(__('Building Java source files: %s', (exe + ' "' + args.join('" "') + '"').cyan));
			appc.subprocess.run(exe, args, opts, function (code, out, err) {
				if (code) {
					this.logger.error(__('Failed to compile Java source files:'));
					this.logger.error();
					err.trim().split('\n').forEach(this.logger.error);
					this.logger.log();
					process.exit(1);
				}
				done();
			}.bind(this));
		});

	javacHook(
		this.jdkInfo.executables.javac,
		[
			'-J-Xmx' + this.javacMaxMemory,
			'-encoding', 'utf8',
			'-bootclasspath', Object.keys(classpath).join(process.platform == 'win32' ? ';' : ':'),
			'-d', this.buildBinClassesDir,
			'-proc:none',
			'-target', this.javacTarget,
			'-source', this.javacSource,
			'@' + javaSourcesFile
		],
		{},
		next
	);
};

AndroidBuilder.prototype.runProguard = function runProguard(next) {
	if (!this.forceRebuild || !this.proguard) return next();

	// check that the proguard config exists
	var proguardConfigFile = path.join(this.buildDir, 'proguard.cfg'),
		proguardHook = this.cli.createHook('build.android.proguard', this, function (exe, args, opts, done) {
			this.logger.info(__('Running ProGuard: %s', (exe + ' "' + args.join('" "') + '"').cyan));
			appc.subprocess.run(exe, args, opts, function (code, out, err) {
				if (code) {
					this.logger.error(__('Failed to run ProGuard'));
					err.trim().split('\n').forEach(this.logger.error);
					this.logger.log();
					process.exit(1);
				}
				done();
			}.bind(this));
		});

	proguardHook(
		this.jdkInfo.executables.java,
		['-jar', this.androidInfo.sdk.proguard, '@' + proguardConfigFile],
		{ cwd: this.buildDir },
		next
	);
};

AndroidBuilder.prototype.runDexer = function runDexer(next) {
	if (!this.forceRebuild && fs.existsSync(this.buildBinClassesDex)) return next();

	var dexerHook = this.cli.createHook('build.android.dexer', this, function (exe, args, opts, done) {
			this.logger.info(__('Running dexer: %s', (exe + ' "' + args.join('" "') + '"').cyan));
			appc.subprocess.run(exe, args, opts, function (code, out, err) {
				if (code) {
					this.logger.error(__('Failed to run dexer:'));
					this.logger.error();
					err.trim().split('\n').forEach(this.logger.error);
					this.logger.log();
					process.exit(1);
				}
				done();
			}.bind(this));
		}),
		injars = [
			this.buildBinClassesDir,
			path.join(this.platformPath, 'lib', 'titanium-verify.jar')
		].concat(Object.keys(this.moduleJars)).concat(Object.keys(this.jarLibraries)),
		dexArgs = [
			'-Xmx' + this.dxMaxMemory,
			'-XX:-UseGCOverheadLimit',
			'-Djava.ext.dirs=' + this.androidInfo.sdk.platformTools.path,
			'-jar', this.androidInfo.sdk.dx,
			'--dex', '--multi-dex',
			'--output=' + this.buildBinClassesDex,
		],
		shrinkedAndroid = path.join(path.dirname(this.androidInfo.sdk.dx), 'shrinkedAndroid.jar'),
		baserules = path.join(path.dirname(this.androidInfo.sdk.dx), '..', 'mainDexClasses.rules'),
		outjar = path.join(this.buildDir, 'mainDexClasses.jar');

	// inserts the -javaagent arg earlier on in the dexArgs to allow for proper dexing if
	// dexAgent is set in the module's timodule.xml
	if (this.dexAgent) {
		dexArgs.unshift('-javaagent:' + this.dexAgent);
	}

	if (this.allowDebugging && this.debugPort) {
		injars.push(path.join(this.platformPath, 'lib', 'titanium-debug.jar'));
	}

	if (this.allowProfiling && this.profilerPort) {
		injars.push(path.join(this.platformPath, 'lib', 'titanium-profiler.jar'));
	}

	// nuke and create the folder holding all the classes*.dex files
	if (fs.existsSync(this.buildBinClassesDex)) {
		wrench.rmdirSyncRecursive(this.buildBinClassesDex);
	}
	wrench.mkdirSyncRecursive(this.buildBinClassesDex);

	// Wipe existing outjar
	fs.existsSync(outjar) && fs.unlinkSync(outjar);

	// We need to hack multidex for APi level < 21 to generate the list of classes that *need* to go into the first dex file
	// We skip these intermediate steps if 21+ and eventually just run dexer
	async.series([
		// Run: java -jar $this.androidInfo.sdk.proguard -injars "${@}" -dontwarn -forceprocessing -outjars ${tmpOut} -libraryjars "${shrinkedAndroidJar}" -dontoptimize -dontobfuscate -dontpreverify -include "${baserules}"
		function (done) {
			// 'api-level' and 'sdk' properties both seem to hold apiLevel
			if (this.androidTargetSDK.sdk >= 21) {
				return done();
			}

			appc.subprocess.run(this.jdkInfo.executables.java, [
				'-jar',
				this.androidInfo.sdk.proguard,
				'-injars', injars.join(':'),
				'-dontwarn', '-forceprocessing',
				'-outjars', outjar,
				'-libraryjars', shrinkedAndroid,
				'-dontoptimize', '-dontobfuscate', '-dontpreverify', '-include',
				baserules
			], {}, function (code, out, err) {
				if (code) {
					this.logger.error(__('Failed to run dexer:'));
					this.logger.error();
					err.trim().split('\n').forEach(this.logger.error);
					this.logger.log();
					process.exit(1);
				}
				done();
			}.bind(this));
		}.bind(this),
		// Run: java -cp $this.androidInfo.sdk.dx com.android.multidex.MainDexListBuilder "$outjar" "$injars"
		function (done) {
			// 'api-level' and 'sdk' properties both seem to hold apiLevel
			if (this.androidTargetSDK.sdk >= 21) {
				return done();
			}

			appc.subprocess.run(this.jdkInfo.executables.java, ['-cp', this.androidInfo.sdk.dx, 'com.android.multidex.MainDexListBuilder', outjar, injars.join(':')], {}, function (code, out, err) {
				var mainDexClassesList = path.join(this.buildDir, 'main-dex-classes.txt');
				if (code) {
					this.logger.error(__('Failed to run dexer:'));
					this.logger.error();
					err.trim().split('\n').forEach(this.logger.error);
					this.logger.log();
					process.exit(1);
				}
				// Record output to a file like main-dex-classes.txt
				fs.writeFileSync(mainDexClassesList, out);
				// Pass that file into dex, like so:
				dexArgs.push('--main-dex-list');
				dexArgs.push(mainDexClassesList);

				done();
			}.bind(this));
		}.bind(this),
		function (done) {
			dexArgs = dexArgs.concat(injars);
			dexerHook(this.jdkInfo.executables.java, dexArgs, {}, done);
		}.bind(this)
	], next);
};

AndroidBuilder.prototype.createUnsignedApk = function createUnsignedApk(next) {
	var dest = archiver('zip', {
			forceUTC: true
		}),
		apkStream,
		jsonRegExp = /\.json$/,
		javaRegExp = /\.java$/,
		classRegExp = /\.class$/,
		dexRegExp = /^classes(\d+)?\.dex$/,
		soRegExp = /\.so$/,
		trailingSlashRegExp = /\/$/,
		nativeLibs = {},
		origConsoleError = console.error;

	// since the archiver library didn't set max listeners, we squelch all error output
	console.error = function () {};

	try {
		fs.existsSync(this.unsignedApkFile) && fs.unlinkSync(this.unsignedApkFile);
		apkStream = fs.createWriteStream(this.unsignedApkFile);
		apkStream.on('close', function() {
			console.error = origConsoleError;
			next();
		});
		dest.catchEarlyExitAttached = true; // silence exceptions
		dest.pipe(apkStream);

		this.logger.info(__('Creating unsigned apk'));

		// merge files from the app.ap_ file as well as all titanium and 3rd party jar files
		var archives = [ this.ap_File ].concat(Object.keys(this.moduleJars)).concat(Object.keys(this.jarLibraries));

		archives.forEach(function (file) {
			var src = new AdmZip(file),
				entries = src.getEntries();

			this.logger.debug(__('Processing %s', file.cyan));

			entries.forEach(function (entry) {
				if (entry.entryName.indexOf('META-INF/') == -1
					&& (entry.entryName.indexOf('org/appcelerator/titanium/bindings/') == -1 || !jsonRegExp.test(entry.name))
					&& entry.name.charAt(0) != '.'
					&& !classRegExp.test(entry.name)
					&& !trailingSlashRegExp.test(entry.entryName)
				) {
					var store = this.uncompressedTypes.indexOf(entry.entryName.split('.').pop()) != -1;

					this.logger.debug(store
						? __('Adding %s', entry.entryName.cyan)
						: __('Deflating %s', entry.entryName.cyan));

					dest.append(src.readFile(entry), {
						name: entry.entryName,
						store: store
					});
				}
			}, this);
		}, this);

		// Add dex files
		this.logger.info(__('Processing %s', this.buildBinClassesDex.cyan));
		fs.readdirSync(this.buildBinClassesDex).forEach(function (name) {
			var file = path.join(this.buildBinClassesDex, name);
			if (dexRegExp.test(name)) {
				this.logger.debug(__('Adding %s', name.cyan));
				dest.append(fs.createReadStream(file), { name: name });
			}
		}, this);

		this.logger.info(__('Processing %s', this.buildSrcDir.cyan));
		(function copyDir(dir, base) {
			base = base || dir;
			fs.readdirSync(dir).forEach(function (name) {
				var file = path.join(dir, name);
				if (fs.existsSync(file)) {
					if (fs.statSync(file).isDirectory()) {
						copyDir(file, base);
					} else if (!javaRegExp.test(name)) {
						name = file.replace(base, '').replace(/^[\/\\]/, '');
						this.logger.debug(__('Adding %s', name.cyan));
						dest.append(fs.createReadStream(file), { name: name });
					}
				}
			}, this);
		}.call(this, this.buildSrcDir));

		var addNativeLibs = function (dir) {
				if (!fs.existsSync(dir)) return;

				for (var i = 0; i < this.abis.length; i++) {
					var abiDir = path.join(dir, this.abis[i]);

					// check that we found the desired abi, otherwise we abort the build
					if (!fs.existsSync(abiDir) || !fs.statSync(abiDir).isDirectory()) {
						throw this.abis[i];
					}

					// copy all the .so files into the archive
					fs.readdirSync(abiDir).forEach(function (name) {
						if (name != 'libtiprofiler.so' || (this.allowProfiling && this.profilerPort)) {
							var file = path.join(abiDir, name),
								rel = 'lib/' + this.abis[i] + '/' + name;
							if (!nativeLibs[rel] && soRegExp.test(name) && fs.existsSync(file)) {
								nativeLibs[rel] = 1;
								this.logger.debug(__('Adding %s', rel.cyan));
								dest.append(fs.createReadStream(file), { name: rel });
							}
						}
					}, this);
				}
			}.bind(this);

		try {
			// add Titanium native modules
			addNativeLibs(path.join(this.platformPath, 'native', 'libs'));
		} catch (abi) {
			// this should never be called since we already validated this
			var abis = [];
			fs.readdirSync(path.join(this.platformPath, 'native', 'libs')).forEach(function (abi) {
				var dir = path.join(this.platformPath, 'native', 'libs', abi);
				if (fs.existsSync(dir) && fs.statSync(dir).isDirectory()) {
					abis.push(abi);
				}
			});
			this.logger.error(__('Invalid native Titanium library ABI "%s"', abi));
			this.logger.error(__('Supported ABIs: %s', abis.join(', ')) + '\n');
			process.exit(1);
		}

		try {
			// add native modules from the build dir's "libs" dir
			addNativeLibs(path.join(this.buildDir, 'libs'));
		} catch (e) {}

		this.modules.forEach(function (m) {
			if (m.native) {
				try {
					// add native modules for each module
					addNativeLibs(path.join(m.modulePath, 'libs'));
				} catch (abi) {
					// this should never be called since we already validated this
					var abis = [];
					fs.readdirSync(path.join(m.modulePath, 'libs')).forEach(function (abi) {
						var dir = path.join(m.modulePath, 'libs', abi);
						if (fs.existsSync(dir) && fs.statSync(dir).isDirectory()) {
							abis.push(abi);
						}
					});
					/* commenting this out to preserve the old, incorrect behavior
					this.logger.error(__('The module "%s" does not support the ABI "%s"', m.id, abi));
					this.logger.error(__('Supported ABIs: %s', abis.join(', ')) + '\n');
					process.exit(1);
					*/
					this.logger.warn(__('The module %s does not support the ABI: %s', m.id.cyan, abi.cyan));
					this.logger.warn(__('It only supports the following ABIs: %s', abis.map(function (a) { return a.cyan; }).join(', ')));
					this.logger.warn(__('Your application will most likely encounter issues'));
				}
			}
		}, this);

		this.androidLibraries.forEach(function(libraryInfo) {
			if (libraryInfo.nativeLibraries.length === 0) {
				return;
			}

			var libraryJniPath = path.join(libraryInfo.explodedPath, 'jni')
			try {
				addNativeLibs(libraryJniPath);
			} catch (e) {
				var abis = [];
				fs.readdirSync(libraryJniPath).forEach(function (abi) {
					var dir = path.join(libraryJniPath, abi);
					if (fs.existsSync(dir) && fs.statSync(dir).isDirectory()) {
						abis.push(abi);
					}
				});
				if (libraryInfo.task.originType === 'Module') {
					this.logger.error(__('The Android Library "%s" from module "%s" does not support the ABI: %s', libraryInfo.packageName, libraryInfo.task.moduleInfo.id, abi));
				} else if (libraryInfo.task.originType === 'Project') {
					this.logger.error(__('The Android Library "%s" does not support the ABI: %s', libraryInfo.packageName, abi));
				}
				this.logger.error(__('Supported ABIs by the Android Library: %s', abis.join(', ')));
				this.logger.error(__('Valid ABIs for this project: %s', this.abis(', ')));
				process.exit(1);
			}
		}, this);

		this.logger.info(__('Writing unsigned apk: %s', this.unsignedApkFile.cyan));
		dest.finalize();
	} catch (ex) {
		console.error = origConsoleError;
		throw ex;
	}
};

AndroidBuilder.prototype.createSignedApk = function createSignedApk(next) {
	var sigalg = this.keystoreAlias.sigalg || 'MD5withRSA',
		signerArgs = [
			'-sigalg', sigalg,
			'-digestalg', 'SHA1',
			'-keystore', this.keystore,
			'-storepass', this.keystoreStorePassword
		];

	this.logger.info(__('Using %s signature algorithm', sigalg.cyan));

	this.keystoreKeyPassword && signerArgs.push('-keypass', this.keystoreKeyPassword);
	signerArgs.push('-signedjar', this.apkFile, this.unsignedApkFile, this.keystoreAlias.name);

	var jarsignerHook = this.cli.createHook('build.android.jarsigner', this, function (exe, args, opts, done) {
			var safeArgs = [];
			for (var i = 0, l = args.length; i < l; i++) {
				safeArgs.push(args[i]);
				if (args[i] == '-storepass' || args[i] == 'keypass') {
					safeArgs.push(args[++i].replace(/./g, '*'));
				}
			}

			this.logger.info(__('Signing apk: %s', (exe + ' "' + safeArgs.join('" "') + '"').cyan));
			appc.subprocess.run(exe, args, opts, function (code, out, err) {
				if (code) {
					this.logger.error(__('Failed to sign apk:'));
					out.trim().split('\n').forEach(this.logger.error);
					this.logger.log();
					process.exit(1);
				}
				done();
			}.bind(this));
		});

	jarsignerHook(
		this.jdkInfo.executables.jarsigner,
		signerArgs,
		{},
		next
	);
};

AndroidBuilder.prototype.zipAlignApk = function zipAlignApk(next) {
	var zipAlignedApk = this.apkFile + 'z',
		zipalignHook = this.cli.createHook('build.android.zipalign', this, function (exe, args, opts, done) {
			this.logger.info(__('Aligning zip file: %s', (exe + ' "' + args.join('" "') + '"').cyan));
			appc.subprocess.run(exe, args, opts, function (code, out, err) {
				if (code) {
					this.logger.error(__('Failed to zipalign apk:'));
					err.trim().split('\n').forEach(this.logger.error);
					this.logger.log();
					process.exit(1);
				}

				fs.unlinkSync(this.apkFile);
				fs.renameSync(zipAlignedApk, this.apkFile);

				done();
			}.bind(this));
		});

	zipalignHook(
		this.androidInfo.sdk.executables.zipalign,
		[
			'-v', '4', // 4 byte alignment
			this.apkFile,
			zipAlignedApk
		],
		{},
		next
	);
};

AndroidBuilder.prototype.writeBuildManifest = function writeBuildManifest(callback) {
	this.logger.info(__('Writing build manifest: %s', this.buildManifestFile.cyan));

	this.cli.createHook('build.android.writeBuildManifest', this, function (manifest, cb) {
		fs.existsSync(this.buildDir) || wrench.mkdirSyncRecursive(this.buildDir);
		fs.existsSync(this.buildManifestFile) && fs.unlinkSync(this.buildManifestFile);
		fs.writeFile(this.buildManifestFile, JSON.stringify(this.buildManifest = manifest, null, '\t'), cb);
	})({
		target: this.target,
		deployType: this.deployType,
		classname: this.classname,
		platformPath: this.platformPath,
		modulesHash: this.modulesHash,
		modulesManifestHash: this.modulesManifestHash,
		modulesNativeHash: this.modulesNativeHash,
		modulesBindingsHash: this.modulesBindingsHash,
		gitHash: ti.manifest.githash,
		outputDir: this.cli.argv['output-dir'],
		name: this.tiapp.name,
		id: this.tiapp.id,
		analytics: this.tiapp.analytics,
		publisher: this.tiapp.publisher,
		url: this.tiapp.url,
		version: this.tiapp.version,
		description: this.tiapp.description,
		copyright: this.tiapp.copyright,
		guid: this.tiapp.guid,
		icon: this.tiapp.icon,
		fullscreen: this.tiapp.fullscreen,
		navbarHidden: this.tiapp['navbar-hidden'],
		skipJSMinification: !!this.cli.argv['skip-js-minify'],
		mergeCustomAndroidManifest: this.config.get('android.mergeCustomAndroidManifest', true),
		encryptJS: this.encryptJS,
		minSDK: this.minSDK,
		targetSDK: this.targetSDK,
		propertiesHash: this.propertiesHash,
		activitiesHash: this.activitiesHash,
		servicesHash: this.servicesHash,
		jarLibHash: this.jarLibHash
	}, callback);
};

// create the builder instance and expose the public api
(function (androidBuilder) {
	exports.config   = androidBuilder.config.bind(androidBuilder);
	exports.validate = androidBuilder.validate.bind(androidBuilder);
	exports.run      = androidBuilder.run.bind(androidBuilder);
}(new AndroidBuilder(module)));<|MERGE_RESOLUTION|>--- conflicted
+++ resolved
@@ -22,11 +22,7 @@
 	appc = require('node-appc'),
 	archiver = require('archiver'),
 	async = require('async'),
-<<<<<<< HEAD
 	Builder = require('../lib/base-builder.js'),
-=======
-	Builder = require('node-titanium-sdk/lib/builder'),
->>>>>>> 7197bd17
 	CleanCSS = require('clean-css'),
 	DOMParser = require('xmldom').DOMParser,
 	ejs = require('ejs'),
@@ -37,15 +33,10 @@
 	jsanalyze = require('node-titanium-sdk/lib/jsanalyze'),
 	path = require('path'),
 	temp = require('temp'),
-<<<<<<< HEAD
 	SymbolLoader = require('appc-aar-tools').SymbolLoader,
 	SymbolWriter = require('appc-aar-tools').SymbolWriter,
-	ti = require('titanium-sdk'),
-	tiappxml = require('titanium-sdk/lib/tiappxml'),
-=======
 	ti = require('node-titanium-sdk'),
 	tiappxml = require('node-titanium-sdk/lib/tiappxml'),
->>>>>>> 7197bd17
 	util = require('util'),
 	wrench = require('wrench'),
 
