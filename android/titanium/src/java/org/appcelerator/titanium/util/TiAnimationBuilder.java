--- conflicted
+++ resolved
@@ -261,38 +261,43 @@
 			Animation anim;
 			if (tdm.isScaleOperation()) {
 
-				if (!tdm.getScaleFromValuesSpecified()) {
-
+				float scaleFromX, scaleFromY;
+				scaleFromX = scaleFromY = 1f; // I.e., start the scale operation from the view's stated size.
+
+				if (tdm.getScaleFromValuesSpecified()) {
+					scaleFromX = tdm.getScaleFromX();
+					scaleFromY = tdm.getScaleFromY();
+
+				} else {
 					// fromX and fromY values were not specified, so set them to the values
 					// of the last animation (if any.)
 					if (tiView != null) {
-						tdm.setScaleFromValues(tiView.getAnimatedXScale(), tiView.getAnimatedYScale());
-					} else {
-						tdm.setScaleFromValues(1f, 1f); // defaults to scaling from the view's actual size.
+						scaleFromX = tiView.getAnimatedXScale();
+						scaleFromY = tiView.getAnimatedYScale();
 					}
+					tdm.setScaleFromValues(scaleFromX, scaleFromY);
 				}
 
 				anim = new TiMatrixAnimation(tdm, anchorX, anchorY);
 
 				// Remember the toX, toY
 				if (tiView != null) {
-<<<<<<< HEAD
-					tiView.setAnimatedXScale(tdm.getScaleToX());
-					tiView.setAnimatedYScale(tdm.getScaleToY());
-=======
-					float rememberX = params[1];
-					float rememberY = params[3];
+
+					float rememberX = tdm.getScaleToX();
+					float rememberY = tdm.getScaleToY();
 
 					// But if autoreverse is in effect, then
 					// set back to the fromX, fromY
 					if (autoreverse != null && autoreverse.booleanValue()) {
-						rememberX = fromX;
-						rememberY = fromY;
+						rememberX = scaleFromX;
+						rememberY = scaleFromY;
 					}
 
+					// We do this so that any subsequent scale animations created with the
+					// 2-argument variant of scale() (which specifies only the "to" values)
+					// will start from the last animated-to scale.
 					tiView.setAnimatedXScale(rememberX);
 					tiView.setAnimatedYScale(rememberY);
->>>>>>> e4fbbdad
 				}
 
 			} else {
