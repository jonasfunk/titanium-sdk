--- conflicted
+++ resolved
@@ -296,22 +296,14 @@
 	
 	// check to see upon registration if we were started with a push 
 	// notification and if so, go ahead and trigger our callback
-<<<<<<< HEAD
 	id currentNotification = [[TiApp app] remoteNotification];
 	if (currentNotification!=nil && pushNotificationCallback!=nil)
 	{
 		NSMutableDictionary * event = [TiUtils dictionaryWithCode:0 message:nil];
 		[event setObject:currentNotification forKey:@"data"];
+		[event setObject:NUMBOOL(YES) forKey:@"inBackground"];
 		[self _fireEventToListener:@"remote" withObject:event listener:pushNotificationCallback thisObject:nil];
 	}
-=======
-    id currentNotification = [[TiApp app] remoteNotification];
-    if (currentNotification!=nil && pushNotificationCallback!=nil)
-    {
-        id event = [NSDictionary dictionaryWithObjectsAndKeys:currentNotification, @"data", NUMBOOL(YES), @"inBackground", nil];
-        [self _fireEventToListener:@"remote" withObject:event listener:pushNotificationCallback thisObject:nil];
-    }
->>>>>>> 7a35d84a
 }
 
 -(void)unregisterForPushNotifications:(id)args
@@ -343,13 +335,10 @@
 	// called by TiApp
 	if (pushNotificationCallback!=nil)
 	{
-<<<<<<< HEAD
 		NSMutableDictionary * event = [TiUtils dictionaryWithCode:0 message:nil];
 		[event setObject:userInfo forKey:@"data"];
-=======
 		BOOL inBackground = (application.applicationState != UIApplicationStateActive);
-		id event = [NSDictionary dictionaryWithObjectsAndKeys:userInfo, @"data", NUMBOOL(inBackground), @"inBackground", nil];
->>>>>>> 7a35d84a
+		[event setObject:NUMBOOL(inBackground) forKey:@"inBackground"];
 		[self _fireEventToListener:@"remote" withObject:event listener:pushNotificationCallback thisObject:nil];
 	}
 }
