/**
 * Appcelerator Titanium Mobile
 * Copyright (c) 2011 by Appcelerator, Inc. All Rights Reserved.
 * Licensed under the terms of the Apache Public License
 * Please see the LICENSE included with this distribution for details.
 */
var tiBinding = kroll.binding('Titanium'),
	Titanium = tiBinding.Titanium,
	Proxy = tiBinding.Proxy,
	assets = kroll.binding('assets'),
	Script = kroll.binding('evals').Script,
	bootstrap = require('bootstrap'),
	path = require('path'),
	url = require('url');

// the app entry point
Titanium.sourceUrl = "app://app.js";

// a list of java APIs that need an invocation-specific URL
// passed in as the first argument
Titanium.invocationAPIs = [];

function TiInclude(filename, baseUrl) {
	baseUrl = typeof(baseUrl) === 'undefined' ? "app://app.js" : baseUrl;
	var sourceUrl = url.resolve(baseUrl, filename);
	var source;

	if (!('protocol' in sourceUrl)) {
		source = assets.readResource(filename);

	} else if (sourceUrl.filePath) {
		var filepath = url.toFilePath(sourceUrl);
		source = assets.readFile(filepath);

	} else if (sourceUrl.assetPath) {
		var assetPath = url.toAssetPath(sourceUrl);
		source = assets.readResource(assetPath);
	}

	Titanium.runInContext(source, sourceUrl.href);
}
Titanium.include = TiInclude;

// Run a script in the current context.
// Returns the result of the script or throws an exception
// if an error occurs. If displayError is true, any exceptions
// will be logged.
Titanium.runInContext = function(source, url, displayError) {
	// Use the prototype inheritance chain
	// to copy and maintain the Titanium dynamic
	// getters/setters
	kroll.log("Titanium.runInContext, url = " + url);

	function SandboxTitanium() {}
	SandboxTitanium.prototype = Titanium;

	var sandboxTi = new SandboxTitanium();
	sandbox = { Ti: sandboxTi, Titanium: sandboxTi };

	sandbox.Ti.sourceUrl = url;
	sandbox.Ti.include = function(filename, baseUrl) {
		baseUrl = typeof(baseUrl) === 'undefined' ? url : baseUrl;
		TiInclude(filename, baseUrl);
	}

	Titanium.bindInvocationAPIs(sandboxTi, url);

<<<<<<< HEAD
	var wrappedSource = "with(sandbox) { " + source + "\n }";
	return Script.runInThisContext(wrappedSource, url, true);
=======
	var wrappedSource = "with(sandbox) { " + source + " }";
	return Script.runInThisContext(wrappedSource, url, displayError);
>>>>>>> 1acbcbf5
}

Titanium.bindInvocationAPIs = function(sandboxTi, url) {
	// This loops through all known APIs that require an
	// Invocation object and wraps them so we can pass a
	// source URL as the first argument

	function genInvoker(invocationAPI) {
		var names = invocationAPI.namespace.split(".");
		var apiNamespace = sandboxTi;
		var realAPI = tiBinding.Titanium;

		for (var j = 0, namesLen = names.length; j < namesLen; ++j) {
			var name = names[j];
			function SandboxAPI() {}
			SandboxAPI.prototype = apiNamespace[name];

			var api = new SandboxAPI();
			apiNamespace[name] = api;
			apiNamespace = api;
			realAPI = realAPI[name];
		}

		var delegate = realAPI[invocationAPI.api];

		function invoker() {
			var args = Array.prototype.slice.call(arguments);
			args.splice(0, 0, url);
			return delegate.apply(this, args);
		}

		// These invokers form a call hierarchy so we need to
		// provide a way back to the actual root Titanium / actual impl.
		while ("__parent__" in delegate) {
			delegate = delegate.__parent__;
		}
		invoker.__parent__ = delegate;

		apiNamespace[invocationAPI.api] = invoker;
	}

	var len = Titanium.invocationAPIs.length;
	for (var i = 0; i < len; ++i) {
		// separate each invoker into it's own private scope
		genInvoker(Titanium.invocationAPIs[i]);
	}
}

Titanium.Proxy = Proxy;

Object.prototype.extend = function(other) {
	if (!other) return;

	for (var name in other) {
		if (other.hasOwnProperty(name)) {
			this[name] = other[name];
		}
	}
	return this;
}

Proxy.defineProperties = function(proxyPrototype, names) {
	var properties = {};
	var len = names.length;

	for (var i = 0; i < len; ++i) {
		var name = names[i];
		properties[name] = {
			get: function() { return this.getProperty(name); },
			set: function(value) { this.setPropertyAndFire(name, value); },
			enumerable: true
		};
	}

	Object.defineProperties(proxyPrototype, properties);
}

Proxy.prototype.getProperty = function(property) {
	return this._properties[property];
}

Proxy.prototype.setPropertyAndFire = function(property, value) {
	if (!property) return false;

	var oldValue = this._properties[property];
	this._properties[property] = value;

	kroll.log("setting " + property + " to " + value + ", oldValue = " + oldValue);
	if (oldValue != value) {
		kroll.log("calling onPropertyChanged = " + this.onPropertyChanged);
		this.onPropertyChanged(property, oldValue, value);
		kroll.log("finished on property changed");
	}
}

Proxy.prototype.setPropertiesAndFire = function(properties) {
	var ownNames = Object.getOwnPropertyNames(properties);
	var len = ownNames.length;
	var changes = [];

	for (var i = 0; i < len; ++i) {
		var property = ownNames[i];
		var value = properties[property];

		if (!property) continue;

		var oldValue = this._properties[property];
		this._properties[property] = value;

		if (value != oldValue) {
			changes.push([property, oldValue, value]);
		}
	}

	if (changes.length > 0) {
		this.onPropertiesChanged(changes);
	}
}

// Custom native modules
bootstrap.defineLazyBinding(Titanium, "API");

// Custom JS extensions to Java modules
var Window;
bootstrap.defineLazyGetter("UI", "Window", function() {
	if (!Window) {
		Window = require("window").bootstrapWindow(Titanium);
	}
	return Window;
});

bootstrap.defineLazyGetter("UI", "createWindow", function() {
	if (!Window) {
		Window = require("window").bootstrapWindow(Titanium);
	}
	return Window.createWindow;
});

// Define lazy initializers for all Titanium APIs
bootstrap.bootstrap(Titanium);
Titanium.bindInvocationAPIs(Titanium, Titanium.sourceUrl);

module.exports = Titanium;<|MERGE_RESOLUTION|>--- conflicted
+++ resolved
@@ -65,13 +65,8 @@
 
 	Titanium.bindInvocationAPIs(sandboxTi, url);
 
-<<<<<<< HEAD
 	var wrappedSource = "with(sandbox) { " + source + "\n }";
-	return Script.runInThisContext(wrappedSource, url, true);
-=======
-	var wrappedSource = "with(sandbox) { " + source + " }";
 	return Script.runInThisContext(wrappedSource, url, displayError);
->>>>>>> 1acbcbf5
 }
 
 Titanium.bindInvocationAPIs = function(sandboxTi, url) {
