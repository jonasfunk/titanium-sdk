/**
 * Appcelerator Titanium Mobile
 * Copyright (c) 2009-2012 by Appcelerator, Inc. All Rights Reserved.
 * Licensed under the terms of the Apache Public License
 * Please see the LICENSE included with this distribution for details.
 */
package ti.modules.titanium.app;

import org.appcelerator.kroll.KrollModule;
import org.appcelerator.kroll.KrollRuntime;
import org.appcelerator.kroll.annotations.Kroll;
import org.appcelerator.kroll.common.Log;
import org.appcelerator.titanium.TiApplication;
import org.appcelerator.titanium.TiBaseActivity;
import org.appcelerator.titanium.TiContext;
import org.appcelerator.titanium.proxy.ActivityProxy;
import org.appcelerator.titanium.proxy.RProxy;

import android.app.Activity;

@Kroll.module(parentModule=AppModule.class)
public class AndroidModule extends KrollModule
{
	protected RProxy r;


	public AndroidModule()
	{
		super();
	}

	public AndroidModule(TiContext context)
	{
		this();
	}

	@Kroll.getProperty(name="R")
	public RProxy getR()
	{
		if (r == null) {
			r = new RProxy(RProxy.RESOURCE_TYPE_APPLICATION);
		}
		return r;
	}

	// this shouldn't be called from anything other than the runtime thread
	@Kroll.method
	public ActivityProxy getTopActivity()
	{
<<<<<<< HEAD
		if (KrollRuntime.getActivityRefCount() == 0) {
			// No activity to wait for. This can be the case if, for example,
			// the Application is being started for a Service, not an Activity.
			return null;
		}
		try {
			TiApplication.getInstance().rootActivityLatch.await();

		} catch (InterruptedException e) {
			e.printStackTrace();
		}

		Activity activity = TiApplication.getInstance().getCurrentActivity();
=======
		TiApplication tiApp = TiApplication.getInstance();
		Activity activity = tiApp.getCurrentActivity();
>>>>>>> a9219b3c
		if (activity == null || !(activity instanceof TiBaseActivity)) {
			try {
				tiApp.rootActivityLatch.await();
				activity = tiApp.getRootActivity();
			} catch (InterruptedException e) {
				Log.e(TAG, "Interrupted awaiting rootActivityLatch");
			}
		}

		if (activity instanceof TiBaseActivity) {
			return ((TiBaseActivity)activity).getActivityProxy();
		} else {
			return null;
		}
	}
}
<|MERGE_RESOLUTION|>--- conflicted
+++ resolved
@@ -47,24 +47,13 @@
 	@Kroll.method
 	public ActivityProxy getTopActivity()
 	{
-<<<<<<< HEAD
 		if (KrollRuntime.getActivityRefCount() == 0) {
 			// No activity to wait for. This can be the case if, for example,
 			// the Application is being started for a Service, not an Activity.
 			return null;
 		}
-		try {
-			TiApplication.getInstance().rootActivityLatch.await();
-
-		} catch (InterruptedException e) {
-			e.printStackTrace();
-		}
-
-		Activity activity = TiApplication.getInstance().getCurrentActivity();
-=======
 		TiApplication tiApp = TiApplication.getInstance();
 		Activity activity = tiApp.getCurrentActivity();
->>>>>>> a9219b3c
 		if (activity == null || !(activity instanceof TiBaseActivity)) {
 			try {
 				tiApp.rootActivityLatch.await();
