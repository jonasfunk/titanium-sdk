--- conflicted
+++ resolved
@@ -177,19 +177,11 @@
 				(this.height === "auto" || (!isDef(this.height) && this._defaultHeight === "auto"));
 		},
 
-<<<<<<< HEAD
 		_doLayout: function(originX, originY, parentWidth, parentHeight, defaultHorizontalAlignment, defaultVerticalAlignment, isParentAutoWidth, isParentAutoHeight) {
 			this._originX = originX;
 			this._originY = originY;
 			this._defaultHorizontalAlignment = defaultHorizontalAlignment;
 			this._defaultVerticalAlignment = defaultVerticalAlignment;
-=======
-		_doLayout: function(originX, originY, parentWidth, parentHeight, centerHDefault, centerVDefault, isParentAutoWidth, isParentAutoHeight) {
-			this._originX = originX;
-			this._originY = originY;
-			this._centerHDefault = centerHDefault;
-			this._centerVDefault = centerVDefault;
->>>>>>> 2250d76e
 			this._isParentAutoWidth = isParentAutoWidth;
 			this._isParentAutoHeight = isParentAutoHeight;
 
@@ -413,7 +405,6 @@
 
 			// Set the default top/left if need be
 			if (left == "calculateAuto") {
-<<<<<<< HEAD
 				if (!this._isParentAutoWidth) {
 					switch(this._defaultHorizontalAlignment) {
 						case "left": left = 0; break;
@@ -434,12 +425,6 @@
 				} else {
 					top = 0;
 				}
-=======
-				left = this._centerHDefault && !this._isParentAutoWidth ? computeSize("50%",parentWidth) - (is(width,"Number") ? width + borderWidth * 2 : 0) / 2 : 0;
-			}
-			if (top == "calculateAuto") {
-				top = this._centerVDefault && !this._isParentAutoHeight ? computeSize("50%",parentHeight) - (is(height,"Number") ? height + borderWidth * 2 : 0) / 2 : 0;
->>>>>>> 2250d76e
 			}
 
 			// Apply the origin and border width
