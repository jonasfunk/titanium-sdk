--- conflicted
+++ resolved
@@ -10,14 +10,8 @@
 import java.lang.ref.WeakReference;
 import java.util.ArrayList;
 
-<<<<<<< HEAD
 import org.appcelerator.kroll.KrollDict;
-import org.appcelerator.kroll.KrollInvocation;
-=======
-import org.appcelerator.titanium.kroll.KrollCallback;
->>>>>>> 7df967e4
 import org.appcelerator.titanium.proxy.TiWindowProxy;
-import org.appcelerator.titanium.util.AsyncResult;
 import org.appcelerator.titanium.util.Log;
 import org.appcelerator.titanium.util.TiActivityResultHandler;
 import org.appcelerator.titanium.util.TiActivitySupport;
@@ -64,123 +58,123 @@
 		contexts = new ArrayList<WeakReference<TiContext>>();
 	}
 
-    /** Called when the activity is first created. */
-    @Override
-    public void onCreate(Bundle savedInstanceState)
-    {
-//        super.onCreate(savedInstanceState);
-    	if (DBG) {
-    		Log.d(LCAT, "Activity onCreate");
-    	}
-        handler = new Handler();
-
-        Intent intent = getIntent();
-
-        boolean fullscreen = false;
-        boolean navbar = true;
-        boolean modal = false;
-        Messenger messenger = null;
-        Integer messageId = null;
-        boolean vertical = false;
-        boolean hasSoftInputMode = false;
-        int softInputMode = -1;
-
-        if (intent != null) {
-        	if (intent.hasExtra("modal")) {
-        		modal = intent.getBooleanExtra("modal", modal);
-        	}
-        	if (intent.hasExtra("fullscreen")) {
-        		fullscreen = intent.getBooleanExtra("fullscreen", fullscreen);
-        	}
-        	if (intent.hasExtra("navBarHidden")) {
-        		navbar = !intent.getBooleanExtra("navBarHidden", navbar);
-        	}
-        	if (intent.hasExtra("messenger")) {
-        		messenger = (Messenger) intent.getParcelableExtra("messenger");
-        		messageId = intent.getIntExtra("messageId", -1);
-        	}
-        	if (intent.hasExtra("vertical")) {
-        		vertical = intent.getBooleanExtra("vertical", vertical);
-        	}
-        	if (intent.hasExtra("windowSoftInputMode")) {
-        		hasSoftInputMode = true;
-        		softInputMode = intent.getIntExtra("windowSoftInputMode", WindowManager.LayoutParams.SOFT_INPUT_ADJUST_UNSPECIFIED);
-        	}
-        }
-
-        layout = new TiCompositeLayout(this, vertical);
-
-        super.onCreate(savedInstanceState);
-            
-        if (!modal) {
-	        if (fullscreen) {
-	        	getWindow().setFlags(WindowManager.LayoutParams.FLAG_FULLSCREEN,
-	                    WindowManager.LayoutParams.FLAG_FULLSCREEN);
-	        }
-	        
-	        if (navbar) {
-	        	this.requestWindowFeature(Window.FEATURE_LEFT_ICON); // TODO Keep?
-		        this.requestWindowFeature(Window.FEATURE_RIGHT_ICON);
-		        this.requestWindowFeature(Window.FEATURE_PROGRESS);
-		        this.requestWindowFeature(Window.FEATURE_INDETERMINATE_PROGRESS);
-	        } else {
-	           	this.requestWindowFeature(Window.FEATURE_NO_TITLE);
-	        }
-        } else {
-        	int flags = WindowManager.LayoutParams.FLAG_BLUR_BEHIND;
-        	getWindow().setFlags(flags,flags);
-        }
-        
-        if (hasSoftInputMode) {
-        	if (DBG) {
-        		Log.d(LCAT, "windowSoftInputMode: " + softInputMode);
-        	}
-        	getWindow().setSoftInputMode(softInputMode);
-        }
-        
-
-        setContentView(layout);
-
-        //Notify caller that onCreate is done. Use post
-        // to prevent deadlock.
-        final TiActivity me = this;
-        final Messenger fMessenger = messenger;
-        if (messenger != null) {
-	        final int fMessageId = messageId;
-	        handler.post(new Runnable(){
+	/** Called when the activity is first created. */
+	@Override
+	public void onCreate(Bundle savedInstanceState)
+	{
+		if (DBG) {
+			Log.d(LCAT, "Activity onCreate");
+		}
+		handler = new Handler();
+
+		Intent intent = getIntent();
+
+		boolean fullscreen = false;
+		boolean navbar = true;
+		boolean modal = false;
+		Messenger messenger = null;
+		Integer messageId = null;
+		boolean vertical = false;
+		boolean hasSoftInputMode = false;
+		int softInputMode = -1;
+
+		if (intent != null) {
+			if (intent.hasExtra("modal")) {
+				modal = intent.getBooleanExtra("modal", modal);
+			}
+			if (intent.hasExtra("fullscreen")) {
+				fullscreen = intent.getBooleanExtra("fullscreen", fullscreen);
+			}
+			if (intent.hasExtra("navBarHidden")) {
+				navbar = !intent.getBooleanExtra("navBarHidden", navbar);
+			}
+			if (intent.hasExtra("messenger")) {
+				messenger = (Messenger) intent.getParcelableExtra("messenger");
+				messageId = intent.getIntExtra("messageId", -1);
+			}
+			if (intent.hasExtra("vertical")) {
+				vertical = intent.getBooleanExtra("vertical", vertical);
+			}
+			if (intent.hasExtra("windowSoftInputMode")) {
+				hasSoftInputMode = true;
+				softInputMode = intent.getIntExtra("windowSoftInputMode", WindowManager.LayoutParams.SOFT_INPUT_ADJUST_UNSPECIFIED);
+			}
+		}
+
+		layout = new TiCompositeLayout(this, vertical);
+
+		super.onCreate(savedInstanceState);
+
+		if (!modal) {
+			if (fullscreen) {
+				getWindow().setFlags(
+					WindowManager.LayoutParams.FLAG_FULLSCREEN,
+					WindowManager.LayoutParams.FLAG_FULLSCREEN);
+			}
+
+			if (navbar) {
+				this.requestWindowFeature(Window.FEATURE_LEFT_ICON); // TODO Keep?
+				this.requestWindowFeature(Window.FEATURE_RIGHT_ICON);
+				this.requestWindowFeature(Window.FEATURE_PROGRESS);
+				this.requestWindowFeature(Window.FEATURE_INDETERMINATE_PROGRESS);
+			} else {
+				this.requestWindowFeature(Window.FEATURE_NO_TITLE);
+			}
+		} else {
+			int flags = WindowManager.LayoutParams.FLAG_BLUR_BEHIND;
+			getWindow().setFlags(flags, flags);
+		}
+
+		if (hasSoftInputMode) {
+			if (DBG) {
+				Log.d(LCAT, "windowSoftInputMode: " + softInputMode);
+			}
+			getWindow().setSoftInputMode(softInputMode);
+		}
+
+		setContentView(layout);
+
+		// Notify caller that onCreate is done. Use post
+		// to prevent deadlock.
+		final TiActivity me = this;
+		final Messenger fMessenger = messenger;
+		if (messenger != null) {
+			final int fMessageId = messageId;
+			handler.post(new Runnable() {
 				@Override
 				public void run() {
-			        if (fMessenger != null) {
-			        	try {
-				        	Message msg = Message.obtain();
-				        	msg.what = fMessageId;
-				        	msg.obj = me;
-				        	fMessenger.send(msg);
-				        	Log.w(LCAT, "Notifying TiUIWindow, activity is created");
-			        	} catch (RemoteException e) {
-			        		Log.e(LCAT, "Unable to message creator. finishing.");
-			        		me.finish();
-			        	} catch (RuntimeException e) {
-			        		Log.e(LCAT, "Unable to message creator. finishing.");
-			        		me.finish();
-			        	}
-			        }
+					if (fMessenger != null) {
+						try {
+							Message msg = Message.obtain();
+							msg.what = fMessageId;
+							msg.obj = me;
+							fMessenger.send(msg);
+							Log.w(LCAT, "Notifying TiUIWindow, activity is created");
+						} catch (RemoteException e) {
+							Log.e(LCAT, "Unable to message creator. finishing.");
+							me.finish();
+						} catch (RuntimeException e) {
+							Log.e(LCAT, "Unable to message creator. finishing.");
+							me.finish();
+						}
+					}
 				}
 			});
-        }
-    }
-
-    public TiApplication getTiApp() {
-    	return (TiApplication) getApplication();
-    }
-
-    public TiCompositeLayout getLayout() {
-    	return layout;
-    }
+		}
+	}
+
+	public TiApplication getTiApp() {
+		return (TiApplication) getApplication();
+	}
+
+	public TiCompositeLayout getLayout() {
+		return layout;
+	}
 
 	public void setMenuDispatchListener(ITiMenuDispatcherListener dispatcher) {
-    	softMenuDispatcher = new SoftReference<ITiMenuDispatcherListener>(dispatcher);
-    }
+		softMenuDispatcher = new SoftReference<ITiMenuDispatcherListener>(
+				dispatcher);
+	}
 
 	// Activity Support
 	public int getUniqueResultCode() {
@@ -247,7 +241,7 @@
 						proxy.fireEvent("android:camera", null);
 					}
 					handled = true;
-				}										
+				}
 				break;
 			}
 			case KeyEvent.KEYCODE_FOCUS : {
@@ -256,7 +250,7 @@
 						proxy.fireEvent("android:focus", null);
 					}
 					handled = true;
-				}										
+				}
 				break;
 			}
 			case KeyEvent.KEYCODE_SEARCH : {
@@ -265,7 +259,7 @@
 						proxy.fireEvent("android:search", null);
 					}
 					handled = true;
-				}										
+				}
 				break;
 			}
 			case KeyEvent.KEYCODE_VOLUME_UP : {
@@ -274,7 +268,7 @@
 						proxy.fireEvent("android:volup", null);
 					}
 					handled = true;
-				}										
+				}
 				break;
 			}
 			case KeyEvent.KEYCODE_VOLUME_DOWN : {
@@ -283,7 +277,7 @@
 						proxy.fireEvent("android:voldown", null);
 					}
 					handled = true;
-				}										
+				}
 				break;
 			}
 		}
