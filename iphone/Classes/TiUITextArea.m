--- conflicted
+++ resolved
@@ -150,7 +150,6 @@
 	return TRUE;
 }
 
-<<<<<<< HEAD
 -(CGFloat)autoWidthForWidth:(CGFloat)value
 {
     if (![self hasText]) {
@@ -172,7 +171,8 @@
     NSString* txt = ourView.text;
     //sizeThatFits does not seem to work properly
     return [txt sizeWithFont:ourView.font forWidth:value lineBreakMode:UILineBreakModeWordWrap].height;
-=======
+}
+
 - (void)scrollViewDidScroll:(id)scrollView
 {
     //Ensure that system messages that cause the scrollView to 
@@ -184,7 +184,6 @@
             [scrollView setContentOffset:CGPointZero animated:NO];
         }
     }
->>>>>>> 365630ce
 }
 
 
