--- conflicted
+++ resolved
@@ -217,15 +217,7 @@
 
 +(BOOL)isIOSVersionOrGreater:(NSString *)version
 {
-<<<<<<< HEAD
-#if IS_XCODE_8
     return [[[UIDevice currentDevice] systemVersion] compare:version options:NSNumericSearch] != NSOrderedAscending;
-#else
-    return NO;
-#endif
-=======
-    return [[[UIDevice currentDevice] systemVersion] compare:version options:NSNumericSearch] != NSOrderedAscending;
->>>>>>> b3c420f6
 }
 
 +(BOOL)isIPad
