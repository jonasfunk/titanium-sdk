--- conflicted
+++ resolved
@@ -55,10 +55,6 @@
 		InputStream in = null;
 
 		Context context = TiApplication.getInstance();
-<<<<<<< HEAD
-		//Context context = getTiContext().getAndroidContext();
-=======
->>>>>>> d11637a8
 		if (context != null) {
 			String p = TiFileHelper2.joinSegments("Resources", path);
 			if (TiFastDev.isFastDevEnabled()) {
