describe("Ti.XML tests", {
	before_all: function() {
		this.countNodes = function(node, type) {
			var nodeCount = 0;
			type = typeof(type) == 'undefined' ? null : type;
			
			for (var i = 0; i < node.childNodes.length; i++) {
				var child = node.childNodes.item(i);
				if (type == null || child.nodeType == type) {
					nodeCount++;
					nodeCount += this.countNodes(child, type);
				}
			}
			return nodeCount;
		};
		
		var testFiles = ["soap.xml", "xpath.xml", "nodes.xml", "nodeCount.xml", "cdata.xml", "cdataEntities.xml", "with_dtd.xml", "with_ns.xml"];
		var invalidFiles = [ "mismatched_tag.xml", "no_toplevel.xml", "no_end.xml"];
		this.testSource = {};
		this.invalidSource = {};
		for (var i = 0; i < testFiles.length; i++) {
			this.testSource[testFiles[i]] = Ti.Filesystem.getFile(testFiles[i]).read().toString();
		}
		
		for (var i = 0; i < invalidFiles.length; i++) {
			this.invalidSource[invalidFiles[i]] = Ti.Filesystem.getFile(invalidFiles[i]).read().toString();
		}
	},
	
	documentParsing: function() {
		var localSources = this.testSource;
		var localInvalid = this.invalidSource;
		// Parse valid documents
		valueOf(function() {
			Ti.XML.parseString(localSources["soap.xml"]);
		}).shouldNotThrowException();
		valueOf(function() {
			Ti.XML.parseString(localSources["xpath.xml"]);
		}).shouldNotThrowException();
		valueOf(function() {
			Ti.XML.parseString(localSources["nodes.xml"]);
		}).shouldNotThrowException();
		valueOf(function() {
			Ti.XML.parseString(localSources["nodeCount.xml"]);
		}).shouldNotThrowException();
		valueOf(function() {
			Ti.XML.parseString(localSources["cdata.xml"]);
		}).shouldNotThrowException();
		valueOf(function() {
			Ti.XML.parseString(localSources["cdataEntities.xml"]);
		}).shouldNotThrowException();
		
		// Parse empty document - spec specifies that a valid XML doc
		// must have a root element (empty string doesn't)
		valueOf(function() {
			Ti.XML.parseString('');
		}).shouldThrowException();
		
		// Parse (some types of) invalid documents
		valueOf(function() {
			Ti.XML.parseString(localInvalid["mismatched_tag.xml"]);
		}).shouldThrowException();
		valueOf(function() {
			Ti.XML.parseString(localInvalid["no_end.xml"]);
		}).shouldThrowException();
		valueOf(function() {
			Ti.XML.parseString(localInvalid["no_toplevel.xml"]);
		}).shouldThrowException();
	},
	
	// These 6 tests are adapted from the KitchenSink xml_dom test
	soap: function() {
		var xml = Ti.XML.parseString(this.testSource["soap.xml"]);
		var fooBarList = xml.documentElement.getElementsByTagName("FooBar");
		valueOf(fooBarList).shouldNotBeNull();
		valueOf(fooBarList.length).shouldBe(1);
		valueOf(fooBarList.item(0)).shouldBeObject();
		
		var item = fooBarList.item(0);
		valueOf(item.text).shouldBe("true");
		valueOf(item.nodeName).shouldBe("FooBar");
	},
	
	xpath: function() {
		var xml = Ti.XML.parseString(this.testSource["xpath.xml"]);
		var fooBarList = xml.documentElement.getElementsByTagName("FooBar");
		valueOf(fooBarList).shouldNotBeNull();
		valueOf(fooBarList.length).shouldBe(1);
		valueOf(fooBarList.item(0)).shouldBeObject();
		
		var item = fooBarList.item(0);
		valueOf(item.text).shouldBe("true");
		valueOf(item.nodeName).shouldBe("FooBar");
		
		// test XPath against Document
		var docResult = xml.evaluate("//FooBar/text()");
		valueOf(docResult).shouldNotBeNull();
		valueOf(docResult.length).shouldBe(1);
		valueOf(docResult.item(0).nodeValue).shouldBe("true");

		// test XPath against Element
		var elResult = xml.documentElement.evaluate("//FooBar/text()");
		valueOf(elResult).shouldNotBeNull();
		valueOf(elResult.length).shouldBe(1);
		valueOf(elResult.item(0).nodeValue).shouldBe("true");

		// test XPath against Element
		elResult = item.evaluate("text()");
		valueOf(elResult).shouldNotBeNull();
		valueOf(elResult.length).shouldBe(1);
		valueOf(elResult.item(0).nodeValue).shouldBe("true");
	},
	
	xmlNodes: function() {
		var doc = Ti.XML.parseString(this.testSource["nodes.xml"]);
		var nodesList = doc.getElementsByTagName("nodes");

		valueOf(nodesList).shouldNotBeNull();
		valueOf(nodesList.length).shouldBe(1);
		
		var nodes = nodesList.item(0);
		var elements = nodes.getElementsByTagName("node");
		valueOf(elements).shouldNotBeNull();
		valueOf(elements.length).shouldBe(13);
		
		var children = nodes.childNodes;
		valueOf(children).shouldNotBeNull();
		valueOf(children).shouldBeObject();
		
		valueOf(this.countNodes(elements.item(0), 1)).shouldBe(6);
		valueOf(children.item).shouldBeFunction();

		elements = doc.firstChild.childNodes;
		valueOf(elements).shouldNotBeNull();
		valueOf(this.countNodes(nodes, 1)).shouldBe(13);
		
		valueOf(nodes.nodeName).shouldBe("nodes");
		valueOf(doc.documentElement.nodeName).shouldBe("response");
		valueOf(nodes.getAttribute("id"), "nodes");
		
		var node = nodes.getElementsByTagName("node").item(0);
		valueOf(node.getAttribute("id")).shouldBe("node 1");
		
		var subnodes = node.getElementsByTagName("node");
		valueOf(subnodes.item(0).getAttribute("id")).shouldBe("node 2");
	},
	
	xmlNodeCount: function() {
		var xml = Ti.XML.parseString(this.testSource["nodeCount.xml"]);
		var oneList = xml.documentElement.getElementsByTagName("one");
		var twoList = oneList.item(0).getElementsByTagName("two");
		var threeList = oneList.item(0).getElementsByTagName("three");
		var nodes = xml.getElementsByTagName("root");

		valueOf(oneList.length).shouldBe(1);
		valueOf(twoList.length).shouldBe(2);
		valueOf(threeList.length).shouldBe(4);
		
		var one = xml.documentElement.getElementsByTagName("one").item(0);
		var next = one.nextSibling;
		while (next != null && next.nodeType != next.ELEMENT_NODE) {
			next = next.nextSibling;
		}
		
		valueOf(one).shouldNotBeNull();
		valueOf(next).shouldNotBeNull();
		valueOf(one.nodeName).shouldBe("one");
		valueOf(xml.documentElement.attributes.getNamedItem("id").nodeValue).shouldBe("here");
		valueOf(next.getAttribute("id")).shouldBe("bar");
		valueOf(one.ownerDocument.documentElement.nodeName).shouldBe(xml.documentElement.ownerDocument.documentElement.nodeName);

		var nodeCount = this.countNodes(nodes.item(0), 1);
		valueOf(nodeCount).shouldBe(8);
	},
	
	xmlCData: function() {
		var xml = Ti.XML.parseString(this.testSource["cdata.xml"]);
		var scriptList = xml.documentElement.getElementsByTagName("script");
		valueOf(scriptList.length).shouldBe(1);

		valueOf(xml.documentElement.nodeName).shouldBe("root");
		var nodeCount = this.countNodes(xml.documentElement, 1);
		valueOf(nodeCount).shouldBe(1);

		var script = scriptList.item(0);
		var cData;
		for (i = 0; i < script.childNodes.length; i++) {
			var node = script.childNodes.item(i);
			if (node.nodeType == node.CDATA_SECTION_NODE) {
				cData = node;
				break;
			}
		}
		valueOf(cData).shouldNotBeNull();

		//CharacterDataAttributes
		var fullString = cData.data;
		valueOf(fullString).shouldBe("\nfunction matchwo(a,b)\n{\nif (a < b && a < 0) then\n  {\n  return 1;\n  }\nelse\n  {\n  return 0;\n  }\n}\n");
		cData.data = "Test Assignment";
		valueOf(cData.data).shouldBe("Test Assignment");
		cData.data = "\nfunction matchwo(a,b)\n{\nif (a < b && a < 0) then\n  {\n  return 1;\n  }\nelse\n  {\n  return 0;\n  }\n}\n";
		var fullLength = cData.length;
		valueOf(fullLength).shouldBe(97);

		// CharacterData.substringData
		var substring1 = cData.substringData(1, 8);
		valueOf(substring1).shouldBe("function");
		//TIMOB-4718
		var substring2 = cData.substringData(1, 1000);
		valueOf(substring2.length).shouldBe(96);
		valueOf(function() {
			var substring3 = cData.substringData(1000, 1001);
		}).shouldThrowException();
		valueOf(function() {
			var substring4 = cData.substringData(-1, 101);
		}).shouldThrowException();
		valueOf(function() {
			var substring5 = cData.substringData(0, -1);
		}).shouldThrowException();

		//CharacterData.appendData
		var cDataLength = cData.length;
		cData.appendData("Appending");
		var substring6 = cData.substringData(97, 9);
		valueOf(cData.length).shouldBe(cDataLength + 9);
		valueOf(substring6).shouldBe("Appending");
		valueOf(function() {
			script.appendData("ReadOnly");
		}).shouldThrowException();

		//CharacterData.insertData
		cData.insertData(9, "InsertData");
		var substring7 = cData.substringData(9, 10);
		valueOf(substring7).shouldBe("InsertData");
		valueOf(function() {
			cData.insertData(-1, "InsertFail");
		}).shouldThrowException();
		valueOf(function() {
			cData.insertData(1000, "InsertFail");
		}).shouldThrowException();
		valueOf(function() {
			script.insertData(1, "ReadOnly");
		}).shouldThrowException();

		//CharacterData.replaceData
		cData.replaceData(9, 1, "ReplaceData");
		var substring8 = cData.substringData(9, 20);
		valueOf(substring8).shouldBe("ReplaceDatansertData");
		cDataLength = cData.length;
		cData.replaceData(cDataLength,100,"ReplaceData");
		valueOf(cData.length).shouldBe(cDataLength + 11);
		valueOf(function() {
			cData.replaceDate(-1, 2, "Failure");
		}).shouldThrowException();
		cDataLength = cData.length;
		valueOf(function() {
			cData.replaceDate(cDataLength + 1, 2, "Failure");
		}).shouldThrowException();
		valueOf(function() {
			cData.replaceDate(1, -1, "Failure");
		}).shouldThrowException();

		//CharacterData.deleteData
		cDataLength = cData.length;
		cData.deleteData(1, 8);
		valueOf(cData.length).shouldBe(cDataLength - 8);
		valueOf(function() {
			cData.deleteData(-1, 10);
		}).shouldThrowException();
		valueOf(function() {
			cData.deleteData(1000, 1001);
		}).shouldThrowException();
		valueOf(function() {
			cData.deleteData(0, -1);
		}).shouldThrowException();
		cData.deleteData(1, 1000);
		valueOf(cData.length).shouldBe(1);
		valueOf(function() {
			script.deleteData(0, 1);
		}).shouldThrowException();
	},
	
	xmlCDataAndEntities: function() {
		var xml = Ti.XML.parseString(this.testSource["cdataEntities.xml"]);
		var dataList = xml.documentElement.getElementsByTagName("data");
		var subdataList = xml.documentElement.getElementsByTagName("subdata");
		valueOf(xml.documentElement.firstChild.nodeName).shouldBe("subdata");
		
		var nodeCount = this.countNodes(subdataList.item(0), 1);
		valueOf(nodeCount).shouldBe(2);
	},
	
	xmlSerialize: function() {
		// Return an array of attribute nodes, sorted by name.
		// An attribute NamedNodeMap has no canonical ordering,
		// so to do a comparison we need to ensure we've got the
		// same order between both.
		function sortAttributeList(attribs) {
			var names = [];
			var map = {};
			for (var i = 0; i < attribs; i++) {
				var a = attribs.item(i);
				map[a.nodeName] = a;
				names.push(a.nodeName);
			}
			
			names = names.sort();
			var list = [];
			for (var i = 0; i < names.length; i++) {
				list.push(map[names[i]]);
			}
			return list;
		}
		
		function matchXmlTrees(a, b) {
			valueOf(a.nodeType).shouldBe(b.nodeType);
			valueOf(a.nodeName).shouldBe(b.nodeName);
			valueOf(a.nodeValue).shouldBe(b.nodeValue);
			
			if (a.nodeType == 1) {
				var aAttribs = sortAttributeList(a.attributes);
				var bAttribs = sortAttributeList(b.attributes);
				valueOf(aAttribs.length).shouldBe(bAttribs.length);
				
				for (var i = 0; i < aAttribs.length; i++) {
					matchXmlTrees(aAttribs[i], bAttribs[i]);
				}
				
				var aChildren = a.childNodes;
				var bChildren = b.childNodes;
				valueOf(aChildren.length).shouldBe(bChildren.length);

				for (var i = 0; i < aChildren.length; i++) {
					matchXmlTrees(aChildren.item(i), bChildren.item(i));
				}
			}
		}
		
		for (var sourceName in this.testSource) {
			var a = Ti.XML.parseString(this.testSource[sourceName]);
			var bstr = Ti.XML.serializeToString(a);
			var b = Ti.XML.parseString(bstr);
			
			// Make sure we can round-trip from source to DOM to source and back to DOM...
			matchXmlTrees(a, b);
		}
	},
	apiXmlDocumentProperties: function() {
		// File with DTD
		var doc = Ti.XML.parseString(this.testSource["with_dtd.xml"]);
		valueOf(doc.documentElement).shouldNotBeUndefined();
		valueOf(doc.documentElement).shouldNotBeNull();
		valueOf(doc.documentElement).shouldBeObject();
		valueOf(doc.documentElement.nodeName).shouldBe("letter");
		valueOf(doc.implementation).shouldNotBeUndefined();
		valueOf(doc.implementation).shouldNotBeNull();
		valueOf(doc.implementation).shouldBeObject();
		valueOf(doc.doctype).shouldNotBeUndefined();
		valueOf(doc.doctype).shouldNotBeNull();
		valueOf(doc.doctype).shouldBeObject();
		// File without DTD, to be sure doc.doctype is null as spec says
		doc = Ti.XML.parseString(this.testSource["nodes.xml"]);
		valueOf(function() {
			valueOf(doc.doctype).shouldBeNull(); // Causes NPE for some reason in Android. TIMOB-4705
		}).shouldNotThrowException();
	},
	apiXmlDocumentCreateAttribute: function() {
		var doc = Ti.XML.parseString("<test/>");
		valueOf(doc.createAttribute).shouldBeFunction();
		var attr = doc.createAttribute("myattr");
		valueOf(attr).shouldNotBeNull();
		valueOf(attr).shouldBeObject();
		valueOf(attr.name).shouldBe("myattr");

<<<<<<< HEAD
	apiXmlNodeProperties: function() {
		var doc = Ti.XML.parseString(this.testSource["nodes.xml"]);

		var nodesList = doc.getElementsByTagName("nodes");
		valueOf(nodesList).shouldNotBeNull();
		valueOf(nodesList.length).shouldBe(1);

		var node = nodesList.item(0);

		// verify properties
		valueOf(node.ELEMENT_NODE).shouldBeNumber();
		valueOf(node.ATTRIBUTE_NODE).shouldBeNumber();
		valueOf(node.TEXT_NODE).shouldBeNumber();
		valueOf(node.CDATA_SECTION_NODE).shouldBeNumber();
		valueOf(node.ENTITY_REFERENCE_NODE).shouldBeNumber();
		valueOf(node.ENTITY_NODE).shouldBeNumber();
		valueOf(node.PROCESSING_INSTRUCTION_NODE).shouldBeNumber();
		valueOf(node.COMMENT_NODE).shouldBeNumber();
		valueOf(node.DOCUMENT_NODE).shouldBeNumber();
		valueOf(node.DOCUMENT_TYPE_NODE).shouldBeNumber();
		valueOf(node.DOCUMENT_FRAGMENT_NODE).shouldBeNumber();
		valueOf(node.NOTATION_NODE).shouldBeNumber();
		valueOf(node.nodeName).shouldBeString();

		var attrName = "attr";
		var attrValue = "value";
		node.setAttribute(attrName, attrValue);
		var attrNode = node.getAttributeNode(attrName);
		valueOf(attrNode.nodeValue).shouldBe(attrValue);

		var CDATANodeContents = "this CDATA contents";
		var CDATANode = doc.createCDATASection(CDATANodeContents);
		valueOf(CDATANode.nodeValue).shouldBe(CDATANodeContents);

		var commentNodeContents = "this is a comment";
		var commentNode = doc.createComment(commentNodeContents);
		valueOf(commentNode.nodeValue).shouldBe(commentNodeContents);

		valueOf(doc.nodeValue).shouldBe(null);
		valueOf(doc.createDocumentFragment().nodeValue).shouldBe(null);
		valueOf(doc.getDoctype().nodeValue).shouldBe(null);
		valueOf(node.nodeValue).shouldBe(null);
		valueOf(doc.createEntityReference("blah").nodeValue).shouldBe(null);

		var processingInstructionData = "data";
		valueOf(doc.createProcessingInstruction("target", processingInstructionData).nodeValue).shouldBe(processingInstructionData);

		var textNodeContents = "this is some text";
		var textNode = doc.createTextNode(textNodeContents);
		valueOf(textNode.nodeValue).shouldBe(textNodeContents);

		valueOf(node.nodeType).shouldBeNumber();
		valueOf(node.parentNode).shouldBeObject();
		valueOf(node.childNodes).shouldBeObject();
		valueOf(node.firstChild).shouldBeObject();
		valueOf(node.lastChild).shouldBeObject();
		valueOf(node.previousSibling).shouldBeObject();
		valueOf(node.nextSibling).shouldBeObject();
		valueOf(node.attributes).shouldBeObject();
		valueOf(node.ownerDocument).shouldBeObject();
		valueOf(node.namespaceURI).shouldNotBeUndefined();
		valueOf(node.prefix).shouldNotBeUndefined();
		valueOf(node.localName).shouldNotBeUndefined();
	},

	apiXmlNodeAppendChild: function() {
		var doc = Ti.XML.parseString(this.testSource["nodes.xml"]);

		var parentNode = doc.createElement("parentNode");
		valueOf(parentNode.appendChild).shouldBeFunction();

		var childNode = doc.createElement("childNode");
		valueOf(function() { parentNode.appendChild(childNode); }).shouldNotThrowException();
		valueOf(parentNode.firstChild).shouldBe(childNode); // fails - opened ticket #4703
	},

	apiXmlNodeCloneNode: function() {
		var shouldRun = true;
		if (Ti.Platform.osname === 'android') {
			// this check exists to deal with the bug mentioned in TIMOB-4771
			valueOf( isNaN(parseInt(Ti.Platform.version)) ).shouldBeFalse();
			if (parseInt(Ti.Platform.version) < 3) {
				Ti.API.info("Less than 3.0, not running apiXmlNodeCloneNode test");
				shouldRun = false;
			} else {
				Ti.API.info("3.0 or greater, running apiXmlNodeCloneNode test");
			}
		}

		if (shouldRun)
		{
			var doc = Ti.XML.parseString(this.testSource["nodes.xml"]);

			var parentNode = doc.createElement("parent");
			parentNode.setAttribute("myattr", "attr value");
			var childText = doc.createTextNode("child text");
			var childElement = doc.createElement("childelement");
			parentNode.appendChild(childText);
			parentNode.appendChild(childElement);

			valueOf(parentNode.cloneNode).shouldBeFunction();

			var clonedNode = null;
		
			valueOf(function() { clonedNode = parentNode.cloneNode(false); }).shouldNotThrowException();
			valueOf(clonedNode.nodeName).shouldBe(parentNode.nodeName);
			valueOf(clonedNode.getAttribute("myattr")).shouldBe("attr value");
			valueOf(clonedNode.firstChild.nodeValue).shouldBe(parentNode.firstChild.nodeValue);
			valueOf(clonedNode.lastChild.nodeName).shouldBe(parentNode.lastChild.nodeName);

			valueOf(function() { clonedNode = parentNode.cloneNode(true); }).shouldNotThrowException();
			valueOf(clonedNode.nodeName).shouldBe(parentNode.nodeName);
			valueOf(clonedNode.getAttribute("myattr")).shouldBe("attr value");
			valueOf(clonedNode.firstChild.nodeValue).shouldBe(parentNode.firstChild.nodeValue);
			valueOf(clonedNode.lastChild.nodeName).shouldBe(parentNode.lastChild.nodeName);
		}
	},

	apiXmlNodeHasAttributes: function() {
		var doc = Ti.XML.parseString(this.testSource["nodes.xml"]);

		var node = doc.createElement("node");
		var node2 = doc.createElement("node2");
		node2.setAttribute("attr1", "value1");

		valueOf(node.hasAttributes).shouldBeFunction();

		var results;
		valueOf(function() { results = node.hasAttributes(); }).shouldNotThrowException();
		valueOf(results).shouldBe(false);
		valueOf(function() { results = node2.hasAttributes(); }).shouldNotThrowException();
		valueOf(results).shouldBe(true);
	},

	apiXmlNodeHasChildNodes: function() {
		var doc = Ti.XML.parseString(this.testSource["nodes.xml"]);

		var parentNode = doc.createElement("parentNode");
		var parentNode2 = doc.createElement("parentNode2");
		parentNode2.appendChild(doc.createElement("childNode"));

		valueOf(parentNode.hasChildNodes).shouldBeFunction();

		var results;
		valueOf(function() { results = parentNode.hasChildNodes(); }).shouldNotThrowException();
		valueOf(results).shouldBe(false);
		valueOf(function() { results = parentNode2.hasChildNodes(); }).shouldNotThrowException();
		valueOf(results).shouldBe(true);
	},

	apiXmlNodeInsertBefore: function() {
		var doc = Ti.XML.parseString(this.testSource["nodes.xml"]);

		var parentNode = doc.createElement("parentNode");
		parentNode.appendChild(doc.createElement("childNode"));
		parentNode.appendChild(doc.createElement("childNode2"));

		valueOf(parentNode.insertBefore).shouldBeFunction();

		var childNode3 = doc.createElement("childNode3");
		valueOf(function() { parentNode.insertBefore(childNode3, parentNode.firstChild); }).shouldNotThrowException();
		valueOf(parentNode.firstChild).shouldBe(childNode3); // fails - opened ticket #4703
	},

	apiXmlNodeIsSupported: function() {
		var doc = Ti.XML.parseString(this.testSource["nodes.xml"]);

		valueOf(doc.isSupported).shouldBeFunction();

		var results;
		valueOf(function() { results = doc.isSupported("XML", "1.0"); }).shouldNotThrowException();
		valueOf(results).shouldBe(true);
		valueOf(function() { results = doc.isSupported("IDONTEXIST", "1.0"); }).shouldNotThrowException();
		valueOf(results).shouldBe(false);
	},

	apiXmlNodeNormalize: function() {
		var doc = Ti.XML.parseString(this.testSource["nodes.xml"]);

		var parentNode = doc.createElement("parentNode");
		parentNode.appendChild(doc.createTextNode("My "));
		parentNode.appendChild(doc.createTextNode("name "));
		parentNode.appendChild(doc.createTextNode("is "));
		parentNode.appendChild(doc.createTextNode("Opie."));

		valueOf(parentNode.normalize).shouldBeFunction();

		valueOf(function() { parentNode.normalize(); }).shouldNotThrowException();
		valueOf(parentNode.getText()).shouldBe("My name is Opie.");
		valueOf(parentNode.getChildNodes().length).shouldBe(1);
	},

	apiXmlNodeRemoveChild: function() {
		var doc = Ti.XML.parseString(this.testSource["nodes.xml"]);

		var parentNode = doc.createElement("parentNode");
		var childNode = doc.createElement("childNode");
		parentNode.appendChild(childNode);

		valueOf(parentNode.removeChild).shouldBeFunction();

		var results = null;
		valueOf(function() { results = parentNode.removeChild(childNode); }).shouldNotThrowException();
		valueOf(results).shouldBe(childNode); // fails - opened ticket #4703

		valueOf(parentNode.hasChildNodes()).shouldBe(false);
	},

	apiXmlNodeReplaceChild: function() {
		var doc = Ti.XML.parseString(this.testSource["nodes.xml"]);

		var parentNode = doc.createElement("parentNode");
		var childNode = doc.createElement("childNode");
		var childNode2 = doc.createElement("childNode2");
		parentNode.appendChild(childNode);
		parentNode.appendChild(childNode2);

		valueOf(parentNode.replaceChild).shouldBeFunction();

		var replacementNode = doc.createElement("replacementNode");
		valueOf(function() { parentNode.replaceChild(replacementNode, childNode); }).shouldNotThrowException();
		valueOf(parentNode.firstChild).shouldBe(replacementNode); // fails - opened ticket #4703
	},

=======
		attr = null;
		valueOf(doc.createAttributeNS).shouldBeFunction();
		attr = doc.createAttributeNS("http://example.com", "prefix:myattr");
		valueOf(attr).shouldNotBeNull();
		valueOf(attr).shouldBeObject();
		valueOf(attr.name).shouldBe("prefix:myattr");
		valueOf(attr.namespaceURI).shouldBe("http://example.com");
		valueOf(attr.prefix).shouldBe("prefix");
	},
	apiXmlDocumentCreateCDATASection: function() {
		var doc = Ti.XML.parseString("<test/>");
		valueOf(doc.createCDATASection).shouldBeFunction();
		var data = "This is my CDATA section";
		var section = doc.createCDATASection(data);
		valueOf(section).shouldNotBeNull();
		valueOf(section).shouldBeObject();
		valueOf(section.text).shouldBe(data);
	},
	apiXmlDocumentCreateComment: function() {
		var doc = Ti.XML.parseString("<test/>");
		valueOf(doc.createComment).shouldBeFunction();
		var data = "This is my comment";
		var comment = doc.createComment(data);
		valueOf(comment).shouldNotBeNull();
		valueOf(comment).shouldBeObject();
		valueOf(comment.data).shouldBe(data);
	},
	apiXmlDocumentCreateDocumentFragment: function() {
		var doc = Ti.XML.parseString("<test/>");
		valueOf(doc.createDocumentFragment).shouldBeFunction();
		var frag = doc.createDocumentFragment();
		valueOf(frag).shouldNotBeNull();
		valueOf(frag).shouldBeObject();
	},
	apiXmlDocumentCreateElement: function() {
		var doc = Ti.XML.parseString("<test/>");
		valueOf(doc.createElement).shouldBeFunction();
		var elem = doc.createElement("myelement");
		valueOf(elem).shouldNotBeNull();
		valueOf(elem).shouldBeObject();
		valueOf(elem.nodeName).shouldBe("myelement");
		valueOf(elem.localName).shouldBeNull();
		valueOf(elem.prefix).shouldBeNull();
		valueOf(elem.namespaceURI).shouldBeNull();
	},
	apiXmlDocumentCreateElementNS: function() {
		var doc = Ti.XML.parseString("<test/>");
		valueOf(doc.createElementNS).shouldBeFunction();
		var elem = doc.createElementNS("http://example.com", "prefix:myelement");
		valueOf(elem).shouldNotBeNull();
		valueOf(elem).shouldBeObject();
		valueOf(elem.nodeName).shouldBe("prefix:myelement");
		valueOf(elem.localName).shouldBe("myelement");
		valueOf(elem.prefix).shouldBe("prefix");
		valueOf(elem.namespaceURI).shouldBe("http://example.com");
	},
	apiXmlDocumentCreateEntityReference: function() {
		var doc = Ti.XML.parseString("<test/>");
		valueOf(doc.createEntityReference).shouldBeFunction();
		var entity = doc.createEntityReference("myentity");
		valueOf(entity).shouldNotBeNull();
		valueOf(entity).shouldBeObject();
		valueOf(entity.nodeName).shouldBe("myentity");
	},
	apiXmlDocumentCreateProcessingInstruction: function() {
		var doc = Ti.XML.parseString("<test/>");
		valueOf(doc.createProcessingInstruction).shouldBeFunction();
		var instruction = doc.createProcessingInstruction("a", "b");
		valueOf(instruction).shouldNotBeNull();
		valueOf(instruction).shouldBeObject();
		valueOf(instruction.target).shouldBe("a");
		valueOf(instruction.data).shouldBe("b");
	},
	apiXmlDocumentCreateTextNode: function() {
		var doc = Ti.XML.parseString("<test/>");
		valueOf(doc.createTextNode).shouldBeFunction();
		var value = "This is some text";
		var text = doc.createTextNode(value);
		valueOf(text).shouldNotBeNull();
		valueOf(text).shouldBeObject();
		valueOf(text.data).shouldBe(value);
	},
	apiXmlDocumentGetElementById: function() {
		var doc = Ti.XML.parseString(this.testSource["nodes.xml"]);
		valueOf(doc.getElementById).shouldBeFunction();
		var node = doc.getElementById("node 1");
		valueOf(node).shouldNotBeNull();
		valueOf(node).shouldBeObject();
		valueOf(node.nodeName).shouldBe("node");
		valueOf(function() {
			node = doc.getElementById("no_such_element"); // Causes NPE in Android, shouldn't. TIMOB-4707
		}).shouldNotThrowException();
		valueOf(node).shouldBeNull();
	},
	apiXmlDocumentGetElementsByTagName: function() {
		var doc = Ti.XML.parseString(this.testSource["nodes.xml"]);
		valueOf(doc.getElementsByTagName).shouldBeFunction();
		var elements = doc.getElementsByTagName("node");
		valueOf(elements).shouldNotBeNull();
		valueOf(elements).shouldBeObject();
		valueOf(elements.length).shouldBeGreaterThan(0);
		for (var i = 0; i < elements.length; i++) {
			var checkelem = elements.item(i);
			valueOf(checkelem.nodeName).shouldBe("node");
		}
		// test bogus tagname
		valueOf(function() {
			elements = doc.getElementsByTagName("bogus");
		}).shouldNotThrowException();
		valueOf(elements).shouldNotBeNull();
		valueOf(elements).shouldBeObject();
		valueOf(elements.length).shouldBeExactly(0);
	},
	apiXmlDocumentGetElementsByTagNameNS: function() {
		var doc = Ti.XML.parseString(this.testSource["with_ns.xml"]);
		valueOf(doc.getElementsByTagNameNS).shouldBeFunction();
		var elements = doc.getElementsByTagNameNS("http://example.com", "cake");
		valueOf(elements).shouldNotBeNull();
		valueOf(elements).shouldBeObject();
		valueOf(elements.length).shouldBeGreaterThan(0); // Fails in Android. TIMOB-4709
		for (var i = 0; i < elements.length; i++) {
			var checkelem = elements.item(i);
			valueOf(checkelem.localName).shouldBe("cake");
			valueOf(checkelem.namespaceURI).shouldBe("http://example.com");
		}
		// test real namespace and bogus tagname
		valueOf(function() {
			elements = doc.getElementsByTagNameNS("http://example.com", "bogus");
		}).shouldNotThrowException();
		valueOf(elements).shouldNotBeNull();
		valueOf(elements).shouldBeObject();
		valueOf(elements.length).shouldBeExactly(0);
		// test bogus namespace and real tagname
		valueOf(function() {
			elements = doc.getElementsByTagNameNS("http://bogus.com", "pie");
		}).shouldNotThrowException();
		valueOf(elements).shouldNotBeNull();
		valueOf(elements).shouldBeObject();
		valueOf(elements.length).shouldBeExactly(0);
		// test bogus namespace and bogus tagname
		valueOf(function() {
			elements = doc.getElementsByTagNameNS("http://bogus.com", "bogus");
		}).shouldNotThrowException();
		valueOf(elements).shouldNotBeNull();
		valueOf(elements).shouldBeObject();
		valueOf(elements.length).shouldBeExactly(0);
	},
	apiXmlDocumentImportNode: function() {
		var doc = Ti.XML.parseString("<a/>");
		var otherDoc = Ti.XML.parseString(this.testSource["with_ns.xml"]);
		valueOf(doc.importNode).shouldBeFunction();
		// test deep import
		var importedNode;
		valueOf(function() {
			importedNode = doc.importNode(otherDoc.documentElement.firstChild, true);
		}).shouldNotThrowException();
		valueOf(importedNode.ownerDocument).shouldNotBeNull();
		valueOf(importedNode.ownerDocument).shouldBeObject();
		valueOf(importedNode.ownerDocument).shouldBe(doc); // fails in Android TIMOB-4703
		valueOf(importedNode.parentNode).shouldBeNull();
		valueOf(importedNode.hasChildNodes()).shouldBeTrue();
		valueOf(importedNode.childNodes.length).shouldBeGreaterThan(0);
		valueOf(importedNode.namespaceURI).shouldBe("http://example.com");
		// test shallow import
		valueOf(function() {
			importedNode = doc.importNode(otherDoc.documentElement.firstChild, false);
		}).shouldNotThrowException();
		valueOf(importedNode.hasChildNodes()).shouldBeFalse();
		valueOf(importedNode.ownerDocument).shouldNotBeNull();
		valueOf(importedNode.ownerDocument).shouldBeObject();
		valueOf(importedNode.ownerDocument).shouldBe(doc); // fails in Android TIMOB-4703
		valueOf(importedNode.parentNode).shouldBeNull();
	},
>>>>>>> c0895fda
	xmlNodeListElementsByTagName : function() {
		var xml = Ti.XML.parseString(this.testSource["nodes.xml"]);
		valueOf(xml).shouldNotBeNull();
		
		var nodes = xml.getElementsByTagName("node");
		valueOf(nodes).shouldNotBeNull();
		valueOf(nodes.length).shouldBeNumber();
		valueOf(nodes.item).shouldBeFunction();
		
		valueOf(nodes.length).shouldBe(13);
		
		var n = nodes.item(0);
		valueOf(n).shouldNotBeNull();
		valueOf(n.getAttribute("id")).shouldBe("node 1");
		
		n = nodes.item(1);
		valueOf(n).shouldNotBeNull();
		valueOf(n.getAttribute("id")).shouldBe("node 2");
	},

	xmlNodeListChildren : function() {
		var xml = Ti.XML.parseString(this.testSource["nodes.xml"]);
		valueOf(xml).shouldNotBeNull();
		
		var e = xml.documentElement;
		valueOf(e).shouldNotBeNull();
		
		var nodes = e.childNodes;
		valueOf(nodes).shouldNotBeNull();
		var count = 0;
		for (var i = 0; i < nodes.length; i++) {
			var node = nodes.item(i);
			if (node.nodeType == node.ELEMENT_NODE) {
				count++;
			}
		}
		valueOf(count).shouldBe(1);
	},

	xmlNodeListRange : function() {
		var xml = Ti.XML.parseString(this.testSource["nodes.xml"]);
		valueOf(xml).shouldNotBeNull();
		
		var nodes = xml.getElementsByTagName("node");
		valueOf(nodes.item(nodes.length)).shouldBeNull();
		valueOf(nodes.item(100)).shouldBeNull();
	},

	apiXmlAttr: function() {
		var doc = Ti.XML.parseString(this.testSource["nodes.xml"]);
		var node = doc.getElementsByTagName("node").item(0);
		var attr;
		// First a known attribute
		valueOf(function() {
			attr = node.attributes.item(0);
		}).shouldNotThrowException();
		valueOf(attr).shouldNotBeUndefined();
		valueOf(attr).shouldNotBeNull();
		valueOf(attr).shouldBeObject();
		valueOf(attr.name).shouldBeString();
		valueOf(attr.name).shouldBe("id");
		valueOf(attr.ownerElement).shouldBeObject();
		valueOf(attr.ownerElement).shouldBe(node);
		valueOf(attr.specified).shouldBeBoolean();
		valueOf(attr.specified).shouldBeTrue();
		valueOf(attr.value).shouldBeString();
		valueOf(attr.value).shouldBe("node 1");
		// Now new attribute
		valueOf(function() {
			attr = doc.createAttribute("newattr");
		}).shouldNotThrowException();
		valueOf(attr).shouldNotBeUndefined();
		valueOf(attr).shouldNotBeNull();
		valueOf(attr).shouldBeObject();
		valueOf(attr.name).shouldBeString();
		valueOf(attr.name).shouldBe("newattr");
		valueOf(attr.specified).shouldBeBoolean();
		// Per spec, when you set an attribute that doesn't exist yet,
		// null is returned.
		var addedAttr = node.setAttributeNode(attr);
		valueOf(addedAttr).shouldBeNull();
		// Per spec, when you set a new attribute of same name as one that
		// already exists, it replaces that existing one AND returns that existing one.
		var secondNewAttr = doc.createAttribute("newattr");
		var replacedAttr = node.setAttributeNode(secondNewAttr);
		valueOf(replacedAttr).shouldNotBeNull();
		valueOf(replacedAttr).shouldBe(attr); // For some reason this doesn't work on android TIMOB-4703
		valueOf(attr.ownerElement).shouldNotBeNull();
		valueOf(attr.ownerElement).shouldBe(node);
		valueOf(attr.specified).shouldBeFalse();
		valueOf(attr.value).shouldBeNull();
		attr.value = "new value";
		valueOf(attr.value).shouldBe("new value");
		valueOf(attr.specified).shouldBeTrue();
	}
});<|MERGE_RESOLUTION|>--- conflicted
+++ resolved
@@ -372,7 +372,180 @@
 		valueOf(attr).shouldBeObject();
 		valueOf(attr.name).shouldBe("myattr");
 
-<<<<<<< HEAD
+		attr = null;
+		valueOf(doc.createAttributeNS).shouldBeFunction();
+		attr = doc.createAttributeNS("http://example.com", "prefix:myattr");
+		valueOf(attr).shouldNotBeNull();
+		valueOf(attr).shouldBeObject();
+		valueOf(attr.name).shouldBe("prefix:myattr");
+		valueOf(attr.namespaceURI).shouldBe("http://example.com");
+		valueOf(attr.prefix).shouldBe("prefix");
+	},
+	apiXmlDocumentCreateCDATASection: function() {
+		var doc = Ti.XML.parseString("<test/>");
+		valueOf(doc.createCDATASection).shouldBeFunction();
+		var data = "This is my CDATA section";
+		var section = doc.createCDATASection(data);
+		valueOf(section).shouldNotBeNull();
+		valueOf(section).shouldBeObject();
+		valueOf(section.text).shouldBe(data);
+	},
+	apiXmlDocumentCreateComment: function() {
+		var doc = Ti.XML.parseString("<test/>");
+		valueOf(doc.createComment).shouldBeFunction();
+		var data = "This is my comment";
+		var comment = doc.createComment(data);
+		valueOf(comment).shouldNotBeNull();
+		valueOf(comment).shouldBeObject();
+		valueOf(comment.data).shouldBe(data);
+	},
+	apiXmlDocumentCreateDocumentFragment: function() {
+		var doc = Ti.XML.parseString("<test/>");
+		valueOf(doc.createDocumentFragment).shouldBeFunction();
+		var frag = doc.createDocumentFragment();
+		valueOf(frag).shouldNotBeNull();
+		valueOf(frag).shouldBeObject();
+	},
+	apiXmlDocumentCreateElement: function() {
+		var doc = Ti.XML.parseString("<test/>");
+		valueOf(doc.createElement).shouldBeFunction();
+		var elem = doc.createElement("myelement");
+		valueOf(elem).shouldNotBeNull();
+		valueOf(elem).shouldBeObject();
+		valueOf(elem.nodeName).shouldBe("myelement");
+		valueOf(elem.localName).shouldBeNull();
+		valueOf(elem.prefix).shouldBeNull();
+		valueOf(elem.namespaceURI).shouldBeNull();
+	},
+	apiXmlDocumentCreateElementNS: function() {
+		var doc = Ti.XML.parseString("<test/>");
+		valueOf(doc.createElementNS).shouldBeFunction();
+		var elem = doc.createElementNS("http://example.com", "prefix:myelement");
+		valueOf(elem).shouldNotBeNull();
+		valueOf(elem).shouldBeObject();
+		valueOf(elem.nodeName).shouldBe("prefix:myelement");
+		valueOf(elem.localName).shouldBe("myelement");
+		valueOf(elem.prefix).shouldBe("prefix");
+		valueOf(elem.namespaceURI).shouldBe("http://example.com");
+	},
+	apiXmlDocumentCreateEntityReference: function() {
+		var doc = Ti.XML.parseString("<test/>");
+		valueOf(doc.createEntityReference).shouldBeFunction();
+		var entity = doc.createEntityReference("myentity");
+		valueOf(entity).shouldNotBeNull();
+		valueOf(entity).shouldBeObject();
+		valueOf(entity.nodeName).shouldBe("myentity");
+	},
+	apiXmlDocumentCreateProcessingInstruction: function() {
+		var doc = Ti.XML.parseString("<test/>");
+		valueOf(doc.createProcessingInstruction).shouldBeFunction();
+		var instruction = doc.createProcessingInstruction("a", "b");
+		valueOf(instruction).shouldNotBeNull();
+		valueOf(instruction).shouldBeObject();
+		valueOf(instruction.target).shouldBe("a");
+		valueOf(instruction.data).shouldBe("b");
+	},
+	apiXmlDocumentCreateTextNode: function() {
+		var doc = Ti.XML.parseString("<test/>");
+		valueOf(doc.createTextNode).shouldBeFunction();
+		var value = "This is some text";
+		var text = doc.createTextNode(value);
+		valueOf(text).shouldNotBeNull();
+		valueOf(text).shouldBeObject();
+		valueOf(text.data).shouldBe(value);
+	},
+	apiXmlDocumentGetElementById: function() {
+		var doc = Ti.XML.parseString(this.testSource["nodes.xml"]);
+		valueOf(doc.getElementById).shouldBeFunction();
+		var node = doc.getElementById("node 1");
+		valueOf(node).shouldNotBeNull();
+		valueOf(node).shouldBeObject();
+		valueOf(node.nodeName).shouldBe("node");
+		valueOf(function() {
+			node = doc.getElementById("no_such_element"); // Causes NPE in Android, shouldn't. TIMOB-4707
+		}).shouldNotThrowException();
+		valueOf(node).shouldBeNull();
+	},
+	apiXmlDocumentGetElementsByTagName: function() {
+		var doc = Ti.XML.parseString(this.testSource["nodes.xml"]);
+		valueOf(doc.getElementsByTagName).shouldBeFunction();
+		var elements = doc.getElementsByTagName("node");
+		valueOf(elements).shouldNotBeNull();
+		valueOf(elements).shouldBeObject();
+		valueOf(elements.length).shouldBeGreaterThan(0);
+		for (var i = 0; i < elements.length; i++) {
+			var checkelem = elements.item(i);
+			valueOf(checkelem.nodeName).shouldBe("node");
+		}
+		// test bogus tagname
+		valueOf(function() {
+			elements = doc.getElementsByTagName("bogus");
+		}).shouldNotThrowException();
+		valueOf(elements).shouldNotBeNull();
+		valueOf(elements).shouldBeObject();
+		valueOf(elements.length).shouldBeExactly(0);
+	},
+	apiXmlDocumentGetElementsByTagNameNS: function() {
+		var doc = Ti.XML.parseString(this.testSource["with_ns.xml"]);
+		valueOf(doc.getElementsByTagNameNS).shouldBeFunction();
+		var elements = doc.getElementsByTagNameNS("http://example.com", "cake");
+		valueOf(elements).shouldNotBeNull();
+		valueOf(elements).shouldBeObject();
+		valueOf(elements.length).shouldBeGreaterThan(0); // Fails in Android. TIMOB-4709
+		for (var i = 0; i < elements.length; i++) {
+			var checkelem = elements.item(i);
+			valueOf(checkelem.localName).shouldBe("cake");
+			valueOf(checkelem.namespaceURI).shouldBe("http://example.com");
+		}
+		// test real namespace and bogus tagname
+		valueOf(function() {
+			elements = doc.getElementsByTagNameNS("http://example.com", "bogus");
+		}).shouldNotThrowException();
+		valueOf(elements).shouldNotBeNull();
+		valueOf(elements).shouldBeObject();
+		valueOf(elements.length).shouldBeExactly(0);
+		// test bogus namespace and real tagname
+		valueOf(function() {
+			elements = doc.getElementsByTagNameNS("http://bogus.com", "pie");
+		}).shouldNotThrowException();
+		valueOf(elements).shouldNotBeNull();
+		valueOf(elements).shouldBeObject();
+		valueOf(elements.length).shouldBeExactly(0);
+		// test bogus namespace and bogus tagname
+		valueOf(function() {
+			elements = doc.getElementsByTagNameNS("http://bogus.com", "bogus");
+		}).shouldNotThrowException();
+		valueOf(elements).shouldNotBeNull();
+		valueOf(elements).shouldBeObject();
+		valueOf(elements.length).shouldBeExactly(0);
+	},
+	apiXmlDocumentImportNode: function() {
+		var doc = Ti.XML.parseString("<a/>");
+		var otherDoc = Ti.XML.parseString(this.testSource["with_ns.xml"]);
+		valueOf(doc.importNode).shouldBeFunction();
+		// test deep import
+		var importedNode;
+		valueOf(function() {
+			importedNode = doc.importNode(otherDoc.documentElement.firstChild, true);
+		}).shouldNotThrowException();
+		valueOf(importedNode.ownerDocument).shouldNotBeNull();
+		valueOf(importedNode.ownerDocument).shouldBeObject();
+		valueOf(importedNode.ownerDocument).shouldBe(doc); // fails in Android TIMOB-4703
+		valueOf(importedNode.parentNode).shouldBeNull();
+		valueOf(importedNode.hasChildNodes()).shouldBeTrue();
+		valueOf(importedNode.childNodes.length).shouldBeGreaterThan(0);
+		valueOf(importedNode.namespaceURI).shouldBe("http://example.com");
+		// test shallow import
+		valueOf(function() {
+			importedNode = doc.importNode(otherDoc.documentElement.firstChild, false);
+		}).shouldNotThrowException();
+		valueOf(importedNode.hasChildNodes()).shouldBeFalse();
+		valueOf(importedNode.ownerDocument).shouldNotBeNull();
+		valueOf(importedNode.ownerDocument).shouldBeObject();
+		valueOf(importedNode.ownerDocument).shouldBe(doc); // fails in Android TIMOB-4703
+		valueOf(importedNode.parentNode).shouldBeNull();
+	},
+
 	apiXmlNodeProperties: function() {
 		var doc = Ti.XML.parseString(this.testSource["nodes.xml"]);
 
@@ -597,181 +770,6 @@
 		valueOf(parentNode.firstChild).shouldBe(replacementNode); // fails - opened ticket #4703
 	},
 
-=======
-		attr = null;
-		valueOf(doc.createAttributeNS).shouldBeFunction();
-		attr = doc.createAttributeNS("http://example.com", "prefix:myattr");
-		valueOf(attr).shouldNotBeNull();
-		valueOf(attr).shouldBeObject();
-		valueOf(attr.name).shouldBe("prefix:myattr");
-		valueOf(attr.namespaceURI).shouldBe("http://example.com");
-		valueOf(attr.prefix).shouldBe("prefix");
-	},
-	apiXmlDocumentCreateCDATASection: function() {
-		var doc = Ti.XML.parseString("<test/>");
-		valueOf(doc.createCDATASection).shouldBeFunction();
-		var data = "This is my CDATA section";
-		var section = doc.createCDATASection(data);
-		valueOf(section).shouldNotBeNull();
-		valueOf(section).shouldBeObject();
-		valueOf(section.text).shouldBe(data);
-	},
-	apiXmlDocumentCreateComment: function() {
-		var doc = Ti.XML.parseString("<test/>");
-		valueOf(doc.createComment).shouldBeFunction();
-		var data = "This is my comment";
-		var comment = doc.createComment(data);
-		valueOf(comment).shouldNotBeNull();
-		valueOf(comment).shouldBeObject();
-		valueOf(comment.data).shouldBe(data);
-	},
-	apiXmlDocumentCreateDocumentFragment: function() {
-		var doc = Ti.XML.parseString("<test/>");
-		valueOf(doc.createDocumentFragment).shouldBeFunction();
-		var frag = doc.createDocumentFragment();
-		valueOf(frag).shouldNotBeNull();
-		valueOf(frag).shouldBeObject();
-	},
-	apiXmlDocumentCreateElement: function() {
-		var doc = Ti.XML.parseString("<test/>");
-		valueOf(doc.createElement).shouldBeFunction();
-		var elem = doc.createElement("myelement");
-		valueOf(elem).shouldNotBeNull();
-		valueOf(elem).shouldBeObject();
-		valueOf(elem.nodeName).shouldBe("myelement");
-		valueOf(elem.localName).shouldBeNull();
-		valueOf(elem.prefix).shouldBeNull();
-		valueOf(elem.namespaceURI).shouldBeNull();
-	},
-	apiXmlDocumentCreateElementNS: function() {
-		var doc = Ti.XML.parseString("<test/>");
-		valueOf(doc.createElementNS).shouldBeFunction();
-		var elem = doc.createElementNS("http://example.com", "prefix:myelement");
-		valueOf(elem).shouldNotBeNull();
-		valueOf(elem).shouldBeObject();
-		valueOf(elem.nodeName).shouldBe("prefix:myelement");
-		valueOf(elem.localName).shouldBe("myelement");
-		valueOf(elem.prefix).shouldBe("prefix");
-		valueOf(elem.namespaceURI).shouldBe("http://example.com");
-	},
-	apiXmlDocumentCreateEntityReference: function() {
-		var doc = Ti.XML.parseString("<test/>");
-		valueOf(doc.createEntityReference).shouldBeFunction();
-		var entity = doc.createEntityReference("myentity");
-		valueOf(entity).shouldNotBeNull();
-		valueOf(entity).shouldBeObject();
-		valueOf(entity.nodeName).shouldBe("myentity");
-	},
-	apiXmlDocumentCreateProcessingInstruction: function() {
-		var doc = Ti.XML.parseString("<test/>");
-		valueOf(doc.createProcessingInstruction).shouldBeFunction();
-		var instruction = doc.createProcessingInstruction("a", "b");
-		valueOf(instruction).shouldNotBeNull();
-		valueOf(instruction).shouldBeObject();
-		valueOf(instruction.target).shouldBe("a");
-		valueOf(instruction.data).shouldBe("b");
-	},
-	apiXmlDocumentCreateTextNode: function() {
-		var doc = Ti.XML.parseString("<test/>");
-		valueOf(doc.createTextNode).shouldBeFunction();
-		var value = "This is some text";
-		var text = doc.createTextNode(value);
-		valueOf(text).shouldNotBeNull();
-		valueOf(text).shouldBeObject();
-		valueOf(text.data).shouldBe(value);
-	},
-	apiXmlDocumentGetElementById: function() {
-		var doc = Ti.XML.parseString(this.testSource["nodes.xml"]);
-		valueOf(doc.getElementById).shouldBeFunction();
-		var node = doc.getElementById("node 1");
-		valueOf(node).shouldNotBeNull();
-		valueOf(node).shouldBeObject();
-		valueOf(node.nodeName).shouldBe("node");
-		valueOf(function() {
-			node = doc.getElementById("no_such_element"); // Causes NPE in Android, shouldn't. TIMOB-4707
-		}).shouldNotThrowException();
-		valueOf(node).shouldBeNull();
-	},
-	apiXmlDocumentGetElementsByTagName: function() {
-		var doc = Ti.XML.parseString(this.testSource["nodes.xml"]);
-		valueOf(doc.getElementsByTagName).shouldBeFunction();
-		var elements = doc.getElementsByTagName("node");
-		valueOf(elements).shouldNotBeNull();
-		valueOf(elements).shouldBeObject();
-		valueOf(elements.length).shouldBeGreaterThan(0);
-		for (var i = 0; i < elements.length; i++) {
-			var checkelem = elements.item(i);
-			valueOf(checkelem.nodeName).shouldBe("node");
-		}
-		// test bogus tagname
-		valueOf(function() {
-			elements = doc.getElementsByTagName("bogus");
-		}).shouldNotThrowException();
-		valueOf(elements).shouldNotBeNull();
-		valueOf(elements).shouldBeObject();
-		valueOf(elements.length).shouldBeExactly(0);
-	},
-	apiXmlDocumentGetElementsByTagNameNS: function() {
-		var doc = Ti.XML.parseString(this.testSource["with_ns.xml"]);
-		valueOf(doc.getElementsByTagNameNS).shouldBeFunction();
-		var elements = doc.getElementsByTagNameNS("http://example.com", "cake");
-		valueOf(elements).shouldNotBeNull();
-		valueOf(elements).shouldBeObject();
-		valueOf(elements.length).shouldBeGreaterThan(0); // Fails in Android. TIMOB-4709
-		for (var i = 0; i < elements.length; i++) {
-			var checkelem = elements.item(i);
-			valueOf(checkelem.localName).shouldBe("cake");
-			valueOf(checkelem.namespaceURI).shouldBe("http://example.com");
-		}
-		// test real namespace and bogus tagname
-		valueOf(function() {
-			elements = doc.getElementsByTagNameNS("http://example.com", "bogus");
-		}).shouldNotThrowException();
-		valueOf(elements).shouldNotBeNull();
-		valueOf(elements).shouldBeObject();
-		valueOf(elements.length).shouldBeExactly(0);
-		// test bogus namespace and real tagname
-		valueOf(function() {
-			elements = doc.getElementsByTagNameNS("http://bogus.com", "pie");
-		}).shouldNotThrowException();
-		valueOf(elements).shouldNotBeNull();
-		valueOf(elements).shouldBeObject();
-		valueOf(elements.length).shouldBeExactly(0);
-		// test bogus namespace and bogus tagname
-		valueOf(function() {
-			elements = doc.getElementsByTagNameNS("http://bogus.com", "bogus");
-		}).shouldNotThrowException();
-		valueOf(elements).shouldNotBeNull();
-		valueOf(elements).shouldBeObject();
-		valueOf(elements.length).shouldBeExactly(0);
-	},
-	apiXmlDocumentImportNode: function() {
-		var doc = Ti.XML.parseString("<a/>");
-		var otherDoc = Ti.XML.parseString(this.testSource["with_ns.xml"]);
-		valueOf(doc.importNode).shouldBeFunction();
-		// test deep import
-		var importedNode;
-		valueOf(function() {
-			importedNode = doc.importNode(otherDoc.documentElement.firstChild, true);
-		}).shouldNotThrowException();
-		valueOf(importedNode.ownerDocument).shouldNotBeNull();
-		valueOf(importedNode.ownerDocument).shouldBeObject();
-		valueOf(importedNode.ownerDocument).shouldBe(doc); // fails in Android TIMOB-4703
-		valueOf(importedNode.parentNode).shouldBeNull();
-		valueOf(importedNode.hasChildNodes()).shouldBeTrue();
-		valueOf(importedNode.childNodes.length).shouldBeGreaterThan(0);
-		valueOf(importedNode.namespaceURI).shouldBe("http://example.com");
-		// test shallow import
-		valueOf(function() {
-			importedNode = doc.importNode(otherDoc.documentElement.firstChild, false);
-		}).shouldNotThrowException();
-		valueOf(importedNode.hasChildNodes()).shouldBeFalse();
-		valueOf(importedNode.ownerDocument).shouldNotBeNull();
-		valueOf(importedNode.ownerDocument).shouldBeObject();
-		valueOf(importedNode.ownerDocument).shouldBe(doc); // fails in Android TIMOB-4703
-		valueOf(importedNode.parentNode).shouldBeNull();
-	},
->>>>>>> c0895fda
 	xmlNodeListElementsByTagName : function() {
 		var xml = Ti.XML.parseString(this.testSource["nodes.xml"]);
 		valueOf(xml).shouldNotBeNull();
