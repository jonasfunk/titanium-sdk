/**
 * Appcelerator Titanium Mobile
 * Copyright (c) 2009-2010 by Appcelerator, Inc. All Rights Reserved.
 * Licensed under the terms of the Apache Public License
 * Please see the LICENSE included with this distribution for details.
 */
package org.appcelerator.titanium.proxy;

import org.appcelerator.kroll.KrollProxy;
import org.appcelerator.kroll.annotations.Kroll;
import org.appcelerator.titanium.TiApplication;
import org.appcelerator.titanium.TiBaseService;
import org.appcelerator.titanium.TiBaseService.TiServiceBinder;
import org.appcelerator.titanium.TiContext;
import org.appcelerator.titanium.util.Log;
import org.appcelerator.titanium.util.TiConfig;

import android.app.Service;
import android.content.ComponentName;
import android.content.Context;
import android.content.Intent;
import android.content.ServiceConnection;
import android.os.IBinder;

@Kroll.proxy
public class ServiceProxy extends KrollProxy
{
	private Service service;
	private boolean forBoundServices;
	private int serviceInstanceId;
	private int serviceIntentId;
	private IntentProxy intentProxy;
	private ServiceConnection serviceConnection = null; // Set only if the service is started via bindService as opposed to startService
	private static final boolean DBG = TiConfig.LOGD;
	private static final String LCAT = "TiServiceProxy";
<<<<<<< HEAD
	
	public ServiceProxy()
	{
		super();
	}
	
=======

>>>>>>> d11637a8
	/**
	 * For when a service started via startService() creates a proxy when it starts running
	 */
	public ServiceProxy(Service service, Intent intent, int serviceInstanceId)
	{
<<<<<<< HEAD
		super();
=======
>>>>>>> d11637a8
		this.service = service;
		setIntent(intent);
		this.serviceInstanceId = serviceInstanceId;
	}
	
	/**
	 * For when creating a service proxy directly, for later binding using bindService()
	 */
	public ServiceProxy(IntentProxy intentProxy)
	{
<<<<<<< HEAD
		super();
=======
>>>>>>> d11637a8
		setIntent(intentProxy);
		serviceIntentId =  TiBaseService.nextServiceBindingIntentId();
		intentProxy.putExtra(TiBaseService.TI_SERVICE_INTENT_ID_KEY, serviceIntentId);
		forBoundServices = true;
	}
	
	@Kroll.getProperty @Kroll.method
	public int getServiceInstanceId()
	{
		return serviceInstanceId;
	}
	
	protected int getServiceIntentId()
	{
		return serviceIntentId;
	}
	
	@Kroll.getProperty @Kroll.method
	public IntentProxy getIntent()
	{
		return intentProxy;
	}
	
	public void setIntent(Intent intent)
	{
		setIntent(new IntentProxy(intent));
	}
	
	public void setIntent(IntentProxy intentProxy)
	{
		this.intentProxy = intentProxy;
	}
	
	@Kroll.method
	public void start()
	{
		if (!forBoundServices) {
			Log.w(LCAT, "Only services created via Ti.Android.createService can be started via the start() command. Ignoring start() request.");
			return;
		}
		bindAndInvokeService();
	}
	
	@Kroll.method
	public void stop()
	{
		if (DBG) {
			Log.d(LCAT, "stop");
		}
		if (!forBoundServices) {
			if (DBG) {
				Log.d(LCAT, "stop via stopService");
			}
			service.stopSelf();
		} else {
			unbindService();
		}
		
	}
	
	private void bindAndInvokeService()
	{
		serviceConnection = new ServiceConnection()
		{
			// TODO @Override
			public void onServiceDisconnected(ComponentName name) {}
			// TODO @Override
			public void onServiceConnected(ComponentName name, IBinder service)
			{
				if (service instanceof TiServiceBinder) {
					TiServiceBinder binder = (TiServiceBinder) service;
					ServiceProxy proxy =  ServiceProxy.this;
					TiBaseService tiService =(TiBaseService) binder.getService();
					if (DBG) {
						Log.d(LCAT, tiService.getClass().getSimpleName() + " service successfully bound");
					}
					// TODO proxy.serviceInstanceId = tiService.registerBoundTiContext(proxy.getServiceIntentId(), proxy.getTiContext());
					proxy.invokeBoundService(tiService);
				}
				
			}
		};
		
		TiApplication.getInstance().bindService(this.getIntent().getIntent(), serviceConnection, Context.BIND_AUTO_CREATE);
	}
	
	private void unbindService()
	{
		if (DBG) {
			Log.d(LCAT, "stop via unbindService for service proxy with intent id " + intentProxy.getIntExtra(TiBaseService.TI_SERVICE_INTENT_ID_KEY, -1));
		}
<<<<<<< HEAD
		//TiContext tiContext = this.getTiContext();
		if (tiContext == null) {
			Log.w(LCAT, "Cannot unbind service.  TiContext is null.");
			return;
		}
		Context context = tiContext.getTiApp();
=======
		Context context = TiApplication.getInstance();
>>>>>>> d11637a8
		if (context == null) {
			Log.w(LCAT, "Cannot unbind service.  tiContext.getTiApp() returned null");
			return;
		}

		if (service instanceof TiBaseService) {
			((TiBaseService)service).unregisterBoundTiContext(this.getServiceIntentId());
		}

		context.unbindService(serviceConnection);
		serviceConnection = null;
	}
	
	protected void invokeBoundService(Service boundService)
	{
		this.service = boundService;
		if ( ! (boundService instanceof TiBaseService)) {
			Log.w(LCAT, "Service " + boundService.getClass().getSimpleName() + " is not a Ti Service.  Cannot start directly.");
			return;
		}
		TiBaseService tiService = (TiBaseService)boundService;
		if (DBG) {
			Log.d(LCAT, "Calling tiService.start for this proxy instance");
		}
		tiService.start(this);
	}
	
}<|MERGE_RESOLUTION|>--- conflicted
+++ resolved
@@ -8,19 +8,10 @@
 
 import org.appcelerator.kroll.KrollProxy;
 import org.appcelerator.kroll.annotations.Kroll;
-import org.appcelerator.titanium.TiApplication;
-import org.appcelerator.titanium.TiBaseService;
-import org.appcelerator.titanium.TiBaseService.TiServiceBinder;
-import org.appcelerator.titanium.TiContext;
-import org.appcelerator.titanium.util.Log;
 import org.appcelerator.titanium.util.TiConfig;
 
 import android.app.Service;
-import android.content.ComponentName;
-import android.content.Context;
-import android.content.Intent;
 import android.content.ServiceConnection;
-import android.os.IBinder;
 
 @Kroll.proxy
 public class ServiceProxy extends KrollProxy
@@ -33,43 +24,32 @@
 	private ServiceConnection serviceConnection = null; // Set only if the service is started via bindService as opposed to startService
 	private static final boolean DBG = TiConfig.LOGD;
 	private static final String LCAT = "TiServiceProxy";
-<<<<<<< HEAD
 	
 	public ServiceProxy()
 	{
-		super();
 	}
-	
-=======
 
->>>>>>> d11637a8
-	/**
-	 * For when a service started via startService() creates a proxy when it starts running
-	 */
-	public ServiceProxy(Service service, Intent intent, int serviceInstanceId)
-	{
-<<<<<<< HEAD
-		super();
-=======
->>>>>>> d11637a8
-		this.service = service;
-		setIntent(intent);
-		this.serviceInstanceId = serviceInstanceId;
-	}
-	
 	/**
 	 * For when creating a service proxy directly, for later binding using bindService()
 	 */
+	/*
 	public ServiceProxy(IntentProxy intentProxy)
 	{
-<<<<<<< HEAD
-		super();
-=======
->>>>>>> d11637a8
 		setIntent(intentProxy);
 		serviceIntentId =  TiBaseService.nextServiceBindingIntentId();
 		intentProxy.putExtra(TiBaseService.TI_SERVICE_INTENT_ID_KEY, serviceIntentId);
 		forBoundServices = true;
+	}*/
+
+	/**
+	 * For when a service started via startService() creates a proxy when it starts running
+	 */
+	/*
+	public ServiceProxy(Service service, Intent intent, int serviceInstanceId)
+	{
+		this.service = service;
+		setIntent(intent);
+		this.serviceInstanceId = serviceInstanceId;
 	}
 	
 	@Kroll.getProperty @Kroll.method
@@ -157,16 +137,8 @@
 		if (DBG) {
 			Log.d(LCAT, "stop via unbindService for service proxy with intent id " + intentProxy.getIntExtra(TiBaseService.TI_SERVICE_INTENT_ID_KEY, -1));
 		}
-<<<<<<< HEAD
-		//TiContext tiContext = this.getTiContext();
-		if (tiContext == null) {
-			Log.w(LCAT, "Cannot unbind service.  TiContext is null.");
-			return;
-		}
-		Context context = tiContext.getTiApp();
-=======
+
 		Context context = TiApplication.getInstance();
->>>>>>> d11637a8
 		if (context == null) {
 			Log.w(LCAT, "Cannot unbind service.  tiContext.getTiApp() returned null");
 			return;
@@ -193,5 +165,5 @@
 		}
 		tiService.start(this);
 	}
-	
+	*/
 }