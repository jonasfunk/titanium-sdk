/**
 * Appcelerator Titanium Mobile
 * Copyright (c) 2009-2010 by Appcelerator, Inc. All Rights Reserved.
 * Licensed under the terms of the Apache Public License
 * Please see the LICENSE included with this distribution for details.
 */

#import "TiUIAlertDialogProxy.h"
#import "TiUtils.h"
#import "TiApp.h"

static NSCondition* alertCondition;
static BOOL alertShowing = NO;

@implementation TiUIAlertDialogProxy

-(void)_destroy
{
    [[NSNotificationCenter defaultCenter] removeObserver:self];
    RELEASE_TO_NIL(alertController);
    [super _destroy];
}

-(NSMutableDictionary*)langConversionTable
{
	return [NSMutableDictionary dictionaryWithObjectsAndKeys:
			@"title",@"titleid",
			@"ok",@"okid",
			@"message",@"messageid",
			nil];
}

-(NSString*)apiName
{
    return @"Ti.UI.AlertDialog";
}

-(void) cleanup
{
	if(alertController != nil)
	{
		[alertCondition lock];
		alertShowing = NO;
        persistentFlag = NO;
		[alertCondition broadcast];
		[alertCondition unlock];
		[self forgetSelf];
		[self autorelease];
		RELEASE_TO_NIL_AUTORELEASE(alertController);
		[[[TiApp app] controller] decrementActiveAlertControllerCount];
		[[NSNotificationCenter defaultCenter] removeObserver:self];
	}
}

-(void)hide:(id)args
{
    ENSURE_SINGLE_ARG_OR_NIL(args,NSDictionary);
    ENSURE_UI_THREAD_1_ARG(args);
    BOOL animated = [TiUtils boolValue:@"animated" properties:args def:YES];
    if (alertController != nil) {
        [alertController dismissViewControllerAnimated:animated completion:^{
            [self cleanup];
        }];
    }
}

-(void)show:(id)args
{
	if (alertCondition==nil) {
        alertCondition = [[NSCondition alloc] init];
    }

    // prevent more than one JS thread from showing an alert box at a time
    if ([NSThread isMainThread]==NO) {
        [self rememberSelf];
		
        [alertCondition lock];
        if (alertShowing) {
            [alertCondition wait];
        }
        alertShowing = YES;
        [alertCondition unlock];
        // alert show should block the JS thread like the browser
        TiThreadPerformOnMainThread(^{[self show:args];}, YES);
    } else {
        persistentFlag = [TiUtils boolValue:[self valueForKey:@"persistent"] def:NO];
        [[NSNotificationCenter defaultCenter] addObserver:self selector:@selector(suspended:) name:kTiSuspendNotification object:nil];
        NSMutableArray *buttonNames = [self valueForKey:@"buttonNames"];
        if (buttonNames==nil || (id)buttonNames == [NSNull null]) {
            buttonNames = [[[NSMutableArray alloc] initWithCapacity:2] autorelease];
            NSString *ok = [self valueForUndefinedKey:@"ok"];
            if (ok==nil) {
                ok = @"OK";
            }
            [buttonNames addObject:ok];
        }
        
        cancelIndex = [TiUtils intValue:[self valueForKey:@"cancel"] def:-1];
        destructiveIndex = [TiUtils intValue:[self valueForKey:@"destructive"] def:-1];
        preferredIndex = [TiUtils intValue:[self valueForKey:@"preferred"] def:-1];
        
        if (cancelIndex >= [buttonNames count]) {
            cancelIndex = -1;
        }
        
        if (destructiveIndex >= [buttonNames count]) {
            destructiveIndex = -1;
        }

        if (preferredIndex >= [buttonNames count]) {
            preferredIndex = -1;
        }

        style = [TiUtils intValue:[self valueForKey:@"style"] def:UIAlertViewStyleDefault];
        
<<<<<<< HEAD
        if ([TiUtils isIOS8OrGreater]) {
            RELEASE_TO_NIL(alertController);
            [[[TiApp app] controller] incrementActiveAlertControllerCount];
            
            alertController = [[UIAlertController alertControllerWithTitle:[TiUtils stringValue:[self valueForKey:@"title"]]
                                                                  message:[TiUtils stringValue:[self valueForKey:@"message"]]
                                                            preferredStyle:UIAlertControllerStyleAlert] retain];
            int curIndex = 0;
            id tintColor = [self valueForKey:@"tintColor"];
            
            if (tintColor != nil) {
                [[alertController view] setTintColor:[[TiUtils colorValue:tintColor] color]];
            }
            
            // Configure the Buttons
            for (id btn in buttonNames) {
                NSString* btnName = [TiUtils stringValue:btn];
                if (!IS_NULL_OR_NIL(btnName)) {
                    
                    UIAlertActionStyle alertActionStyle;
                    
                    if (curIndex == cancelIndex) {
                        alertActionStyle = UIAlertActionStyleCancel;
                    } else if (curIndex == destructiveIndex) {
                        alertActionStyle = UIAlertActionStyleDestructive;
                    } else {
                        alertActionStyle  = UIAlertActionStyleDefault;
                    }

                    UIAlertAction* theAction = [UIAlertAction actionWithTitle:btnName
                                                                        style:alertActionStyle
                                                                      handler:^(UIAlertAction * action){
                                                                                [self fireClickEventWithAction:action];
                                                                                }];
                    [alertController addAction:theAction];
=======
        RELEASE_TO_NIL(alertController);
        [[[TiApp app] controller] incrementActiveAlertControllerCount];
        
        alertController = [[UIAlertController alertControllerWithTitle:[TiUtils stringValue:[self valueForKey:@"title"]]
                                                               message:[TiUtils stringValue:[self valueForKey:@"message"]]
                                                        preferredStyle:UIAlertControllerStyleAlert] retain];
        int curIndex = 0;
        
        //Configure the Buttons
        for (id btn in buttonNames) {
            NSString* btnName = [TiUtils stringValue:btn];
            if (!IS_NULL_OR_NIL(btnName)) {
                
                UIAlertActionStyle alertActionStyle;
                
                if (curIndex == cancelIndex) {
                    alertActionStyle = UIAlertActionStyleCancel;
                } else if (curIndex == destructiveIndex) {
                    alertActionStyle = UIAlertActionStyleDestructive;
                } else {
                    alertActionStyle  = UIAlertActionStyleDefault;
>>>>>>> 36802f45
                }
                
                UIAlertAction* theAction = [UIAlertAction actionWithTitle:btnName
                                                                    style:alertActionStyle
                                                                  handler:^(UIAlertAction * action){
                                                                      [self fireClickEventWithAction:action];
                                                                  }];
                [alertController addAction:theAction];
            }
            curIndex++;
        }
        
        if ([TiUtils isIOS9OrGreater] && preferredIndex >= 0) {
            [alertController setPreferredAction:[[alertController actions] objectAtIndex:preferredIndex]];
        }
        
        //Configure the TextFields
        if ((style == UIAlertViewStylePlainTextInput) || (style == UIAlertViewStyleSecureTextInput)) {
            [alertController addTextFieldWithConfigurationHandler:^(UITextField *textField) {
                textField.secureTextEntry = (style == UIAlertViewStyleSecureTextInput);
                textField.placeholder = [TiUtils stringValue:[self valueForKey:@"hintText"]];
                textField.text = [TiUtils stringValue:[self valueForKey:@"value"]];
                textField.keyboardType = [TiUtils intValue:[self valueForKey:@"keyboardType"] def:UIKeyboardTypeDefault];
                textField.returnKeyType = [TiUtils intValue:[self valueForKey:@"returnKeyType"] def:UIReturnKeyDefault];
                textField.keyboardAppearance = [TiUtils intValue:[self valueForKey:@"keyboardAppearance"] def:UIKeyboardAppearanceDefault];
            }];
        } else if ((style == UIAlertViewStyleLoginAndPasswordInput)) {
            [alertController addTextFieldWithConfigurationHandler:^(UITextField *textField) {
                textField.keyboardType = [TiUtils intValue:[self valueForKey:@"loginKeyboardType"] def:UIKeyboardTypeDefault];
                textField.text = [TiUtils stringValue:[self valueForKey:@"loginValue"]];
                textField.returnKeyType = [TiUtils intValue:[self valueForKey:@"loginReturnKeyType"] def:UIReturnKeyNext];
                textField.keyboardAppearance = [TiUtils intValue:[self valueForKey:@"keyboardAppearance"] def:UIKeyboardAppearanceDefault];
                textField.placeholder = [TiUtils stringValue:[self valueForKey:@"loginHintText"]] ?: @"Login";
            }];
            [alertController addTextFieldWithConfigurationHandler:^(UITextField *textField) {
                textField.keyboardType = [TiUtils intValue:[self valueForKey:@"passwordKeyboardType"] def:UIKeyboardTypeDefault];
                textField.text = [TiUtils stringValue:[self valueForKey:@"passwordValue"]];
                textField.returnKeyType = [TiUtils intValue:[self valueForKey:@"passwordReturnKeyType"] def:UIReturnKeyDone];
                textField.keyboardAppearance = [TiUtils intValue:[self valueForKey:@"keyboardAppearance"] def:UIKeyboardAppearanceDefault];
                textField.placeholder = [TiUtils stringValue:[self valueForKey:@"passwordHintText"]] ?: @"Password";
                textField.secureTextEntry = YES;
            }];
        }
        [self retain];
        [[TiApp app] showModalController:alertController animated:YES];
    }
}

-(void)suspended:(NSNotification*)note
{
    if (!persistentFlag) {
        [self hide:[NSDictionary dictionaryWithObject:NUMBOOL(NO) forKey:@"animated"]];
    }
}

-(void) fireClickEventWithAction:(UIAlertAction*)theAction
{
    if ([self _hasListeners:@"click"]) {
        NSUInteger indexOfAction = [[alertController actions] indexOfObject:theAction];
        
        NSMutableDictionary *event = [NSMutableDictionary dictionaryWithDictionary:@{
            @"index": NUMUINTEGER(indexOfAction),
            @"cancel": NUMINTEGER(cancelIndex),
            @"destructive": NUMINTEGER(destructiveIndex),
            @"preferred": NUMINTEGER(preferredIndex),
        }];
        
        if (style == UIAlertViewStylePlainTextInput || style == UIAlertViewStyleSecureTextInput) {
            NSString* theText = [[[alertController textFields] objectAtIndex:0] text];
            [event setObject:(IS_NULL_OR_NIL(theText) ? @"" : theText) forKey:@"text"];
        } else if (style == UIAlertViewStyleLoginAndPasswordInput) {
            NSArray* textFields = [alertController textFields];
            for (UITextField* theField in textFields) {
                NSString* theText = [theField text];
                [event setObject:(IS_NULL_OR_NIL(theText) ? @"" : theText) forKey:([theField isSecureTextEntry] ? @"password" : @"login")];
            }
        }
        [self fireEvent:@"click" withObject:event];
    }
    [self cleanup];
}

-(void)setPlaceholder:(id)value
{
    DEPRECATED_REPLACED(@"UI.AlertDialog.placeholder", @"5.4.0", @"UI.AlertDialog.hintText");
    [self setValue:value forKey:@"hintText"];
}

-(void)setLoginPlaceholder:(id)value
{
    DEPRECATED_REPLACED(@"UI.AlertDialog.loginPlaceholder", @"5.4.0", @"UI.AlertDialog.loginHintText");
    [self setValue:value forKey:@"loginHintText"];
}

-(void)setPasswordPlaceholder:(id)value
{
    DEPRECATED_REPLACED(@"UI.AlertDialog.passwordPlaceholder", @"5.4.0", @"UI.AlertDialog.passwordHintText");
    [self setValue:value forKey:@"passwordHintText"];
}
@end<|MERGE_RESOLUTION|>--- conflicted
+++ resolved
@@ -112,44 +112,7 @@
         }
 
         style = [TiUtils intValue:[self valueForKey:@"style"] def:UIAlertViewStyleDefault];
-        
-<<<<<<< HEAD
-        if ([TiUtils isIOS8OrGreater]) {
-            RELEASE_TO_NIL(alertController);
-            [[[TiApp app] controller] incrementActiveAlertControllerCount];
-            
-            alertController = [[UIAlertController alertControllerWithTitle:[TiUtils stringValue:[self valueForKey:@"title"]]
-                                                                  message:[TiUtils stringValue:[self valueForKey:@"message"]]
-                                                            preferredStyle:UIAlertControllerStyleAlert] retain];
-            int curIndex = 0;
-            id tintColor = [self valueForKey:@"tintColor"];
-            
-            if (tintColor != nil) {
-                [[alertController view] setTintColor:[[TiUtils colorValue:tintColor] color]];
-            }
-            
-            // Configure the Buttons
-            for (id btn in buttonNames) {
-                NSString* btnName = [TiUtils stringValue:btn];
-                if (!IS_NULL_OR_NIL(btnName)) {
-                    
-                    UIAlertActionStyle alertActionStyle;
-                    
-                    if (curIndex == cancelIndex) {
-                        alertActionStyle = UIAlertActionStyleCancel;
-                    } else if (curIndex == destructiveIndex) {
-                        alertActionStyle = UIAlertActionStyleDestructive;
-                    } else {
-                        alertActionStyle  = UIAlertActionStyleDefault;
-                    }
-
-                    UIAlertAction* theAction = [UIAlertAction actionWithTitle:btnName
-                                                                        style:alertActionStyle
-                                                                      handler:^(UIAlertAction * action){
-                                                                                [self fireClickEventWithAction:action];
-                                                                                }];
-                    [alertController addAction:theAction];
-=======
+
         RELEASE_TO_NIL(alertController);
         [[[TiApp app] controller] incrementActiveAlertControllerCount];
         
@@ -157,8 +120,14 @@
                                                                message:[TiUtils stringValue:[self valueForKey:@"message"]]
                                                         preferredStyle:UIAlertControllerStyleAlert] retain];
         int curIndex = 0;
-        
-        //Configure the Buttons
+      
+        id tintColor = [self valueForKey:@"tintColor"];
+            
+        if (tintColor != nil) {
+            [[alertController view] setTintColor:[[TiUtils colorValue:tintColor] color]];
+        }
+        
+        // Configure the Buttons
         for (id btn in buttonNames) {
             NSString* btnName = [TiUtils stringValue:btn];
             if (!IS_NULL_OR_NIL(btnName)) {
@@ -171,7 +140,6 @@
                     alertActionStyle = UIAlertActionStyleDestructive;
                 } else {
                     alertActionStyle  = UIAlertActionStyleDefault;
->>>>>>> 36802f45
                 }
                 
                 UIAlertAction* theAction = [UIAlertAction actionWithTitle:btnName
