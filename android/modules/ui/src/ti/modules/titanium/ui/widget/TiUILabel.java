/**
 * Appcelerator Titanium Mobile
 * Copyright (c) 2009-2010 by Appcelerator, Inc. All Rights Reserved.
 * Licensed under the terms of the Apache Public License
 * Please see the LICENSE included with this distribution for details.
 */
package ti.modules.titanium.ui.widget;

import org.appcelerator.titanium.TiDict;
import org.appcelerator.titanium.TiProxy;
import org.appcelerator.titanium.proxy.TiViewProxy;
import org.appcelerator.titanium.util.Log;
import org.appcelerator.titanium.util.TiConfig;
import org.appcelerator.titanium.util.TiConvert;
import org.appcelerator.titanium.util.TiUIHelper;
import org.appcelerator.titanium.view.TiUIView;

import android.text.Html;
import android.text.InputType;
<<<<<<< HEAD
=======
import android.text.TextUtils.TruncateAt;
>>>>>>> d30a188b
import android.text.util.Linkify;
import android.view.Gravity;
import android.widget.TextView;

public class TiUILabel extends TiUIView
{
	private static final String LCAT = "TiUILabel";
	private static final boolean DBG = TiConfig.LOGD;

	public TiUILabel(TiViewProxy proxy) {
		super(proxy);
		if (DBG) {
			Log.d(LCAT, "Creating a text label");
		}
		TextView tv = new TextView(getProxy().getContext());
		tv.setGravity(Gravity.CENTER_VERTICAL | Gravity.LEFT);
		tv.setPadding(0, 0, 0, 0);
		tv.setInputType(InputType.TYPE_CLASS_TEXT | InputType.TYPE_TEXT_FLAG_MULTI_LINE);
		tv.setKeyListener(null);
		tv.setFocusable(false);
		setNativeView(tv);
	}

	@Override
	public void processProperties(TiDict d)
	{
		super.processProperties(d);

		TextView tv = (TextView) getNativeView();
		// Only accept one, prefer text to title.
		if (d.containsKey("html")) {
			tv.setText(Html.fromHtml(TiConvert.toString(d, "html")), TextView.BufferType.SPANNABLE);
		} else if (d.containsKey("text")) {
			tv.setText(TiConvert.toString(d,"text"));
		} else if (d.containsKey("title")) { //TODO this may not need to be supported.
			tv.setText(TiConvert.toString(d,"title"));
		}

		if (d.containsKey("color")) {
			tv.setTextColor(TiConvert.toColor(d, "color"));
		}
		if (d.containsKey("highlightedColor")) {
			tv.setHighlightColor(TiConvert.toColor(d, "highlightedColor"));
		}
		if (d.containsKey("font")) {
			TiUIHelper.styleText(tv, d.getTiDict("font"));
		}
		if (d.containsKey("textAlign")) {
			String textAlign = d.getString("textAlign");
			TiUIHelper.setAlignment(tv, textAlign, null);
		}
		if (d.containsKey("verticalAlign")) {
			String verticalAlign = d.getString("verticalAlign");
			TiUIHelper.setAlignment(tv, null, verticalAlign);
		}
<<<<<<< HEAD
=======
		if (d.containsKey("ellipsize")) {
			if (TiConvert.toBoolean(d, "ellipsize")) {
				tv.setEllipsize(TruncateAt.END);
			} else {
				tv.setEllipsize(null);
			}
		}
		if (d.containsKey("wordWrap")) {
			tv.setSingleLine(!TiConvert.toBoolean(d, "wordWrap"));
		}
		
>>>>>>> d30a188b
		// This needs to be the last operation.
		linkifyIfEnabled(tv, d);
		tv.invalidate();
	}

	private void linkifyIfEnabled(TextView tv, TiDict d)
	{
		if (d.containsKey("autoLink")) {
		    Linkify.addLinks(tv,TiConvert.toInt(d, "autoLink"));
		}
	}
	
	@Override
	public void propertyChanged(String key, Object oldValue, Object newValue, TiProxy proxy)
	{
		if (DBG) {
			Log.d(LCAT, "Property: " + key + " old: " + oldValue + " new: " + newValue);
		}
		TextView tv = (TextView) getNativeView();
		if (key.equals("html")) {
			tv.setText(Html.fromHtml(TiConvert.toString(newValue)), TextView.BufferType.SPANNABLE);
			linkifyIfEnabled(tv, proxy.getDynamicProperties());
			tv.requestLayout();
		} else if (key.equals("text") || key.equals("title")) {
			tv.setText(TiConvert.toString(newValue));
			linkifyIfEnabled(tv, proxy.getDynamicProperties());
			tv.requestLayout();
		} else if (key.equals("color")) {
			tv.setTextColor(TiConvert.toColor((String) newValue));
		} else if (key.equals("highlightedColor")) {
			tv.setHighlightColor(TiConvert.toColor((String) newValue));
		} else if (key.equals("textAlign")) {
			TiUIHelper.setAlignment(tv, TiConvert.toString(newValue), null);
			tv.requestLayout();
		} else if (key.equals("verticalAlign")) {
			TiUIHelper.setAlignment(tv, null, TiConvert.toString(newValue));
			tv.requestLayout();
		} else if (key.equals("font")) {
			TiUIHelper.styleText(tv, (TiDict) newValue);
			tv.requestLayout();
		} else if (key.equals("ellipsize")) {
			if (TiConvert.toBoolean(newValue)) {
				tv.setEllipsize(TruncateAt.END);
			} else {
				tv.setEllipsize(null);
			}
		} else if (key.equals("wordWrap")) {
			tv.setSingleLine(!TiConvert.toBoolean(newValue));
		} else if (key.equals("autoLink")) {
			Linkify.addLinks(tv, TiConvert.toInt(newValue));
		} else {
			super.propertyChanged(key, oldValue, newValue, proxy);
		}
	}

	public void setClickable(boolean clickable) {
		((TextView)getNativeView()).setClickable(clickable);
	}
}<|MERGE_RESOLUTION|>--- conflicted
+++ resolved
@@ -17,10 +17,7 @@
 
 import android.text.Html;
 import android.text.InputType;
-<<<<<<< HEAD
-=======
 import android.text.TextUtils.TruncateAt;
->>>>>>> d30a188b
 import android.text.util.Linkify;
 import android.view.Gravity;
 import android.widget.TextView;
@@ -76,8 +73,6 @@
 			String verticalAlign = d.getString("verticalAlign");
 			TiUIHelper.setAlignment(tv, null, verticalAlign);
 		}
-<<<<<<< HEAD
-=======
 		if (d.containsKey("ellipsize")) {
 			if (TiConvert.toBoolean(d, "ellipsize")) {
 				tv.setEllipsize(TruncateAt.END);
@@ -88,8 +83,6 @@
 		if (d.containsKey("wordWrap")) {
 			tv.setSingleLine(!TiConvert.toBoolean(d, "wordWrap"));
 		}
-		
->>>>>>> d30a188b
 		// This needs to be the last operation.
 		linkifyIfEnabled(tv, d);
 		tv.invalidate();
