/**
 * Appcelerator Titanium Mobile
 * Copyright (c) 2009-2010 by Appcelerator, Inc. All Rights Reserved.
 * Licensed under the terms of the Apache Public License
 * Please see the LICENSE included with this distribution for details.
 */
package org.appcelerator.titanium.kroll;

import java.io.BufferedReader;
import java.io.IOException;
import java.io.InputStream;
import java.io.InputStreamReader;
import java.util.concurrent.CountDownLatch;
import java.util.concurrent.atomic.AtomicInteger;

import org.appcelerator.titanium.TiApplication;
import org.appcelerator.titanium.TiContext;
import org.appcelerator.titanium.TiScriptRunner;
import org.appcelerator.titanium.io.TiBaseFile;
import org.appcelerator.titanium.io.TiFileFactory;
import org.appcelerator.titanium.util.AsyncResult;
import org.appcelerator.titanium.util.Log;
import org.appcelerator.titanium.util.TiConfig;
import org.appcelerator.titanium.util.TiFileHelper2;
import org.mozilla.javascript.Context;
import org.mozilla.javascript.EcmaError;
import org.mozilla.javascript.EvaluatorException;
import org.mozilla.javascript.Scriptable;
import org.mozilla.javascript.ScriptableObject;

import android.app.Activity;
import android.os.Handler;
import android.os.Message;
import android.os.Process;

public class KrollContext extends KrollHandlerThread implements Handler.Callback
{
	private static final String LCAT = "KrollContext";
	private static boolean DBG = TiConfig.DEBUG;

	private static final int MSG_EVAL_STRING = 1000;
	private static final int MSG_EVAL_FILE = 1001;
	
	private static final String APP_SCHEME= "app://";
	private static final String FILE_WITH_ASSET = "file:///android_asset/Resources/";
	
	private static AtomicInteger instanceCounter;
	
	private TiContext tiContext;
	private ScriptableObject jsScope;

	private CountDownLatch initialized;
	private Handler contextHandler;
	private boolean useOptimization;

	protected KrollContext(TiContext tiContext)
	{
		// allow a configurable stack size to avoid StackOverflowErrors in some larger apps
		super("kroll$" + instanceCounter.incrementAndGet(),
			Process.THREAD_PRIORITY_DEFAULT,
			tiContext.getTiApp().getThreadStackSize());

		this.tiContext = tiContext;
		this.initialized = new CountDownLatch(1);
		
		// force to true to test compiled JS
		// this.useOptimization = true;
		this.useOptimization = tiContext.getTiApp().getDeployType() == TiApplication.DEPLOY_TYPE_PRODUCTION;
	}

	@Override
	protected void onLooperPrepared()
	{
		super.onLooperPrepared();

		if (DBG) {
			Log.e("KrollContext", "Context Thread: " + Thread.currentThread().getName());
		}

		contextHandler = new Handler(this);
        Context ctx = enter();
        try
        {
        	if (DBG) {
        		Log.i(LCAT, "Preparing scope");
        	}
            this.jsScope = ctx.initStandardObjects();
            if (DBG) {
            	Log.i(LCAT, "Scope prepared");
            }
            initialized.countDown();
         } finally {
        	 exit();
         }

	}

	public boolean handleMessage(Message msg)
	{
		switch(msg.what)
		{
			case MSG_EVAL_STRING : {
				AsyncResult result = (AsyncResult) msg.obj;
				String src = msg.getData().getString("src");
				result.setResult(handleEval(src));
				return true;
			}
			case MSG_EVAL_FILE : {
				AsyncResult result = (AsyncResult) msg.obj;
				String filename = msg.getData().getString("filename");
				result.setResult(handleEvalFile(filename));
				return true;
			}
		}
		return false;
	}

	public void post(Runnable r) {
		contextHandler.post(r);
	}

	protected boolean isOurThread() {
		if (DBG) {
			Log.i(LCAT, "ThreadId: " + getId() + " currentThreadId: " + Thread.currentThread().getId());
		}
		return getId() == Thread.currentThread().getId();
	}

	public TiContext getTiContext() {
		return tiContext;
	}

	public Scriptable getScope() {
		requireInitialized();
		return jsScope;
	}

	public Object evalFile(String filename)
	{
		if (DBG) {
			Log.i(LCAT, "evalFile: " + filename);
		}

		if (isOurThread()) {
			return handleEvalFile(filename);
		}

		AsyncResult result = new AsyncResult();

		Message msg = contextHandler.obtainMessage(MSG_EVAL_FILE, result);
		msg.getData().putString("filename", filename);
		msg.sendToTarget();

		return result.getResult();
	}
	
	protected Object runCompiledScript(String filename) {
		
		if (filename.startsWith(APP_SCHEME)) {
			filename = filename.substring(APP_SCHEME.length());
		} else if (filename.startsWith(FILE_WITH_ASSET)) {
			filename = filename.substring(FILE_WITH_ASSET.length());
		} else {
			// we can only handle pre-compiled app:// and file:///android_asset/Resources/ scripts here
			return evaluateScript(filename);
		}
		
		Context context = enter(true);
		try {
			Scriptable scope = context.initStandardObjects(jsScope);
			Log.d(LCAT, "Running pre-compiled script: "+filename);
			return TiScriptRunner.getInstance().runScript(context, scope, filename);
		} catch (ClassNotFoundException e) {
			Log.e(LCAT, "Couldn't find pre-compiled class for script: " + filename, e);
		} finally {
			exit();
		}
		return ScriptableObject.NOT_FOUND;
	}
	
	public Object evaluateScript(String filename) { 
		String[] parts = { filename };
		TiBaseFile tbf = TiFileFactory.createTitaniumFile(tiContext, parts, false);
		BufferedReader br = null;
		
		Context context = enter(false);
		try {
<<<<<<< HEAD
			Scriptable scope = context.initStandardObjects(jsScope);
			br = new BufferedReader(new InputStreamReader(tbf.getInputStream()), 4000);
			Log.d(LCAT, "Running evaluated script: " + filename);
			return context.evaluateReader(scope, br, filename, 0, null);
=======
			br = new BufferedReader(new InputStreamReader(tbf.getInputStream()), 4000);
			Log.d(LCAT, "Running evaluated script: " + filename);
			return context.evaluateReader(jsScope, br, filename, 0, null);
>>>>>>> f735cbee
		} catch (IOException e) {
			Log.e(LCAT, "IOException reading file: " + filename, e);
			Context.throwAsScriptRuntimeEx(e);
		} finally {
			if (br != null) {
				try {
					br.close();
				} catch (IOException e) {
					// Ignore
				}
			}
		}
		return ScriptableObject.NOT_FOUND;
	}
	
	public Object handleEvalFile(String filename)
	{
		requireInitialized();
		Object result = null;

		try {
			if (useOptimization) {
				result = runCompiledScript(filename);
			} else {
				result = evaluateScript(filename);
			}
		} catch (EcmaError e) {
			Log.e(LCAT, "ECMA Error evaluating source: " + e.getMessage(), e);
			Context.reportRuntimeError(e.getMessage(), e.sourceName(), e.lineNumber(), e.lineSource(), e.columnNumber());
		} catch (EvaluatorException e) {
			Log.e(LCAT, "Error evaluating source: " + e.getMessage(), e);
			Context.reportRuntimeError(e.getMessage(), e.sourceName(), e.lineNumber(), e.lineSource(), e.columnNumber());
		} catch (Exception e) {
			Log.e(LCAT, "Error: " + e.getMessage(), e);
			Context.throwAsScriptRuntimeEx(e);
		}

		return result;
	}

	public Object eval(String src)
	{
		if (isOurThread()) {
			return handleEval(src);
		}

		AsyncResult result = new AsyncResult();

		Message msg = contextHandler.obtainMessage(MSG_EVAL_STRING, result);
		msg.getData().putString("src", src);
		msg.sendToTarget();

		return result.getResult();
	}

	public Object handleEval(String src)
	{
		requireInitialized();

		Object result = null;
		Context ctx = enter(false);
		try {
			result = ctx.evaluateString(jsScope, src, "", 0, null);
		} catch (EcmaError e) {
			Log.e(LCAT, "ECMA Error evaluating source: " + e.getMessage(), e);
			Context.reportRuntimeError(e.getMessage(), e.sourceName(), e.lineNumber(), e.lineSource(), e.columnNumber());
		} catch (EvaluatorException e) {
			Log.e(LCAT, "Error evaluating source: " + e.getMessage(), e);
			Context.reportRuntimeError(e.getMessage(), e.sourceName(), e.lineNumber(), e.lineSource(), e.columnNumber());
		} catch (Exception e) {
			Log.e(LCAT, "Error evaluating source: " + e.getMessage(), e);
			Context.throwAsScriptRuntimeEx(e);
		} finally {
			exit();
		}

		return result;
	}

	public InputStream getResourcesInputStream(String filename)
		throws IOException
	{
		InputStream is = null;

		Activity activity = tiContext.getActivity();
		if (activity != null) {
			is = activity.getAssets().open(TiFileHelper2.getResourcesPath(filename));
		}

		return is;
	}

	public void put(String name, Scriptable object) {
		jsScope.put(name, jsScope, object);
	}

	public Context enter() {
		return enter(this.useOptimization);
	}
	
	public Context enter(boolean useOptimization) {
		Context ctx = Context.enter();
		
		if (!useOptimization) {
			ctx.setOptimizationLevel(-1);
		}
			
		ctx.setErrorReporter(getTiContext());
		return ctx;
	}

	public void exit() {
		Context.exit();
	}

	private void requireInitialized() {
		try {
			initialized.await();
		} catch (InterruptedException e) {
			// Ignore
		}
	}

	public static final KrollContext createContext(TiContext tiContext)
	{
		if (instanceCounter == null) {
			instanceCounter = new AtomicInteger();
		}

		KrollContext kc = new KrollContext(tiContext);
		kc.start();
		kc.requireInitialized();
		return kc;
	}
	
	public void release()
	{
		if (getLooper() != null) {
			getLooper().quit();
		}
	}
}<|MERGE_RESOLUTION|>--- conflicted
+++ resolved
@@ -185,16 +185,9 @@
 		
 		Context context = enter(false);
 		try {
-<<<<<<< HEAD
-			Scriptable scope = context.initStandardObjects(jsScope);
-			br = new BufferedReader(new InputStreamReader(tbf.getInputStream()), 4000);
-			Log.d(LCAT, "Running evaluated script: " + filename);
-			return context.evaluateReader(scope, br, filename, 0, null);
-=======
 			br = new BufferedReader(new InputStreamReader(tbf.getInputStream()), 4000);
 			Log.d(LCAT, "Running evaluated script: " + filename);
 			return context.evaluateReader(jsScope, br, filename, 0, null);
->>>>>>> f735cbee
 		} catch (IOException e) {
 			Log.e(LCAT, "IOException reading file: " + filename, e);
 			Context.throwAsScriptRuntimeEx(e);
