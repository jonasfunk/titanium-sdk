define("Ti/UI/TextField",
<<<<<<< HEAD
	["Ti/_/declare", "Ti/_/UI/TextBox", "Ti/_/dom", "Ti/_/lang", "Ti/_/style", "Ti/UI"],
	function(declare, TextBox, dom, lang, style, UI) {

=======
	["Ti/_/declare", "Ti/_/UI/TextBox", "Ti/_/css", "Ti/_/dom", "Ti/_/lang", "Ti/_/style", "Ti/UI"],
	function(declare, TextBox, css, dom, lang, style, UI) {

	var borderStyles = ["None", "Line", "Bezel", "Rounded"];

>>>>>>> a185d8fb
	return declare("Ti.UI.TextField", TextBox, {

		constructor: function(args) {
			var f = this._field = dom.create("input", {
				autocomplete: "off",
				style: {
<<<<<<< HEAD
					background: "transparent",
					border: 0,
=======
>>>>>>> a185d8fb
					width: "100%",
					height: "100%"
				}
			}, this.domNode);

			this._initTextBox();
			this._keyboardType();
<<<<<<< HEAD
=======
			this.borderStyle = UI.INPUT_BORDERSTYLE_NONE;
>>>>>>> a185d8fb

			require.on(f, "focus", this, function() {
				this.clearOnEdit && (f.value = "");
			});
		},

        _defaultWidth: "auto",

        _defaultHeight: "auto",

		_getContentWidth: function() {
			return this._measureText(this.value, this._field).width;
		},

		_getContentHeight: function() {
			return this._measureText(this.value, this._field).height;
		},

		_setTouchEnabled: function(value) {
			this.slider && style.set(this._field, "pointerEvents", value ? "auto" : "none");
		},

		_keyboardType: function(args) {
			var t = "text",
				args = args || {};
			if (lang.val(args.pm, this.passwordMask)) {
				t = "password";
			} else {
				switch (lang.val(args.kt, this.keyboardType)) {
					case UI.KEYBOARD_EMAIL:
						t = "email";
						break;
					case UI.KEYBOARD_NUMBER_PAD:
						t = "number";
						break;
					case UI.KEYBOARD_PHONE_PAD:
						t = "tel";
						break;
					case UI.KEYBOARD_URL:
						t = "url";
						break;
				}
			}
			this._field.type = t;
		},

		properties: {
<<<<<<< HEAD
=======
			borderStyle: {
				set: function(value, oldValue) {
					var n = this.domNode,
						s = "TiUITextFieldBorderStyle";
					if (value !== oldValue) {
						css.remove(n, s + borderStyles[oldValue]);
						css.add(n, s + borderStyles[value]);
					}
					return value;
				}
			},

>>>>>>> a185d8fb
			clearOnEdit: false,

			hintText: {
				set: function(value) {
					this._field.placeholder = value;
					return value;
				}
			},

			keyboardType: {
				set: function(value) {
					this._keyboardType({ kt:value });
					return value;
				}
			},

			maxLength: {
				set: function(value) {
					value = value|0;
					this._field.maxlength = value > 0 ? value : "";
					return value;
				}
			},

			passwordMask: {
				value: false,
				set: function(value) {
					this._keyboardType({ pm:value });
					return value;
				}
			}
		}

	});

});<|MERGE_RESOLUTION|>--- conflicted
+++ resolved
@@ -1,26 +1,15 @@
 define("Ti/UI/TextField",
-<<<<<<< HEAD
-	["Ti/_/declare", "Ti/_/UI/TextBox", "Ti/_/dom", "Ti/_/lang", "Ti/_/style", "Ti/UI"],
-	function(declare, TextBox, dom, lang, style, UI) {
-
-=======
 	["Ti/_/declare", "Ti/_/UI/TextBox", "Ti/_/css", "Ti/_/dom", "Ti/_/lang", "Ti/_/style", "Ti/UI"],
 	function(declare, TextBox, css, dom, lang, style, UI) {
 
 	var borderStyles = ["None", "Line", "Bezel", "Rounded"];
 
->>>>>>> a185d8fb
 	return declare("Ti.UI.TextField", TextBox, {
 
 		constructor: function(args) {
 			var f = this._field = dom.create("input", {
 				autocomplete: "off",
 				style: {
-<<<<<<< HEAD
-					background: "transparent",
-					border: 0,
-=======
->>>>>>> a185d8fb
 					width: "100%",
 					height: "100%"
 				}
@@ -28,10 +17,7 @@
 
 			this._initTextBox();
 			this._keyboardType();
-<<<<<<< HEAD
-=======
 			this.borderStyle = UI.INPUT_BORDERSTYLE_NONE;
->>>>>>> a185d8fb
 
 			require.on(f, "focus", this, function() {
 				this.clearOnEdit && (f.value = "");
@@ -79,8 +65,6 @@
 		},
 
 		properties: {
-<<<<<<< HEAD
-=======
 			borderStyle: {
 				set: function(value, oldValue) {
 					var n = this.domNode,
@@ -93,7 +77,6 @@
 				}
 			},
 
->>>>>>> a185d8fb
 			clearOnEdit: false,
 
 			hintText: {
