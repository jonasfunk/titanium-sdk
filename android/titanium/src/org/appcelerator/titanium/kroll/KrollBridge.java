--- conflicted
+++ resolved
@@ -91,8 +91,6 @@
 	
 	public KrollContext getKrollContext() {
 		return kroll;
-<<<<<<< HEAD
-=======
 	}
 	
 	public void release() {
@@ -100,6 +98,5 @@
 			kroll.release();
 			kroll = null;
 		}
->>>>>>> 6fa52101
 	}
 }