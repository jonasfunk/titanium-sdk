/**
 * Appcelerator Titanium Mobile
 * Copyright (c) 2011 by Appcelerator, Inc. All Rights Reserved.
 * Licensed under the terms of the Apache Public License
 * Please see the LICENSE included with this distribution for details.
 */
package org.appcelerator.kroll.runtime.rhino;

import java.util.HashMap;

import org.appcelerator.kroll.KrollLogging;
import org.appcelerator.kroll.runtime.rhino.KrollScriptRunner.KrollScript;
import org.appcelerator.kroll.runtime.rhino.js.bootstrap;
import org.appcelerator.kroll.runtime.rhino.js.events;
import org.appcelerator.kroll.runtime.rhino.js.kroll;
import org.appcelerator.kroll.runtime.rhino.js.module;
import org.appcelerator.kroll.runtime.rhino.js.path;
import org.appcelerator.kroll.runtime.rhino.js.properties;
import org.appcelerator.kroll.runtime.rhino.js.rhino;
import org.appcelerator.kroll.runtime.rhino.js.sha1;
import org.appcelerator.kroll.runtime.rhino.js.tab;
import org.appcelerator.kroll.runtime.rhino.js.titanium;
import org.appcelerator.kroll.runtime.rhino.js.ui;
import org.appcelerator.kroll.runtime.rhino.js.url;
import org.appcelerator.kroll.runtime.rhino.js.vm;
import org.appcelerator.kroll.runtime.rhino.js.window;
import org.appcelerator.kroll.runtime.rhino.js.yahoo;
import org.appcelerator.kroll.runtime.rhino.modules.AssetsModule;
import org.appcelerator.kroll.runtime.rhino.modules.ScriptsModule;
import org.mozilla.javascript.Context;
import org.mozilla.javascript.Function;
import org.mozilla.javascript.Script;
import org.mozilla.javascript.Scriptable;
import org.mozilla.javascript.ScriptableObject;

/**
 * Various native Rhino bindings
 */
public class KrollBindings
{
	private static final String TAG = "KrollBindings";
	private static final String BINDING_NATIVES = "natives";
	private static final String BINDING_EVALS = "evals";
	private static final String BINDING_ASSETS = "assets";
	private static final String BINDING_API = "API";
	private static final String BINDING_TITANIUM = "Titanium";

	private static HashMap<String, Scriptable> bindingCache = new HashMap<String, Scriptable>();
	private static HashMap<String, Script> jsBindings = new HashMap<String, Script>();
	private static HashMap<String, Class<? extends Proxy>> externalBindings = new HashMap<String, Class<? extends Proxy>>();

	private static void addJsBinding(String name, Class<?> jsBinding)
	{
		KrollScript script = KrollScriptRunner.getInstance().getOrCreateScript(jsBinding);
		jsBindings.put(name, script.script);
	}

<<<<<<< HEAD
	public static void addExternalBinding(String name, Class<? extends Proxy> jsBinding)
	{
		externalBindings.put(name, jsBinding);
	}

	private static void initJsBindings()
=======
	public static void initJsBindings()
>>>>>>> c4579a8a
	{
		// TODO this should be generated
		addJsBinding("bootstrap", bootstrap.class);
		addJsBinding("events", events.class);
		addJsBinding("kroll", kroll.class);
		addJsBinding("module", module.class);
		addJsBinding("path", path.class);
		addJsBinding("properties", properties.class);
		addJsBinding("rhino", rhino.class);
		addJsBinding("sha1", sha1.class);
		addJsBinding("tab", tab.class);
		addJsBinding("titanium", titanium.class);
		addJsBinding("ui", ui.class);
		addJsBinding("url", url.class);
		addJsBinding("vm", vm.class);
		addJsBinding("window", window.class);
		addJsBinding("yahoo", yahoo.class);
	}

	private static void initTitanium(Context context, Scriptable exports)
	{
		Proxy.init(exports);

		Proxy.init(context, exports, "KrollProxy",
			KrollGeneratedBindings.getBindingClass(
				"org.appcelerator.kroll.KrollProxy"));

		Proxy.init(context, exports, "KrollModule",
			KrollGeneratedBindings.getBindingClass(
				"org.appcelerator.kroll.KrollModule"));

		Proxy.init(context, exports, "Titanium",
			KrollGeneratedBindings.getBindingClass(
				"ti.modules.titanium.TitaniumModule"));
	}

	public static void dispose()
	{
		KrollScriptRunner.dispose();
		KrollGeneratedBindings.dispose();

		bindingCache.clear();
		jsBindings.clear();
	}

	public static Script getJsBinding(String name)
	{
		return jsBindings.get(name);
	}

	public static Scriptable getExternalBinding(Context context, Scriptable scope, String name)
	{
		Class<? extends Proxy> externalBindingClass = externalBindings.get(name);
		if (externalBindingClass != null) {
			Scriptable exports = context.newObject(scope);
			Proxy.init(context, exports, name, externalBindingClass);
			bindingCache.put(name, exports);
			return exports;
		}

		return null;
	}

	public static Scriptable getBinding(Context context, Scriptable scope, String name)
	{
		Scriptable binding = bindingCache.get(name);
		if (binding != null) {
			return binding;
		}

		if (BINDING_NATIVES.equals(name)) {
			// We just return a map with empty values so JS knows what exists
			Scriptable exports = context.newObject(scope);
			for (String jsBinding : jsBindings.keySet()) {
				exports.put(jsBinding, exports, true);
			}
			bindingCache.put(name, exports);
			return exports;

		} else if (BINDING_EVALS.equals(name)) {
			Scriptable exports = context.newObject(scope);
			ScriptsModule.init(exports);
			bindingCache.put(name, exports);
			return exports;

		} else if (BINDING_ASSETS.equals(name)) {
			Scriptable exports = context.newObject(scope);
			AssetsModule.init(exports);
			bindingCache.put(name, exports);
			return exports;

		} else if (BINDING_API.equals(name)) {
			Scriptable exports = context.newObject(scope);
			exports.put("API", exports,
				Context.javaToJS(KrollLogging.getDefault(), scope));

			bindingCache.put(name, exports);
			return exports;

		} else if (BINDING_TITANIUM.equals(name)) {
			Scriptable exports = context.newObject(scope);
			initTitanium(context, exports);
			bindingCache.put(name, exports);
			return exports;
		}

		Class<? extends Proxy> genBinding = KrollGeneratedBindings.getBindingClass(name);
		if (genBinding != null) {
			Scriptable exports = context.newObject(scope);
			String bindingName = KrollGeneratedBindings.getBindingName(name);
			Function constructor = Proxy.init(context, exports, bindingName, genBinding);

			bindingCache.put(name, exports);
			ProxyFactory.addProxyConstructor(name, constructor);
			return exports;
		}

		// TODO
		return null;
	}

	public static Object getProxyBinding(Context context, Scriptable scope, String name, Class<? extends Proxy> proxyClass)
	{
		Scriptable exports = bindingCache.get(name);
		String bindingName = KrollGeneratedBindings.getBindingName(name);

		if (exports != null) {
			return ScriptableObject.getProperty(exports, bindingName);
		}

		exports = context.newObject(scope);
		Function constructor = Proxy.init(context, exports, bindingName, proxyClass);

		bindingCache.put(name, exports);
		ProxyFactory.addProxyConstructor(name, constructor);
		return ScriptableObject.getProperty(exports, bindingName);
	}

	public static Object requireNative(Context context, Scriptable scope, String name)
	{
		Script jsBinding = jsBindings.get(name);
		if (jsBinding != null) {
			return jsBinding.exec(context, scope);
		}
		return null;
	}
}<|MERGE_RESOLUTION|>--- conflicted
+++ resolved
@@ -55,16 +55,12 @@
 		jsBindings.put(name, script.script);
 	}
 
-<<<<<<< HEAD
 	public static void addExternalBinding(String name, Class<? extends Proxy> jsBinding)
 	{
 		externalBindings.put(name, jsBinding);
 	}
 
-	private static void initJsBindings()
-=======
 	public static void initJsBindings()
->>>>>>> c4579a8a
 	{
 		// TODO this should be generated
 		addJsBinding("bootstrap", bootstrap.class);
