--- conflicted
+++ resolved
@@ -163,8 +163,6 @@
 		return null;
 	}
 
-<<<<<<< HEAD
-=======
 	public static void addToActivityStack(Activity activity)
 	{
 		activityStack.add(new WeakReference<Activity>(activity));
@@ -175,7 +173,6 @@
 		activityStack.remove(activity);
 	}
 
->>>>>>> 1d4dab43
 	// This is a convenience method to avoid having to check TiApplication.getInstance() is not null every 
 	// time we need to grab the current activity
 	public static Activity getAppCurrentActivity()
