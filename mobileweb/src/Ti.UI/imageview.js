--- conflicted
+++ resolved
@@ -44,11 +44,7 @@
 
 		// start preloading
 		require.each(images, function(i) {
-<<<<<<< HEAD
-			img.src = require("Ti/_").getAbsolutePath(i);
-=======
-			domNode.src = Ti._5.getAbsolutePath(i);
->>>>>>> 96578c1c
+			domNode.src = require("Ti/_").getAbsolutePath(i);
 		});
 	}
 
