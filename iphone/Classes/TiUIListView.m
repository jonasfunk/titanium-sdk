/**
 * Appcelerator Titanium Mobile
 * Copyright (c) 2013-2015 by Appcelerator, Inc. All Rights Reserved.
 * Licensed under the terms of the Apache Public License
 * Please see the LICENSE included with this distribution for details.
 */
#ifdef USE_TI_UILISTVIEW

#import "TiUIListView.h"
#import "TiUIListSectionProxy.h"
#import "TiUIListItem.h"
#import "TiUIListItemProxy.h"
#import "TiUILabelProxy.h"
#import "TiUISearchBarProxy.h"
#ifdef USE_TI_UIREFRESHCONTROL
#import "TiUIRefreshControlProxy.h"
#endif
#import "ImageLoader.h"

@interface TiUIListView ()
@property (nonatomic, readonly) TiUIListViewProxy *listViewProxy;
@property (nonatomic,copy,readwrite) NSString * searchString;
@end

static TiViewProxy * FindViewProxyWithBindIdContainingPoint(UIView *view, CGPoint point);

@implementation TiUIListView {
    UITableView *_tableView;
    NSDictionary *_templates;
    id _defaultItemTemplate;

    TiDimension _rowHeight;
    TiViewProxy *_headerViewProxy;
    TiViewProxy *_searchWrapper;
    TiViewProxy *_headerWrapper;
    TiViewProxy *_footerViewProxy;
    TiViewProxy *_pullViewProxy;
#ifdef USE_TI_UIREFRESHCONTROL
    TiUIRefreshControlProxy* _refreshControlProxy;
#endif

    TiUISearchBarProxy *searchViewProxy;
    UITableViewController *tableController;
    UISearchDisplayController *searchController;

    NSMutableArray * sectionTitles;
    NSMutableArray * sectionIndices;
    NSMutableArray * filteredTitles;
    NSMutableArray * filteredIndices;

    UIView *_pullViewWrapper;
    CGFloat pullThreshhold;

    BOOL pullActive;
    CGPoint tapPoint;
    BOOL editing;
    BOOL pruneSections;
    
    BOOL caseInsensitiveSearch;
    NSString* _searchString;
    BOOL searchActive;
    BOOL keepSectionsInSearch;
    NSMutableArray* _searchResults;
    UIEdgeInsets _defaultSeparatorInsets;
    
    NSMutableDictionary* _measureProxies;
    
    BOOL canFireScrollStart;
    BOOL canFireScrollEnd;
    BOOL isScrollingToTop;
}

- (id)init
{
    self = [super init];
    if (self) {
        canFireScrollEnd = NO;
        canFireScrollStart = YES;
        _defaultItemTemplate = [[NSNumber numberWithUnsignedInteger:UITableViewCellStyleDefault] retain];
        _defaultSeparatorInsets = UIEdgeInsetsZero;
    }
    return self;
}

- (void)dealloc
{
    _tableView.delegate = nil;
    _tableView.dataSource = nil;
    [_tableView release];
    [_templates release];
    [_defaultItemTemplate release];
    [_headerViewProxy setProxyObserver:nil];
    [_footerViewProxy setProxyObserver:nil];
    [_pullViewProxy setProxyObserver:nil];
    RELEASE_TO_NIL(_searchString);
    RELEASE_TO_NIL(_searchResults);
    RELEASE_TO_NIL(_pullViewWrapper);
    RELEASE_TO_NIL(_pullViewProxy);
    RELEASE_TO_NIL(_headerViewProxy);
    RELEASE_TO_NIL(_searchWrapper);
    RELEASE_TO_NIL(_headerWrapper)
    RELEASE_TO_NIL(_footerViewProxy);
    RELEASE_TO_NIL(searchViewProxy);
    RELEASE_TO_NIL(tableController);
    RELEASE_TO_NIL(searchController);
    RELEASE_TO_NIL(sectionTitles);
    RELEASE_TO_NIL(sectionIndices);
    RELEASE_TO_NIL(filteredTitles);
    RELEASE_TO_NIL(filteredIndices);
    RELEASE_TO_NIL(_measureProxies);
#ifdef USE_TI_UIREFRESHCONTROL
    RELEASE_TO_NIL(_refreshControlProxy);
#endif
    [super dealloc];
}

-(TiViewProxy*)initWrapperProxy
{
    TiViewProxy* theProxy = [[TiViewProxy alloc] init];
    LayoutConstraint* viewLayout = [theProxy layoutProperties];
    viewLayout->width = TiDimensionAutoFill;
    viewLayout->height = TiDimensionAutoSize;
    return theProxy;
}

-(void)setHeaderFooter:(TiViewProxy*)theProxy isHeader:(BOOL)header
{
    [theProxy setProxyObserver:self];
    if (header) {
        [self.tableView setTableHeaderView:[theProxy view]];
    } else {
        [self.tableView setTableFooterView:[theProxy view]];
    }
    [theProxy windowWillOpen];
    [theProxy setParentVisible:YES];
    [theProxy windowDidOpen];
}

-(void)configureFooter
{
    if (_footerViewProxy == nil) {
        _footerViewProxy = [self initWrapperProxy];
        [self setHeaderFooter:_footerViewProxy isHeader:NO];
    }
    
}

-(void)configureHeaders
{
    _headerViewProxy = [self initWrapperProxy];
    LayoutConstraint* viewLayout = [_headerViewProxy layoutProperties];
    viewLayout->layoutStyle = TiLayoutRuleVertical;
    [self setHeaderFooter:_headerViewProxy isHeader:YES];
    
    _searchWrapper = [self initWrapperProxy];
    _headerWrapper = [self initWrapperProxy];

    [_headerViewProxy add:_searchWrapper];
    [_headerViewProxy add:_headerWrapper];
    
}

- (UITableView *)tableView
{
    if (_tableView == nil) {
        UITableViewStyle style = [TiUtils intValue:[self.proxy valueForKey:@"style"] def:UITableViewStylePlain];

        _tableView = [[UITableView alloc] initWithFrame:self.bounds style:style];
        _tableView.autoresizingMask = UIViewAutoresizingFlexibleWidth|UIViewAutoresizingFlexibleHeight;
        _tableView.delegate = self;
        _tableView.dataSource = self;

        if (TiDimensionIsDip(_rowHeight)) {
            [_tableView setRowHeight:_rowHeight.value];
        }
        id backgroundColor = [self.proxy valueForKey:@"backgroundColor"];
        BOOL doSetBackground = YES;
        if (style == UITableViewStyleGrouped) {
            doSetBackground = (backgroundColor != nil);
        }
        if (doSetBackground) {
            [[self class] setBackgroundColor:[TiUtils colorValue:backgroundColor] onTable:_tableView];
        }
        UITapGestureRecognizer *tapGestureRecognizer = [[UITapGestureRecognizer alloc] initWithTarget:self action:@selector(handleTap:)];
        tapGestureRecognizer.delegate = self;
        [_tableView addGestureRecognizer:tapGestureRecognizer];
        [tapGestureRecognizer release];

        [self configureHeaders];
        _defaultSeparatorInsets = [_tableView separatorInset];
        
        if ([TiUtils isIOS8OrGreater]) {
            [_tableView setLayoutMargins:UIEdgeInsetsZero];
        }
        
    }
    if ([_tableView superview] != self) {
        [self addSubview:_tableView];
    }
    return _tableView;
}

-(void)frameSizeChanged:(CGRect)frame bounds:(CGRect)bounds
{
    if (![searchController isActive]) {
        [searchViewProxy ensureSearchBarHeirarchy];
        if (_searchWrapper != nil) {
            CGFloat rowWidth = [self computeRowWidth:_tableView];
            if (rowWidth > 0) {
                CGFloat right = _tableView.bounds.size.width - rowWidth;
                [_searchWrapper layoutProperties]->right = TiDimensionDip(right);
            }
        }
    } else {
        [_tableView reloadData];
    }
    [super frameSizeChanged:frame bounds:bounds];
    
    if (_headerViewProxy != nil) {
        [_headerViewProxy parentSizeWillChange];
    }
    if (_footerViewProxy != nil) {
        [_footerViewProxy parentSizeWillChange];
    }
    if (_pullViewWrapper != nil) {
        _pullViewWrapper.frame = CGRectMake(0.0f, 0.0f - bounds.size.height, bounds.size.width, bounds.size.height);
        [_pullViewProxy parentSizeWillChange];
    }
}

- (id)accessibilityElement
{
	return self.tableView;
}

- (TiUIListViewProxy *)listViewProxy
{
	return (TiUIListViewProxy *)self.proxy;
}

- (void)deselectAll:(BOOL)animated
{
	if (_tableView != nil) {
		[_tableView.indexPathsForSelectedRows enumerateObjectsUsingBlock:^(NSIndexPath *indexPath, NSUInteger idx, BOOL *stop) {
			[_tableView deselectRowAtIndexPath:indexPath animated:animated];
		}];
	}
}

- (void) updateIndicesForVisibleRows
{
    if (_tableView == nil || [self isSearchActive]) {
        return;
    }
    
    NSArray* visibleRows = [_tableView indexPathsForVisibleRows];
    [visibleRows enumerateObjectsUsingBlock:^(NSIndexPath *vIndexPath, NSUInteger idx, BOOL *stop) {
        UITableViewCell* theCell = [_tableView cellForRowAtIndexPath:vIndexPath];
        if ([theCell isKindOfClass:[TiUIListItem class]]) {
            ((TiUIListItem*)theCell).proxy.indexPath = vIndexPath;
            [((TiUIListItem*)theCell) ensureVisibleSelectorWithTableView:_tableView];
        }
    }];
}

-(void)proxyDidRelayout:(id)sender
{
    TiThreadPerformOnMainThread(^{
        if (sender == _headerViewProxy) {
            UIView* headerView = [[self tableView] tableHeaderView];
            [headerView setFrame:[headerView bounds]];
            [[self tableView] setTableHeaderView:headerView];
            [((TiUIListViewProxy*)[self proxy]) contentsWillChange];
        } else if (sender == _footerViewProxy) {
            UIView *footerView = [[self tableView] tableFooterView];
            [footerView setFrame:[footerView bounds]];
            [[self tableView] setTableFooterView:footerView];
            [((TiUIListViewProxy*)[self proxy]) contentsWillChange];
        } else if (sender == _pullViewProxy) {
            pullThreshhold = ([_pullViewProxy view].frame.origin.y - _pullViewWrapper.bounds.size.height);
        }
    },NO);
}

-(void)setContentOffset_:(id)value withObject:(id)args
{
    CGPoint offset = [TiUtils pointValue:value];
    BOOL animated = [TiUtils boolValue: [args valueForKey:@"animated"] def:NO];
    [_tableView setContentOffset:offset animated:animated];
}

-(void)setContentInsets_:(id)value withObject:(id)props
{
    UIEdgeInsets insets = [TiUtils contentInsets:value];
    BOOL animated = [TiUtils boolValue:@"animated" properties:props def:NO];
    void (^setInset)(void) = ^{
        [_tableView setContentInset:insets];
    };
    if (animated) {
        double duration = [TiUtils doubleValue:@"duration" properties:props def:300]/1000;
        [UIView animateWithDuration:duration animations:setInset];
    }
    else {
        setInset();
    }
}

- (void)setDictTemplates_:(id)args
{
	ENSURE_TYPE_OR_NIL(args,NSDictionary);
	[[self proxy] replaceValue:args forKey:@"dictTemplates" notification:NO];
	[_templates release];
	_templates = [args copy];
    RELEASE_TO_NIL(_measureProxies);
    _measureProxies = [[NSMutableDictionary alloc] init];
    NSEnumerator *enumerator = [_templates keyEnumerator];
    id key;
    while ((key = [enumerator nextObject])) {
        id template = [_templates objectForKey:key];
        if (template != nil) {
            TiUIListItemProxy *theProxy = [[TiUIListItemProxy alloc] initWithListViewProxy:self.listViewProxy inContext:self.listViewProxy.pageContext];
            TiUIListItem* cell = [[TiUIListItem alloc] initWithProxy:theProxy reuseIdentifier:@"__measurementCell__"];
            [theProxy unarchiveFromTemplate:template];
            [_measureProxies setObject:cell forKey:key];
            [theProxy setIndexPath:[NSIndexPath indexPathForRow:-1 inSection:-1]];
            [cell release];
            [theProxy release];
        }
    }
	if (_tableView != nil) {
		[_tableView reloadData];
	}
}

-(TiUIView*)sectionView:(NSInteger)section forLocation:(NSString*)location section:(TiUIListSectionProxy**)sectionResult
{
    TiUIListSectionProxy *proxy = [self.listViewProxy sectionForIndex:section];
    //In the event that proxy is nil, this all flows out to returning nil safely anyways.
    if (sectionResult!=nil) {
        *sectionResult = proxy;
    }
    TiViewProxy* viewproxy = [proxy valueForKey:location];
    if (viewproxy!=nil && [viewproxy isKindOfClass:[TiViewProxy class]]) {
        LayoutConstraint *viewLayout = [viewproxy layoutProperties];
        //If height is not dip, explicitly set it to SIZE
        if (viewLayout->height.type != TiDimensionTypeDip) {
            viewLayout->height = TiDimensionAutoSize;
        }
        
        TiUIView* theView = [viewproxy view];
        if (![viewproxy viewAttached]) {
            [viewproxy windowWillOpen];
            [viewproxy willShow];
            [viewproxy windowDidOpen];
        }
        return theView;
    }
    return nil;
}

#pragma mark - Helper Methods

-(CGFloat)computeRowWidth:(UITableView*)tableView
{
    if (tableView == nil) {
        return 0;
    }
    CGFloat rowWidth = tableView.bounds.size.width;
    
    // Apple does not provide a good way to get information about the index sidebar size
    // in the event that it exists - it silently resizes row content which is "flexible width"
    // but this is not useful for us. This is a problem when we have Ti.UI.SIZE/FILL behavior
    // on row contents, which rely on the height of the row to be accurately precomputed.
    //
    // The following is unreliable since it uses a private API name, but one which has existed
    // since iOS 3.0. The alternative is to grab a specific subview of the tableview itself,
    // which is more fragile.
    if ((sectionTitles == nil) || (tableView != _tableView) ) {
        return rowWidth;
    }
    NSArray* subviews = [tableView subviews];
    if ([subviews count] > 0) {
        // Obfuscate private class name
        Class indexview = NSClassFromString([@"UITableView" stringByAppendingString:@"Index"]);
        for (UIView* view in subviews) {
            if ([view isKindOfClass:indexview]) {
                rowWidth -= [view frame].size.width;
            }
        }
    }
    
    return floorf(rowWidth);
}

-(id)valueWithKey:(NSString*)key atIndexPath:(NSIndexPath*)indexPath
{
    NSDictionary *item = [[self.listViewProxy sectionForIndex:indexPath.section] itemAtIndex:indexPath.row];
    id propertiesValue = [item objectForKey:@"properties"];
    NSDictionary *properties = ([propertiesValue isKindOfClass:[NSDictionary class]]) ? propertiesValue : nil;
    id theValue = [properties objectForKey:key];
    if (theValue == nil) {
        id templateId = [item objectForKey:@"template"];
        if (templateId == nil) {
            templateId = _defaultItemTemplate;
        }
        if (![templateId isKindOfClass:[NSNumber class]]) {
            TiViewTemplate *template = [_templates objectForKey:templateId];
            theValue = [template.properties objectForKey:key];
        }
    }
    
    return theValue;
}

-(void)buildResultsForSearchText
{
    searchActive = ([self.searchString length] > 0);
    RELEASE_TO_NIL(filteredIndices);
    RELEASE_TO_NIL(filteredTitles);
    if (searchActive) {
        BOOL hasResults = NO;
        //Initialize
        if(_searchResults == nil) {
            _searchResults = [[NSMutableArray alloc] init];
        }
        //Clear Out
        [_searchResults removeAllObjects];
        
        //Search Options
        NSStringCompareOptions searchOpts = (caseInsensitiveSearch ? NSCaseInsensitiveSearch : 0);
        
        NSUInteger maxSection = [[self.listViewProxy sectionCount] unsignedIntegerValue];
        NSMutableArray* singleSection = keepSectionsInSearch ? nil : [[NSMutableArray alloc] init];
        for (int i = 0; i < maxSection; i++) {
            NSMutableArray* thisSection = keepSectionsInSearch ? [[NSMutableArray alloc] init] : nil;
            NSUInteger maxItems = [[self.listViewProxy sectionForIndex:i] itemCount];
            for (int j = 0; j < maxItems; j++) {
                NSIndexPath* thePath = [NSIndexPath indexPathForRow:j inSection:i];
                id theValue = [self valueWithKey:@"searchableText" atIndexPath:thePath];
                if (theValue!=nil && [[TiUtils stringValue:theValue] rangeOfString:self.searchString options:searchOpts].location != NSNotFound) {
                    (thisSection != nil) ? [thisSection addObject:thePath] : [singleSection addObject:thePath];
                    hasResults = YES;
                }
            }
            if (thisSection != nil) {
                if ([thisSection count] > 0) {
                    [_searchResults addObject:thisSection];
                    
                    if (sectionTitles != nil && sectionIndices != nil) {
                        NSNumber* theIndex = [NSNumber numberWithInt:i];
                        if ([sectionIndices containsObject:theIndex]) {
                            id theTitle = [sectionTitles objectAtIndex:[sectionIndices indexOfObject:theIndex]];
                            if (filteredTitles == nil) {
                                filteredTitles = [[NSMutableArray alloc] init];
                            }
                            if (filteredIndices == nil) {
                                filteredIndices = [[NSMutableArray alloc] init];
                            }
                            [filteredTitles addObject:theTitle];
                            [filteredIndices addObject:NUMUINTEGER([_searchResults count] -1)];
                        }
                    }
                }
                [thisSection release];
            }
        }
        if (singleSection != nil) {
            if ([singleSection count] > 0) {
                [_searchResults addObject:singleSection];
            }
            [singleSection release];
        }
        if (!hasResults) {
            if ([(TiViewProxy*)self.proxy _hasListeners:@"noresults" checkParent:NO]) {
                [self.proxy fireEvent:@"noresults" withObject:nil propagate:NO reportSuccess:NO errorCode:0 message:nil];
            }
        }
        
    } else {
        RELEASE_TO_NIL(_searchResults);
    }
}

-(BOOL) isSearchActive
{
    return searchActive || [searchController isActive];
}

- (void)updateSearchResults:(id)unused
{
    if (searchActive) {
        [self buildResultsForSearchText];
    }
    [_tableView reloadData];
    if ([searchController isActive]) {
        [[searchController searchResultsTableView] reloadData];
    } 
}

-(NSIndexPath*)pathForSearchPath:(NSIndexPath*)indexPath
{
    if (_searchResults != nil && [_searchResults count] > indexPath.section) {
        NSArray* sectionResults = [_searchResults objectAtIndex:indexPath.section];
        if([sectionResults count] > indexPath.row) {
            return [sectionResults objectAtIndex:indexPath.row];
        }
    }
    return indexPath;
}

-(NSInteger)sectionForSearchSection:(NSInteger)section
{
    if (_searchResults != nil) {
        NSArray* sectionResults = [_searchResults objectAtIndex:section];
        NSIndexPath* thePath = [sectionResults objectAtIndex:0];
        return thePath.section;
    }
    return section;
}

#pragma mark - Public API

-(void)setSeparatorInsets_:(id)arg
{
    [self tableView];
    if ([arg isKindOfClass:[NSDictionary class]]) {
        CGFloat left = [TiUtils floatValue:@"left" properties:arg def:_defaultSeparatorInsets.left];
        CGFloat right = [TiUtils floatValue:@"right" properties:arg def:_defaultSeparatorInsets.right];
        [_tableView setSeparatorInset:UIEdgeInsetsMake(0, left, 0, right)];
    } else {
        [_tableView setSeparatorInset:_defaultSeparatorInsets];
    }
    if (![searchController isActive]) {
        [_tableView setNeedsDisplay];
    }
}

-(void)setPruneSectionsOnEdit_:(id)args
{
    pruneSections = [TiUtils boolValue:args def:NO];
}

-(void)setCanScroll_:(id)args
{
    UITableView *table = [self tableView];
    [table setScrollEnabled:[TiUtils boolValue:args def:YES]];
}

-(void)setSeparatorStyle_:(id)arg
{
    [[self tableView] setSeparatorStyle:[TiUtils intValue:arg]];
}

-(void)setSeparatorColor_:(id)arg
{
    TiColor *color = [TiUtils colorValue:arg];
    [[self tableView] setSeparatorColor:[color _color]];
}

- (void)setDefaultItemTemplate_:(id)args
{
	if (![args isKindOfClass:[NSString class]] && ![args isKindOfClass:[NSNumber class]]) {
		ENSURE_TYPE_OR_NIL(args,NSString);
	}
	[_defaultItemTemplate release];
	_defaultItemTemplate = [args copy];
	if (_tableView != nil) {
		[_tableView reloadData];
	}	
}

- (void)setRowHeight_:(id)height
{
	_rowHeight = [TiUtils dimensionValue:height];
	if (TiDimensionIsDip(_rowHeight)) {
		[_tableView setRowHeight:_rowHeight.value];
	}
}

- (void)setBackgroundColor_:(id)arg
{
	if (_tableView != nil) {
		[[self class] setBackgroundColor:[TiUtils colorValue:arg] onTable:_tableView];
	}
}

- (void)setHeaderTitle_:(id)args
{
    [_headerWrapper removeAllChildren:nil];
    TiViewProxy *theProxy = [[self class] titleViewForText:[TiUtils stringValue:args] inTable:[self tableView] footer:NO];
    [_headerWrapper add:theProxy];
}

- (void)setFooterTitle_:(id)args
{
    if (IS_NULL_OR_NIL(args)) {
        [_footerViewProxy setProxyObserver:nil];
        [_footerViewProxy windowWillClose];
        [self.tableView setTableFooterView:nil];
        [_footerViewProxy windowDidClose];
        RELEASE_TO_NIL(_footerViewProxy);
        [((TiUIListViewProxy*)[self proxy]) contentsWillChange];
    } else {
        [self configureFooter];
        [_footerViewProxy removeAllChildren:nil];
        TiViewProxy *theProxy = [[self class] titleViewForText:[TiUtils stringValue:args] inTable:[self tableView] footer:YES];
        [_footerViewProxy add:theProxy];
    }
}

-(void)setHeaderView_:(id)args
{
    ENSURE_SINGLE_ARG_OR_NIL(args,TiViewProxy);
    [self tableView];
    [_headerWrapper removeAllChildren:nil];
    if (args!=nil) {
        [_headerWrapper add:(TiViewProxy*) args];
    }
}

-(void)setFooterView_:(id)args
{
    ENSURE_SINGLE_ARG_OR_NIL(args,TiViewProxy);
    if (IS_NULL_OR_NIL(args)) {
        [_footerViewProxy setProxyObserver:nil];
        [_footerViewProxy windowWillClose];
        [self.tableView setTableFooterView:nil];
        [_footerViewProxy windowDidClose];
        RELEASE_TO_NIL(_footerViewProxy);
        [((TiUIListViewProxy*)[self proxy]) contentsWillChange];
    } else {
        [self configureFooter];
        [_footerViewProxy removeAllChildren:nil];
        [_footerViewProxy add:(TiViewProxy*) args];
    }
}

-(void)setRefreshControl_:(id)args
{
#ifdef USE_TI_UIREFRESHCONTROL
    ENSURE_SINGLE_ARG_OR_NIL(args,TiUIRefreshControlProxy);
    [[_refreshControlProxy control] removeFromSuperview];
    RELEASE_TO_NIL(_refreshControlProxy);
    [[self proxy] replaceValue:args forKey:@"refreshControl" notification:NO];
    if (args != nil) {
        _refreshControlProxy = [args retain];
        [[self tableView] addSubview:[_refreshControlProxy control]];
    }
#endif
}

-(void)setPullView_:(id)args
{
    ENSURE_SINGLE_ARG_OR_NIL(args,TiViewProxy);
    if (args == nil) {
        [_pullViewProxy setProxyObserver:nil];
        [_pullViewProxy windowWillClose];
        [_pullViewWrapper removeFromSuperview];
        [_pullViewProxy windowDidClose];
        RELEASE_TO_NIL(_pullViewWrapper);
        RELEASE_TO_NIL(_pullViewProxy);
    } else {
        if ([self tableView].bounds.size.width==0)
        {
            [self performSelector:@selector(setPullView_:) withObject:args afterDelay:0.1];
            return;
        }
        if (_pullViewProxy != nil) {
            [_pullViewProxy setProxyObserver:nil];
            [_pullViewProxy windowWillClose];
            [_pullViewProxy windowDidClose];
            RELEASE_TO_NIL(_pullViewProxy);
        }
        if (_pullViewWrapper == nil) {
            _pullViewWrapper = [[UIView alloc] init];
            [_tableView addSubview:_pullViewWrapper];
        }
        CGSize refSize = _tableView.bounds.size;
        [_pullViewWrapper setFrame:CGRectMake(0.0, 0.0 - refSize.height, refSize.width, refSize.height)];
        _pullViewProxy = [args retain];
        TiColor* pullBgColor = [TiUtils colorValue:[_pullViewProxy valueForUndefinedKey:@"pullBackgroundColor"]];
        _pullViewWrapper.backgroundColor = ((pullBgColor == nil) ? [UIColor lightGrayColor] : [pullBgColor color]);
        LayoutConstraint *viewLayout = [_pullViewProxy layoutProperties];
        //If height is not dip, explicitly set it to SIZE
        if (viewLayout->height.type != TiDimensionTypeDip) {
            viewLayout->height = TiDimensionAutoSize;
        }
        //If bottom is not dip set it to 0
        if (viewLayout->bottom.type != TiDimensionTypeDip) {
            viewLayout->bottom = TiDimensionZero;
        }
        //Remove other vertical positioning constraints
        viewLayout->top = TiDimensionUndefined;
        viewLayout->centerY = TiDimensionUndefined;
        
        [_pullViewProxy setProxyObserver:self];
        [_pullViewProxy windowWillOpen];
        [_pullViewWrapper addSubview:[_pullViewProxy view]];
        _pullViewProxy.parentVisible = YES;
        [_pullViewProxy refreshSize];
        [_pullViewProxy willChangeSize];
        [_pullViewProxy windowDidOpen];
    }
    
}

-(void)setKeepSectionsInSearch_:(id)args
{
    if (searchViewProxy == nil) {
        keepSectionsInSearch = [TiUtils boolValue:args def:NO];
        if (searchActive) {
            [self buildResultsForSearchText];
            [_tableView reloadData];
        }
    } else {
        keepSectionsInSearch = NO;
    }
}

- (void)setScrollIndicatorStyle_:(id)value
{
	[self.tableView setIndicatorStyle:[TiUtils intValue:value def:UIScrollViewIndicatorStyleDefault]];
}

- (void)setWillScrollOnStatusTap_:(id)value
{
	[self.tableView setScrollsToTop:[TiUtils boolValue:value def:YES]];
}

- (void)setShowVerticalScrollIndicator_:(id)value
{
	[self.tableView setShowsVerticalScrollIndicator:[TiUtils boolValue:value]];
}

-(void)setAllowsSelection_:(id)value
{
    [[self tableView] setAllowsSelection:[TiUtils boolValue:value]];
}

-(void)setEditing_:(id)args
{
    if ([TiUtils boolValue:args def:NO] != editing) {
        editing = !editing;
        [[self tableView] beginUpdates];
        [_tableView setEditing:editing animated:YES];
        [_tableView endUpdates];
    }
}

#pragma mark - Search Support
-(void)setCaseInsensitiveSearch_:(id)args
{
    caseInsensitiveSearch = [TiUtils boolValue:args def:YES];
    if (searchActive) {
        [self buildResultsForSearchText];
        if ([searchController isActive]) {
            [[searchController searchResultsTableView] reloadData];
        } else {
            [_tableView reloadData];
        }
    }
}

-(void)setSearchText_:(id)args
{
    id searchView = [self.proxy valueForKey:@"searchView"];
    if (!IS_NULL_OR_NIL(searchView)) {
        DebugLog(@"Can not use searchText with searchView. Ignoring call.");
        return;
    }
    self.searchString = [TiUtils stringValue:args];
    [self buildResultsForSearchText];
    [_tableView reloadData];
}

-(void)setSearchView_:(id)args
{
    ENSURE_TYPE_OR_NIL(args,TiUISearchBarProxy);
    [self tableView];
    [searchViewProxy setDelegate:nil];
    RELEASE_TO_NIL(searchViewProxy);
    RELEASE_TO_NIL(tableController);
    RELEASE_TO_NIL(searchController);
    [_searchWrapper removeAllChildren:nil];

    if (args != nil) {
        searchViewProxy = [args retain];
        [searchViewProxy setDelegate:self];
        [_searchWrapper add:searchViewProxy];
        NSString *curPlaceHolder = [[searchViewProxy searchBar] placeholder];
        if (curPlaceHolder == nil) {
            [[searchViewProxy searchBar] setPlaceholder:@"Search"];
        }
        
        keepSectionsInSearch = NO;
    } else {
        keepSectionsInSearch = [TiUtils boolValue:[self.proxy valueForKey:@"keepSectionsInSearch"] def:NO];
    }
    
}

-(void)cleanup:(id)unused
{
    if ([searchController isActive]) {
        [searchController setActive:NO animated:NO];
    }

    if (_headerViewProxy != nil) {
        [_headerViewProxy windowWillClose];
        [_headerViewProxy windowDidClose];
    }
    
    if (_footerViewProxy != nil) {
        [_footerViewProxy windowWillClose];
        [_footerViewProxy windowDidClose];
    }
}

#pragma mark - SectionIndexTitle Support

-(void)setSectionIndexTitles_:(id)args
{
    ENSURE_TYPE_OR_NIL(args, NSArray);
    
    RELEASE_TO_NIL(sectionTitles);
    RELEASE_TO_NIL(sectionIndices);
    RELEASE_TO_NIL(filteredTitles);
    RELEASE_TO_NIL(filteredIndices);
    
    NSArray* theIndex = args;
	if ([theIndex count] > 0) {
        sectionTitles = [[NSMutableArray alloc] initWithCapacity:[theIndex count]];
        sectionIndices = [[NSMutableArray alloc] initWithCapacity:[theIndex count]];
        
        for (NSDictionary *entry in theIndex) {
            ENSURE_DICT(entry);
            NSString *title = [entry objectForKey:@"title"];
            id index = [entry objectForKey:@"index"];
            [sectionTitles addObject:title];
            [sectionIndices addObject:[NSNumber numberWithInt:[TiUtils intValue:index]]];
        }
    }
    if (searchViewProxy == nil) {
        if (searchActive) {
            [self buildResultsForSearchText];
        }
    }
    [_tableView reloadSectionIndexTitles];
}

#pragma mark - SectionIndexTitle Support Datasource methods.

-(NSArray *)sectionIndexTitlesForTableView:(UITableView *)tableView
{
    if (tableView != _tableView) {
        return nil;
    }
    
    if (editing) {
        return nil;
    }
    
    if (searchActive) {
        if (keepSectionsInSearch && ([_searchResults count] > 0) ) {
            return filteredTitles;
        } else {
            return nil;
        }
    }
    
    return sectionTitles;
}

-(NSInteger)tableView:(UITableView *)tableView sectionForSectionIndexTitle:(NSString *)title atIndex:(NSInteger)theIndex
{
    if (tableView != _tableView) {
        return 0;
    }
    
    if (editing) {
        return 0;
    }
    
    if (searchActive) {
        if (keepSectionsInSearch && ([_searchResults count] > 0) && (filteredTitles != nil) && (filteredIndices != nil) ) {
            // get the index for the title
<<<<<<< HEAD
            NSUInteger index = [filteredTitles indexOfObject:title];
=======
            int index = [filteredTitles indexOfObject:title];

            if([(TiViewProxy*)[self proxy] _hasListeners:@"indexclick" checkParent:NO]) {
                NSDictionary *eventArgs = [NSDictionary dictionaryWithObjectsAndKeys: title, @"title", NUMINT(index), @"index", nil];
                [[self proxy] fireEvent:@"indexclick" withObject:eventArgs propagate:NO];
            }

>>>>>>> 784c7f2a
            if (index > 0 && (index < [filteredIndices count]) ) {
                return [[filteredIndices objectAtIndex:index] intValue];
            }
            return 0;
        } else {
            return 0;
        }
    }
    
    if ( (sectionTitles != nil) && (sectionIndices != nil) ) {
        // get the index for the title
<<<<<<< HEAD
        NSUInteger index = [sectionTitles indexOfObject:title];
=======
        int index = [sectionTitles indexOfObject:title];
        int sectionIndex = [[sectionIndices objectAtIndex:index] intValue];

        if([(TiViewProxy*)[self proxy] _hasListeners:@"indexclick" checkParent:NO]) {
            NSDictionary *eventArgs = [NSDictionary dictionaryWithObjectsAndKeys: title, @"title", NUMINT(index), @"index", nil];
            [[self proxy] fireEvent:@"indexclick" withObject:eventArgs propagate:NO];
        }

>>>>>>> 784c7f2a
        if (index > 0 && (index < [sectionIndices count]) ) {
            return sectionIndex;
        }
        return 0;
    }
    return 0;
}

#pragma mark - Editing Support

-(BOOL)canEditRowAtIndexPath:(NSIndexPath *)indexPath
{
    id editValue = [self valueWithKey:@"canEdit" atIndexPath:indexPath];
    //canEdit if undefined is false
    return [TiUtils boolValue:editValue def:NO];
}


-(BOOL)canMoveRowAtIndexPath:(NSIndexPath *)indexPath
{
    id moveValue = [self valueWithKey:@"canMove" atIndexPath:indexPath];
    //canMove if undefined is false
    return [TiUtils boolValue:moveValue def:NO];
}

-(NSArray*)editActionsFromValue:(id)value
{
    ENSURE_ARRAY(value);
    NSArray* propArray = (NSArray*)value;
    NSMutableArray* returnArray = nil;
    for (id prop in propArray) {
        ENSURE_DICT(prop);
        NSString* title = [TiUtils stringValue:@"title" properties:prop];
        int actionStyle = [TiUtils intValue:@"style" properties:prop];
        TiColor* theColor = [TiUtils colorValue:@"color" properties:prop];
        UITableViewRowAction* theAction = [UITableViewRowAction rowActionWithStyle:actionStyle title:title handler:^(UITableViewRowAction *action, NSIndexPath *indexPath){
            NSString* eventName = @"rowAction";
            if ([self.listViewProxy _hasListeners:eventName checkParent:NO]) {
                TiUIListSectionProxy* theSection = [[self.listViewProxy sectionForIndex:indexPath.section] retain];
                NSDictionary *theItem = [[theSection itemAtIndex:indexPath.row] retain];
                NSMutableDictionary *eventObject = [[NSMutableDictionary alloc] initWithObjectsAndKeys:
                                                    theSection, @"section",
                                                    NUMINTEGER(indexPath.section), @"sectionIndex",
                                                    NUMINTEGER(indexPath.row), @"itemIndex",
                                                    action.title,@"action",
                                                    nil];
                id propertiesValue = [theItem objectForKey:@"properties"];
                NSDictionary *properties = ([propertiesValue isKindOfClass:[NSDictionary class]]) ? propertiesValue : nil;
                id itemId = [properties objectForKey:@"itemId"];
                if (itemId != nil) {
                    [eventObject setObject:itemId forKey:@"itemId"];
                }
                [self.proxy fireEvent:eventName withObject:eventObject withSource:self.proxy propagate:NO reportSuccess:NO errorCode:0 message:nil];
                [eventObject release];
                [theItem release];
                [theSection release];
            }

        }];
        if (theColor != nil) {
            theAction.backgroundColor = [theColor color];
        }
        if (returnArray == nil) {
            returnArray = [NSMutableArray arrayWithObject:theAction];
        } else {
            [returnArray addObject:theAction];
        }
    }
    
    return returnArray;
}

#pragma mark - Editing Support Datasource methods.

- (BOOL)tableView:(UITableView *)tableView canEditRowAtIndexPath:(NSIndexPath *)indexPath
{
    if (tableView != _tableView) {
        return NO;
    }
    
    if (searchActive) {
        return NO;
    }
    
    if ([self canEditRowAtIndexPath:indexPath]) {
        return YES;
    }
    if (editing) {
        return [self canMoveRowAtIndexPath:indexPath];
    }
    return NO;
}

- (void)tableView:(UITableView *)tableView commitEditingStyle:(UITableViewCellEditingStyle)editingStyle forRowAtIndexPath:(NSIndexPath *)indexPath
{
    if (editingStyle == UITableViewCellEditingStyleDelete) {
        TiUIListSectionProxy* theSection = [[self.listViewProxy sectionForIndex:indexPath.section] retain];
        NSDictionary *theItem = [[theSection itemAtIndex:indexPath.row] retain];
        
        //Delete Data
        [theSection deleteItemAtIndex:indexPath.row];
        
        //Fire the delete Event if required
        NSString *eventName = @"delete";
        if ([self.proxy _hasListeners:eventName]) {
        
            NSMutableDictionary *eventObject = [[NSMutableDictionary alloc] initWithObjectsAndKeys:
                                                theSection, @"section",
                                                NUMINTEGER(indexPath.section), @"sectionIndex",
                                                NUMINTEGER(indexPath.row), @"itemIndex",
                                                nil];
            id propertiesValue = [theItem objectForKey:@"properties"];
            NSDictionary *properties = ([propertiesValue isKindOfClass:[NSDictionary class]]) ? propertiesValue : nil;
            id itemId = [properties objectForKey:@"itemId"];
            if (itemId != nil) {
                [eventObject setObject:itemId forKey:@"itemId"];
            }
            [self.proxy fireEvent:eventName withObject:eventObject withSource:self.proxy propagate:NO reportSuccess:NO errorCode:0 message:nil];
            [eventObject release];
        }
        [theItem release];
        
        BOOL emptySection = NO;
        
        if ([theSection itemCount] == 0) {
            emptySection = YES;
            if (pruneSections) {
                [self.listViewProxy deleteSectionAtIndex:indexPath.section];
            }
        }
        
        BOOL emptyTable = NO;
        NSUInteger sectionCount = [[self.listViewProxy sectionCount] unsignedIntValue];
        if ( sectionCount == 0) {
            emptyTable = YES;
        }
        
        //Reload the data now.
        [tableView beginUpdates];
        if (emptyTable) {
            //Table is empty. Just reload fake section with FADE animation to clear out header and footers
            NSIndexSet *theSet = [NSIndexSet indexSetWithIndex:0];
            [tableView reloadSections:theSet withRowAnimation:UITableViewRowAnimationFade];
        } else if (emptySection) {
            //Section is empty.
            if (pruneSections) {
                //Delete the section
                
                BOOL needsReload = (indexPath.section < sectionCount);
                //If this is not the last section we need to set indices for all the sections coming in after this that are visible.
                //Otherwise the events will not work properly since the indexPath stored in the cell will be incorrect.
                
                if (needsReload) {
                    NSArray* visibleRows = [tableView indexPathsForVisibleRows];
                    [visibleRows enumerateObjectsUsingBlock:^(NSIndexPath *vIndexPath, NSUInteger idx, BOOL *stop) {
                        if (vIndexPath.section > indexPath.section) {
                            //This belongs to the next section. So set the right indexPath otherwise events wont work properly.
                            NSIndexPath *newIndex = [NSIndexPath indexPathForRow:vIndexPath.row inSection:(vIndexPath.section -1)];
                            UITableViewCell* theCell = [tableView cellForRowAtIndexPath:vIndexPath];
                            if ([theCell isKindOfClass:[TiUIListItem class]]) {
                                ((TiUIListItem*)theCell).proxy.indexPath = newIndex;
                            }
                        }
                    }];
                }
                NSIndexSet *deleteSet = [NSIndexSet indexSetWithIndex:indexPath.section];
                [tableView deleteSections:deleteSet withRowAnimation:UITableViewRowAnimationFade];
            } else {
                //Just delete the row. Section stays
                [tableView deleteRowsAtIndexPaths:[NSArray arrayWithObject:indexPath] withRowAnimation:UITableViewRowAnimationFade];
            }
        } else {
            //Just delete the row.
            BOOL needsReload = (indexPath.row < [theSection itemCount]);
            //If this is not the last row need to set indices for all rows in the section following this row.
            //Otherwise the events will not work properly since the indexPath stored in the cell will be incorrect.
            
            if (needsReload) {
                NSArray* visibleRows = [tableView indexPathsForVisibleRows];
                [visibleRows enumerateObjectsUsingBlock:^(NSIndexPath *vIndexPath, NSUInteger idx, BOOL *stop) {
                    if ( (vIndexPath.section == indexPath.section) && (vIndexPath.row > indexPath.row) ) {
                        //This belongs to the same section. So set the right indexPath otherwise events wont work properly.
                        NSIndexPath *newIndex = [NSIndexPath indexPathForRow:(vIndexPath.row - 1) inSection:(vIndexPath.section)];
                        UITableViewCell* theCell = [tableView cellForRowAtIndexPath:vIndexPath];
                        if ([theCell isKindOfClass:[TiUIListItem class]]) {
                            ((TiUIListItem*)theCell).proxy.indexPath = newIndex;
                        }
                    }
                }];
            }
            [tableView deleteRowsAtIndexPaths:[NSArray arrayWithObject:indexPath] withRowAnimation:UITableViewRowAnimationFade];
        
        }
        [tableView endUpdates];
        [theSection release];
    }
}

#pragma mark - Editing Support Delegate Methods.

- (UITableViewCellEditingStyle)tableView:(UITableView *)tableView editingStyleForRowAtIndexPath:(NSIndexPath *)indexPath
{
    //No support for insert style yet
    if ([self canEditRowAtIndexPath:indexPath]) {
        return UITableViewCellEditingStyleDelete;
    } else {
        return UITableViewCellEditingStyleNone;
    }
}

- (NSArray *)tableView:(UITableView *)tableView editActionsForRowAtIndexPath:(NSIndexPath *)indexPath
{
    if (tableView != _tableView) {
        return nil;
    }
    
    if (searchActive) {
        return nil;
    }
    
    if (![self canEditRowAtIndexPath:indexPath]) {
        return nil;
    }
    
    id editValue = [self valueWithKey:@"editActions" atIndexPath:indexPath];
    
    if (IS_NULL_OR_NIL(editValue)) {
        return nil;
    }
    
    return [self editActionsFromValue:editValue];

}

- (BOOL)tableView:(UITableView *)tableView shouldIndentWhileEditingRowAtIndexPath:(NSIndexPath *)indexPath
{
    return [self canEditRowAtIndexPath:indexPath];
}

- (void)tableView:(UITableView *)tableView willBeginEditingRowAtIndexPath:(NSIndexPath *)indexPath
{
    editing = YES;
    [self.proxy replaceValue:NUMBOOL(editing) forKey:@"editing" notification:NO];
}

- (void)tableView:(UITableView *)tableView didEndEditingRowAtIndexPath:(NSIndexPath *)indexPath
{
    editing = [_tableView isEditing];
    [self.proxy replaceValue:NUMBOOL(editing) forKey:@"editing" notification:NO];
    if (!editing) {
        [_tableView performSelector:@selector(reloadData) withObject:nil afterDelay:0.1];
    }
}

#pragma mark - UITableViewDataSource

- (BOOL)tableView:(UITableView *)tableView canMoveRowAtIndexPath:(NSIndexPath *)indexPath
{
    if (tableView != _tableView) {
        return NO;
    }
    
    if (searchActive) {
        return NO;
    }
    
	return [self canMoveRowAtIndexPath:indexPath];
}

- (void)tableView:(UITableView *)tableView moveRowAtIndexPath:(NSIndexPath *)fromIndexPath toIndexPath:(NSIndexPath *)toIndexPath
{
    NSInteger fromSectionIndex = [fromIndexPath section];
    NSInteger fromRowIndex = [fromIndexPath row];
    NSInteger toSectionIndex = [toIndexPath section];
    NSInteger toRowIndex = [toIndexPath row];
    
    
    
    if (fromSectionIndex == toSectionIndex) {
        if (fromRowIndex == toRowIndex) {
            return;
        }
        //Moving a row in the same index. Just move and reload section
        TiUIListSectionProxy* theSection = [[self.listViewProxy sectionForIndex:fromSectionIndex] retain];
        NSDictionary *theItem = [[theSection itemAtIndex:fromRowIndex] retain];
        
        //Delete Data
        [theSection deleteItemAtIndex:fromRowIndex];
        
        //Insert the data
        [theSection addItem:theItem atIndex:toRowIndex];
        
        //Fire the move Event if required
        NSString *eventName = @"move";
        if ([self.proxy _hasListeners:eventName]) {
            
            NSMutableDictionary *eventObject = [[NSMutableDictionary alloc] initWithObjectsAndKeys:
                                                theSection, @"section",
                                                NUMINTEGER(fromSectionIndex), @"sectionIndex",
                                                NUMINTEGER(fromRowIndex), @"itemIndex",
                                                theSection,@"targetSection",
                                                NUMINTEGER(toSectionIndex), @"targetSectionIndex",
                                                NUMINTEGER(toRowIndex), @"targetItemIndex",
                                                nil];
            id propertiesValue = [theItem objectForKey:@"properties"];
            NSDictionary *properties = ([propertiesValue isKindOfClass:[NSDictionary class]]) ? propertiesValue : nil;
            id itemId = [properties objectForKey:@"itemId"];
            if (itemId != nil) {
                [eventObject setObject:itemId forKey:@"itemId"];
            }
            [self.proxy fireEvent:eventName withObject:eventObject withSource:self.proxy propagate:NO reportSuccess:NO errorCode:0 message:nil];
            [eventObject release];
        }
        
        [tableView reloadData];
        
        [theSection release];
        [theItem release];
        
        
    } else {
        TiUIListSectionProxy* fromSection = [[self.listViewProxy sectionForIndex:fromSectionIndex] retain];
        NSDictionary *theItem = [[fromSection itemAtIndex:fromRowIndex] retain];
        TiUIListSectionProxy* toSection = [[self.listViewProxy sectionForIndex:toSectionIndex] retain];
        
        //Delete Data
        [fromSection deleteItemAtIndex:fromRowIndex];
        
        //Insert the data
        [toSection addItem:theItem atIndex:toRowIndex];
        
        //Fire the move Event if required
        NSString *eventName = @"move";
        if ([self.proxy _hasListeners:eventName]) {
            
            NSMutableDictionary *eventObject = [[NSMutableDictionary alloc] initWithObjectsAndKeys:
                                                fromSection, @"section",
                                                NUMINTEGER(fromSectionIndex), @"sectionIndex",
                                                NUMINTEGER(fromRowIndex), @"itemIndex",
                                                toSection,@"targetSection",
                                                NUMINTEGER(toSectionIndex), @"targetSectionIndex",
                                                NUMINTEGER(toRowIndex), @"targetItemIndex",
                                                nil];
            id propertiesValue = [theItem objectForKey:@"properties"];
            NSDictionary *properties = ([propertiesValue isKindOfClass:[NSDictionary class]]) ? propertiesValue : nil;
            id itemId = [properties objectForKey:@"itemId"];
            if (itemId != nil) {
                [eventObject setObject:itemId forKey:@"itemId"];
            }
            [self.proxy fireEvent:eventName withObject:eventObject];
            [eventObject release];
        }
        
        if ([fromSection itemCount] == 0) {
            if (pruneSections) {
                [self.listViewProxy deleteSectionAtIndex:fromSectionIndex];
            }
        }
        
        [tableView reloadData];
        
        [fromSection release];
        [toSection release];
        [theItem release];
    }
}

- (NSInteger)numberOfSectionsInTableView:(UITableView *)tableView
{
    NSUInteger sectionCount = 0;
    
    //TIMOB-15526
    if (tableView != _tableView && tableView.backgroundColor == [UIColor clearColor]) {
        tableView.backgroundColor = [UIColor whiteColor];
    }

    if (_searchResults != nil) {
        sectionCount = [_searchResults count];
    } else {
        sectionCount = [self.listViewProxy.sectionCount unsignedIntegerValue];
    }
    return MAX(0,sectionCount);
}

- (NSInteger)tableView:(UITableView *)tableView numberOfRowsInSection:(NSInteger)section
{
    if (_searchResults != nil) {
        if ([_searchResults count] <= section) {
            return 0;
        }
        NSArray* theSection = [_searchResults objectAtIndex:section];
        return [theSection count];
        
    } else {
        TiUIListSectionProxy* theSection = [self.listViewProxy sectionForIndex:section];
        if (theSection != nil) {
            return theSection.itemCount;
        }
        return 0;
    }
}

- (UITableViewCell *)tableView:(UITableView *)tableView cellForRowAtIndexPath:(NSIndexPath *)indexPath
{
    NSIndexPath* realIndexPath = [self pathForSearchPath:indexPath];
    TiUIListSectionProxy* theSection = [self.listViewProxy sectionForIndex:realIndexPath.section];
    NSInteger maxItem = 0;
    
    if (_searchResults != nil && [_searchResults count] > indexPath.section) {
        NSArray* sectionResults = [_searchResults objectAtIndex:indexPath.section];
        maxItem = [sectionResults count];
    } else {
        maxItem = theSection.itemCount;
    }
    
    NSDictionary *item = [theSection itemAtIndex:realIndexPath.row];
    id templateId = [item objectForKey:@"template"];
    if (templateId == nil) {
        templateId = _defaultItemTemplate;
    }
    NSString *cellIdentifier = [templateId isKindOfClass:[NSNumber class]] ? [NSString stringWithFormat:@"TiUIListView__internal%@", templateId]: [templateId description];
    TiUIListItem *cell = [tableView dequeueReusableCellWithIdentifier:cellIdentifier];
    if (cell == nil) {
        id<TiEvaluator> context = self.listViewProxy.executionContext;
        if (context == nil) {
            context = self.listViewProxy.pageContext;
        }
        TiUIListItemProxy *cellProxy = [[TiUIListItemProxy alloc] initWithListViewProxy:self.listViewProxy inContext:context];
        if ([templateId isKindOfClass:[NSNumber class]]) {
            UITableViewCellStyle cellStyle = [templateId unsignedIntegerValue];
            cell = [[TiUIListItem alloc] initWithStyle:cellStyle reuseIdentifier:cellIdentifier proxy:cellProxy];
        } else {
            cell = [[TiUIListItem alloc] initWithProxy:cellProxy reuseIdentifier:cellIdentifier];
            id template = [_templates objectForKey:templateId];
            if (template != nil) {
                [cellProxy unarchiveFromTemplate:template];
            }
        }
        
        if ([TiUtils isIOS8OrGreater] && (tableView == _tableView)) {
            [cell setLayoutMargins:UIEdgeInsetsZero];
        }
        
        [cellProxy release];
        [cell autorelease];
    }

    if (tableView.style == UITableViewStyleGrouped) {
        if (indexPath.row == 0) {
            if (maxItem == 1) {
                [cell setPosition:TiCellBackgroundViewPositionSingleLine isGrouped:YES];
            } else {
                [cell setPosition:TiCellBackgroundViewPositionTop isGrouped:YES];
            }
        } else if (indexPath.row == (maxItem - 1) ) {
            [cell setPosition:TiCellBackgroundViewPositionBottom isGrouped:YES];
        } else {
            [cell setPosition:TiCellBackgroundViewPositionMiddle isGrouped:YES];
        }
    } else {
        [cell setPosition:TiCellBackgroundViewPositionMiddle isGrouped:NO];
    }

    cell.dataItem = item;
    cell.proxy.indexPath = realIndexPath;
    return cell;
}

- (NSString *)tableView:(UITableView *)tableView titleForHeaderInSection:(NSInteger)section
{
    if (tableView != _tableView) {
        return nil;
    }
    
    if (searchActive) {
        if (keepSectionsInSearch && ([_searchResults count] > 0) ) {
            NSInteger realSection = [self sectionForSearchSection:section];
            return [[self.listViewProxy sectionForIndex:realSection] headerTitle];
        } else {
            return nil;
        }
    }
    
    return [[self.listViewProxy sectionForIndex:section] headerTitle];
}

- (NSString *)tableView:(UITableView *)tableView titleForFooterInSection:(NSInteger)section
{
    if (tableView != _tableView) {
        return nil;
    }
    
    if (searchActive) {
        if (keepSectionsInSearch && ([_searchResults count] > 0) ) {
            NSInteger realSection = [self sectionForSearchSection:section];
            return [[self.listViewProxy sectionForIndex:realSection] footerTitle];
        } else {
            return nil;
        }
    }
    return [[self.listViewProxy sectionForIndex:section] footerTitle];
}

#pragma mark - UITableViewDelegate

- (void)tableView:(UITableView *)tableView willDisplayCell:(UITableViewCell *)cell forRowAtIndexPath:(NSIndexPath *)indexPath
{
    //Let the cell configure its background
    [(TiUIListItem*)cell configureCellBackground];
    
    NSIndexPath* realPath = [self pathForSearchPath:indexPath];
    id tintValue = [self valueWithKey:@"tintColor" atIndexPath:realPath];
    UIColor* theTint = [[TiUtils colorValue:tintValue] color];
    if (theTint == nil) {
        theTint = [tableView tintColor];
    }
    [cell setTintColor:theTint];
    
    if (searchActive || (tableView != _tableView)) {
        return;
    } else {
        //Tell the proxy about the cell to be displayed for marker event
        [self.listViewProxy willDisplayCell:indexPath];
    }
}

- (UIView *)tableView:(UITableView *)tableView viewForHeaderInSection:(NSInteger)section
{
    if (tableView != _tableView) {
        return nil;
    }
    
    if (searchActive) {
        if (keepSectionsInSearch && ([_searchResults count] > 0) ) {
            NSInteger realSection = [self sectionForSearchSection:section];
            return [self sectionView:realSection forLocation:@"headerView" section:nil];
        } else {
            return nil;
        }
    }

    return [self sectionView:section forLocation:@"headerView" section:nil];
}

- (UIView *)tableView:(UITableView *)tableView viewForFooterInSection:(NSInteger)section
{
    if (tableView != _tableView) {
        return nil;
    }
    
    if (searchActive) {
        if (keepSectionsInSearch && ([_searchResults count] > 0) ) {
            NSInteger realSection = [self sectionForSearchSection:section];
            return [self sectionView:realSection forLocation:@"footerView" section:nil];
        } else {
            return nil;
        }
    }
    
    return [self sectionView:section forLocation:@"footerView" section:nil];
}

#define DEFAULT_SECTION_HEADERFOOTER_HEIGHT 20.0

- (CGFloat)tableView:(UITableView *)tableView heightForHeaderInSection:(NSInteger)section
{
    if (tableView != _tableView) {
        return 0.0;
    }
    
    NSInteger realSection = section;
    
    if (searchActive) {
        if (keepSectionsInSearch && ([_searchResults count] > 0) ) {
            realSection = [self sectionForSearchSection:section];
        } else {
            return 0.0;
        }
    }
    
    TiUIListSectionProxy *sectionProxy = [self.listViewProxy sectionForIndex:realSection];
    TiUIView *view = [self sectionView:realSection forLocation:@"headerView" section:nil];
	
    CGFloat size = 0.0;
    if (view!=nil) {
        TiViewProxy* viewProxy = (TiViewProxy*) [view proxy];
        LayoutConstraint *viewLayout = [viewProxy layoutProperties];
        switch (viewLayout->height.type)
        {
            case TiDimensionTypeDip:
                size += viewLayout->height.value;
                break;
            case TiDimensionTypeAuto:
            case TiDimensionTypeAutoSize:
                size += [viewProxy autoHeightForSize:[self.tableView bounds].size];
                break;
            default:
                size+=DEFAULT_SECTION_HEADERFOOTER_HEIGHT;
                break;
        }
    }
    /*
     * This behavior is slightly more complex between iOS 4 and iOS 5 than you might believe, and Apple's
     * documentation is once again misleading. It states that in iOS 4 this value was "ignored if
     * -[delegate tableView:viewForHeaderInSection:] returned nil" but apparently a non-nil value for
     * -[delegate tableView:titleForHeaderInSection:] is considered a valid value for height handling as well,
     * provided it is NOT the empty string.
     *
     * So for parity with iOS 4, iOS 5 must similarly treat the empty string header as a 'nil' value and
     * return a 0.0 height that is overridden by the system.
     */
    else if ([sectionProxy headerTitle]!=nil) {
        if ([[sectionProxy headerTitle] isEqualToString:@""]) {
            return size;
        }
        size+=[tableView sectionHeaderHeight];
        
        if (size < DEFAULT_SECTION_HEADERFOOTER_HEIGHT) {
            size += DEFAULT_SECTION_HEADERFOOTER_HEIGHT;
        }
    }
    return size;
}

- (CGFloat)tableView:(UITableView *)tableView heightForFooterInSection:(NSInteger)section
{
    if (tableView != _tableView) {
        return 0.0;
    }
    
    NSInteger realSection = section;
    
    if (searchActive) {
        if (keepSectionsInSearch && ([_searchResults count] > 0) ) {
            realSection = [self sectionForSearchSection:section];
        } else {
            return 0.0;
        }
    }

    TiUIListSectionProxy *sectionProxy = [self.listViewProxy sectionForIndex:realSection];
    TiUIView *view = [self sectionView:realSection forLocation:@"footerView" section:nil];
	
    CGFloat size = 0.0;
    if (view!=nil) {
        TiViewProxy* viewProxy = (TiViewProxy*) [view proxy];
        LayoutConstraint *viewLayout = [viewProxy layoutProperties];
        switch (viewLayout->height.type)
        {
            case TiDimensionTypeDip:
                size += viewLayout->height.value;
                break;
            case TiDimensionTypeAuto:
            case TiDimensionTypeAutoSize:
                size += [viewProxy autoHeightForSize:[self.tableView bounds].size];
                break;
            default:
                size+=DEFAULT_SECTION_HEADERFOOTER_HEIGHT;
                break;
        }
    }
    /*
     * This behavior is slightly more complex between iOS 4 and iOS 5 than you might believe, and Apple's
     * documentation is once again misleading. It states that in iOS 4 this value was "ignored if
     * -[delegate tableView:viewForHeaderInSection:] returned nil" but apparently a non-nil value for
     * -[delegate tableView:titleForHeaderInSection:] is considered a valid value for height handling as well,
     * provided it is NOT the empty string.
     *
     * So for parity with iOS 4, iOS 5 must similarly treat the empty string header as a 'nil' value and
     * return a 0.0 height that is overridden by the system.
     */
    else if ([sectionProxy footerTitle]!=nil) {
        if ([[sectionProxy footerTitle] isEqualToString:@""]) {
            return size;
        }
        size+=[tableView sectionFooterHeight];
        
        if (size < DEFAULT_SECTION_HEADERFOOTER_HEIGHT) {
            size += DEFAULT_SECTION_HEADERFOOTER_HEIGHT;
        }
    }
    return size;
}


- (CGFloat)tableView:(UITableView *)tableView heightForRowAtIndexPath:(NSIndexPath *)indexPath
{
    NSIndexPath* realPath = [self pathForSearchPath:indexPath];
    
    id heightValue = [self valueWithKey:@"height" atIndexPath:realPath];
    
    TiDimension height = _rowHeight;
    if (heightValue != nil) {
        height = [TiUtils dimensionValue:heightValue];
    }
    if (TiDimensionIsDip(height)) {
        return height.value;
    } else if (TiDimensionIsAutoSize(height)) {
        TiUIListSectionProxy* theSection = [self.listViewProxy sectionForIndex:realPath.section];
        NSDictionary *item = [theSection itemAtIndex:realPath.row]; //get the item data
        id templateId = [item objectForKey:@"template"];
        if (templateId == nil) {
            templateId = _defaultItemTemplate;
        }
        //Ignore built in templates
        if (![templateId isKindOfClass:[NSNumber class]]) {
            TiUIListItem* theCell = [_measureProxies objectForKey:templateId];
            if (theCell != nil) {
                if (item != nil) {
                    theCell.dataItem = item;
                    CGFloat maxWidth = [self computeRowWidth:tableView];
                    if (maxWidth > 0) {

                        CGFloat accessoryAdjustment = 0;
                        int accessoryTypeValue = [TiUtils intValue:[self valueWithKey:@"accessoryType" atIndexPath:realPath] def:0];
                        if (accessoryTypeValue > 0) {
                            if (accessoryTypeValue == UITableViewCellAccessoryDetailDisclosureButton) {
                                accessoryAdjustment = 48.0;
                            } else {
                                accessoryAdjustment = 35.0;
                            }
                            maxWidth -= accessoryAdjustment;
                        }
                    }
                    if (maxWidth > 0) {
                        TiUIListItemProxy* theProxy = [theCell proxy];
                        [theProxy layoutProperties]->height = TiDimensionAutoSize;
                        [theProxy layoutProperties]->width = TiDimensionAutoFill;
                        CGFloat result =  [theProxy minimumParentHeightForSize:CGSizeMake(maxWidth, self.bounds.size.height)];
                        return result;
                    }
                }
                
            } else {
                DebugLog(@"[WARN] Could not retrieve template for SIZE measurement");
            }
        }
    }
    return 44;
}

- (void)tableView:(UITableView *)tableView didSelectRowAtIndexPath:(NSIndexPath *)indexPath
{
    [self fireClickForItemAtIndexPath:[self pathForSearchPath:indexPath] tableView:tableView accessoryButtonTapped:NO];
}

- (void)tableView:(UITableView *)tableView accessoryButtonTappedForRowWithIndexPath:(NSIndexPath *)indexPath
{
    [self fireClickForItemAtIndexPath:[self pathForSearchPath:indexPath] tableView:tableView accessoryButtonTapped:YES];
}

#pragma mark - ScrollView Delegate

- (void)scrollViewDidScroll:(UIScrollView *)scrollView
{
    //Events - pull (maybe scroll later)
    if (![self.proxy _hasListeners:@"pull"]) {
        return;
    }
    
    if ( (_pullViewProxy != nil) && ([scrollView isTracking]) ) {
        if ( (scrollView.contentOffset.y < pullThreshhold) && (pullActive == NO) ) {
            pullActive = YES;
            [self.proxy fireEvent:@"pull" withObject:[NSDictionary dictionaryWithObjectsAndKeys:NUMBOOL(pullActive),@"active",nil] withSource:self.proxy propagate:NO reportSuccess:NO errorCode:0 message:nil];
        } else if ( (scrollView.contentOffset.y > pullThreshhold) && (pullActive == YES) ) {
            pullActive = NO;
            [self.proxy fireEvent:@"pull" withObject:[NSDictionary dictionaryWithObjectsAndKeys:NUMBOOL(pullActive),@"active",nil] withSource:self.proxy propagate:NO reportSuccess:NO errorCode:0 message:nil];
        }
    }
}


// For now, this is fired on `scrollstart` and `scrollend`
- (void)fireScrollEvent:(NSString*)eventName forTableView:(UITableView*)tableView
{
    if([(TiViewProxy*)[self proxy] _hasListeners:eventName checkParent:NO])
    {
        NSArray* indexPaths = [tableView indexPathsForVisibleRows];
        NSIndexPath *indexPath = [self pathForSearchPath:[indexPaths objectAtIndex:0]];

        NSUInteger visibleItemCount = [indexPaths count];
        
        TiUIListSectionProxy* section = [[self listViewProxy] sectionForIndex: [indexPath section]];
        NSMutableDictionary *eventArgs = [NSMutableDictionary dictionary];

        [eventArgs setValue:NUMINTEGER([indexPath row]) forKey:@"firstVisibleItemIndex"];
        [eventArgs setValue:NUMUINTEGER(visibleItemCount) forKey:@"visibleItemCount"];
        [eventArgs setValue:NUMINTEGER([indexPath section]) forKey:@"firstVisibleSectionIndex"];
        [eventArgs setValue:section forKey:@"firstVisibleSection"];
        [eventArgs setValue:[section itemAtIndex:[indexPath row]] forKey:@"firstVisibleItem"];

        [[self proxy] fireEvent:eventName withObject:eventArgs propagate:NO];
    }
}

- (void)fireScrollEnd:(UITableView*)tableView
{
    if(canFireScrollEnd) {
        canFireScrollEnd = NO;
        canFireScrollStart = YES;
        [self fireScrollEvent:@"scrollend" forTableView:tableView];
    }
}
- (void)fireScrollStart:(UITableView *)tableView
{
    if(canFireScrollStart) {
        canFireScrollStart = NO;
        canFireScrollEnd = YES;
        [self fireScrollEvent:@"scrollstart" forTableView:tableView];
    }
}

- (void)scrollViewWillBeginDragging:(UIScrollView *)scrollView
{
    [[ImageLoader sharedLoader] suspend];
    [self fireScrollStart: (UITableView*)scrollView];
}

- (void)scrollViewDidEndDragging:(UIScrollView *)scrollView willDecelerate:(BOOL)decelerate
{
    if(!decelerate) {
        [self fireScrollEnd:(UITableView *)scrollView];
    }
    if (![self.proxy _hasListeners:@"pullend"]) {
        return;
    }
    if ( (_pullViewProxy != nil) && (pullActive == YES) ) {
        pullActive = NO;
        [self.proxy fireEvent:@"pullend" withObject:nil withSource:self.proxy propagate:NO reportSuccess:NO errorCode:0 message:nil];
    }
}

- (void)scrollViewDidEndDecelerating:(UIScrollView *)scrollView
{
    [[ImageLoader sharedLoader] resume];
    if(isScrollingToTop) {
        isScrollingToTop = NO;
    } else {
        [self fireScrollEnd:(UITableView *)scrollView];
    }
}

- (BOOL)scrollViewShouldScrollToTop:(UIScrollView *)scrollView
{
    [[ImageLoader sharedLoader] suspend];
    isScrollingToTop = YES;
    [self fireScrollStart:(UITableView*) scrollView];
    return YES;
}

- (void)scrollViewDidScrollToTop:(UIScrollView *)scrollView
{
    [[ImageLoader sharedLoader] resume];
    [self fireScrollEnd:(UITableView *)scrollView];
    //Events none (maybe scroll later)
}

#pragma mark - UISearchBarDelegate Methods
- (BOOL)searchBarShouldBeginEditing:(UISearchBar *)searchBar
{
    if (_searchWrapper != nil) {
        [_searchWrapper layoutProperties]->right = TiDimensionDip(0);
        [_searchWrapper refreshView:nil];
        [self initSearchController:self];
    }
}

- (void)searchBarTextDidBeginEditing:(UISearchBar *)searchBar
{
    self.searchString = (searchBar.text == nil) ? @"" : searchBar.text;
    [self buildResultsForSearchText];
    [[searchController searchResultsTableView] reloadData];
}

- (void)searchBarTextDidEndEditing:(UISearchBar *)searchBar
{
    if ([searchBar.text length] == 0) {
        self.searchString = @"";
        [self buildResultsForSearchText];
        if ([searchController isActive]) {
            [searchController setActive:NO animated:YES];
        }
    }
}

- (void)searchBar:(UISearchBar *)searchBar textDidChange:(NSString *)searchText
{
    self.searchString = (searchText == nil) ? @"" : searchText;
    [self buildResultsForSearchText];
}

- (void)searchBarSearchButtonClicked:(UISearchBar *)searchBar
{
    [searchBar resignFirstResponder];
    [self makeRootViewFirstResponder];
}

- (void)searchBarCancelButtonClicked:(UISearchBar *) searchBar
{
    self.searchString = @"";
    [searchBar setText:self.searchString];
    [self buildResultsForSearchText];
}

#pragma mark - UISearchDisplayDelegate Methods

- (void) searchDisplayControllerDidEndSearch:(UISearchDisplayController *)controller
{
    self.searchString = @"";
    [self buildResultsForSearchText];
    if ([searchController isActive]) {
        [searchController setActive:NO animated:YES];
    }
    if (_searchWrapper != nil) {
        CGFloat rowWidth = floorf([self computeRowWidth:_tableView]);
        if (rowWidth > 0) {
            CGFloat right = _tableView.bounds.size.width - rowWidth;
            [_searchWrapper layoutProperties]->right = TiDimensionDip(right);
            [_searchWrapper refreshView:nil];
        }
    }
    //IOS7 DP3. TableView seems to be adding the searchView to
    //tableView. Bug on IOS7?
    [self clearSearchController:self];
    [_tableView reloadData];
}

#pragma mark - TiScrolling

-(void)keyboardDidShowAtHeight:(CGFloat)keyboardTop
{
    CGRect minimumContentRect = [_tableView bounds];
    InsetScrollViewForKeyboard(_tableView,keyboardTop,minimumContentRect.size.height + minimumContentRect.origin.y);
}

-(void)scrollToShowView:(TiUIView *)firstResponderView withKeyboardHeight:(CGFloat)keyboardTop
{
    if ([_tableView isScrollEnabled]) {
        CGRect minimumContentRect = [_tableView bounds];
        
        CGRect responderRect = [self convertRect:[firstResponderView bounds] fromView:firstResponderView];
        CGPoint offsetPoint = [_tableView contentOffset];
        responderRect.origin.x += offsetPoint.x;
        responderRect.origin.y += offsetPoint.y;
        
        OffsetScrollViewForRect(_tableView,keyboardTop,minimumContentRect.size.height + minimumContentRect.origin.y,responderRect);
    }
}


#pragma mark - Internal Methods

- (void)fireClickForItemAtIndexPath:(NSIndexPath *)indexPath tableView:(UITableView *)tableView accessoryButtonTapped:(BOOL)accessoryButtonTapped
{
	NSString *eventName = @"itemclick";
    if (![self.proxy _hasListeners:eventName]) {
		return;
	}
	TiUIListSectionProxy *section = [self.listViewProxy sectionForIndex:indexPath.section];
	NSDictionary *item = [section itemAtIndex:indexPath.row];
	NSMutableDictionary *eventObject = [[NSMutableDictionary alloc] initWithObjectsAndKeys:
										section, @"section",
										NUMINTEGER(indexPath.section), @"sectionIndex",
										NUMINTEGER(indexPath.row), @"itemIndex",
										NUMBOOL(accessoryButtonTapped), @"accessoryClicked",
										nil];
	id propertiesValue = [item objectForKey:@"properties"];
	NSDictionary *properties = ([propertiesValue isKindOfClass:[NSDictionary class]]) ? propertiesValue : nil;
	id itemId = [properties objectForKey:@"itemId"];
	if (itemId != nil) {
		[eventObject setObject:itemId forKey:@"itemId"];
	}
	TiUIListItem *cell = (TiUIListItem *)[tableView cellForRowAtIndexPath:indexPath];
	if (cell.templateStyle == TiUIListItemTemplateStyleCustom) {
		UIView *contentView = cell.contentView;
		TiViewProxy *tapViewProxy = FindViewProxyWithBindIdContainingPoint(contentView, [tableView convertPoint:tapPoint toView:contentView]);
		if (tapViewProxy != nil) {
			[eventObject setObject:[tapViewProxy valueForKey:@"bindId"] forKey:@"bindId"];
		}
	}
	[self.proxy fireEvent:eventName withObject:eventObject];
	[eventObject release];	
}

-(CGFloat)contentWidthForWidth:(CGFloat)width
{
    return width;
}

-(CGFloat)contentHeightForWidth:(CGFloat)width
{
    if (_tableView == nil) {
        return 0;
    }
    
    CGSize refSize = CGSizeMake(width, 1000);
    
    CGFloat resultHeight = 0;
    
    //Last Section rect
    NSInteger lastSectionIndex = [self numberOfSectionsInTableView:_tableView] - 1;
    if (lastSectionIndex >= 0) {
        CGRect refRect = [_tableView rectForSection:lastSectionIndex];
        resultHeight += refRect.size.height + refRect.origin.y;
    } else {
        //Header auto height when no sections
        if (_headerViewProxy != nil) {
            resultHeight += [_headerViewProxy autoHeightForSize:refSize];
        }
    }
    
    //Footer auto height
    if (_footerViewProxy) {
        resultHeight += [_footerViewProxy autoHeightForSize:refSize];
    }
    
    return resultHeight;
}

-(void)clearSearchController:(id)sender
{
    if (sender == self) {
        RELEASE_TO_NIL(tableController);
        RELEASE_TO_NIL(searchController);
        [searchViewProxy ensureSearchBarHeirarchy];
    }
}

-(void)initSearchController:(id)sender
{
    if (sender == self && tableController == nil) {
        tableController = [[UITableViewController alloc] init];
        [TiUtils configureController:tableController withObject:nil];
        tableController.tableView = [self tableView];
        searchController = [[UISearchDisplayController alloc] initWithSearchBar:[searchViewProxy searchBar] contentsController:tableController];
        searchController.searchResultsDataSource = self;
        searchController.searchResultsDelegate = self;
        searchController.delegate = self;
    }
}

#pragma mark - UITapGestureRecognizer

- (BOOL)gestureRecognizerShouldBegin:(UIGestureRecognizer *)gestureRecognizer
{
	tapPoint = [gestureRecognizer locationInView:gestureRecognizer.view];
	return NO;
}

- (void)handleTap:(UITapGestureRecognizer *)tapGestureRecognizer
{
	// Never called
}

#pragma mark - Static Methods

+ (void)setBackgroundColor:(TiColor*)color onTable:(UITableView*)table
{
	UIColor* defaultColor = [table style] == UITableViewStylePlain ? [UIColor whiteColor] : [UIColor groupTableViewBackgroundColor];
	UIColor* bgColor = [color _color];
	
	// WORKAROUND FOR APPLE BUG: 4.2 and lower don't like setting background color for grouped table views on iPad.
	// So, we check the table style and device, and if they match up wrong, we replace the background view with our own.
	if (([table style] == UITableViewStyleGrouped) && [TiUtils isIPad]) {
		UIView* bgView = [[[UIView alloc] initWithFrame:[table frame]] autorelease];
		[table setBackgroundView:bgView];
	}
	
	[table setBackgroundColor:(bgColor != nil ? bgColor : defaultColor)];
	[[table backgroundView] setBackgroundColor:[table backgroundColor]];
	
	[table setOpaque:![[table backgroundColor] isEqual:[UIColor clearColor]]];
}

+ (TiViewProxy*)titleViewForText:(NSString*)text inTable:(UITableView *)tableView footer:(BOOL)footer
{
    TiUILabelProxy* titleProxy = [[TiUILabelProxy alloc] init];
    [titleProxy setValue:[NSDictionary dictionaryWithObjectsAndKeys:@"17",@"fontSize",@"bold",@"fontWeight", nil] forKey:@"font"];
    [titleProxy setValue:text forKey:@"text"];
    [titleProxy setValue:@"black" forKey:@"color"];
    [titleProxy setValue:@"white" forKey:@"shadowColor"];
    [titleProxy setValue:[NSDictionary dictionaryWithObjectsAndKeys:@"0",@"x",@"1",@"y", nil] forKey:@"shadowOffset"];
    
    LayoutConstraint *viewLayout = [titleProxy layoutProperties];
    viewLayout->width = TiDimensionAutoFill;
    viewLayout->height = TiDimensionAutoSize;
    viewLayout->top = TiDimensionDip(10.0);
    viewLayout->bottom = TiDimensionDip(10.0);
    viewLayout->left = ([tableView style] == UITableViewStyleGrouped) ? TiDimensionDip(15.0) : TiDimensionDip(10.0);
    viewLayout->right = ([tableView style] == UITableViewStyleGrouped) ? TiDimensionDip(15.0) : TiDimensionDip(10.0);

    return [titleProxy autorelease];
}

+ (UITableViewRowAnimation)animationStyleForProperties:(NSDictionary*)properties
{
	BOOL found;
	UITableViewRowAnimation animationStyle = [TiUtils intValue:@"animationStyle" properties:properties def:UITableViewRowAnimationNone exists:&found];
	if (found) {
		return animationStyle;
	}
	BOOL animate = [TiUtils boolValue:@"animated" properties:properties def:NO];
	return animate ? UITableViewRowAnimationFade : UITableViewRowAnimationNone;
}

@end

static TiViewProxy * FindViewProxyWithBindIdContainingPoint(UIView *view, CGPoint point)
{
	if (!CGRectContainsPoint([view bounds], point)) {
		return nil;
	}
	for (UIView *subview in [view subviews]) {
		TiViewProxy *viewProxy = FindViewProxyWithBindIdContainingPoint(subview, [view convertPoint:point toView:subview]);
		if (viewProxy != nil) {
			id bindId = [viewProxy valueForKey:@"bindId"];
			if (bindId != nil) {
				return viewProxy;
			}
		}
	}
	if ([view isKindOfClass:[TiUIView class]]) {
		TiViewProxy *viewProxy = (TiViewProxy *)[(TiUIView *)view proxy];
		id bindId = [viewProxy valueForKey:@"bindId"];
		if (bindId != nil) {
			return viewProxy;
		}
	}
	return nil;
}

#endif<|MERGE_RESOLUTION|>--- conflicted
+++ resolved
@@ -884,9 +884,6 @@
     if (searchActive) {
         if (keepSectionsInSearch && ([_searchResults count] > 0) && (filteredTitles != nil) && (filteredIndices != nil) ) {
             // get the index for the title
-<<<<<<< HEAD
-            NSUInteger index = [filteredTitles indexOfObject:title];
-=======
             int index = [filteredTitles indexOfObject:title];
 
             if([(TiViewProxy*)[self proxy] _hasListeners:@"indexclick" checkParent:NO]) {
@@ -894,7 +891,6 @@
                 [[self proxy] fireEvent:@"indexclick" withObject:eventArgs propagate:NO];
             }
 
->>>>>>> 784c7f2a
             if (index > 0 && (index < [filteredIndices count]) ) {
                 return [[filteredIndices objectAtIndex:index] intValue];
             }
@@ -906,9 +902,6 @@
     
     if ( (sectionTitles != nil) && (sectionIndices != nil) ) {
         // get the index for the title
-<<<<<<< HEAD
-        NSUInteger index = [sectionTitles indexOfObject:title];
-=======
         int index = [sectionTitles indexOfObject:title];
         int sectionIndex = [[sectionIndices objectAtIndex:index] intValue];
 
@@ -917,7 +910,6 @@
             [[self proxy] fireEvent:@"indexclick" withObject:eventArgs propagate:NO];
         }
 
->>>>>>> 784c7f2a
         if (index > 0 && (index < [sectionIndices count]) ) {
             return sectionIndex;
         }
