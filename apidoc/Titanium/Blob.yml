---
name: Titanium.Blob
description: The blob is an abstract data type that represents binary information, often obtained through HTTPClient or via files. It often is used to store text or the actual data of an image.
extends: Titanium.Proxy
since: "0.9"
platforms: [android, iphone, ipad]
properties:
  - name: length
    type: Number
    description: The length of this blob in bytes.
    permission: read-only
  - name: text
    type: String
    description: A UTF-8 string representation of the data in this blob. If this blob represents pure binary data, the value will be `null`.
    permission: read-only
  - name: mimeType
    type: String
    description: The mime type of this blob.
    permission: read-only
  - name: height
    type: Number
    description: When this blob represents an image, this is the height of the image in pixels. Otherwise, this is 0.
    permission: read-only
  - name: width
    type: Number
    description: When this blob represents an image, this is the width of the image in pixels. Otherwise, this is 0.
    permission: read-only
  - name: nativePath
    type: String
    description: When this blob represents a <Titanium.File>, this is the file URL that represents it
    permission: read-only
  - name: path
    type: String
    description: When this blob represents a <Titanium.File>, this is the absolute path to the file.
    platforms: [iphone, ipad]
    permission: read-only
  - name: size
    type: Number
    description: When this blob represents an image, this is the total number of pixels in the image.
        Otherwise it returns the number of bytes in the binary data.
    platforms: [iphone, ipad]
    permission: read-only
methods:
  - name: append
    description: Appends the data from another blob to this blob.
    platforms: [android]
    parameters:
      - name: blob
        type: Titanium.Blob
        description: The blob to append to this blob
  - name: imageAsCropped
    description: When this blob represents an image, this creates a new blob by cropping the underlying image to the specified dimensions.
    platforms: [iphone, ipad]
    parameters:
      - name: options
        description: imageAsCropped named options
        type: Dictionary<ImageAsCroppedDict>
    returns:
        type: Titanium.Blob
        description: The cropped image in a blob.
  - name: imageAsResized
    description: When this blob represents an image, this creates a new blob by resizing and scaling the underlying image to the specified dimensions.
    platforms: [iphone, ipad]
    parameters:
      - name: width
        type: Number
        description: The width to resize this image to.
      - name: height
        type: Number
        description: The height to resize this image to.
    returns:
        type: Titanium.Blob
        description: The resized image in a blob.
  - name: imageAsThumbnail
    description: Generate a thumbnail version of an image, optionally with a border and rounded corners
    platforms: [iphone, ipad]
    returns:
        type: Titanium.Blob
        description: The image thumbnail in a blob.
    parameters:
      - name: size
        type: Number
        description: The size of the thumbnail, in either width or height
      - name: borderSize
        type: Number
        description: The width of the thumbnail's border.
        optional: true
        default: 1
      - name: cornerRadius
        type: Number
        description: The radius of the thumbnail's corners.
        optional: true
        default: 0
<<<<<<< HEAD
  - name: imageWithAlpha
    description: When this blob represents an image, this adds an alpha channel to the underlying image.
    platforms: [iphone, ipad]
    returns:
        type: Titanium.Blob
        description: The image with an alpha channel in a blob, or `null` if this blob is not an image.
  - name: imageWithRoundedCorner
    description: When this blob represents an image, this adds a rounded corner to the underlying image.
    platforms: [iphone, ipad]
    parameters:
      - name: cornerSize
        type: Number
        description: The size of the rounded corners in pixels.
      - name: borderSize
        type: Number
        description: The size of the border in pixels.
        optional: true
        default: 1
    returns:
        type: Titanium.Blob
        description: The image with a rounded corner in a blob, or `null` if this blob is not an image.
  - name: imageWithTransparentBorder
    description: When this blob represents an image, this adds a transparent border to the underlying image.
    platforms: [iphone, ipad]
    parameters:
      - name: size
        type: Number
        description: The size of the transparent border.
    returns:
        type: Titanium.Blob
        description: The image with a transparent border in a blob, or `null` if this blob is not an image.
---
name: ImageAsCroppedDict
description: Options for <Titanium.Blob.imageAsCropped>
properties:
  - name: width
    type: Number
    description: The width to crop this image to.
    optional: true
    default: The image width
  - name: height
    type: Number
    description: The height to crop this image to.
    optional: true
    default: The image height
  - name: x
    type: Number
    description: The x point within the image to crop.
    optional: true
    default: The center of the cropped rectangle.
  - name: y
    type: Number
    description: The y point within the image to crop.
    optional: true
    default: The middle of the cropped rectangle.
=======
  - name: toString
    returns:
        type: String
    description: Converts this blob to a String
>>>>>>> 0a33b15d
<|MERGE_RESOLUTION|>--- conflicted
+++ resolved
@@ -41,6 +41,10 @@
     platforms: [iphone, ipad]
     permission: read-only
 methods:
+  - name: toString
+    returns:
+        type: String
+    description: Converts this blob to a String
   - name: append
     description: Appends the data from another blob to this blob.
     platforms: [android]
@@ -91,7 +95,6 @@
         description: The radius of the thumbnail's corners.
         optional: true
         default: 0
-<<<<<<< HEAD
   - name: imageWithAlpha
     description: When this blob represents an image, this adds an alpha channel to the underlying image.
     platforms: [iphone, ipad]
@@ -146,10 +149,4 @@
     type: Number
     description: The y point within the image to crop.
     optional: true
-    default: The middle of the cropped rectangle.
-=======
-  - name: toString
-    returns:
-        type: String
-    description: Converts this blob to a String
->>>>>>> 0a33b15d
+    default: The middle of the cropped rectangle.