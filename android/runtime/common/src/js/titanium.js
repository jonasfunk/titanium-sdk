/**
 * Appcelerator Titanium Mobile
 * Copyright (c) 2011 by Appcelerator, Inc. All Rights Reserved.
 * Licensed under the terms of the Apache Public License
 * Please see the LICENSE included with this distribution for details.
 */
var tiBinding = kroll.binding('Titanium'),
	Titanium = tiBinding.Titanium,
	Proxy = tiBinding.Proxy,
	assets = kroll.binding('assets'),
	Script = kroll.binding('evals').Script,
	bootstrap = require('bootstrap'),
	path = require('path'),
	url = require('url');

var TAG = "Titanium";

//the app entry point
Titanium.sourceUrl = "app://app.js";

//a list of java APIs that need an invocation-specific URL
//passed in as the first argument
Titanium.invocationAPIs = [];

//Define lazy initializers for all Titanium APIs
bootstrap.bootstrap(Titanium);

// Custom JS extensions to Java modules
require("ui").bootstrap(Titanium);

var Properties = require("properties");
Properties.bootstrap(Titanium);

//Custom native modules
bootstrap.defineLazyBinding(Titanium, "API")

// Context-bound modules -------------------------------------------------
//
// Specialized modules that require binding context specific data
// within a script execution scope. This is how Ti.UI.currentWindow,
// Ti.Android.currentActivity, and others are implemented.
function TitaniumModule(context) {
	var sourceUrl = this.sourceUrl = context.sourceUrl;

	// Special version of include to handle relative paths based on sourceUrl.
	this.include = function(filename, baseUrl, context) {
		TiInclude(filename, baseUrl || sourceUrl, context);
	}

	this.Android = new AndroidModule(context);
	this.UI = new UIModule(context);

	Titanium.bindInvocationAPIs(this, sourceUrl);
}
TitaniumModule.prototype = Titanium;
Titanium.TitaniumModule = TitaniumModule;

function UIModule(context) {
	this.currentWindow = context.currentWindow;
}
UIModule.prototype = Titanium.UI;

function AndroidModule(context) {
	var currentWindow = context.currentWindow;
	this.currentActivity = currentWindow ? currentWindow.activity : Titanium.activity;
}
AndroidModule.prototype = Titanium.Android;

// -----------------------------------------------------------------------

function TiInclude(filename, baseUrl, context) {
	baseUrl = typeof(baseUrl) === 'undefined' ? "app://app.js" : baseUrl;
	var sourceUrl = url.resolve(baseUrl, filename);
	var source;

	// Create a context-bound Titanium module.
	var context = context || {};
	context.sourceUrl = sourceUrl.href;
	var ti = new TitaniumModule(context);
	sandbox = { Ti: ti, Titanium: ti };

	if (kroll.runtime == 'rhino') {
		var path = filename;

		if (sourceUrl.assetPath) {
			path = url.toAssetPath(sourceUrl);

		} else if (sourceUrl.filePath) {
			path = url.toFilePath(sourceUrl);
		}

<<<<<<< HEAD
		// we don't use source for compiled scripts in Rhino
		// for drillbit, we also mangle appdata://*.jar based URLs to look like "test.js"
		var jarIndex = -1;
		if ((jarIndex = sourceUrl.href.indexOf(".jar:")) >= 0) {
			sourceUrl.href = "app://" + sourceUrl.href.substring(jarIndex + 5) + ".js";
		}

		Titanium.runInContext(path, sourceUrl.href, true, true, currentWindow);
=======
		// We don't use source for compiled scripts in Rhino.
		Script.runInSandbox(path, sourceUrl.href, sandbox);
>>>>>>> cbffb1b4
		return;
	}

	var source;

	// Load the source code for the script.
	if (!('protocol' in sourceUrl)) {
		source = assets.readAsset(filename);
	} else if (sourceUrl.filePath) {
		var filepath = url.toFilePath(sourceUrl);
		source = assets.readFile(filepath);
	} else if (sourceUrl.assetPath) {
		var assetPath = url.toAssetPath(sourceUrl);
		source = assets.readAsset(assetPath);
	} else {
		throw new Error("Unable to load source for filename: " + filename);
	}

	var wrappedSource = "with(sandbox) { " + source + "\n }";
	return Script.runInThisContext(wrappedSource, sourceUrl.href, true);
}
Titanium.include = TiInclude;

Titanium.bindInvocationAPIs = function(sandboxTi, url) {
	// This loops through all known APIs that require an
	// Invocation object and wraps them so we can pass a
	// source URL as the first argument

	function genInvoker(invocationAPI) {
		var names = invocationAPI.namespace.split(".");
		var apiNamespace = sandboxTi;
		var realAPI = tiBinding.Titanium;

		for (var j = 0, namesLen = names.length; j < namesLen; ++j) {
			var name = names[j];
			var api;

			// Create a module wrapper only if it hasn't been wrapped already.
			if (apiNamespace.hasOwnProperty(name)) {
				api = apiNamespace[name];
			} else {
				function SandboxAPI() {}
				SandboxAPI.prototype = apiNamespace[name];
				api = new SandboxAPI();
				apiNamespace[name] = api;
			}

			apiNamespace = api;
			realAPI = realAPI[name];
		}

		// These invokers form a call hierarchy so we need to
		// provide a way back to the actual root Titanium / actual impl.
		var delegate = realAPI[invocationAPI.api];
		while (delegate.__delegate__) {
			delegate = delegate.__delegate__;
		}

		function createInvoker(delegate) {
			var urlInvoker = function invoker() {
				var args = Array.prototype.slice.call(arguments);
				args.splice(0, 0, invoker.__url__);

				return delegate.apply(invoker.__thisObj__, args);
			}

			urlInvoker.__url__ = url;
			urlInvoker.__delegate__ = delegate;
			urlInvoker.__thisObj__ = realAPI;
			return urlInvoker;
		}

		apiNamespace[invocationAPI.api] = createInvoker(delegate);
	}

	var len = Titanium.invocationAPIs.length;
	for (var i = 0; i < len; ++i) {
		// separate each invoker into it's own private scope
		genInvoker(Titanium.invocationAPIs[i]);
	}
}

Titanium.Proxy = Proxy;

// Use defineProperty so we can avoid our custom extensions being enumerated
Object.defineProperty(Object.prototype, "extend", {
	value: function(other) {
		if (!other) return;
	
		for (var name in other) {
			if (other.hasOwnProperty(name)) {
				this[name] = other[name];
			}
		}
		return this;
	},
	enumerable: false
});

Proxy.defineProperties = function(proxyPrototype, names) {
	var properties = {};
	var len = names.length;

	for (var i = 0; i < len; ++i) {
		var name = names[i];
		properties[name] = {
			get: function() { return this.getProperty(name); },
			set: function(value) { this.setPropertyAndFire(name, value); },
			enumerable: true
		};
	}

	Object.defineProperties(proxyPrototype, properties);
}

Object.defineProperty(Proxy.prototype, "getProperty", {
	value: function(property) {
		return this._properties[property];
	},
	enumerable: false
});

Object.defineProperty(Proxy.prototype, "setProperty", {
	value: function(property, value) {
		return this._properties[property] = value;
	},
	enumerable: false
});

Object.defineProperty(Proxy.prototype, "setPropertiesAndFire", {
	value: function(properties) {
		var ownNames = Object.getOwnPropertyNames(properties);
		var len = ownNames.length;
		var changes = [];

		for (var i = 0; i < len; ++i) {
			var property = ownNames[i];
			var value = properties[property];

			if (!property) continue;

			var oldValue = this._properties[property];
			this._properties[property] = value;

			if (value != oldValue) {
				changes.push([property, oldValue, value]);
			}
		}

		if (changes.length > 0) {
			this.onPropertiesChanged(changes);
		}
	},
	enumerable: false
});

// Custom native modules
bootstrap.defineLazyBinding(Titanium, "API");

Titanium.Yahoo = require("yahoo");

// Do not serialize the parent view. Doing so will result
// in a circular reference loop.
Object.defineProperty(Titanium.TiView.prototype, "toJSON", {
	value: function () {
		var keys = Object.keys(this);
		var keyCount = keys.length;
		var serialized = {};

		for (var i = 0; i < keyCount; i++) {
			var k = keys[i];
			if (k === "parent") {
				continue;
			}
			serialized[k] = this[k];
		}

		return serialized;
	},
	enumerable: false
});

module.exports = new TitaniumModule({sourceUrl:Titanium.sourceUrl});<|MERGE_RESOLUTION|>--- conflicted
+++ resolved
@@ -71,38 +71,20 @@
 function TiInclude(filename, baseUrl, context) {
 	baseUrl = typeof(baseUrl) === 'undefined' ? "app://app.js" : baseUrl;
 	var sourceUrl = url.resolve(baseUrl, filename);
-	var source;
+	var contextUrl = sourceUrl.href;
 
 	// Create a context-bound Titanium module.
 	var context = context || {};
-	context.sourceUrl = sourceUrl.href;
+	if (kroll.runtime == "rhino") {
+		contextUrl = require("rhino").getSourceUrl(sourceUrl);
+	}
+
+	context.sourceUrl = contextUrl;
 	var ti = new TitaniumModule(context);
 	sandbox = { Ti: ti, Titanium: ti };
 
 	if (kroll.runtime == 'rhino') {
-		var path = filename;
-
-		if (sourceUrl.assetPath) {
-			path = url.toAssetPath(sourceUrl);
-
-		} else if (sourceUrl.filePath) {
-			path = url.toFilePath(sourceUrl);
-		}
-
-<<<<<<< HEAD
-		// we don't use source for compiled scripts in Rhino
-		// for drillbit, we also mangle appdata://*.jar based URLs to look like "test.js"
-		var jarIndex = -1;
-		if ((jarIndex = sourceUrl.href.indexOf(".jar:")) >= 0) {
-			sourceUrl.href = "app://" + sourceUrl.href.substring(jarIndex + 5) + ".js";
-		}
-
-		Titanium.runInContext(path, sourceUrl.href, true, true, currentWindow);
-=======
-		// We don't use source for compiled scripts in Rhino.
-		Script.runInSandbox(path, sourceUrl.href, sandbox);
->>>>>>> cbffb1b4
-		return;
+		return require("rhino").include(filename, baseUrl, sandbox);
 	}
 
 	var source;
@@ -123,6 +105,7 @@
 	var wrappedSource = "with(sandbox) { " + source + "\n }";
 	return Script.runInThisContext(wrappedSource, sourceUrl.href, true);
 }
+TiInclude.prototype = global;
 Titanium.include = TiInclude;
 
 Titanium.bindInvocationAPIs = function(sandboxTi, url) {
@@ -284,4 +267,6 @@
 	enumerable: false
 });
 
-module.exports = new TitaniumModule({sourceUrl:Titanium.sourceUrl});+module.exports = new TitaniumModule({
+	sourceUrl: Titanium.sourceUrl
+});