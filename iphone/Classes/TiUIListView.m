--- conflicted
+++ resolved
@@ -529,22 +529,20 @@
         }
       }
       if (thisSection != nil) {
-        if ([thisSection count] > 0) {
-          [_searchResults addObject:thisSection];
-
-          if (sectionTitles != nil && sectionIndices != nil) {
-            NSNumber *theIndex = [NSNumber numberWithInt:i];
-            if ([sectionIndices containsObject:theIndex]) {
-              id theTitle = [sectionTitles objectAtIndex:[sectionIndices indexOfObject:theIndex]];
-              if (filteredTitles == nil) {
-                filteredTitles = [[NSMutableArray alloc] init];
-              }
-              if (filteredIndices == nil) {
-                filteredIndices = [[NSMutableArray alloc] init];
-              }
-              [filteredTitles addObject:theTitle];
-              [filteredIndices addObject:NUMUINTEGER([_searchResults count] - 1)];
+        [_searchResults addObject:thisSection];
+
+        if (sectionTitles != nil && sectionIndices != nil) {
+          NSNumber *theIndex = [NSNumber numberWithInt:i];
+          if ([sectionIndices containsObject:theIndex]) {
+            id theTitle = [sectionTitles objectAtIndex:[sectionIndices indexOfObject:theIndex]];
+            if (filteredTitles == nil) {
+              filteredTitles = [[NSMutableArray alloc] init];
             }
+            if (filteredIndices == nil) {
+              filteredIndices = [[NSMutableArray alloc] init];
+            }
+            [filteredTitles addObject:theTitle];
+            [filteredIndices addObject:NUMUINTEGER([_searchResults count] - 1)];
           }
         }
         [thisSection release];
@@ -556,81 +554,10 @@
       }
       [singleSection release];
     }
-<<<<<<< HEAD
-    
-    return theValue;
-}
-
--(void)buildResultsForSearchText
-{
-    searchActive = ([self.searchString length] > 0);
-    RELEASE_TO_NIL(filteredIndices);
-    RELEASE_TO_NIL(filteredTitles);
-    if (searchActive) {
-        BOOL hasResults = NO;
-        //Initialize
-        if(_searchResults == nil) {
-            _searchResults = [[NSMutableArray alloc] init];
-        }
-        //Clear Out
-        [_searchResults removeAllObjects];
-        
-        //Search Options
-        NSStringCompareOptions searchOpts = (caseInsensitiveSearch ? NSCaseInsensitiveSearch : 0);
-        
-        NSUInteger maxSection = [[self.listViewProxy sectionCount] unsignedIntegerValue];
-        NSMutableArray* singleSection = keepSectionsInSearch ? nil : [[NSMutableArray alloc] init];
-        for (int i = 0; i < maxSection; i++) {
-            NSMutableArray* thisSection = keepSectionsInSearch ? [[NSMutableArray alloc] init] : nil;
-            NSUInteger maxItems = [[self.listViewProxy sectionForIndex:i] itemCount];
-            for (int j = 0; j < maxItems; j++) {
-                NSIndexPath* thePath = [NSIndexPath indexPathForRow:j inSection:i];
-                id theValue = [self valueWithKey:@"searchableText" atIndexPath:thePath];
-                if (theValue!=nil && [[TiUtils stringValue:theValue] rangeOfString:self.searchString options:searchOpts].location != NSNotFound) {
-                    (thisSection != nil) ? [thisSection addObject:thePath] : [singleSection addObject:thePath];
-                    hasResults = YES;
-                }
-            }
-            if (thisSection != nil) {
-                [_searchResults addObject:thisSection];
-                
-                if (sectionTitles != nil && sectionIndices != nil) {
-                    NSNumber* theIndex = [NSNumber numberWithInt:i];
-                    if ([sectionIndices containsObject:theIndex]) {
-                        id theTitle = [sectionTitles objectAtIndex:[sectionIndices indexOfObject:theIndex]];
-                        if (filteredTitles == nil) {
-                            filteredTitles = [[NSMutableArray alloc] init];
-                        }
-                        if (filteredIndices == nil) {
-                            filteredIndices = [[NSMutableArray alloc] init];
-                        }
-                        [filteredTitles addObject:theTitle];
-                        [filteredIndices addObject:NUMUINTEGER([_searchResults count] -1)];
-                    }
-                }
-                [thisSection release];
-            }
-        }
-        if (singleSection != nil) {
-            if ([singleSection count] > 0) {
-                [_searchResults addObject:singleSection];
-            }
-            [singleSection release];
-        }
-        if (!hasResults) {
-            if ([(TiViewProxy*)self.proxy _hasListeners:@"noresults" checkParent:NO]) {
-                [self.proxy fireEvent:@"noresults" withObject:nil propagate:NO reportSuccess:NO errorCode:0 message:nil];
-            }
-        }
-        
-    } else {
-        RELEASE_TO_NIL(_searchResults);
-=======
     if (!hasResults) {
       if ([(TiViewProxy *)self.proxy _hasListeners:@"noresults" checkParent:NO]) {
         [self.proxy fireEvent:@"noresults" withObject:nil propagate:NO reportSuccess:NO errorCode:0 message:nil];
       }
->>>>>>> 5927f3ba
     }
 
   } else {
@@ -945,28 +872,19 @@
 
 - (void)setEditing_:(id)args
 {
-<<<<<<< HEAD
-    if ([TiUtils boolValue:args def:NO] != editing) {
-        if ([searchController isActive] && searchActive) {
-            editing = !editing;
-            [[resultViewController tableView] beginUpdates];
-            [[resultViewController tableView] setEditing:editing animated:YES];
-            [[resultViewController tableView] endUpdates];
-        } else {
-            editing = !editing;
-            [[self tableView] beginUpdates];
-            [_tableView setEditing:editing animated:YES];
-            [_tableView endUpdates];
-        }
-    }
-=======
   if ([TiUtils boolValue:args def:NO] != editing) {
-    editing = !editing;
-    [[self tableView] beginUpdates];
-    [_tableView setEditing:editing animated:YES];
-    [_tableView endUpdates];
-  }
->>>>>>> 5927f3ba
+    if ([searchController isActive] && searchActive) {
+      editing = !editing;
+      [[resultViewController tableView] beginUpdates];
+      [[resultViewController tableView] setEditing:editing animated:YES];
+      [[resultViewController tableView] endUpdates];
+    } else {
+      editing = !editing;
+      [[self tableView] beginUpdates];
+      [_tableView setEditing:editing animated:YES];
+      [_tableView endUpdates];
+    }
+  }
 }
 
 - (void)setDisableBounce_:(id)value
@@ -1078,22 +996,6 @@
 
 - (NSArray *)sectionIndexTitlesForTableView:(UITableView *)tableView
 {
-<<<<<<< HEAD
-    if (editing) {
-        return nil;
-    }
-    
-    if (searchActive) {
-        if (keepSectionsInSearch && ([_searchResults count] > 0) ) {
-            return filteredTitles;
-        } else {
-            return nil;
-        }
-=======
-  if ([searchController isActive]) {
-    return nil;
-  }
-
   if (editing) {
     return nil;
   }
@@ -1103,23 +1005,13 @@
       return filteredTitles;
     } else {
       return nil;
->>>>>>> 5927f3ba
-    }
-  }
-
+    }
+  }
   return sectionTitles;
 }
 
 - (NSInteger)tableView:(UITableView *)tableView sectionForSectionIndexTitle:(NSString *)title atIndex:(NSInteger)theIndex
 {
-<<<<<<< HEAD
-    if (editing) {
-        return 0;
-=======
-  if ([searchController isActive]) {
-    return 0;
-  }
-
   if (editing) {
     return 0;
   }
@@ -1140,7 +1032,6 @@
       return 0;
     } else {
       return 0;
->>>>>>> 5927f3ba
     }
   }
 
@@ -1164,87 +1055,6 @@
 
 #pragma mark - Editing Support
 
-<<<<<<< HEAD
--(BOOL)canEditRowAtIndexPath:(NSIndexPath *)indexPath
-{
-    id editValue = [self valueWithKey:@"canEdit" atIndexPath:indexPath];
-    //canEdit if undefined is false
-    return [TiUtils boolValue:editValue def:NO];
-}
-
--(BOOL)canInsertRowAtIndexPath:(NSIndexPath *)indexPath
-{
-    id insertValue = [self valueWithKey:@"canInsert" atIndexPath:indexPath];
-    //canInsert if undefined is false
-    return [TiUtils boolValue:insertValue def:NO];
-}
-
-
--(BOOL)canMoveRowAtIndexPath:(NSIndexPath *)indexPath
-{
-    id moveValue = [self valueWithKey:@"canMove" atIndexPath:indexPath];
-    //canMove if undefined is false
-    return [TiUtils boolValue:moveValue def:NO];
-}
-
--(NSArray*)editActionsFromValue:(id)value
-{
-    ENSURE_ARRAY(value);
-    NSArray* propArray = (NSArray*)value;
-    NSMutableArray* returnArray = nil;
-    
-    for (id prop in propArray) {
-        ENSURE_DICT(prop);
-        NSString* title = [TiUtils stringValue:@"title" properties:prop];
-        NSString* identifier = [TiUtils stringValue:@"identifier" properties:prop];
-        int actionStyle = [TiUtils intValue:@"style" properties:prop def:UITableViewRowActionStyleDefault];
-        TiColor* color = [TiUtils colorValue:@"color" properties:prop];
-    
-        UITableViewRowAction* theAction = [UITableViewRowAction rowActionWithStyle:actionStyle title:title handler:^(UITableViewRowAction *action, NSIndexPath *indexPath){
-            NSString* eventName = @"editaction";
-            
-            NSIndexPath *realIndexPath = [self pathForSearchPath:indexPath];
-
-            if ([self.listViewProxy _hasListeners:eventName checkParent:NO]) {
-                TiUIListSectionProxy *theSection = [[self.listViewProxy sectionForIndex:realIndexPath.section] retain];
-                NSDictionary *theItem = [[theSection itemAtIndex:realIndexPath.row] retain];
-                NSMutableDictionary *eventObject = [[NSMutableDictionary alloc] initWithObjectsAndKeys:
-                                                    theSection, @"section",
-                                                    NUMINTEGER(realIndexPath.section), @"sectionIndex",
-                                                    NUMINTEGER(realIndexPath.row), @"itemIndex",
-                                                    action.title,@"action",
-                                                    nil];
-                id propertiesValue = [theItem objectForKey:@"properties"];
-                NSDictionary *properties = ([propertiesValue isKindOfClass:[NSDictionary class]]) ? propertiesValue : nil;
-                id itemId = [properties objectForKey:@"itemId"];
-                if (itemId) {
-                    [eventObject setObject:itemId forKey:@"itemId"];
-                }
-                if (identifier) {
-                    [eventObject setObject:identifier forKey:@"identifier"];
-                }
-                [self.proxy fireEvent:eventName withObject:eventObject withSource:self.proxy propagate:NO reportSuccess:NO errorCode:0 message:nil];
-                [eventObject release];
-                [theItem release];
-                [theSection release];
-            }
-            
-            // Hide editActions after selection
-            [[self tableView] setEditing:NO];
-            if ([searchController isActive]) {
-                [[resultViewController tableView] setEditing:NO];
-            }
-
-        }];
-        if (color) {
-            theAction.backgroundColor = [color color];
-        }
-        if (!returnArray) {
-            returnArray = [NSMutableArray arrayWithObject:theAction];
-        } else {
-            [returnArray addObject:theAction];
-        }
-=======
 - (BOOL)canEditRowAtIndexPath:(NSIndexPath *)indexPath
 {
   id editValue = [self valueWithKey:@"canEdit" atIndexPath:indexPath];
@@ -1284,13 +1094,15 @@
                                                                        handler:^(UITableViewRowAction *action, NSIndexPath *indexPath) {
                                                                          NSString *eventName = @"editaction";
 
+                                                                         NSIndexPath *realIndexPath = [self pathForSearchPath:indexPath];
+
                                                                          if ([self.listViewProxy _hasListeners:eventName checkParent:NO]) {
-                                                                           TiUIListSectionProxy *theSection = [[self.listViewProxy sectionForIndex:indexPath.section] retain];
-                                                                           NSDictionary *theItem = [[theSection itemAtIndex:indexPath.row] retain];
+                                                                           TiUIListSectionProxy *theSection = [[self.listViewProxy sectionForIndex:realIndexPath.section] retain];
+                                                                           NSDictionary *theItem = [[theSection itemAtIndex:realIndexPath.row] retain];
                                                                            NSMutableDictionary *eventObject = [[NSMutableDictionary alloc] initWithObjectsAndKeys:
                                                                                                                                                theSection, @"section",
-                                                                                                                                           NUMINTEGER(indexPath.section), @"sectionIndex",
-                                                                                                                                           NUMINTEGER(indexPath.row), @"itemIndex",
+                                                                                                                                           NUMINTEGER(realIndexPath.section), @"sectionIndex",
+                                                                                                                                           NUMINTEGER(realIndexPath.row), @"itemIndex",
                                                                                                                                            action.title, @"action",
                                                                                                                                            nil];
                                                                            id propertiesValue = [theItem objectForKey:@"properties"];
@@ -1310,6 +1122,9 @@
 
                                                                          // Hide editActions after selection
                                                                          [[self tableView] setEditing:NO];
+                                                                         if ([searchController isActive]) {
+                                                                           [[resultViewController tableView] setEditing:NO];
+                                                                         }
 
                                                                        }];
     if (color) {
@@ -1319,10 +1134,8 @@
       returnArray = [NSMutableArray arrayWithObject:theAction];
     } else {
       [returnArray addObject:theAction];
->>>>>>> 5927f3ba
-    }
-  }
-
+    }
+  }
   return returnArray;
 }
 
@@ -1330,125 +1143,34 @@
 
 - (BOOL)tableView:(UITableView *)tableView canEditRowAtIndexPath:(NSIndexPath *)indexPath
 {
-<<<<<<< HEAD
-    NSIndexPath* realIndexPath = [self pathForSearchPath:indexPath];
-    if ([self canEditRowAtIndexPath:realIndexPath] || [self canInsertRowAtIndexPath:realIndexPath]) {
-        return YES;
-    }
-    
-    if (editing) {
-        return [self canMoveRowAtIndexPath:realIndexPath];
-    }
-=======
-  if ([searchController isActive]) {
-    return NO;
-  }
-
-  if (searchActive) {
->>>>>>> 5927f3ba
-    return NO;
-  }
-
-  if ([self canEditRowAtIndexPath:indexPath] || [self canInsertRowAtIndexPath:indexPath]) {
+  NSIndexPath *realIndexPath = [self pathForSearchPath:indexPath];
+  if ([self canEditRowAtIndexPath:realIndexPath] || [self canInsertRowAtIndexPath:realIndexPath]) {
     return YES;
   }
 
   if (editing) {
-    return [self canMoveRowAtIndexPath:indexPath];
+    return [self canMoveRowAtIndexPath:realIndexPath];
   }
   return NO;
 }
 
 - (void)tableView:(UITableView *)tableView commitEditingStyle:(UITableViewCellEditingStyle)editingStyle forRowAtIndexPath:(NSIndexPath *)indexPath
 {
-<<<<<<< HEAD
-    NSIndexPath* realIndexPath = [self pathForSearchPath:indexPath];
-    TiUIListSectionProxy* theSection = [[self.listViewProxy sectionForIndex:realIndexPath.section] retain];
-    if (editingStyle == UITableViewCellEditingStyleDelete) {
-        
-        NSDictionary *theItem = [[theSection itemAtIndex:realIndexPath.row] retain];
-
-        //Delete Data
-        [theSection deleteItemAtIndex:realIndexPath.row];
-
-        [self fireEditEventWithName:@"delete" andSection:theSection atIndexPath:realIndexPath item:theItem];
-        [theItem release];
-
-        BOOL emptyTable = NO;
-        NSUInteger sectionCount = [[self.listViewProxy sectionCount] unsignedIntValue];
-            
-        if (sectionCount == 0) {
-            emptyTable = YES;
-        }
-        
-        BOOL emptySection = NO;
-        
-        if ([theSection itemCount] == 0) {
-            emptySection = YES;
-            if (pruneSections) {
-                [self.listViewProxy deleteSectionAtIndex:realIndexPath.section];
-            }
-        }
-        
-        if (searchActive) {
-            [self buildResultsForSearchText];
-        }
-        
-        if ([self isSearchActive] && _searchResults && ([_searchResults count] == 0) && !keepSectionsInSearch) {
-            [_searchResults insertObject:[NSArray array] atIndex:indexPath.section];
-        }
-
-        //Reload the data now.
-        [tableView beginUpdates];
-        if (emptyTable) {
-            //Table is empty. Just reload fake section with FADE animation to clear out header and footers
-            NSIndexSet *theSet = [NSIndexSet indexSetWithIndex:0];
-            [tableView reloadSections:theSet withRowAnimation:UITableViewRowAnimationFade];
-        } else if (emptySection) {
-            //Section is empty.
-            if (pruneSections) {
-                if (!keepSectionsInSearch && searchActive) {
-                    [tableView deleteRowsAtIndexPaths:[NSArray arrayWithObject:indexPath] withRowAnimation:UITableViewRowAnimationFade];
-                } else {
-                    //Delete the section
-                    BOOL needsReload = (indexPath.section < sectionCount);
-                    //If this is not the last section we need to set indices for all the sections coming in after this that are visible.
-                    //Otherwise the events will not work properly since the indexPath stored in the cell will be incorrect.
-                    
-                    if (needsReload) {
-                        NSArray* visibleRows = [tableView indexPathsForVisibleRows];
-                        [visibleRows enumerateObjectsUsingBlock:^(NSIndexPath *vIndexPath, NSUInteger idx, BOOL *stop) {
-                            if (vIndexPath.section > indexPath.section) {
-                                //This belongs to the next section. So set the right indexPath otherwise events wont work properly.
-                                NSIndexPath *newIndex = [NSIndexPath indexPathForRow:vIndexPath.row inSection:(vIndexPath.section -1)];
-                                UITableViewCell* theCell = [tableView cellForRowAtIndexPath:vIndexPath];
-                                if ([theCell isKindOfClass:[TiUIListItem class]]) {
-                                    ((TiUIListItem*)theCell).proxy.indexPath = newIndex;
-                                }
-                            }
-                        }];
-                    }
-                    NSIndexSet *deleteSet = [NSIndexSet indexSetWithIndex:indexPath.section];
-                    [tableView deleteSections:deleteSet withRowAnimation:UITableViewRowAnimationFade];
-                }
-            } else {
-                //Just delete the row. Section stays
-                [tableView deleteRowsAtIndexPaths:[NSArray arrayWithObject:indexPath] withRowAnimation:UITableViewRowAnimationFade];
-=======
-  TiUIListSectionProxy *theSection = [[self.listViewProxy sectionForIndex:indexPath.section] retain];
-
+  NSIndexPath *realIndexPath = [self pathForSearchPath:indexPath];
+  TiUIListSectionProxy *theSection = [[self.listViewProxy sectionForIndex:realIndexPath.section] retain];
   if (editingStyle == UITableViewCellEditingStyleDelete) {
 
-    NSDictionary *theItem = [[theSection itemAtIndex:indexPath.row] retain];
+    NSDictionary *theItem = [[theSection itemAtIndex:realIndexPath.row] retain];
 
     //Delete Data
-    [theSection deleteItemAtIndex:indexPath.row];
-
-    [self fireEditEventWithName:@"delete" andSection:theSection atIndexPath:indexPath item:theItem];
+    [theSection deleteItemAtIndex:realIndexPath.row];
+
+    [self fireEditEventWithName:@"delete" andSection:theSection atIndexPath:realIndexPath item:theItem];
     [theItem release];
 
     BOOL emptyTable = NO;
     NSUInteger sectionCount = [[self.listViewProxy sectionCount] unsignedIntValue];
+
     if (sectionCount == 0) {
       emptyTable = YES;
     }
@@ -1458,8 +1180,16 @@
     if ([theSection itemCount] == 0) {
       emptySection = YES;
       if (pruneSections) {
-        [self.listViewProxy deleteSectionAtIndex:indexPath.section];
+        [self.listViewProxy deleteSectionAtIndex:realIndexPath.section];
       }
+    }
+
+    if (searchActive) {
+      [self buildResultsForSearchText];
+    }
+
+    if ([self isSearchActive] && _searchResults && ([_searchResults count] == 0) && !keepSectionsInSearch) {
+      [_searchResults insertObject:[NSArray array] atIndex:indexPath.section];
     }
 
     //Reload the data now.
@@ -1471,28 +1201,30 @@
     } else if (emptySection) {
       //Section is empty.
       if (pruneSections) {
-        //Delete the section
-
-        BOOL needsReload = (indexPath.section < sectionCount);
-        //If this is not the last section we need to set indices for all the sections coming in after this that are visible.
-        //Otherwise the events will not work properly since the indexPath stored in the cell will be incorrect.
-
-        if (needsReload) {
-          NSArray *visibleRows = [tableView indexPathsForVisibleRows];
-          [visibleRows enumerateObjectsUsingBlock:^(NSIndexPath *vIndexPath, NSUInteger idx, BOOL *stop) {
-            if (vIndexPath.section > indexPath.section) {
-              //This belongs to the next section. So set the right indexPath otherwise events wont work properly.
-              NSIndexPath *newIndex = [NSIndexPath indexPathForRow:vIndexPath.row inSection:(vIndexPath.section - 1)];
-              UITableViewCell *theCell = [tableView cellForRowAtIndexPath:vIndexPath];
-              if ([theCell isKindOfClass:[TiUIListItem class]]) {
-                ((TiUIListItem *)theCell).proxy.indexPath = newIndex;
+        if (!keepSectionsInSearch && searchActive) {
+          [tableView deleteRowsAtIndexPaths:[NSArray arrayWithObject:indexPath] withRowAnimation:UITableViewRowAnimationFade];
+        } else {
+          //Delete the section
+          BOOL needsReload = (indexPath.section < sectionCount);
+          //If this is not the last section we need to set indices for all the sections coming in after this that are visible.
+          //Otherwise the events will not work properly since the indexPath stored in the cell will be incorrect.
+
+          if (needsReload) {
+            NSArray *visibleRows = [tableView indexPathsForVisibleRows];
+            [visibleRows enumerateObjectsUsingBlock:^(NSIndexPath *vIndexPath, NSUInteger idx, BOOL *stop) {
+              if (vIndexPath.section > indexPath.section) {
+                //This belongs to the next section. So set the right indexPath otherwise events wont work properly.
+                NSIndexPath *newIndex = [NSIndexPath indexPathForRow:vIndexPath.row inSection:(vIndexPath.section - 1)];
+                UITableViewCell *theCell = [tableView cellForRowAtIndexPath:vIndexPath];
+                if ([theCell isKindOfClass:[TiUIListItem class]]) {
+                  ((TiUIListItem *)theCell).proxy.indexPath = newIndex;
+                }
               }
->>>>>>> 5927f3ba
-            }
-          }];
+            }];
+          }
+          NSIndexSet *deleteSet = [NSIndexSet indexSetWithIndex:indexPath.section];
+          [tableView deleteSections:deleteSet withRowAnimation:UITableViewRowAnimationFade];
         }
-        NSIndexSet *deleteSet = [NSIndexSet indexSetWithIndex:indexPath.section];
-        [tableView deleteSections:deleteSet withRowAnimation:UITableViewRowAnimationFade];
       } else {
         //Just delete the row. Section stays
         [tableView deleteRowsAtIndexPaths:[NSArray arrayWithObject:indexPath] withRowAnimation:UITableViewRowAnimationFade];
@@ -1513,26 +1245,16 @@
             if ([theCell isKindOfClass:[TiUIListItem class]]) {
               ((TiUIListItem *)theCell).proxy.indexPath = newIndex;
             }
-<<<<<<< HEAD
-            [tableView deleteRowsAtIndexPaths:[NSArray arrayWithObject:indexPath] withRowAnimation:UITableViewRowAnimationFade];
-        
-        }
-        [tableView endUpdates];
-    } else if(editingStyle == UITableViewCellEditingStyleInsert) {
-        NSDictionary *theItem = [[theSection itemAtIndex:realIndexPath.row] retain];
-        [self fireEditEventWithName:@"insert" andSection:theSection atIndexPath:realIndexPath item:theItem];
-        [theItem release];
-=======
           }
         }];
       }
-      [tableView deleteRowsAtIndexPaths:[NSArray arrayWithObject:indexPath] withRowAnimation:UITableViewRowAnimationFade];
->>>>>>> 5927f3ba
+      [tableView deleteRowsAtIndexPaths:[NSArray arrayWithObject:indexPath]
+                       withRowAnimation:UITableViewRowAnimationFade];
     }
     [tableView endUpdates];
   } else if (editingStyle == UITableViewCellEditingStyleInsert) {
-    NSDictionary *theItem = [[theSection itemAtIndex:indexPath.row] retain];
-    [self fireEditEventWithName:@"insert" andSection:theSection atIndexPath:indexPath item:theItem];
+    NSDictionary *theItem = [[theSection itemAtIndex:realIndexPath.row] retain];
+    [self fireEditEventWithName:@"insert" andSection:theSection atIndexPath:realIndexPath item:theItem];
     [theItem release];
   }
   [theSection release];
@@ -1542,83 +1264,43 @@
 
 - (UITableViewCellEditingStyle)tableView:(UITableView *)tableView editingStyleForRowAtIndexPath:(NSIndexPath *)indexPath
 {
-<<<<<<< HEAD
-    NSIndexPath *realIndexPath = [self pathForSearchPath:indexPath];
-
-    if ([self canEditRowAtIndexPath:realIndexPath] == YES && [self canInsertRowAtIndexPath:realIndexPath] == YES) {
-        DebugLog(@"[WARN] The row at sectionIndex=%i and itemIndex=%i has both 'canEdit' and 'canInsert'. Please use either 'canEdit' for deleting or 'canInsert' for inserting a row.", realIndexPath.section, realIndexPath.row);
-    }
-
-    if ([self canEditRowAtIndexPath:realIndexPath] == YES) {
-        return UITableViewCellEditingStyleDelete;
-    } else if([self canInsertRowAtIndexPath:realIndexPath] == YES) {
-        return UITableViewCellEditingStyleInsert;
-    }
-    
-    return UITableViewCellEditingStyleNone;
-=======
-  if ([self canEditRowAtIndexPath:indexPath] == YES && [self canInsertRowAtIndexPath:indexPath] == YES) {
-    DebugLog(@"[WARN] The row at sectionIndex=%i and itemIndex=%i has both 'canEdit' and 'canInsert'. Please use either 'canEdit' for deleting or 'canInsert' for inserting a row.", indexPath.section, indexPath.row);
-  }
-
-  if ([self canEditRowAtIndexPath:indexPath] == YES) {
+  NSIndexPath *realIndexPath = [self pathForSearchPath:indexPath];
+
+  if ([self canEditRowAtIndexPath:realIndexPath] == YES && [self canInsertRowAtIndexPath:realIndexPath] == YES) {
+    DebugLog(@"[WARN] The row at sectionIndex=%i and itemIndex=%i has both 'canEdit' and 'canInsert'. Please use either 'canEdit' for deleting or 'canInsert' for inserting a row.", realIndexPath.section, realIndexPath.row);
+  }
+
+  if ([self canEditRowAtIndexPath:realIndexPath] == YES) {
     return UITableViewCellEditingStyleDelete;
-  } else if ([self canInsertRowAtIndexPath:indexPath] == YES) {
+  } else if ([self canInsertRowAtIndexPath:realIndexPath] == YES) {
     return UITableViewCellEditingStyleInsert;
   }
 
   return UITableViewCellEditingStyleNone;
->>>>>>> 5927f3ba
 }
 
 - (NSArray *)tableView:(UITableView *)tableView editActionsForRowAtIndexPath:(NSIndexPath *)indexPath
 {
-<<<<<<< HEAD
-    NSIndexPath *realIndexPath = [self pathForSearchPath:indexPath];
-    
-    if (![self canEditRowAtIndexPath:realIndexPath]) {
-        return nil;
-    }
-    
-    id editValue = [self valueWithKey:@"editActions" atIndexPath:realIndexPath];
-    
-    if (IS_NULL_OR_NIL(editValue)) {
-        return nil;
-    }
-    
-    return [self editActionsFromValue:editValue];
-=======
-  if ([searchController isActive]) {
+  NSIndexPath *realIndexPath = [self pathForSearchPath:indexPath];
+
+  if (![self canEditRowAtIndexPath:realIndexPath]) {
     return nil;
   }
 
-  if (searchActive) {
-    return nil;
-  }
-
-  if (![self canEditRowAtIndexPath:indexPath]) {
-    return nil;
-  }
-
-  id editValue = [self valueWithKey:@"editActions" atIndexPath:indexPath];
+  id editValue = [self valueWithKey:@"editActions" atIndexPath:realIndexPath];
 
   if (IS_NULL_OR_NIL(editValue)) {
     return nil;
   }
 
   return [self editActionsFromValue:editValue];
->>>>>>> 5927f3ba
 }
 
 - (BOOL)tableView:(UITableView *)tableView shouldIndentWhileEditingRowAtIndexPath:(NSIndexPath *)indexPath
 {
-<<<<<<< HEAD
-    NSIndexPath *realIndexPath = [self pathForSearchPath:indexPath];
-
-    return [self canEditRowAtIndexPath:realIndexPath];
-=======
-  return [self canEditRowAtIndexPath:indexPath];
->>>>>>> 5927f3ba
+  NSIndexPath *realIndexPath = [self pathForSearchPath:indexPath];
+
+  return [self canEditRowAtIndexPath:realIndexPath];
 }
 
 - (void)tableView:(UITableView *)tableView willBeginEditingRowAtIndexPath:(NSIndexPath *)indexPath
@@ -1629,152 +1311,30 @@
 
 - (void)tableView:(UITableView *)tableView didEndEditingRowAtIndexPath:(NSIndexPath *)indexPath
 {
-<<<<<<< HEAD
-    editing = [tableView isEditing];
-    [self.proxy replaceValue:NUMBOOL(editing) forKey:@"editing" notification:NO];
-    if (!editing) {
-        [tableView performSelector:@selector(reloadData) withObject:nil afterDelay:0.1];
-    }
-=======
-  editing = [_tableView isEditing];
+  editing = [tableView isEditing];
   [self.proxy replaceValue:NUMBOOL(editing) forKey:@"editing" notification:NO];
   if (!editing) {
-    [_tableView performSelector:@selector(reloadData) withObject:nil afterDelay:0.1];
-  }
->>>>>>> 5927f3ba
+    [tableView performSelector:@selector(reloadData) withObject:nil afterDelay:0.1];
+  }
 }
 
 #pragma mark - UITableViewDataSource
 
 - (BOOL)tableView:(UITableView *)tableView canMoveRowAtIndexPath:(NSIndexPath *)indexPath
 {
-<<<<<<< HEAD
-    NSIndexPath *realIndexPath = [self pathForSearchPath:indexPath];
-	return [self canMoveRowAtIndexPath:realIndexPath];
-=======
-  if ([searchController isActive]) {
-    return NO;
-  }
-
-  if (searchActive) {
-    return NO;
-  }
-
-  return [self canMoveRowAtIndexPath:indexPath];
->>>>>>> 5927f3ba
+  NSIndexPath *realIndexPath = [self pathForSearchPath:indexPath];
+  return [self canMoveRowAtIndexPath:realIndexPath];
 }
 
 - (void)tableView:(UITableView *)tableView moveRowAtIndexPath:(NSIndexPath *)fromIndexPath toIndexPath:(NSIndexPath *)toIndexPath
 {
-<<<<<<< HEAD
-    NSIndexPath *realToIndexPath = [self pathForSearchPath:toIndexPath];
-    NSIndexPath *realFromIndexPath = [self pathForSearchPath:fromIndexPath];
-
-    NSInteger fromSectionIndex = [realFromIndexPath section];
-    NSInteger fromRowIndex = [realFromIndexPath row];
-    NSInteger toSectionIndex = [realToIndexPath section];
-    NSInteger toRowIndex = [realToIndexPath row];
-    
-    
-    
-    if (fromSectionIndex == toSectionIndex) {
-        if (fromRowIndex == toRowIndex) {
-            return;
-        }
-        //Moving a row in the same index. Just move and reload section
-        TiUIListSectionProxy* theSection = [[self.listViewProxy sectionForIndex:fromSectionIndex] retain];
-        NSDictionary *theItem = [[theSection itemAtIndex:fromRowIndex] retain];
-        
-        //Delete Data
-        [theSection deleteItemAtIndex:fromRowIndex];
-        
-        //Insert the data
-        [theSection addItem:theItem atIndex:toRowIndex];
-        
-        //Fire the move Event if required
-        NSString *eventName = @"move";
-        if ([self.proxy _hasListeners:eventName]) {
-            
-            NSMutableDictionary *eventObject = [[NSMutableDictionary alloc] initWithObjectsAndKeys:
-                                                theSection, @"section",
-                                                NUMINTEGER(fromSectionIndex), @"sectionIndex",
-                                                NUMINTEGER(fromRowIndex), @"itemIndex",
-                                                theSection,@"targetSection",
-                                                NUMINTEGER(toSectionIndex), @"targetSectionIndex",
-                                                NUMINTEGER(toRowIndex), @"targetItemIndex",
-                                                nil];
-            id propertiesValue = [theItem objectForKey:@"properties"];
-            NSDictionary *properties = ([propertiesValue isKindOfClass:[NSDictionary class]]) ? propertiesValue : nil;
-            id itemId = [properties objectForKey:@"itemId"];
-            if (itemId != nil) {
-                [eventObject setObject:itemId forKey:@"itemId"];
-            }
-            [self.proxy fireEvent:eventName withObject:eventObject withSource:self.proxy propagate:NO reportSuccess:NO errorCode:0 message:nil];
-            [eventObject release];
-        }
-        
-        if (searchActive) {
-            [self buildResultsForSearchText];
-        }
-
-        [tableView reloadData];
-        
-        [theSection release];
-        [theItem release];
-        
-        
-    } else {
-        TiUIListSectionProxy* fromSection = [[self.listViewProxy sectionForIndex:fromSectionIndex] retain];
-        NSDictionary *theItem = [[fromSection itemAtIndex:fromRowIndex] retain];
-        TiUIListSectionProxy* toSection = [[self.listViewProxy sectionForIndex:toSectionIndex] retain];
-        
-        //Delete Data
-        [fromSection deleteItemAtIndex:fromRowIndex];
-        
-        //Insert the data
-        [toSection addItem:theItem atIndex:toRowIndex];
-        
-        //Fire the move Event if required
-        NSString *eventName = @"move";
-        if ([self.proxy _hasListeners:eventName]) {
-            
-            NSMutableDictionary *eventObject = [[NSMutableDictionary alloc] initWithObjectsAndKeys:
-                                                fromSection, @"section",
-                                                NUMINTEGER(fromSectionIndex), @"sectionIndex",
-                                                NUMINTEGER(fromRowIndex), @"itemIndex",
-                                                toSection,@"targetSection",
-                                                NUMINTEGER(toSectionIndex), @"targetSectionIndex",
-                                                NUMINTEGER(toRowIndex), @"targetItemIndex",
-                                                nil];
-            id propertiesValue = [theItem objectForKey:@"properties"];
-            NSDictionary *properties = ([propertiesValue isKindOfClass:[NSDictionary class]]) ? propertiesValue : nil;
-            id itemId = [properties objectForKey:@"itemId"];
-            if (itemId != nil) {
-                [eventObject setObject:itemId forKey:@"itemId"];
-            }
-            [self.proxy fireEvent:eventName withObject:eventObject];
-            [eventObject release];
-        }
-        
-        if ([fromSection itemCount] == 0) {
-            if (pruneSections) {
-                [self.listViewProxy deleteSectionAtIndex:fromSectionIndex];
-            }
-        }
-        
-        if (searchActive) {
-            [self buildResultsForSearchText];
-        }
-        [tableView reloadData];
-        
-        [fromSection release];
-        [toSection release];
-        [theItem release];
-=======
-  NSInteger fromSectionIndex = [fromIndexPath section];
-  NSInteger fromRowIndex = [fromIndexPath row];
-  NSInteger toSectionIndex = [toIndexPath section];
-  NSInteger toRowIndex = [toIndexPath row];
+  NSIndexPath *realToIndexPath = [self pathForSearchPath:toIndexPath];
+  NSIndexPath *realFromIndexPath = [self pathForSearchPath:fromIndexPath];
+
+  NSInteger fromSectionIndex = [realFromIndexPath section];
+  NSInteger fromRowIndex = [realFromIndexPath row];
+  NSInteger toSectionIndex = [realToIndexPath section];
+  NSInteger toRowIndex = [realToIndexPath row];
 
   if (fromSectionIndex == toSectionIndex) {
     if (fromRowIndex == toRowIndex) {
@@ -1812,6 +1372,10 @@
       [eventObject release];
     }
 
+    if (searchActive) {
+      [self buildResultsForSearchText];
+    }
+
     [tableView reloadData];
 
     [theSection release];
@@ -1848,7 +1412,6 @@
       }
       [self.proxy fireEvent:eventName withObject:eventObject];
       [eventObject release];
->>>>>>> 5927f3ba
     }
 
     if ([fromSection itemCount] == 0) {
@@ -1857,6 +1420,9 @@
       }
     }
 
+    if (searchActive) {
+      [self buildResultsForSearchText];
+    }
     [tableView reloadData];
 
     [fromSection release];
@@ -1884,21 +1450,7 @@
 
 - (NSInteger)tableView:(UITableView *)tableView numberOfRowsInSection:(NSInteger)section
 {
-<<<<<<< HEAD
-    if ((_searchResults != nil) || (tableView == _searchTableView)) {
-        if ([_searchResults count] <= section) {
-            return 0;
-        }
-        NSArray* theSection = [_searchResults objectAtIndex:section];
-        return [theSection count];
-    } else {
-        TiUIListSectionProxy* theSection = [self.listViewProxy sectionForIndex:section];
-        if (theSection != nil) {
-            return theSection.itemCount;
-        }
-        return 0;
-=======
-  if (_searchResults != nil) {
+  if ((_searchResults != nil) || (tableView == _searchTableView)) {
     if ([_searchResults count] <= section) {
       return 0;
     }
@@ -1908,7 +1460,6 @@
     TiUIListSectionProxy *theSection = [self.listViewProxy sectionForIndex:section];
     if (theSection != nil) {
       return theSection.itemCount;
->>>>>>> 5927f3ba
     }
     return 0;
   }
@@ -1985,25 +1536,11 @@
 
 - (NSString *)tableView:(UITableView *)tableView titleForHeaderInSection:(NSInteger)section
 {
-<<<<<<< HEAD
-    if (searchActive) {
-        if (keepSectionsInSearch && ([_searchResults count] > 0) ) {
-            return [[self.listViewProxy sectionForIndex:section] headerTitle];
-        } else {
-            return nil;
-        }
-=======
-  if ([searchController isActive]) {
-    return nil;
-  }
-
   if (searchActive) {
     if (keepSectionsInSearch && ([_searchResults count] > 0)) {
-      NSInteger realSection = [self sectionForSearchSection:section];
-      return [[self.listViewProxy sectionForIndex:realSection] headerTitle];
+      return [[self.listViewProxy sectionForIndex:section] headerTitle];
     } else {
       return nil;
->>>>>>> 5927f3ba
     }
   }
 
@@ -2012,25 +1549,11 @@
 
 - (NSString *)tableView:(UITableView *)tableView titleForFooterInSection:(NSInteger)section
 {
-<<<<<<< HEAD
-    if (searchActive) {
-        if (keepSectionsInSearch && ([_searchResults count] > 0) ) {
-            return [[self.listViewProxy sectionForIndex:section] footerTitle];
-        } else {
-            return nil;
-        }
-=======
-  if ([searchController isActive]) {
-    return nil;
-  }
-
   if (searchActive) {
     if (keepSectionsInSearch && ([_searchResults count] > 0)) {
-      NSInteger realSection = [self sectionForSearchSection:section];
-      return [[self.listViewProxy sectionForIndex:realSection] footerTitle];
+      return [[self.listViewProxy sectionForIndex:section] footerTitle];
     } else {
       return nil;
->>>>>>> 5927f3ba
     }
   }
   return [[self.listViewProxy sectionForIndex:section] footerTitle];
@@ -2120,52 +1643,23 @@
 
 - (UIView *)tableView:(UITableView *)tableView viewForHeaderInSection:(NSInteger)section
 {
-<<<<<<< HEAD
-    if (searchActive) {
-        if (keepSectionsInSearch && ([_searchResults count] > 0) ) {
-            return [self sectionView:section forLocation:@"headerView" section:nil];
-        } else {
-            return nil;
-        }
-=======
-  if ([searchController isActive]) {
-    return nil;
-  }
-
   if (searchActive) {
     if (keepSectionsInSearch && ([_searchResults count] > 0)) {
-      NSInteger realSection = [self sectionForSearchSection:section];
-      return [self sectionView:realSection forLocation:@"headerView" section:nil];
+      return [self sectionView:section forLocation:@"headerView" section:nil];
     } else {
       return nil;
->>>>>>> 5927f3ba
-    }
-  }
-
+    }
+  }
   return [self sectionView:section forLocation:@"headerView" section:nil];
 }
 
 - (UIView *)tableView:(UITableView *)tableView viewForFooterInSection:(NSInteger)section
 {
-<<<<<<< HEAD
-    if (searchActive) {
-        if (keepSectionsInSearch && ([_searchResults count] > 0) ) {
-            return [self sectionView:section forLocation:@"footerView" section:nil];
-        } else {
-            return nil;
-        }
-=======
-  if ([searchController isActive]) {
-    return nil;
-  }
-
   if (searchActive) {
     if (keepSectionsInSearch && ([_searchResults count] > 0)) {
-      NSInteger realSection = [self sectionForSearchSection:section];
-      return [self sectionView:realSection forLocation:@"footerView" section:nil];
+      return [self sectionView:section forLocation:@"footerView" section:nil];
     } else {
       return nil;
->>>>>>> 5927f3ba
     }
   }
 
@@ -2176,28 +1670,13 @@
 
 - (CGFloat)tableView:(UITableView *)tableView heightForHeaderInSection:(NSInteger)section
 {
-<<<<<<< HEAD
-    NSInteger realSection = section;
-    
-    if (searchActive) {
-        if (keepSectionsInSearch && ([_searchResults count] > 0) ) {
-            realSection = section;
-        } else {
-            return 0.0;
-        }
-=======
-  if ([searchController isActive]) {
-    return 0.0;
-  }
-
   NSInteger realSection = section;
 
   if (searchActive) {
     if (keepSectionsInSearch && ([_searchResults count] > 0)) {
-      realSection = [self sectionForSearchSection:section];
+      realSection = section;
     } else {
       return 0.0;
->>>>>>> 5927f3ba
     }
   }
 
@@ -2248,28 +1727,13 @@
 
 - (CGFloat)tableView:(UITableView *)tableView heightForFooterInSection:(NSInteger)section
 {
-<<<<<<< HEAD
-    NSInteger realSection = section;
-    
-    if (searchActive) {
-        if (keepSectionsInSearch && ([_searchResults count] > 0) ) {
-            realSection = section;
-        } else {
-            return 0.0;
-        }
-=======
-  if ([searchController isActive]) {
-    return 0.0;
-  }
-
   NSInteger realSection = section;
 
   if (searchActive) {
     if (keepSectionsInSearch && ([_searchResults count] > 0)) {
-      realSection = [self sectionForSearchSection:section];
+      realSection = section;
     } else {
       return 0.0;
->>>>>>> 5927f3ba
     }
   }
 
@@ -2613,8 +2077,8 @@
 #pragma mark - UISearchControllerDelegate
 - (void)willDismissSearchController:(UISearchController *)searchController
 {
-    [[resultViewController tableView] setEditing:NO];
-    [_tableView setEditing:NO];
+  [[resultViewController tableView] setEditing:NO];
+  [_tableView setEditing:NO];
 }
 
 - (void)didDismissSearchController:(UISearchController *)searchController
@@ -2639,68 +2103,6 @@
 
 - (void)presentSearchController:(UISearchController *)controller
 {
-<<<<<<< HEAD
-    TiColor *resultsBackgroundColor = [TiUtils colorValue:[[self proxy] valueForKey:@"resultsBackgroundColor"]];
-    TiColor * resultsSeparatorColor = [TiUtils colorValue:[[self proxy] valueForKey:@"resultsSeparatorColor"]];
-    id resultsSeparatorInsets = [[self proxy] valueForKey:@"resultsSeparatorInsets"];
-    id resultsSeparatorStyle = [[self proxy] valueForKey:@"resultsSeparatorStyle"];
-    
-    ENSURE_TYPE_OR_NIL(resultsSeparatorInsets, NSDictionary);
-    ENSURE_TYPE_OR_NIL(resultsSeparatorStyle, NSNumber);
-    
-    if (resultsBackgroundColor) {
-        // TIMOB-23281: Hack to support transparent backgrounds (not officially supported)
-        UIColor *color = [resultsBackgroundColor _color] == [UIColor clearColor] ? [UIColor colorWithWhite:1.0 alpha:0.0001] : [resultsBackgroundColor _color];
-        [resultViewController.tableView setBackgroundColor:color];
-    }
-    
-    if (resultsSeparatorColor) {
-        [resultViewController.tableView setSeparatorColor:[resultsSeparatorColor _color]];
-    }
-    
-    if (resultsSeparatorInsets) {
-        [resultViewController.tableView setSeparatorInset:[TiUtils contentInsets:resultsSeparatorInsets]];
-    }
-    
-    if (resultsSeparatorStyle) {
-        [resultViewController.tableView setSeparatorStyle:[TiUtils intValue:resultsSeparatorStyle def:UITableViewCellSeparatorStyleSingleLine]];
-    }
-    
-    // Presenting search controller on window holding controller
-    id proxy = [(TiViewProxy *)self.proxy parent];
-    while ([proxy isKindOfClass:[TiViewProxy class]] && ![proxy isKindOfClass:[TiWindowProxy class]]) {
-        proxy = [proxy parent];
-    }
-    UIViewController *viewController = nil;
-    if ([proxy isKindOfClass:[TiWindowProxy class]]) {
-        viewController = [proxy windowHoldingController];
-    }
-    else {
-        viewController = [[TiApp app] controller];
-    }
-    viewController.definesPresentationContext = YES;
-    
-    [viewController presentViewController:controller animated:NO completion:^{
-        UIView *view = controller.searchBar.superview;
-        view.frame = CGRectMake(view.frame.origin.x, self.frame.origin.y, view.frame.size.width, view.frame.size.height);
-        controller.searchBar.frame = CGRectMake(0, 0, view.frame.size.width, view.frame.size.height);
-        resultViewController.tableView.frame = CGRectMake(self.frame.origin.x,self.frame.origin.y + view.frame.size.height, self.frame.size.width, self.frame.size.height);
-    }];
-    
-    id searchButtonTitle = [searchViewProxy valueForKey:@"cancelButtonTitle"];
-    ENSURE_TYPE_OR_NIL(searchButtonTitle, NSString);
-    
-    if (!searchButtonTitle) {
-        return;
-    }
-    
-    // TODO: Use [UIBarButtonItem appearanceWhenContainedInInstancesOfClasses:@[[UISearchBar class]]];
-    // as soon as we remove iOS < 9 support
-    id searchButton = searchButton = [UIBarButtonItem appearanceWhenContainedIn:[UISearchBar class], nil];
-    [searchButton setTitle:[TiUtils stringValue:searchButtonTitle]];
-    [[resultViewController tableView] setEditing:NO];
-    [_tableView setEditing:NO];
-=======
   TiColor *resultsBackgroundColor = [TiUtils colorValue:[[self proxy] valueForKey:@"resultsBackgroundColor"]];
   TiColor *resultsSeparatorColor = [TiUtils colorValue:[[self proxy] valueForKey:@"resultsSeparatorColor"]];
   id resultsSeparatorInsets = [[self proxy] valueForKey:@"resultsSeparatorInsets"];
@@ -2760,7 +2162,8 @@
   // as soon as we remove iOS < 9 support
   id searchButton = searchButton = [UIBarButtonItem appearanceWhenContainedIn:[UISearchBar class], nil];
   [searchButton setTitle:[TiUtils stringValue:searchButtonTitle]];
->>>>>>> 5927f3ba
+  [[resultViewController tableView] setEditing:NO];
+  [_tableView setEditing:NO];
 }
 
 #pragma mark - UISearchResultsUpdating
