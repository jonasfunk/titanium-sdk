---
name: Titanium.UI.Window
summary: The Window is an empty drawing surface or container.
extends: Titanium.UI.View
since: "0.9"

methods:
  - name: close
    summary: Closes the window.
    parameters:
      - name: options
        summary: Optional animation or display properties to use when closing the window.
        type: Object
        optional: true
  - name: hideTabBar
    summary: Hides the tab bar. Must be called before opening the window.
    description: |
        To hide the tab bar when opening a window as a child of a tab, call
        `hideTabBar` or set `tabBarHidden` to `true` **before** opening the window.

        If the window is not a child of a tab, this method has no effect.
    platforms: [iphone,ipad]
  - name: open
    summary: Opens the window.
    parameters:
      - name: options
        summary: Optional animation or display properties to use when opening the window.
        type: Object
        optional: true
events:
  - name: android:back
    platforms: [android]
    summary: Fired when the Back button is released.
    description: |
        Setting a listener disables the default key handling for the Back button.
        To restore default behavior, remove the listener. It is recommended that you only
        have one handler per heavyweight window.

  - name: android:camera
    summary: Fired when the Camera button is released.
    description: |
        Setting a listener disables the default key handling for this button. To restore
        default behavior, remove the listener. It is recommended that you only have one
        handler per heavyweight window.
    platforms: [android]

  - name: android:focus
    summary: Fired when the Camera button is half-pressed then released.
    description: |
        Setting a listener disables the default key handling for this button. To restore
        default behavior, remove the listener. It is recommended that you only have one
        handler per heavyweight window.
    platforms: [android]

  - name: android:search
    summary: Fired when the Search button is released.
    description: |
        Setting a listener disables the default key handling for this button. To restore
        default behavior, remove the listener. It is recommended that you only have
        one handler per heavyweight window.
    platforms: [android]

  - name: android:voldown
    summary: Fired when the volume down button is released.
    description: |
        Setting a listener disables the default key handling for this button. To restore
        default behavior, remove the listener. It is recommended that you only have one
        handler per heavyweight window.
    platforms: [android]

  - name: android:volup
    summary: Fired when the volume up button is released.
    description: |
        Setting a listener disables the default key handling for this button. To restore
        default behavior, remove the listener. It is recommended that you only have one
        handler per heavyweight window.
    platforms: [android]

  - name: blur
    summary: Fired when the window loses focus.

  - name: close
    summary: Fired when the window is closed.

  - name: focus
    summary: Fired when the window gains focus.
    description: |
      The listener for this event must be defined before this window 
      is opened.
  - name: open
    summary: Fired when the window is opened.
    description: |
      The listener for this event must be defined before this window 
      is opened.
properties:
  - name: activity
    summary: |
      For heavyweight windows, this property contains a reference to the
      Android Activity object associated with this window.
    platforms: [android]
    type: Titanium.Android.Activity

  - name: backButtonTitle
    summary: Title for the back button. This is only valid when the window is a child of a tab.
    platforms: [iphone, ipad]
    type: String

  - name: backButtonTitleImage
    summary: The image to show as the back button.
        This is only valid when the window is a child of a tab.
    platforms: [iphone, ipad]
    type: [String, Titanium.Blob]

  - name: barColor
    summary: Background color for the nav bar, specified as a hex color or color name.
    platforms: [iphone, ipad]
    type: String

  - name: barImage
    summary: Background image for the nav bar, specified as a URL to a local image.
    platforms: [iphone, ipad]
    type: String

  - name: exitOnClose
    summary: |
        Boolean value indicating if the application should exit when the Android
        Back button is pressed while the window is being shown.
    description:  |
        You can only set this as a createWindow({...}) option.  Setting it after
        window creation has no effect.
    platforms: [android]
    default: false
    type: Boolean
    availability: creation

  - name: fullscreen
    summary: Boolean value indicating if the window is fullscreen.
    description: |
        A fullscreen window occupies all of the screen space, hiding elements
        such as the iOS nav bar or the Android status bar. Must be specified
        at creation time or in the `options` dictionary passed to the 
        [Window.open](Titanium.UI.Window.open) method.
    platforms: [android, iphone, ipad]
    type: Boolean
    default: false

  - name: leftNavButton
    summary: View to show in the left nav bar area.
    platforms: [iphone, ipad]
    type: Titanium.UI.View

  - name: modal
    summary: Boolean to indicate if the window should be opened modal in front of other windows.
    description: |
        Android note: the combination of `fullscreen:true` and `modal:true` will not work as
        expected.  Android modal windows are translucent, and, in Android, the contents of
        a translucent window cannot appear above the status bar.  I.e., even though
        you set `fullscreen:true`, the status bar will still be visible *if* it was visible
        in the previous window.  `navBarHidden` and `modal` do work fine together, however.
        
        iOS note: modal windows should not support orientation modes that the
        window they are opened over do not support. Doing otherwise *may* cause
        bad visual/redraw behavior after the modal is dismissed, due to how
        iOS manages modal transitions.
    type: Boolean
    default: false

  - name: navBarHidden
    summary: For modal windows, hide the nav bar (`true`) or show the nav bar (`false`).
    platforms: [android, iphone, ipad]
    default: false
    type: Boolean

  - name: opacity
    summary: The opacity from 0.0-1.0.
    description: |
        iOS Notes: For modal windows that cover the previous window, the previous window is 
        removed from the render stack after the modal window finishes opening. If the 
        modal window is semi-transparent, the underlying window will be visible during the 
        transition animation, but disappear as soon as the animation is completed. (In general 
        all modal windows cover the previous window, except for iPad modal windows using the 
        Page sheet or Form sheet style.)

        Android Notes: If you set any of `windowSoftInputMode`, `fullscreen`, or `navBarHidden`,
        *and* you wish to use the `opacity` property at any time during the window's lifetime,
        be sure to set an `opacity` value **before** opening the window.  You can later change that
        value -- and you can set it to 1 for full opacity if you wish -- but the important thing
        is that you set it to a value before opening the window if you will want to set it at
        any time during the window's lifetime.

        The technical reason for this is that if the opacity property is present (i.e., has
        been set to something) and a new Android Activity is created for the window,
        then a translucent theme will be used for the Activity.  Window transparency (opacity
        values below 1) will only work in Android if the Activity's theme is translucent, and
        Titanium only uses a translucent theme for an Activity if you set an opacity property
        before opening the window.  Additionally, do not use `opacity` and `fullscreen: true`
        together, because translucent themes in Android cannot hide the status bar.  Finally,
        if you do set the `opacity` property, be sure to also set a `backgroundImage` or
        `backgroundColor` property as well, unless you want the window to be completely
        transparent.
    type: Number

  - name: orientationModes
    summary: |
        Array of supported orientation modes, specified using the orientation
        constants defined in <Titanium.UI>.
    description: |
        To restrict this window to a certain set of orientations, specify one or more
        of the orientation constants [LANDSCAPE_LEFT](Titanium.UI.LANDSCAPE_LEFT),
        [LANDSCAPE_RIGHT](Titanium.UI.LANDSCAPE_RIGHT), [PORTRAIT](Titanium.UI.PORTRAIT),
        [UPSIDE_PORTRAIT](Titanium.UI.UPSIDE_PORTRAIT).

        `orientationModes` must be set **before** opening the window.

        #### Android Orientation Modes

        On Android, orientation behavior is dependent on the Android SDK level
        of the device itself. Devices running Android 2.3 and above support "sensor portait
        mode" and "sensor landscape mode," in these modes, the device is locked into
        either a portrait or landscape orientation, but can switch between the normal and reverse
        orientations (for example, between PORTRAIT and UPSIDE_PORTRAIT).

        In addition, the definition of portrait or
        landscape mode can vary based on the physical design of the device. For example,
        on some devices <Titanium.UI.LANDSCAPE_LEFT> represents the top of the device being at
        the 270 degree position but other devices may (based on camera position for example)
        treat this position as <Titanium.UI.LANDSCAPE_RIGHT>. In general, applications for
        Android that need to be aware of orientation should try and limit their orientation
        logic to handling either portrait or landscape rather than worrying about the reverse
        modes. This approach will allow the orientation modes to adopt a more natural feel for
        the specific device.

        The following list breaks down the orientation behavior on Android based on the contents
        of the `orientationModes` array:

        1.  Empty array. Enables orientation to be fully controlled by the device sensor.

        2.  Array includes one or both portrait modes **and** one or both landscape modes.
            Enables full sensor control (identical to an empty array).

        3.  Array contains PORTRAIT **and** UPSIDE_PORTRAIT. On Android 2.3 and above,
            enables sensor portrait mode. This means the screen will shift between
            both portrait modes according to the sensor inside the device.

            On Android versions below 2.3, locks screen orientation in normal portrait mode.

        4.  Array contains LANDSCAPE_LEFT **and** LANDSCAPE_RIGHT. On Android 2.3 and above,
            enables sensor landscape mode. This means the screen will shift between both
            landscape modes according to the sensor inside the device.

            On Android versions below 2.3, locks screen orientation in normal landscape mode.

        5.  Array contains **only** [PORTRAIT](Titanium.UI.PORTRAIT). Locks screen orientation
            to normal portrait mode.

        6.  Array contains **only** [LANDSCAPE_LEFT](Titanium.UI.LANDSCAPE_LEFT). Locks screen
            orientation to normal landscape mode.

        7.  Array contains **only** [UPSIDE_PORTRAIT](Titanium.UI.UPSIDE_PORTRAIT). On
            Android 2.3 and above, locks screen in reverse portrait mode. 

            On Android versions below 2.3, results are undefined.

        8.  Array contains **only**  [LANDSCAPE_RIGHT](Titanium.UI.LANDSCAPE_RIGHT). On
            Android 2.3 and above, locks screen in reverse landscape mode. 

            On Android versions below 2.3, results are undefined.
        
    platforms: [android, iphone, ipad]
    type: Array<Number>
    default: empty array

  - name: orientation
    summary: Current orientation of the window.
    description: |
        Value will be one of the orientation constants defined in <Titanium.UI>. See
        the discussion of the [orientationModes](Titanium.UI.Window.orientationModes)
        property for more information.
    type: Number

  - name: rightNavButton
    summary: View to show in the right nav bar area.
    platforms: [iphone, ipad]
    type: Titanium.UI.View

  - name: tabBarHidden
    summary: |
        Boolean value indicating if the tab bar should be hidden. 
    description: |
        `tabBarHidden` must be set **before** opening the window.

        This property is only valid when the window is the child of a tab.
    platforms: [iphone,ipad]
    type: Boolean

  - name: title
    summary: Title of the window.
    type: String

  - name: titleControl
    summary: View to show in the title area of the nav bar.
    platforms: [iphone, ipad]
    type: Titanium.UI.View

  - name: titleImage
    summary: Image to show in the title area of the nav bar, specified as a local file path or URL.
    platforms: [iphone, ipad]
    type: String

  - name: titlePrompt
    summary: Title prompt for the window.
    platforms: [iphone, ipad]
    type: String

  - name: titleid
    summary: Key identifying a string from the locale file to use for the window title.
    description: Only one of `title` or `titleid` should be specified.
    type: String

  - name: titlepromptid
    summary: Key identifying a string from the locale file to use for the window title prompt.
    description: Only one of `titlePrompt` or `titlepromptid` should be specified.
    platforms: [iphone, ipad]
    type: String

  - name: toolbar
    summary: |
        Array of button objects to show in the window's toolbar. This is only valid when
        the window is the child of a tab.
    platforms: [iphone, ipad]
    type: Array<Object>

  - name: translucent
    summary: Boolean value indicating if the nav bar is translucent.
    platforms: [iphone, ipad]
    type: Boolean

  - name: url
    summary: Local URL to a JavaScript file with the windows instructions.
    description: |
        This window will create a new JavaScript sub-context that will run
        in its own thread and global variable space. See the "Sub-contexts" section
        in the main description for [Window](Titanium.UI.Window).
    type: String
    availability: creation

  - name: windowSoftInputMode
    summary: |
        Determines whether a heavyweight window's soft input area (ie software keyboard) is visible 
        as it receives focus and how the window behaves in order to accomodate it while keeping its 
        contents in view.
    description: |
<<<<<<< HEAD
        This property is capable of representing two settings from the following two groups of 
        settings using the [bitwise OR](http://en.wikipedia.org/wiki/Bitwise_operation#OR) operation. 
        
        One of the group of soft input *visibility* constants, 
        [SOFT_INPUT_STATE_ALWAYS_HIDDEN](Titanium.UI.Android.SOFT_INPUT_STATE_ALWAYS_HIDDEN), 
        [SOFT_INPUT_STATE_ALWAYS_VISIBLE](Titanium.UI.Android.SOFT_INPUT_STATE_ALWAYS_VISIBLE), 
        [SOFT_INPUT_STATE_HIDDEN](Titanium.UI.Android.SOFT_INPUT_STATE_HIDDEN), 
        [SOFT_INPUT_STATE_UNSPECIFIED](Titanium.UI.Android.SOFT_INPUT_STATE_UNSPECIFIED), 
        or [SOFT_INPUT_STATE_VISIBLE](Titanium.UI.Android.SOFT_INPUT_STATE_VISIBLE).
        
        One of the group of soft input *adjustment* constants, 
        [SOFT_INPUT_ADJUST_UNSPECIFIED](Titanium.UI.Android.SOFT_INPUT_ADJUST_UNSPECIFIED), 
        [SOFT_INPUT_ADJUST_RESIZE](Titanium.UI.Android.SOFT_INPUT_ADJUST_RESIZE), 
        or [SOFT_INPUT_ADJUST_PAN](Titanium.UI.Android.SOFT_INPUT_ADJUST_PAN).
        
        Note that in Javascript, bitwise OR is achieved using the single pipe operand. See the 
        example for a demonstration.
        
        For more information, see the official Android Developers website API Reference for 
=======
        Specify one of [SOFT_INPUT_ADJUST_PAN](Titanium.UI.Android.SOFT_INPUT_ADJUST_PAN),
        [SOFT_INPUT_ADJUST_RESIZE](Titanium.UI.Android.SOFT_INPUT_ADJUST_RESIZE),
        or [SOFT_INPUT_ADJUST_UNSPECIFIED](Titanium.UI.Android.SOFT_INPUT_ADJUST_UNSPECIFIED).

        For more information see the Android API Reference: 
>>>>>>> 3d714020
        [Window.setSoftInputMode](http://developer.android.com/reference/android/view/Window.html#setSoftInputMode(int)).
    platforms: [android]
    type: Number
    availability: creation
    examples:
      - title: Soft Input Visibility and Adjustment
        example: |
            Create a white window and respond to a click of it to open a red window containing a 
            text area. Show the software keyboard automatically as the red window opens.
                
                var win1 = Ti.UI.createWindow({
                  backgroundColor: 'white',
                  exitOnClose: true,
                  fullscreen: false,
                  title: 'Click window to test'
                });
                
                // use bitwise OR to combine two settings for the windowSoftInputMode property
                var softInput = Ti.UI.Android.SOFT_INPUT_STATE_ALWAYS_VISIBLE | SOFT_INPUT_ADJUST_RESIZE;
                
                win1.addEventListener('click', function(){
                  var win2 = Ti.UI.createWindow({
                    backgroundColor: 'red',
                    fullscreen: false,
                    windowSoftInputMode: softInput
                  });
                
                  var textArea = Ti.UI.createTextArea({
                    value : 'I am a textarea',
                    height : 500,
                    width : 300,
                    top : 60
                  });
                  win2.add(textArea);
                  win2.open();
                });
                
                win1.open();
                
  - name: windowPixelFormat
    summary: Set the pixel format for the Activity's Window.
    description: |
        The property is ignored on a Titanium "lightweight" Window. Use one of the
        <Titanium.UI.Android>.PIXEL_FORMAT constants to set the format.

        For more information on pixel formats, see 
        [Android SDK Window.setFormat](http://developer.android.com/reference/android/view/Window.html#setFormat(int))
    platforms: [android]
    type: Number
    since: "1.8.0"

description: |
    A window is a top-level container which can contain other views. Windows can
    be *opened* and *closed*.  Opening a window causes the window and its child 
    views to be added to the application's render stack, on top of any previously opened 
    windows. Closing a window removes the window and its children from the render stack.

    Windows *contain* other views, but in general they are not *contained* inside
    other views. There are a few specialized top-level views that manage windows,
    including:
    
    * [NavigationGroup](Titanium.UI.iPhone.NavigationGroup)
    * [SplitWindow](Titanium.UI.iPad.SplitWindow)
    * [TabGroup](Titanium.UI.TabGroup). 

    By default, windows occupy the entire screen except for the navigation bar, 
    status bar, and in the case of windows contained in tab groups, the tab bar.
    To take up the entire screen, covering any other UI, specify `fullscreen:true`
    when creating the window.

    Use the <Titanium.UI.createWindow> method to create a window.

    #### Sub-contexts

    Windows can be loaded from another JavaScript file by specifying the property `url`,
    referencing a file relative to your application `Resources` folder.  It's important
    to note that Titanium will refuse to load JavaScript files from a remote URL. Loading
    remote JavaScript from a URL and providing it with the full capabilities of the Titanium
    API would be very dangerous.

    When your Window is loaded from a separate JavaScript file, the code will be executed in
    a separate JavaScript context (called a "sub-context") than your `app.js` global context.
    It will also execute in its own separate thread.

    On Android, a new context is also created when you create a heavyweight window. See the
    section, "Android Heavyweight and Lightweight Windows" for more information.

    The special property <Titanium.UI.currentWindow> is available inside a sub-context that
    points to the JavaScript instance by reference in the global context.


    #### Passing Data Between Contexts

    By default, sub-context variables cannot access JavaScript references in the global context.
    There are two ways to pass data between the global context and the sub-context:

    - Shared references
    - Events

    **Note that in both cases, you cannot pass functions between contexts, only serializable data.**
    *Serializable data* includes any JavaScript primitive or simple object composed
    of JavaScript primitives.

    ##### Passing Data with Shared References

    You can allow a sub-context access to
    properties in the global context by reference assignment.  An example best illustrates
    how to do this.

    In `app.js`, you could define a property:

        var message = "Hi world!";

    Now, you can create a new Window - let's call it `foo.js` - in your `app.js`.

        var w = Titanium.UI.createWindow({
        	url:'foo.js'
        });

    To _give_ your new window access to `message`, you would need to assign it to a
    property on the new window reference, `w`.

        w.alertMessage = message;

    This creates a new `alertMessage` property on the new window that holds a reference to the
    `message` property in the global context.  Now, let's look at the code for `foo.js`.

        alert(Titanium.UI.currentWindow.alertMessage);

    In the above code, the `foo.js` will show an alert containing the text from the `message`
    property in the global context.

    ##### Passing Data with Events

    If you'd like to send events to a window from the global context and vice versa, you could
    use the built-in event mechanism.  For example, you could define a custom event called `foo`.
    The window could listen for this event and then respond with some action. For example, in
    your sub-context you might define:

        Titanium.UI.currentWindow.addEventListener('foo',function(e)
        {
        	Titanium.API.info("foo event received = "+JSON.stringify(e));
        });

    You could now fire the event from `app.js` like this:

        var window = Titanium.UI.createWindow({
        	url:'bar.js'
        });
        window.open();
        window.fireEvent('foo',{a:'b'});

    It's worth noting two important limitations of the example above:

    * You must open the window before you can send events to it. You also may have to fire
      the event after a specified amount of time if you intend to immediately send data to
      the window. This is because windows are opened asynchronously and on a separate thread
      than the caller thread.

    * You can only send JSON-serializable data in `fireEvent`. If you attempt to send objects
      that have function references, they will be null.


    #### Animations

    Windows can be animated like any normal [View](Titanium.UI.View).  To transition between
    2 windows, you can use the `transition` property on an animation.  For example, to flip
    right-to-left between two windows, you could do the following:

        var window2 = Titanium.UI.createWindow({url:'foo.js'});
        var t = Ti.UI.iPhone.AnimationStyle.FLIP_FROM_LEFT;
        window1.animate({view:window2,transition:t});

    In the above example, the `window2` view will be animated from the right-to-left over `window1`.

    Windows can be opened or closed with animation.  In the example below, we create a window
    that will open from small to large with a bounce effect.  This is done by applying a
    transformation at initialization time that scales the original size of the window to 0.
    When the window is opened, a new 2D transformation is applied that will scale the window
    size from 0 to 110% of it's original size and then, after 1/20th of a second, will scale it
    back to it's original size at 100%. This gives the bounce effect during animation.

        var t = Titanium.UI.create2DMatrix().scale(0);

        // create a window with the initial transform scaled to 0
        var w = Titanium.UI.createWindow({
        	backgroundColor:'#336699',
        	borderWidth:8,
        	borderColor:'#999',
        	height:400,
        	width:300,
        	borderRadius:10,
        	opacity:0.92,
        	transform:t
        });

        // create first transform to go beyond normal size
        var t1 = Titanium.UI.create2DMatrix().scale(1.1);

        var a = Titanium.UI.createAnimation();
        a.transform = t1;
        a.duration = 200;

        // when this animation completes, scale to normal size
        a.addEventListener('complete', function()
        {
            // we can use the identity transform to take it back to it's real size
        	var t2 = Titanium.UI.create2DMatrix();
        	w.animate({transform:t2, duration:200});
        });

    #### iPad Modal Windows

    For iPad, iPhone SDK 3.2 and Titanium 1.2 introduced several new ways of presenting
    modal windows. In addition to full-screen modal windows, the iPad supports "Page sheet"
    and "Form sheet" style windows:

    * **Page sheet** style windows have a fixed width, equal to the width of the screen 
      in portait mode, and a height equal to the *current* height of the screen. This means
      that in portrait mode, the window covers the entire screen. In landscape mode, 
      the window is centered on the screen horizontally.

    * **Form sheet** style windows are smaller than the screen size, and centered on the screen.

    The example below is a modal window using the Form sheet style:

    ![modal](http://img.skitch.com/20100406-bqb3f8pb6e4ger7wkcdcw5mbar.png)

    You can create this type of modal window on iPad with the following code snippet:

        var window = Titanium.UI.createWindow();
        window.open({
        	modal:true,
        	modalTransitionStyle: Ti.UI.iPhone.MODAL_TRANSITION_STYLE_FLIP_HORIZONTAL,
        	modalStyle: Ti.UI.iPhone.MODAL_PRESENTATION_FORMSHEET
        })

    #### Android Heavyweight and Lightweight Windows

    In Android, Titanium windows can be heavyweight or lightweight:

    - A *heavyweight* window is associated with a new Android 
      [Activity](Titanium.Android.Activity). Creating a heavyweight window always 
      creates a new JavaScript context.

    - A *lightweight* window is a fullscreen view, and runs in the same Android Activity 
      as the code that created it. Creating a lightweight window creates a new 
      JavaScript context if it was created with the 'url' property set.

    The [createWindow](Titanium.UI.createWindow) call creates a heavyweight window 
    if any of the following properties are true on creation:

    * `fullscreen`
    * `navBarHidden`
    * `modal`
    * `windowSoftInputMode`

    A heavyweight window is always created when you open a new window from inside a 
    [TabGroup](Titanium.UI.TabGroup).

    #### Android "root" Windows

    In Android, you may wish to specify that a window which you create (such as the first
    window) should be considered the root window and that the application should exit when
    the back button is pressed from that window.  This is particularly useful if your application
    is not using a Tab Group and therefore the splash screen window is appearing whenever you
    press the back button from your lowest window on the stack.

    To indicate that a particular window should cause an application to exit when the back
    button is pressed, pass `exitOnClose: true` as one of the creation arguments, as shown here:

        var win = Titanium.UI.createWindow({
        	title: 'My Root Window',
        	exitOnClose: true
        });


examples:
  - title: Full Screen Window example
    example: |
        Create a fullscreen window with a red background.

            var window = Titanium.UI.createWindow({
               backgroundColor:'red'
            });
            window.open({fullscreen:true});

<|MERGE_RESOLUTION|>--- conflicted
+++ resolved
@@ -350,7 +350,6 @@
         as it receives focus and how the window behaves in order to accomodate it while keeping its 
         contents in view.
     description: |
-<<<<<<< HEAD
         This property is capable of representing two settings from the following two groups of 
         settings using the [bitwise OR](http://en.wikipedia.org/wiki/Bitwise_operation#OR) operation. 
         
@@ -370,13 +369,6 @@
         example for a demonstration.
         
         For more information, see the official Android Developers website API Reference for 
-=======
-        Specify one of [SOFT_INPUT_ADJUST_PAN](Titanium.UI.Android.SOFT_INPUT_ADJUST_PAN),
-        [SOFT_INPUT_ADJUST_RESIZE](Titanium.UI.Android.SOFT_INPUT_ADJUST_RESIZE),
-        or [SOFT_INPUT_ADJUST_UNSPECIFIED](Titanium.UI.Android.SOFT_INPUT_ADJUST_UNSPECIFIED).
-
-        For more information see the Android API Reference: 
->>>>>>> 3d714020
         [Window.setSoftInputMode](http://developer.android.com/reference/android/view/Window.html#setSoftInputMode(int)).
     platforms: [android]
     type: Number
@@ -493,7 +485,7 @@
     Now, you can create a new Window - let's call it `foo.js` - in your `app.js`.
 
         var w = Titanium.UI.createWindow({
-        	url:'foo.js'
+          url:'foo.js'
         });
 
     To _give_ your new window access to `message`, you would need to assign it to a
@@ -518,13 +510,13 @@
 
         Titanium.UI.currentWindow.addEventListener('foo',function(e)
         {
-        	Titanium.API.info("foo event received = "+JSON.stringify(e));
+          Titanium.API.info("foo event received = "+JSON.stringify(e));
         });
 
     You could now fire the event from `app.js` like this:
 
         var window = Titanium.UI.createWindow({
-        	url:'bar.js'
+          url:'bar.js'
         });
         window.open();
         window.fireEvent('foo',{a:'b'});
@@ -563,14 +555,14 @@
 
         // create a window with the initial transform scaled to 0
         var w = Titanium.UI.createWindow({
-        	backgroundColor:'#336699',
-        	borderWidth:8,
-        	borderColor:'#999',
-        	height:400,
-        	width:300,
-        	borderRadius:10,
-        	opacity:0.92,
-        	transform:t
+          backgroundColor:'#336699',
+          borderWidth:8,
+          borderColor:'#999',
+          height:400,
+          width:300,
+          borderRadius:10,
+          opacity:0.92,
+          transform:t
         });
 
         // create first transform to go beyond normal size
@@ -584,8 +576,8 @@
         a.addEventListener('complete', function()
         {
             // we can use the identity transform to take it back to it's real size
-        	var t2 = Titanium.UI.create2DMatrix();
-        	w.animate({transform:t2, duration:200});
+          var t2 = Titanium.UI.create2DMatrix();
+          w.animate({transform:t2, duration:200});
         });
 
     #### iPad Modal Windows
@@ -609,9 +601,9 @@
 
         var window = Titanium.UI.createWindow();
         window.open({
-        	modal:true,
-        	modalTransitionStyle: Ti.UI.iPhone.MODAL_TRANSITION_STYLE_FLIP_HORIZONTAL,
-        	modalStyle: Ti.UI.iPhone.MODAL_PRESENTATION_FORMSHEET
+          modal:true,
+          modalTransitionStyle: Ti.UI.iPhone.MODAL_TRANSITION_STYLE_FLIP_HORIZONTAL,
+          modalStyle: Ti.UI.iPhone.MODAL_PRESENTATION_FORMSHEET
         })
 
     #### Android Heavyweight and Lightweight Windows
@@ -649,8 +641,8 @@
     button is pressed, pass `exitOnClose: true` as one of the creation arguments, as shown here:
 
         var win = Titanium.UI.createWindow({
-        	title: 'My Root Window',
-        	exitOnClose: true
+          title: 'My Root Window',
+          exitOnClose: true
         });
 
 
