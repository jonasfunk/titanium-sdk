--- conflicted
+++ resolved
@@ -13,13 +13,8 @@
 #import "TiUtils.h"
 #import "TiApp.h"
 #import "ApplicationMods.h"
-<<<<<<< HEAD
 #import <libkern/OSAtomic.h>
 
-#ifdef DEBUGGER_ENABLED
-#import "TiDebuggerContext.h"
-=======
->>>>>>> 4a8fd4e0
 #import "TiDebugger.h"
 
 extern BOOL const TI_APPLICATION_ANALYTICS;
@@ -790,7 +785,6 @@
 	@throw [NSException exceptionWithName:@"org.appcelerator.kroll" reason:[NSString stringWithFormat:@"Couldn't find module: %@",path] userInfo:nil];
 }
 
-<<<<<<< HEAD
 + (NSArray *)krollBridgesUsingProxy:(id)proxy
 {
 	NSMutableArray * results = nil;
@@ -854,11 +848,11 @@
 	[context gc];
 	//Actually forcing garbage collect now will cause a deadlock.
 	return 0;
-=======
+}
+
 -(BOOL)shouldDebugContext
 {
     return [[self host] debugMode];
->>>>>>> 4a8fd4e0
 }
 
 @end