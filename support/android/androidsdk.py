#!/usr/bin/python
#
# An autodetection utility for the Android SDK
#

import os, sys, platform, glob, subprocess, types, re

android_api_levels = {
	3: 'android-1.5',
	4: 'android-1.6',
	5: 'android-2.0',
	6: 'android-2.0.1',
	7: 'android-2.1'
}

class Device:
	def __init__(self, name, port=-1, emulator=False, offline=False):
		self.name = name
		self.port = port
		self.emulator = emulator
		self.offline = offline

	def get_name(self):
		return self.name

	def get_port(self):
		return self.port

	def is_emulator(self):
		return self.emulator

	def is_device(self):
		return not self.emulator

	def is_offline(self):
		return self.offline

class AndroidSDK:
	def __init__(self, android_sdk, api_level):
		self.android_sdk = self.find_sdk(android_sdk)
		if self.android_sdk is None:
			raise Exception('No Android SDK directory found')
		self.api_level = api_level
		self.find_platform_dir()
		self.find_google_apis_dir()

	def find_sdk(self, supplied):
		if platform.system() == 'Windows':
			default_dirs = ['C:\\android-sdk', 'C:\\android', 'C:\\Program Files\\android-sdk', 'C:\\Program Files\\android']
		else:
<<<<<<< HEAD
			default_dirs = ['/opt/android', '/opt/android-sdk', '/usr/android', '/usr/android-sdk', '/android-sdk']
			
=======
			default_dirs = ['/opt/android', '/opt/android-sdk', '/usr/android', '/usr/android-sdk']

>>>>>>> 829e1ceb
		if 'ANDROID_SDK' in os.environ:
			return os.environ['ANDROID_SDK']

		if supplied is not None:
			return supplied

		for default_dir in default_dirs:
			if os.path.exists(default_dir):
				return default_dir

		path = os.environ['PATH']
		for dir in os.path.split(os.pathsep):
			if os.path.exists(os.path.join(dir, 'android')) \
				or os.path.exists(os.path.join(dir, 'android.exe')):
					return dir
		return None

	def find_dir(self, version, prefix):
		dirs = glob.glob(os.path.join(self.android_sdk, prefix+str(version)+"*"))
		if len(dirs) > 0:
			#grab the first.. good enough?
			return dirs[0]
		return None

	def find_platform_dir(self):
		platform_dir = self.find_dir(self.api_level, os.path.join('platforms', 'android-'))
		if platform_dir is None:
			old_style_dir = os.path.join(self.android_sdk, 'platforms', android_api_levels[self.api_level])
			if os.path.exists(old_style_dir):
				platform_dir = old_style_dir
		if platform_dir is None:
			raise Exception("No \"%s\" or \"%s\" in the Android SDK" % ('android-%s' % self.api_level, android_api_levels[self.api_level]))
		self.platform_dir = platform_dir

	def find_google_apis_dir(self):
		self.google_apis_dir = self.find_dir(self.api_level, os.path.join('add-ons', 'google_apis-'))
		if self.google_apis_dir is None:
			self.google_apis_dir = self.find_dir(self.api_level, os.path.join('add-ons', 'addon_google_apis_google_inc_'))

	def get_maps_jar(self):
		if self.google_apis_dir is not None:
			return os.path.join(self.google_apis_dir, "libs", "maps.jar")
		return None

	def get_android_jar(self):
		if self.platform_dir is not None:
			return os.path.join(self.platform_dir, "android.jar")
		return None

	def get_android_sdk(self):
		return self.android_sdk

	def get_platform_dir(self):
		return self.platform_dir

	def get_google_apis_dir(self):
		return self.google_apis_dir

	def get_platform_tools_dir(self):
		if self.platform_dir is not None:
			platform_tools = os.path.join(self.platform_dir, 'tools')
			if os.path.exists(platform_tools):
				return platform_tools
		return None

	def get_sdk_platform_tools_dir(self):
		if self.android_sdk is not None:
			sdk_platform_tools = os.path.join(self.android_sdk, 'platform-tools')
			if os.path.exists(sdk_platform_tools):
				return sdk_platform_tools
		return None

	def get_api_level(self):
		return self.api_level

	def get_tool(self, topdir, tool):
		if topdir is not None:
			tool_path = os.path.join(topdir, tool)
			if platform.system() == "Windows":
				if os.path.exists(tool_path+".exe"): return tool_path+".exe"
				elif os.path.exists(tool_path+".bat"): return tool_path+".bat"
				else: return None
			if os.path.exists(tool_path):
				return tool_path
		return None

	def get_sdk_tool(self, tool):
		return self.get_tool(os.path.join(self.android_sdk, 'tools'), tool)

	def get_platform_tool(self, tool):
		platform_tools_dir = self.get_platform_tools_dir()
		sdk_platform_tools_dir = self.get_sdk_platform_tools_dir()
		tool_path = None
		if platform_tools_dir is not None:
			tool_path = self.get_tool(platform_tools_dir, tool)
		if tool_path is None and sdk_platform_tools_dir is not None:
			tool_path = self.get_tool(sdk_platform_tools_dir, tool)
		if tool_path is None or not os.path.exists(tool_path):
			return self.get_sdk_tool(tool)
		return tool_path

	def get_dx(self):
		return self.get_platform_tool('dx')

	def get_dx_jar(self):
		platform_tools_dir = self.get_platform_tools_dir()
		sdk_platform_tools_dir = self.get_sdk_platform_tools_dir()
		if platform_tools_dir is not None:
			return os.path.join(platform_tools_dir, 'lib', 'dx.jar')
		elif sdk_platform_tools_dir is not None:
			return os.path.join(sdk_platform_tools_dir, 'lib', 'dx.jar')
		return None

	def get_dexdump(self):
		return self.get_platform_tool('dexdump')

	def get_zipalign(self):
		return self.get_sdk_tool('zipalign')

	def get_aapt(self):
		return self.get_platform_tool('aapt')

	def get_apkbuilder(self):
		return self.get_sdk_tool('apkbuilder')

	def get_android(self):
		return self.get_sdk_tool('android')

	def get_emulator(self):
		return self.get_sdk_tool('emulator')

	def get_adb(self):
		return self.get_platform_tool('adb')

	def get_mksdcard(self):
		return self.get_sdk_tool('mksdcard')

	def get_aidl(self):
		return self.get_platform_tool('aidl')

	def sdk_path(self, *path):
		return os.path.join(self.android_sdk, *path)

	def platform_path(self, *path):
		return os.path.join(self.platform_dir, *path)

	def google_apis_path(self, *path):
		return os.path.join(self.google_apis_dir, *path)

	def list_devices(self):
		adb = self.get_adb()
		(out, err) = subprocess.Popen([adb, 'devices'], stdout=subprocess.PIPE, stderr=subprocess.PIPE).communicate()
		if type(err) != types.NoneType and len(err) > 0:
			raise Exception(err)
		devices = []
		for line in out.splitlines():
			line = line.strip()
			if line.startswith("List of devices"): continue
			elif line.startswith("emulator-"):
				(name, status) = line.split()
				port = int(name[name.index("-")+1:])
				offline = False
				if status == "offline":
					offline = True
				devices.append(Device(name, port, True, offline))
			elif "device" in line:
				name = line.split()[0]
				devices.append(Device(name))
		return devices

	def list_processes(self, adb_args=None):
		args = [self.get_adb()]
		if adb_args != None:
			args.extend(adb_args)
		args.extend(['shell', 'ps'])
		(out, err) = subprocess.Popen(args, stdout=subprocess.PIPE, stderr=subprocess.PIPE).communicate()
		if type(err) != types.NoneType and len(err) > 0:
			raise Exception(err)
		processes = []
		for line in out.splitlines():
			line = line.strip()
			tokens = re.split(r"\s+", line)
			if len(tokens) < 2: continue
			if tokens[0] == 'USER': continue
			process = {"pid": tokens[1], "name": tokens[len(tokens)-1]}
			processes.append(process)
		return processes

if __name__ == "__main__":
	if len(sys.argv) < 2:
		print "Usage: %s ANDROID_SDK [API]" % sys.argv[0]
		print "  ANDROID_SDK is the default path to the Android SDK. Use '-' if there is no default path"
		print "  API (optional) is an Android API version (i.e. 4, 5, 6, 7, 8). The default is 4."
		print ""
		print "Prints the SDK directory, Android Platform directory, and Google APIs directory"
		sys.exit(1)

	sdk_path = sys.argv[1]
	if sdk_path == '-':
		sdk_path = None

	api_level = 4
	if len(sys.argv) > 2:
		api_level = int(sys.argv[2])
	try:
		sdk = AndroidSDK(sdk_path, api_level)
		print "ANDROID_SDK=%s" % sdk.get_android_sdk()
		print "ANDROID_API_LEVEL=%d" % sdk.get_api_level()
		print "ANDROID_PLATFORM=%s" % sdk.get_platform_dir()
		print "GOOGLE_APIS=%s" % sdk.get_google_apis_dir()
	except Exception, e:
		print >>sys.stderr, e<|MERGE_RESOLUTION|>--- conflicted
+++ resolved
@@ -48,13 +48,8 @@
 		if platform.system() == 'Windows':
 			default_dirs = ['C:\\android-sdk', 'C:\\android', 'C:\\Program Files\\android-sdk', 'C:\\Program Files\\android']
 		else:
-<<<<<<< HEAD
-			default_dirs = ['/opt/android', '/opt/android-sdk', '/usr/android', '/usr/android-sdk', '/android-sdk']
-			
-=======
 			default_dirs = ['/opt/android', '/opt/android-sdk', '/usr/android', '/usr/android-sdk']
 
->>>>>>> 829e1ceb
 		if 'ANDROID_SDK' in os.environ:
 			return os.environ['ANDROID_SDK']
 
