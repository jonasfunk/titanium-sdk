--- conflicted
+++ resolved
@@ -208,11 +208,7 @@
       - name: localName
         description: The local name of the attribute to search for.
         type: String
-<<<<<<< HEAD
-    returns:
-=======
-    returns: 
->>>>>>> d762d3b3
+    returns:
         type: Boolean
 properties:
   - name: tagName
