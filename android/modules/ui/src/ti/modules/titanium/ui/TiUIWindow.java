--- conflicted
+++ resolved
@@ -486,7 +486,6 @@
 				}
 			}
 		}
-<<<<<<< HEAD
 		if (d.containsKey(TiC.PROPERTY_KEEP_SCREEN_ON)) {
 			if (!lightWeight) {
 				if (windowActivity != null) {
@@ -495,10 +494,9 @@
 				// skip default processing
 				d.remove(TiC.PROPERTY_KEEP_SCREEN_ON);
 			}
-=======
+		}
 		if (d.containsKey(TiC.PROPERTY_WINDOW_PIXEL_FORMAT)) {
 			handleWindowPixelFormat(TiConvert.toInt(d, TiC.PROPERTY_WINDOW_PIXEL_FORMAT));
->>>>>>> a65f53db
 		}
 
 		// Don't allow default processing.
@@ -560,7 +558,6 @@
 			}
 		} else if (key.equals(TiC.PROPERTY_OPACITY)) {
 			setOpacity(TiConvert.toFloat(newValue));
-<<<<<<< HEAD
 		} else if (key.equals(TiC.PROPERTY_KEEP_SCREEN_ON)) {
 			if (!lightWeight) {
 				if (windowActivity != null) {
@@ -570,10 +567,8 @@
 				// Pass up to view if lightweight
 				super.propertyChanged(key, oldValue, newValue, proxy); 
 			}
-=======
 		} else if (key.equals(TiC.PROPERTY_WINDOW_PIXEL_FORMAT)) {
 			handleWindowPixelFormat(TiConvert.toInt(newValue));
->>>>>>> a65f53db
 		} else {
 			super.propertyChanged(key, oldValue, newValue, proxy);
 		}
