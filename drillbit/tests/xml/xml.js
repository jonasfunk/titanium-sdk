--- conflicted
+++ resolved
@@ -346,7 +346,6 @@
 		}
 	},
 
-<<<<<<< HEAD
 	apiXmlNodeProperties: function() {
 		var doc = Ti.XML.parseString(this.testSource["nodes.xml"]);
 
@@ -569,7 +568,8 @@
 		var replacementNode = doc.createElement("replacementNode");
 		valueOf(function() { parentNode.replaceChild(replacementNode, childNode); }).shouldNotThrowException();
 		valueOf(parentNode.firstChild).shouldBe(replacementNode); // fails - opened ticket #4769
-=======
+	},
+
 	xmlNodeListElementsByTagName : function() {
 		var xml = Ti.XML.parseString(this.testSource["nodes.xml"]);
 		valueOf(xml).shouldNotBeNull();
@@ -658,6 +658,5 @@
 		attr.value = "new value";
 		valueOf(attr.value).shouldBe("new value");
 		valueOf(attr.specified).shouldBeTrue();
->>>>>>> ffa46ec3
 	}
 });