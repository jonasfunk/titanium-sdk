--- conflicted
+++ resolved
@@ -157,7 +157,6 @@
 
 @implementation KrollBridge
 
-<<<<<<< HEAD
 +(void)initialize
 {
 	if (krollBridgeRegistry == nil)
@@ -168,9 +167,7 @@
 		krollBridgeRegistry = CFSetCreateMutable(NULL, 3, &doNotRetain);
 	}
 }
-=======
 @synthesize currentURL;
->>>>>>> 3f9239e0
 
 -(id)init
 {
