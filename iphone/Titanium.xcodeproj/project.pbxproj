--- conflicted
+++ resolved
@@ -14,29 +14,14 @@
 		2418F4220FCB629A00BFE545 /* sound.html in Resources */ = {isa = PBXBuildFile; fileRef = 2418F4210FCB629A00BFE545 /* sound.html */; };
 		2418F4670FCB6A2100BFE545 /* sound.wav in Resources */ = {isa = PBXBuildFile; fileRef = 2418F4660FCB6A2100BFE545 /* sound.wav */; };
 		24440B9B0FC9DFA0000A025D /* iPhone_icon.png in Resources */ = {isa = PBXBuildFile; fileRef = 24440B9A0FC9DFA0000A025D /* iPhone_icon.png */; };
-		2444F8370FC9FCA400063972 /* ApiModule.m in Sources */ = {isa = PBXBuildFile; fileRef = 2444F8090FC9FCA400063972 /* ApiModule.m */; };
-		2444F8380FC9FCA400063972 /* AppModule.m in Sources */ = {isa = PBXBuildFile; fileRef = 2444F80C0FC9FCA400063972 /* AppModule.m */; };
-		2444F8390FC9FCA400063972 /* DatabaseModule.m in Sources */ = {isa = PBXBuildFile; fileRef = 2444F80F0FC9FCA400063972 /* DatabaseModule.m */; };
-		2444F83A0FC9FCA400063972 /* PlausibleDatabase.m in Sources */ = {isa = PBXBuildFile; fileRef = 2444F8120FC9FCA400063972 /* PlausibleDatabase.m */; };
-		2444F83B0FC9FCA400063972 /* PLSqliteDatabase.m in Sources */ = {isa = PBXBuildFile; fileRef = 2444F8170FC9FCA400063972 /* PLSqliteDatabase.m */; };
-		2444F83C0FC9FCA400063972 /* PLSqlitePreparedStatement.m in Sources */ = {isa = PBXBuildFile; fileRef = 2444F8190FC9FCA400063972 /* PLSqlitePreparedStatement.m */; };
-		2444F83D0FC9FCA400063972 /* PLSqliteResultSet.m in Sources */ = {isa = PBXBuildFile; fileRef = 2444F81B0FC9FCA400063972 /* PLSqliteResultSet.m */; };
-		2444F83E0FC9FCA400063972 /* FilesystemModule.m in Sources */ = {isa = PBXBuildFile; fileRef = 2444F81E0FC9FCA400063972 /* FilesystemModule.m */; };
-		2444F83F0FC9FCA400063972 /* GeolocationModule.m in Sources */ = {isa = PBXBuildFile; fileRef = 2444F8210FC9FCA400063972 /* GeolocationModule.m */; };
-		2444F8400FC9FCA400063972 /* MediaModule.m in Sources */ = {isa = PBXBuildFile; fileRef = 2444F8240FC9FCA400063972 /* MediaModule.m */; };
-		2444F8430FC9FCA400063972 /* NetworkModule.m in Sources */ = {isa = PBXBuildFile; fileRef = 2444F82D0FC9FCA400063972 /* NetworkModule.m */; };
-		2444F8440FC9FCA400063972 /* PlatformModule.m in Sources */ = {isa = PBXBuildFile; fileRef = 2444F8300FC9FCA400063972 /* PlatformModule.m */; };
-		2444F8460FC9FCA400063972 /* UiModule.m in Sources */ = {isa = PBXBuildFile; fileRef = 2444F8360FC9FCA400063972 /* UiModule.m */; };
 		2444F98B0FCA417C00063972 /* tiapp.plist in Resources */ = {isa = PBXBuildFile; fileRef = 2444F98A0FCA417C00063972 /* tiapp.plist */; };
 		2444FA550FCA4E2E00063972 /* IPAddress.c in Sources */ = {isa = PBXBuildFile; fileRef = 2444FA540FCA4E2E00063972 /* IPAddress.c */; };
 		2444FC7F0FCA6F8000063972 /* NSData+Additions.m in Sources */ = {isa = PBXBuildFile; fileRef = 2444FC7C0FCA6F8000063972 /* NSData+Additions.m */; };
 		2444FCD40FCA741E00063972 /* base64.c in Sources */ = {isa = PBXBuildFile; fileRef = 2444FCD10FCA741E00063972 /* base64.c */; };
-		247DCBD2107C8366009CD0D1 /* YahooModule.m in Sources */ = {isa = PBXBuildFile; fileRef = 247DCBD1107C8366009CD0D1 /* YahooModule.m */; };
 		247DCBE4107C83AB009CD0D1 /* YahooModule.h in Headers */ = {isa = PBXBuildFile; fileRef = 247DCBD0107C8366009CD0D1 /* YahooModule.h */; };
 		247DCBE5107C83AF009CD0D1 /* YahooModule.m in Sources */ = {isa = PBXBuildFile; fileRef = 247DCBD1107C8366009CD0D1 /* YahooModule.m */; };
 		247DCBE8107C83D2009CD0D1 /* TitaniumBasicModule.h in Headers */ = {isa = PBXBuildFile; fileRef = 24FD204B106C9198004D4127 /* TitaniumBasicModule.h */; };
 		24B4B9A310622B9D00C859D4 /* NativeControlProxy.m in Sources */ = {isa = PBXBuildFile; fileRef = B4A6D3B0103C9EFD00131CD4 /* NativeControlProxy.m */; };
-		24BA96031096633D009ADEDD /* FBStreamDialog.m in Sources */ = {isa = PBXBuildFile; fileRef = 24BA96011096633D009ADEDD /* FBStreamDialog.m */; };
 		24BA96041096633D009ADEDD /* FBConnect.h in Headers */ = {isa = PBXBuildFile; fileRef = 24BA95F71096633D009ADEDD /* FBConnect.h */; };
 		24BA96051096633D009ADEDD /* FBConnectGlobal.h in Headers */ = {isa = PBXBuildFile; fileRef = 24BA95F81096633D009ADEDD /* FBConnectGlobal.h */; };
 		24BA96061096633D009ADEDD /* FBDialog.h in Headers */ = {isa = PBXBuildFile; fileRef = 24BA95F91096633D009ADEDD /* FBDialog.h */; };
@@ -49,7 +34,10 @@
 		24BA960D1096633D009ADEDD /* FBStreamDialog.h in Headers */ = {isa = PBXBuildFile; fileRef = 24BA96001096633D009ADEDD /* FBStreamDialog.h */; };
 		24BA960E1096633D009ADEDD /* FBStreamDialog.m in Sources */ = {isa = PBXBuildFile; fileRef = 24BA96011096633D009ADEDD /* FBStreamDialog.m */; };
 		24BA960F1096633D009ADEDD /* FBXMLHandler.h in Headers */ = {isa = PBXBuildFile; fileRef = 24BA96021096633D009ADEDD /* FBXMLHandler.h */; };
-		24BBD83E0FCD245F00A261A4 /* GestureModule.m in Sources */ = {isa = PBXBuildFile; fileRef = 24BBD83D0FCD245F00A261A4 /* GestureModule.m */; };
+		24BA96C21097E00C009ADEDD /* ContactsModule.h in Headers */ = {isa = PBXBuildFile; fileRef = B4A4A102109123680021CC46 /* ContactsModule.h */; };
+		24BA96C31097E021009ADEDD /* TitaniumBasicModule.h in Headers */ = {isa = PBXBuildFile; fileRef = 24FD204B106C9198004D4127 /* TitaniumBasicModule.h */; };
+		24BA96C41097E033009ADEDD /* ContactsModule.m in Sources */ = {isa = PBXBuildFile; fileRef = B4A4A103109123680021CC46 /* ContactsModule.m */; };
+		24BA96DA1097E16D009ADEDD /* MapModule.m in Sources */ = {isa = PBXBuildFile; fileRef = 24BA96D81097E16D009ADEDD /* MapModule.m */; };
 		24C5AC5B1061FB630063594B /* NotificationModule.h in Headers */ = {isa = PBXBuildFile; fileRef = B4F37DDB1061913E00ED12AF /* NotificationModule.h */; };
 		24C5AC5C1061FB670063594B /* NotificationModule.m in Sources */ = {isa = PBXBuildFile; fileRef = B4F37DDC1061913E00ED12AF /* NotificationModule.m */; };
 		24C5AC731061FBA00063594B /* AnalyticsModule.h in Headers */ = {isa = PBXBuildFile; fileRef = 24F02E440FD482D2007894DA /* AnalyticsModule.h */; };
@@ -163,7 +151,6 @@
 		24C5ACF21061FDD70063594B /* UiModule.h in Headers */ = {isa = PBXBuildFile; fileRef = 2444F8350FC9FCA400063972 /* UiModule.h */; };
 		24C5ACF31061FDD70063594B /* NativeControlProxy.h in Headers */ = {isa = PBXBuildFile; fileRef = B4A6D3AF103C9EFD00131CD4 /* NativeControlProxy.h */; };
 		24C5ACF41061FDDC0063594B /* UiModule.m in Sources */ = {isa = PBXBuildFile; fileRef = 2444F8360FC9FCA400063972 /* UiModule.m */; };
-		24F02E460FD482D2007894DA /* AnalyticsModule.m in Sources */ = {isa = PBXBuildFile; fileRef = 24F02E450FD482D2007894DA /* AnalyticsModule.m */; };
 		24FD2052106C9198004D4127 /* TitaniumBasicModule.m in Sources */ = {isa = PBXBuildFile; fileRef = 24FD204C106C9198004D4127 /* TitaniumBasicModule.m */; };
 		24FD2059106C9198004D4127 /* TitaniumBasicModule.h in Headers */ = {isa = PBXBuildFile; fileRef = 24FD204B106C9198004D4127 /* TitaniumBasicModule.h */; };
 		24FD205A106C9198004D4127 /* TitaniumBasicModule.m in Sources */ = {isa = PBXBuildFile; fileRef = 24FD204C106C9198004D4127 /* TitaniumBasicModule.m */; };
@@ -198,7 +185,6 @@
 		B41069CD0FBB756B00310448 /* UIKit.framework in Frameworks */ = {isa = PBXBuildFile; fileRef = 1DF5F4DF0D08C38300B7A737 /* UIKit.framework */; };
 		B41069CE0FBB756B00310448 /* Foundation.framework in Frameworks */ = {isa = PBXBuildFile; fileRef = 1D30AB110D05D00D00671497 /* Foundation.framework */; };
 		B41069CF0FBB756B00310448 /* CoreGraphics.framework in Frameworks */ = {isa = PBXBuildFile; fileRef = 288765A40DF7441C002DB57D /* CoreGraphics.framework */; };
-		B4110C9D0FD4653A00BE17F8 /* AccelerometerModule.m in Sources */ = {isa = PBXBuildFile; fileRef = B4110C9C0FD4653A00BE17F8 /* AccelerometerModule.m */; };
 		B413A6800F7998C500B1C47D /* TitaniumAppProtocol.m in Sources */ = {isa = PBXBuildFile; fileRef = B413A67F0F7998C500B1C47D /* TitaniumAppProtocol.m */; };
 		B413A7530F79A58000B1C47D /* TitaniumCmdThread.m in Sources */ = {isa = PBXBuildFile; fileRef = B413A7520F79A58000B1C47D /* TitaniumCmdThread.m */; };
 		B4200E511035FAB1009598FC /* Logging.c in Sources */ = {isa = PBXBuildFile; fileRef = B4200E501035FAB1009598FC /* Logging.c */; };
@@ -268,57 +254,11 @@
 		B47A27191035F040002146CD /* MediaPlayer.framework in Frameworks */ = {isa = PBXBuildFile; fileRef = B4A49BA10FCE01070049ED60 /* MediaPlayer.framework */; };
 		B47A271A1035F040002146CD /* MessageUI.framework in Frameworks */ = {isa = PBXBuildFile; fileRef = B4250689100C0A4B00AD6A6B /* MessageUI.framework */; settings = {ATTRIBUTES = (Weak, ); }; };
 		B47A27241035F0BF002146CD /* MainWindow.xib in Resources */ = {isa = PBXBuildFile; fileRef = 28AD733E0D9D9553002E5188 /* MainWindow.xib */; };
-		B47A27841035F11F002146CD /* accounts.html in Resources */ = {isa = PBXBuildFile; fileRef = B47A27261035F11F002146CD /* accounts.html */; };
-		B47A27851035F11F002146CD /* accounts.js in Resources */ = {isa = PBXBuildFile; fileRef = B47A27271035F11F002146CD /* accounts.js */; };
-		B47A27881035F11F002146CD /* DM.html in Resources */ = {isa = PBXBuildFile; fileRef = B47A272B1035F11F002146CD /* DM.html */; };
-		B47A27891035F11F002146CD /* DM.js in Resources */ = {isa = PBXBuildFile; fileRef = B47A272C1035F11F002146CD /* DM.js */; };
-		B47A278C1035F11F002146CD /* favorites.html in Resources */ = {isa = PBXBuildFile; fileRef = B47A272F1035F11F002146CD /* favorites.html */; };
-		B47A278D1035F11F002146CD /* favorites.js in Resources */ = {isa = PBXBuildFile; fileRef = B47A27301035F11F002146CD /* favorites.js */; };
-		B47A278E1035F11F002146CD /* humane.js in Resources */ = {isa = PBXBuildFile; fileRef = B47A27311035F11F002146CD /* humane.js */; };
-		B47A278F1035F11F002146CD /* humaneOG.js in Resources */ = {isa = PBXBuildFile; fileRef = B47A27321035F11F002146CD /* humaneOG.js */; };
-		B47A27C81035F11F002146CD /* jquery-1.3.2.js in Resources */ = {isa = PBXBuildFile; fileRef = B47A276D1035F11F002146CD /* jquery-1.3.2.js */; };
-		B47A27C91035F11F002146CD /* json2.js in Resources */ = {isa = PBXBuildFile; fileRef = B47A276E1035F11F002146CD /* json2.js */; };
-		B47A27CA1035F11F002146CD /* message.html in Resources */ = {isa = PBXBuildFile; fileRef = B47A276F1035F11F002146CD /* message.html */; };
-		B47A27CB1035F11F002146CD /* message.js in Resources */ = {isa = PBXBuildFile; fileRef = B47A27701035F11F002146CD /* message.js */; };
-		B47A27CC1035F11F002146CD /* more.html in Resources */ = {isa = PBXBuildFile; fileRef = B47A27711035F11F002146CD /* more.html */; };
-		B47A27CD1035F11F002146CD /* more.js in Resources */ = {isa = PBXBuildFile; fileRef = B47A27721035F11F002146CD /* more.js */; };
-		B47A27CE1035F11F002146CD /* newaccount.html in Resources */ = {isa = PBXBuildFile; fileRef = B47A27731035F11F002146CD /* newaccount.html */; };
-		B47A27CF1035F11F002146CD /* newaccount.js in Resources */ = {isa = PBXBuildFile; fileRef = B47A27741035F11F002146CD /* newaccount.js */; };
-		B47A27D01035F11F002146CD /* post.html in Resources */ = {isa = PBXBuildFile; fileRef = B47A27751035F11F002146CD /* post.html */; };
-		B47A27D11035F11F002146CD /* post.js in Resources */ = {isa = PBXBuildFile; fileRef = B47A27761035F11F002146CD /* post.js */; };
-		B47A27D21035F11F002146CD /* results.html in Resources */ = {isa = PBXBuildFile; fileRef = B47A27771035F11F002146CD /* results.html */; };
-		B47A27D31035F11F002146CD /* results.js in Resources */ = {isa = PBXBuildFile; fileRef = B47A27781035F11F002146CD /* results.js */; };
-		B47A27D41035F11F002146CD /* search.html in Resources */ = {isa = PBXBuildFile; fileRef = B47A27791035F11F002146CD /* search.html */; };
-		B47A27D51035F11F002146CD /* search.js in Resources */ = {isa = PBXBuildFile; fileRef = B47A277A1035F11F002146CD /* search.js */; };
-		B47A27D61035F11F002146CD /* splash.html in Resources */ = {isa = PBXBuildFile; fileRef = B47A277B1035F11F002146CD /* splash.html */; };
-		B47A27D71035F11F002146CD /* splash.js in Resources */ = {isa = PBXBuildFile; fileRef = B47A277C1035F11F002146CD /* splash.js */; };
-		B47A27D81035F11F002146CD /* style.css in Resources */ = {isa = PBXBuildFile; fileRef = B47A277D1035F11F002146CD /* style.css */; };
-		B47A27D91035F11F002146CD /* timeline.html in Resources */ = {isa = PBXBuildFile; fileRef = B47A277E1035F11F002146CD /* timeline.html */; };
-		B47A27DA1035F11F002146CD /* timeline.js in Resources */ = {isa = PBXBuildFile; fileRef = B47A277F1035F11F002146CD /* timeline.js */; };
-		B47A27DB1035F11F002146CD /* trends.html in Resources */ = {isa = PBXBuildFile; fileRef = B47A27801035F11F002146CD /* trends.html */; };
-		B47A27DC1035F11F002146CD /* trends.js in Resources */ = {isa = PBXBuildFile; fileRef = B47A27811035F11F002146CD /* trends.js */; };
-		B47A27DD1035F11F002146CD /* user.html in Resources */ = {isa = PBXBuildFile; fileRef = B47A27821035F11F002146CD /* user.html */; };
-		B47A27DE1035F11F002146CD /* user.js in Resources */ = {isa = PBXBuildFile; fileRef = B47A27831035F11F002146CD /* user.js */; };
-		B47A27E31035F15C002146CD /* Info.plist in Resources */ = {isa = PBXBuildFile; fileRef = B47A27DF1035F15C002146CD /* Info.plist */; };
-		B47A27E41035F15C002146CD /* appicon.png in Resources */ = {isa = PBXBuildFile; fileRef = B47A27E01035F15C002146CD /* appicon.png */; };
-		B47A27E51035F15C002146CD /* Default.png in Resources */ = {isa = PBXBuildFile; fileRef = B47A27E11035F15C002146CD /* Default.png */; };
-		B47A27E61035F15C002146CD /* tiapp.plist in Resources */ = {isa = PBXBuildFile; fileRef = B47A27E21035F15C002146CD /* tiapp.plist */; };
-		B47A283D1035F2E3002146CD /* images in Resources */ = {isa = PBXBuildFile; fileRef = B47A28051035F2E3002146CD /* images */; };
 		B47B52D60FF1B2F400BD7229 /* ValueTableViewCell.m in Sources */ = {isa = PBXBuildFile; fileRef = B47B52D50FF1B2F400BD7229 /* ValueTableViewCell.m */; };
 		B481D3370FD4C45A00F0A961 /* song.mp3 in Resources */ = {isa = PBXBuildFile; fileRef = B481D3360FD4C45A00F0A961 /* song.mp3 */; };
 		B4864F5C0F7C48E700A851C5 /* TitaniumUIViewController.m in Sources */ = {isa = PBXBuildFile; fileRef = B4864F5B0F7C48E700A851C5 /* TitaniumUIViewController.m */; };
 		B48E4AE40FC1DBEE00204C8E /* iPhone_BG.png in Resources */ = {isa = PBXBuildFile; fileRef = B4880BA20F96B4E3007589FC /* iPhone_BG.png */; };
 		B48E4AE50FC1DBF200204C8E /* Default.png in Resources */ = {isa = PBXBuildFile; fileRef = B4F51CB00F981F23004D9D2D /* Default.png */; };
-		B49029EE1072848D009678FC /* FBPermissionDialog.m in Sources */ = {isa = PBXBuildFile; fileRef = 24FD238C106F1802004D4127 /* FBPermissionDialog.m */; };
-		B49029EF1072848E009678FC /* FacebookModule.m in Sources */ = {isa = PBXBuildFile; fileRef = 24FD237C106F1802004D4127 /* FacebookModule.m */; };
-		B49029F01072848E009678FC /* FBLoginDialog.m in Sources */ = {isa = PBXBuildFile; fileRef = 24FD238B106F1802004D4127 /* FBLoginDialog.m */; };
-		B49029F11072848F009678FC /* FBRequest.m in Sources */ = {isa = PBXBuildFile; fileRef = 24FD238D106F1802004D4127 /* FBRequest.m */; };
-		B49029F210728490009678FC /* FBSession.m in Sources */ = {isa = PBXBuildFile; fileRef = 24FD238E106F1802004D4127 /* FBSession.m */; };
-		B49029F310728490009678FC /* FBFeedDialog.m in Sources */ = {isa = PBXBuildFile; fileRef = 24FD2389106F1802004D4127 /* FBFeedDialog.m */; };
-		B49029F410728491009678FC /* FBDialog.m in Sources */ = {isa = PBXBuildFile; fileRef = 24FD2388106F1802004D4127 /* FBDialog.m */; };
-		B49029F510728492009678FC /* FBConnectGlobal.m in Sources */ = {isa = PBXBuildFile; fileRef = 24FD2387106F1802004D4127 /* FBConnectGlobal.m */; };
-		B49029F610728492009678FC /* FBXMLHandler.m in Sources */ = {isa = PBXBuildFile; fileRef = 24FD2390106F1802004D4127 /* FBXMLHandler.m */; };
-		B49029F710728493009678FC /* FBLoginButton.m in Sources */ = {isa = PBXBuildFile; fileRef = 24FD238A106F1802004D4127 /* FBLoginButton.m */; };
 		B492D43E0FCC6DB20030772B /* network.html in Resources */ = {isa = PBXBuildFile; fileRef = B492D43D0FCC6DB20030772B /* network.html */; };
 		B49358DC106AE51C00BC4A77 /* TitaniumImageViewController.m in Sources */ = {isa = PBXBuildFile; fileRef = B49358DB106AE51C00BC4A77 /* TitaniumImageViewController.m */; };
 		B49358DD106AE51C00BC4A77 /* TitaniumImageViewController.m in Sources */ = {isa = PBXBuildFile; fileRef = B49358DB106AE51C00BC4A77 /* TitaniumImageViewController.m */; };
@@ -330,23 +270,10 @@
 		B4A49BA20FCE01070049ED60 /* MediaPlayer.framework in Frameworks */ = {isa = PBXBuildFile; fileRef = B4A49BA10FCE01070049ED60 /* MediaPlayer.framework */; };
 		B4A49BA30FCE01070049ED60 /* MediaPlayer.framework in Frameworks */ = {isa = PBXBuildFile; fileRef = B4A49BA10FCE01070049ED60 /* MediaPlayer.framework */; };
 		B4A49BBC0FCE08DA0049ED60 /* TitaniumBlobWrapper.m in Sources */ = {isa = PBXBuildFile; fileRef = B4A49BB90FCE08DA0049ED60 /* TitaniumBlobWrapper.m */; };
-		B4A4A104109123680021CC46 /* ContactsModule.m in Sources */ = {isa = PBXBuildFile; fileRef = B4A4A103109123680021CC46 /* ContactsModule.m */; };
 		B4A4A105109123680021CC46 /* ContactsModule.m in Sources */ = {isa = PBXBuildFile; fileRef = B4A4A103109123680021CC46 /* ContactsModule.m */; };
 		B4A6D3B3103C9EFD00131CD4 /* NativeControlProxy.m in Sources */ = {isa = PBXBuildFile; fileRef = B4A6D3B0103C9EFD00131CD4 /* NativeControlProxy.m */; };
 		B4A6D3B4103C9EFD00131CD4 /* NativeControlProxy.m in Sources */ = {isa = PBXBuildFile; fileRef = B4A6D3B0103C9EFD00131CD4 /* NativeControlProxy.m */; };
-		B4AA86FE105ED1DF00D29939 /* nointernet.html in Resources */ = {isa = PBXBuildFile; fileRef = B4AA86F3105ED1DF00D29939 /* nointernet.html */; };
-		B4AA86FF105ED1DF00D29939 /* timeline-all.js in Sources */ = {isa = PBXBuildFile; fileRef = B4AA86F4105ED1DF00D29939 /* timeline-all.js */; };
-		B4AA8700105ED1DF00D29939 /* timeline-all.html in Resources */ = {isa = PBXBuildFile; fileRef = B4AA86F5105ED1DF00D29939 /* timeline-all.html */; };
-		B4AA8701105ED1DF00D29939 /* timeline-replies.js in Sources */ = {isa = PBXBuildFile; fileRef = B4AA86F6105ED1DF00D29939 /* timeline-replies.js */; };
-		B4AA8702105ED1DF00D29939 /* timeline-replies.html in Resources */ = {isa = PBXBuildFile; fileRef = B4AA86F7105ED1DF00D29939 /* timeline-replies.html */; };
-		B4AA8703105ED1DF00D29939 /* link.js in Sources */ = {isa = PBXBuildFile; fileRef = B4AA86F8105ED1DF00D29939 /* link.js */; };
-		B4AA8704105ED1DF00D29939 /* link.html in Resources */ = {isa = PBXBuildFile; fileRef = B4AA86F9105ED1DF00D29939 /* link.html */; };
-		B4AA8705105ED1DF00D29939 /* timeline-public.js in Sources */ = {isa = PBXBuildFile; fileRef = B4AA86FA105ED1DF00D29939 /* timeline-public.js */; };
-		B4AA8706105ED1DF00D29939 /* timeline-public.html in Resources */ = {isa = PBXBuildFile; fileRef = B4AA86FB105ED1DF00D29939 /* timeline-public.html */; };
-		B4AA8707105ED1DF00D29939 /* timeline-dms.js in Sources */ = {isa = PBXBuildFile; fileRef = B4AA86FC105ED1DF00D29939 /* timeline-dms.js */; };
-		B4AA8708105ED1DF00D29939 /* timeline-dms.html in Resources */ = {isa = PBXBuildFile; fileRef = B4AA86FD105ED1DF00D29939 /* timeline-dms.html */; };
 		B4ABEDC4101903CA00639ED5 /* buggy.html in Resources */ = {isa = PBXBuildFile; fileRef = B4ABEDC3101903CA00639ED5 /* buggy.html */; };
-		B4ABEDC7101903F300639ED5 /* buggy.js in Sources */ = {isa = PBXBuildFile; fileRef = B4ABEDC6101903F300639ED5 /* buggy.js */; };
 		B4ADF5FA106D8C0200D26B13 /* WeCanDoIt.png in Resources */ = {isa = PBXBuildFile; fileRef = B4ADF5F9106D8C0200D26B13 /* WeCanDoIt.png */; };
 		B4AF713D107D56F9000347A7 /* buggy.js in Resources */ = {isa = PBXBuildFile; fileRef = B4ABEDC6101903F300639ED5 /* buggy.js */; };
 		B4AF73B9107E7920000347A7 /* view1.html in Resources */ = {isa = PBXBuildFile; fileRef = B4AF73B6107E7920000347A7 /* view1.html */; };
@@ -357,8 +284,6 @@
 		B4B8E56B10586D3500D08D44 /* TitaniumCellWrapper.m in Sources */ = {isa = PBXBuildFile; fileRef = B4B8E56A10586D3500D08D44 /* TitaniumCellWrapper.m */; };
 		B4B8E56E10586D3500D08D44 /* TitaniumCellWrapper.m in Sources */ = {isa = PBXBuildFile; fileRef = B4B8E56A10586D3500D08D44 /* TitaniumCellWrapper.m */; };
 		B4B9E4621003D3DE004B8831 /* logo-m.png in Resources */ = {isa = PBXBuildFile; fileRef = B4B9E4611003D3DE004B8831 /* logo-m.png */; };
-		B4B9E4641003D3E6004B8831 /* ext-core.js in Sources */ = {isa = PBXBuildFile; fileRef = B4B9E4631003D3E6004B8831 /* ext-core.js */; };
-		B4B9E4721003D52F004B8831 /* jquery.js in Sources */ = {isa = PBXBuildFile; fileRef = B4B9E4711003D52F004B8831 /* jquery.js */; };
 		B4BAC627109624C2005925EA /* AddressBook.framework in Frameworks */ = {isa = PBXBuildFile; fileRef = B4BAC625109624C2005925EA /* AddressBook.framework */; };
 		B4BAC628109624C2005925EA /* AddressBookUI.framework in Frameworks */ = {isa = PBXBuildFile; fileRef = B4BAC626109624C2005925EA /* AddressBookUI.framework */; };
 		B4BAC629109624C2005925EA /* AddressBook.framework in Frameworks */ = {isa = PBXBuildFile; fileRef = B4BAC625109624C2005925EA /* AddressBook.framework */; };
@@ -379,7 +304,6 @@
 		B4E9BB660F842C9400DD709C /* SBJSON.m in Sources */ = {isa = PBXBuildFile; fileRef = B4E9BB640F842C9400DD709C /* SBJSON.m */; };
 		B4E9BC090F85491F00DD709C /* TitaniumJSConstants.m in Sources */ = {isa = PBXBuildFile; fileRef = B4E9BC080F85491F00DD709C /* TitaniumJSConstants.m */; };
 		B4F37DDF1061913E00ED12AF /* NotificationModule.m in Sources */ = {isa = PBXBuildFile; fileRef = B4F37DDC1061913E00ED12AF /* NotificationModule.m */; };
-		B4F37DE01061913E00ED12AF /* NotificationModule.m in Sources */ = {isa = PBXBuildFile; fileRef = B4F37DDC1061913E00ED12AF /* NotificationModule.m */; };
 		B4F37E161061AB5D00ED12AF /* QuartzCore.framework in Frameworks */ = {isa = PBXBuildFile; fileRef = B4F37E151061AB5D00ED12AF /* QuartzCore.framework */; };
 		B4F37E171061AB5D00ED12AF /* QuartzCore.framework in Frameworks */ = {isa = PBXBuildFile; fileRef = B4F37E151061AB5D00ED12AF /* QuartzCore.framework */; };
 		B4F37E181061AB5D00ED12AF /* QuartzCore.framework in Frameworks */ = {isa = PBXBuildFile; fileRef = B4F37E151061AB5D00ED12AF /* QuartzCore.framework */; };
@@ -393,30 +317,6 @@
 		B4FECD130FAA4B3E0015B658 /* Webcolor.m in Sources */ = {isa = PBXBuildFile; fileRef = B4FECD120FAA4B3E0015B658 /* Webcolor.m */; };
 		B4FFBE3E0FD4A778001D5E81 /* unitTest.html in Resources */ = {isa = PBXBuildFile; fileRef = B4FFBE3D0FD4A778001D5E81 /* unitTest.html */; };
 /* End PBXBuildFile section */
-
-/* Begin PBXContainerItemProxy section */
-		247DCBE6107C83C8009CD0D1 /* PBXContainerItemProxy */ = {
-			isa = PBXContainerItemProxy;
-			containerPortal = 29B97313FDCFA39411CA2CEA /* Project object */;
-			proxyType = 1;
-			remoteGlobalIDString = 247DCBE0107C837F009CD0D1;
-			remoteInfo = libYahoo;
-		};
-		247DCBEB107C83DB009CD0D1 /* PBXContainerItemProxy */ = {
-			isa = PBXContainerItemProxy;
-			containerPortal = 29B97313FDCFA39411CA2CEA /* Project object */;
-			proxyType = 1;
-			remoteGlobalIDString = 247DCBE0107C837F009CD0D1;
-			remoteInfo = libYahoo;
-		};
-		24FD23DB106F1A53004D4127 /* PBXContainerItemProxy */ = {
-			isa = PBXContainerItemProxy;
-			containerPortal = 29B97313FDCFA39411CA2CEA /* Project object */;
-			proxyType = 1;
-			remoteGlobalIDString = 24FD2394106F180F004D4127;
-			remoteInfo = libFacebook;
-		};
-/* End PBXContainerItemProxy section */
 
 /* Begin PBXFileReference section */
 		1D30AB110D05D00D00671497 /* Foundation.framework */ = {isa = PBXFileReference; lastKnownFileType = wrapper.framework; name = Foundation.framework; path = System/Library/Frameworks/Foundation.framework; sourceTree = SDKROOT; };
@@ -479,6 +379,9 @@
 		24BA96001096633D009ADEDD /* FBStreamDialog.h */ = {isa = PBXFileReference; fileEncoding = 4; lastKnownFileType = sourcecode.c.h; name = FBStreamDialog.h; path = FacebookModule/FBStreamDialog.h; sourceTree = "<group>"; };
 		24BA96011096633D009ADEDD /* FBStreamDialog.m */ = {isa = PBXFileReference; fileEncoding = 4; lastKnownFileType = sourcecode.c.objc; name = FBStreamDialog.m; path = FacebookModule/FBStreamDialog.m; sourceTree = "<group>"; };
 		24BA96021096633D009ADEDD /* FBXMLHandler.h */ = {isa = PBXFileReference; fileEncoding = 4; lastKnownFileType = sourcecode.c.h; name = FBXMLHandler.h; path = FacebookModule/FBXMLHandler.h; sourceTree = "<group>"; };
+		24BA96B61097DF41009ADEDD /* libContacts.a */ = {isa = PBXFileReference; explicitFileType = archive.ar; includeInIndex = 0; path = libContacts.a; sourceTree = BUILT_PRODUCTS_DIR; };
+		24BA96D31097E132009ADEDD /* libMap.a */ = {isa = PBXFileReference; explicitFileType = archive.ar; includeInIndex = 0; path = libMap.a; sourceTree = BUILT_PRODUCTS_DIR; };
+		24BA96D81097E16D009ADEDD /* MapModule.m */ = {isa = PBXFileReference; fileEncoding = 4; lastKnownFileType = sourcecode.c.objc; name = MapModule.m; path = MapModule/MapModule.m; sourceTree = "<group>"; };
 		24BBD83C0FCD245F00A261A4 /* GestureModule.h */ = {isa = PBXFileReference; fileEncoding = 4; lastKnownFileType = sourcecode.c.h; path = GestureModule.h; sourceTree = "<group>"; };
 		24BBD83D0FCD245F00A261A4 /* GestureModule.m */ = {isa = PBXFileReference; fileEncoding = 4; lastKnownFileType = sourcecode.c.objc; path = GestureModule.m; sourceTree = "<group>"; };
 		24C5ABF11061FA9D0063594B /* libNotification.a */ = {isa = PBXFileReference; explicitFileType = archive.ar; includeInIndex = 0; path = libNotification.a; sourceTree = BUILT_PRODUCTS_DIR; };
@@ -548,43 +451,7 @@
 		B45CA77E0F81565D00B80900 /* TitaniumHost.m */ = {isa = PBXFileReference; fileEncoding = 4; lastKnownFileType = sourcecode.c.objc; path = TitaniumHost.m; sourceTree = "<group>"; };
 		B4676CB40FB0E492009B81F4 /* AVFoundation.framework */ = {isa = PBXFileReference; lastKnownFileType = wrapper.framework; name = AVFoundation.framework; path = System/Library/Frameworks/AVFoundation.framework; sourceTree = SDKROOT; };
 		B4676CBE0FB0E4AE009B81F4 /* SystemConfiguration.framework */ = {isa = PBXFileReference; lastKnownFileType = wrapper.framework; name = SystemConfiguration.framework; path = System/Library/Frameworks/SystemConfiguration.framework; sourceTree = SDKROOT; };
-		B47A271E1035F040002146CD /* TestSpaz.app */ = {isa = PBXFileReference; explicitFileType = wrapper.application; includeInIndex = 0; path = TestSpaz.app; sourceTree = BUILT_PRODUCTS_DIR; };
-		B47A27261035F11F002146CD /* accounts.html */ = {isa = PBXFileReference; fileEncoding = 4; lastKnownFileType = text.html; name = accounts.html; path = ../../spaz/Resources/accounts.html; sourceTree = SOURCE_ROOT; };
-		B47A27271035F11F002146CD /* accounts.js */ = {isa = PBXFileReference; fileEncoding = 4; lastKnownFileType = sourcecode.javascript; name = accounts.js; path = ../../spaz/Resources/accounts.js; sourceTree = SOURCE_ROOT; };
-		B47A272B1035F11F002146CD /* DM.html */ = {isa = PBXFileReference; fileEncoding = 4; lastKnownFileType = text.html; name = DM.html; path = ../../spaz/Resources/DM.html; sourceTree = SOURCE_ROOT; };
-		B47A272C1035F11F002146CD /* DM.js */ = {isa = PBXFileReference; fileEncoding = 4; lastKnownFileType = sourcecode.javascript; name = DM.js; path = ../../spaz/Resources/DM.js; sourceTree = SOURCE_ROOT; };
-		B47A272F1035F11F002146CD /* favorites.html */ = {isa = PBXFileReference; fileEncoding = 4; lastKnownFileType = text.html; name = favorites.html; path = ../../spaz/Resources/favorites.html; sourceTree = SOURCE_ROOT; };
-		B47A27301035F11F002146CD /* favorites.js */ = {isa = PBXFileReference; fileEncoding = 4; lastKnownFileType = sourcecode.javascript; name = favorites.js; path = ../../spaz/Resources/favorites.js; sourceTree = SOURCE_ROOT; };
-		B47A27311035F11F002146CD /* humane.js */ = {isa = PBXFileReference; fileEncoding = 4; lastKnownFileType = sourcecode.javascript; name = humane.js; path = ../../spaz/Resources/humane.js; sourceTree = SOURCE_ROOT; };
-		B47A27321035F11F002146CD /* humaneOG.js */ = {isa = PBXFileReference; fileEncoding = 4; lastKnownFileType = sourcecode.javascript; name = humaneOG.js; path = ../../spaz/Resources/humaneOG.js; sourceTree = SOURCE_ROOT; };
-		B47A276D1035F11F002146CD /* jquery-1.3.2.js */ = {isa = PBXFileReference; fileEncoding = 4; lastKnownFileType = sourcecode.javascript; name = "jquery-1.3.2.js"; path = "../../spaz/Resources/jquery-1.3.2.js"; sourceTree = SOURCE_ROOT; };
-		B47A276E1035F11F002146CD /* json2.js */ = {isa = PBXFileReference; fileEncoding = 4; lastKnownFileType = sourcecode.javascript; name = json2.js; path = ../../spaz/Resources/json2.js; sourceTree = SOURCE_ROOT; };
-		B47A276F1035F11F002146CD /* message.html */ = {isa = PBXFileReference; fileEncoding = 4; lastKnownFileType = text.html; name = message.html; path = ../../spaz/Resources/message.html; sourceTree = SOURCE_ROOT; };
-		B47A27701035F11F002146CD /* message.js */ = {isa = PBXFileReference; fileEncoding = 4; lastKnownFileType = sourcecode.javascript; name = message.js; path = ../../spaz/Resources/message.js; sourceTree = SOURCE_ROOT; };
-		B47A27711035F11F002146CD /* more.html */ = {isa = PBXFileReference; fileEncoding = 4; lastKnownFileType = text.html; name = more.html; path = ../../spaz/Resources/more.html; sourceTree = SOURCE_ROOT; };
-		B47A27721035F11F002146CD /* more.js */ = {isa = PBXFileReference; fileEncoding = 4; lastKnownFileType = sourcecode.javascript; name = more.js; path = ../../spaz/Resources/more.js; sourceTree = SOURCE_ROOT; };
-		B47A27731035F11F002146CD /* newaccount.html */ = {isa = PBXFileReference; fileEncoding = 4; lastKnownFileType = text.html; name = newaccount.html; path = ../../spaz/Resources/newaccount.html; sourceTree = SOURCE_ROOT; };
-		B47A27741035F11F002146CD /* newaccount.js */ = {isa = PBXFileReference; fileEncoding = 4; lastKnownFileType = sourcecode.javascript; name = newaccount.js; path = ../../spaz/Resources/newaccount.js; sourceTree = SOURCE_ROOT; };
-		B47A27751035F11F002146CD /* post.html */ = {isa = PBXFileReference; fileEncoding = 4; lastKnownFileType = text.html; name = post.html; path = ../../spaz/Resources/post.html; sourceTree = SOURCE_ROOT; };
-		B47A27761035F11F002146CD /* post.js */ = {isa = PBXFileReference; fileEncoding = 4; lastKnownFileType = sourcecode.javascript; name = post.js; path = ../../spaz/Resources/post.js; sourceTree = SOURCE_ROOT; };
-		B47A27771035F11F002146CD /* results.html */ = {isa = PBXFileReference; fileEncoding = 4; lastKnownFileType = text.html; name = results.html; path = ../../spaz/Resources/results.html; sourceTree = SOURCE_ROOT; };
-		B47A27781035F11F002146CD /* results.js */ = {isa = PBXFileReference; fileEncoding = 4; lastKnownFileType = sourcecode.javascript; name = results.js; path = ../../spaz/Resources/results.js; sourceTree = SOURCE_ROOT; };
-		B47A27791035F11F002146CD /* search.html */ = {isa = PBXFileReference; fileEncoding = 4; lastKnownFileType = text.html; name = search.html; path = ../../spaz/Resources/search.html; sourceTree = SOURCE_ROOT; };
-		B47A277A1035F11F002146CD /* search.js */ = {isa = PBXFileReference; fileEncoding = 4; lastKnownFileType = sourcecode.javascript; name = search.js; path = ../../spaz/Resources/search.js; sourceTree = SOURCE_ROOT; };
-		B47A277B1035F11F002146CD /* splash.html */ = {isa = PBXFileReference; fileEncoding = 4; lastKnownFileType = text.html; name = splash.html; path = ../../spaz/Resources/splash.html; sourceTree = SOURCE_ROOT; };
-		B47A277C1035F11F002146CD /* splash.js */ = {isa = PBXFileReference; fileEncoding = 4; lastKnownFileType = sourcecode.javascript; name = splash.js; path = ../../spaz/Resources/splash.js; sourceTree = SOURCE_ROOT; };
-		B47A277D1035F11F002146CD /* style.css */ = {isa = PBXFileReference; fileEncoding = 4; lastKnownFileType = text.css; name = style.css; path = ../../spaz/Resources/style.css; sourceTree = SOURCE_ROOT; };
-		B47A277E1035F11F002146CD /* timeline.html */ = {isa = PBXFileReference; fileEncoding = 4; lastKnownFileType = text.html; name = timeline.html; path = ../../spaz/Resources/timeline.html; sourceTree = SOURCE_ROOT; };
-		B47A277F1035F11F002146CD /* timeline.js */ = {isa = PBXFileReference; fileEncoding = 4; lastKnownFileType = sourcecode.javascript; name = timeline.js; path = ../../spaz/Resources/timeline.js; sourceTree = SOURCE_ROOT; };
-		B47A27801035F11F002146CD /* trends.html */ = {isa = PBXFileReference; fileEncoding = 4; lastKnownFileType = text.html; name = trends.html; path = ../../spaz/Resources/trends.html; sourceTree = SOURCE_ROOT; };
-		B47A27811035F11F002146CD /* trends.js */ = {isa = PBXFileReference; fileEncoding = 4; lastKnownFileType = sourcecode.javascript; name = trends.js; path = ../../spaz/Resources/trends.js; sourceTree = SOURCE_ROOT; };
-		B47A27821035F11F002146CD /* user.html */ = {isa = PBXFileReference; fileEncoding = 4; lastKnownFileType = text.html; name = user.html; path = ../../spaz/Resources/user.html; sourceTree = SOURCE_ROOT; };
-		B47A27831035F11F002146CD /* user.js */ = {isa = PBXFileReference; fileEncoding = 4; lastKnownFileType = sourcecode.javascript; name = user.js; path = ../../spaz/Resources/user.js; sourceTree = SOURCE_ROOT; };
-		B47A27DF1035F15C002146CD /* Info.plist */ = {isa = PBXFileReference; fileEncoding = 4; lastKnownFileType = text.plist.xml; name = Info.plist; path = ../../spaz/build/iphone/Info.plist; sourceTree = SOURCE_ROOT; };
-		B47A27E01035F15C002146CD /* appicon.png */ = {isa = PBXFileReference; lastKnownFileType = image.png; name = appicon.png; path = ../../spaz/build/iphone/Resources/appicon.png; sourceTree = SOURCE_ROOT; };
-		B47A27E11035F15C002146CD /* Default.png */ = {isa = PBXFileReference; lastKnownFileType = image.png; name = Default.png; path = ../../spaz/build/iphone/Resources/Default.png; sourceTree = SOURCE_ROOT; };
-		B47A27E21035F15C002146CD /* tiapp.plist */ = {isa = PBXFileReference; lastKnownFileType = file.bplist; name = tiapp.plist; path = ../../spaz/build/iphone/Resources/tiapp.plist; sourceTree = SOURCE_ROOT; };
-		B47A28051035F2E3002146CD /* images */ = {isa = PBXFileReference; lastKnownFileType = folder; name = images; path = ../../spaz/Resources/images; sourceTree = SOURCE_ROOT; };
+		B47A271E1035F040002146CD /* Titanium.app */ = {isa = PBXFileReference; explicitFileType = wrapper.application; includeInIndex = 0; path = Titanium.app; sourceTree = BUILT_PRODUCTS_DIR; };
 		B47B52D40FF1B2F400BD7229 /* ValueTableViewCell.h */ = {isa = PBXFileReference; fileEncoding = 4; lastKnownFileType = sourcecode.c.h; path = ValueTableViewCell.h; sourceTree = "<group>"; };
 		B47B52D50FF1B2F400BD7229 /* ValueTableViewCell.m */ = {isa = PBXFileReference; fileEncoding = 4; lastKnownFileType = sourcecode.c.objc; path = ValueTableViewCell.m; sourceTree = "<group>"; };
 		B481D3360FD4C45A00F0A961 /* song.mp3 */ = {isa = PBXFileReference; lastKnownFileType = audio.mp3; path = song.mp3; sourceTree = "<group>"; };
@@ -604,17 +471,6 @@
 		B4A4A103109123680021CC46 /* ContactsModule.m */ = {isa = PBXFileReference; fileEncoding = 4; lastKnownFileType = sourcecode.c.objc; path = ContactsModule.m; sourceTree = "<group>"; };
 		B4A6D3AF103C9EFD00131CD4 /* NativeControlProxy.h */ = {isa = PBXFileReference; fileEncoding = 4; lastKnownFileType = sourcecode.c.h; path = NativeControlProxy.h; sourceTree = "<group>"; };
 		B4A6D3B0103C9EFD00131CD4 /* NativeControlProxy.m */ = {isa = PBXFileReference; fileEncoding = 4; lastKnownFileType = sourcecode.c.objc; path = NativeControlProxy.m; sourceTree = "<group>"; };
-		B4AA86F3105ED1DF00D29939 /* nointernet.html */ = {isa = PBXFileReference; fileEncoding = 4; lastKnownFileType = text.html; name = nointernet.html; path = ../../spaz/Resources/nointernet.html; sourceTree = SOURCE_ROOT; };
-		B4AA86F4105ED1DF00D29939 /* timeline-all.js */ = {isa = PBXFileReference; fileEncoding = 4; lastKnownFileType = sourcecode.javascript; name = "timeline-all.js"; path = "../../spaz/Resources/timeline-all.js"; sourceTree = SOURCE_ROOT; };
-		B4AA86F5105ED1DF00D29939 /* timeline-all.html */ = {isa = PBXFileReference; fileEncoding = 4; lastKnownFileType = text.html; name = "timeline-all.html"; path = "../../spaz/Resources/timeline-all.html"; sourceTree = SOURCE_ROOT; };
-		B4AA86F6105ED1DF00D29939 /* timeline-replies.js */ = {isa = PBXFileReference; fileEncoding = 4; lastKnownFileType = sourcecode.javascript; name = "timeline-replies.js"; path = "../../spaz/Resources/timeline-replies.js"; sourceTree = SOURCE_ROOT; };
-		B4AA86F7105ED1DF00D29939 /* timeline-replies.html */ = {isa = PBXFileReference; fileEncoding = 4; lastKnownFileType = text.html; name = "timeline-replies.html"; path = "../../spaz/Resources/timeline-replies.html"; sourceTree = SOURCE_ROOT; };
-		B4AA86F8105ED1DF00D29939 /* link.js */ = {isa = PBXFileReference; fileEncoding = 4; lastKnownFileType = sourcecode.javascript; name = link.js; path = ../../spaz/Resources/link.js; sourceTree = SOURCE_ROOT; };
-		B4AA86F9105ED1DF00D29939 /* link.html */ = {isa = PBXFileReference; fileEncoding = 4; lastKnownFileType = text.html; name = link.html; path = ../../spaz/Resources/link.html; sourceTree = SOURCE_ROOT; };
-		B4AA86FA105ED1DF00D29939 /* timeline-public.js */ = {isa = PBXFileReference; fileEncoding = 4; lastKnownFileType = sourcecode.javascript; name = "timeline-public.js"; path = "../../spaz/Resources/timeline-public.js"; sourceTree = SOURCE_ROOT; };
-		B4AA86FB105ED1DF00D29939 /* timeline-public.html */ = {isa = PBXFileReference; fileEncoding = 4; lastKnownFileType = text.html; name = "timeline-public.html"; path = "../../spaz/Resources/timeline-public.html"; sourceTree = SOURCE_ROOT; };
-		B4AA86FC105ED1DF00D29939 /* timeline-dms.js */ = {isa = PBXFileReference; fileEncoding = 4; lastKnownFileType = sourcecode.javascript; name = "timeline-dms.js"; path = "../../spaz/Resources/timeline-dms.js"; sourceTree = SOURCE_ROOT; };
-		B4AA86FD105ED1DF00D29939 /* timeline-dms.html */ = {isa = PBXFileReference; fileEncoding = 4; lastKnownFileType = text.html; name = "timeline-dms.html"; path = "../../spaz/Resources/timeline-dms.html"; sourceTree = SOURCE_ROOT; };
 		B4ABEDC3101903CA00639ED5 /* buggy.html */ = {isa = PBXFileReference; fileEncoding = 4; lastKnownFileType = text.html; path = buggy.html; sourceTree = "<group>"; };
 		B4ABEDC6101903F300639ED5 /* buggy.js */ = {isa = PBXFileReference; fileEncoding = 4; lastKnownFileType = sourcecode.javascript; path = buggy.js; sourceTree = "<group>"; };
 		B4ADF5F9106D8C0200D26B13 /* WeCanDoIt.png */ = {isa = PBXFileReference; lastKnownFileType = image.png; path = WeCanDoIt.png; sourceTree = "<group>"; };
@@ -696,6 +552,20 @@
 			);
 			runOnlyForDeploymentPostprocessing = 0;
 		};
+		24BA96B41097DF41009ADEDD /* Frameworks */ = {
+			isa = PBXFrameworksBuildPhase;
+			buildActionMask = 2147483647;
+			files = (
+			);
+			runOnlyForDeploymentPostprocessing = 0;
+		};
+		24BA96D11097E132009ADEDD /* Frameworks */ = {
+			isa = PBXFrameworksBuildPhase;
+			buildActionMask = 2147483647;
+			files = (
+			);
+			runOnlyForDeploymentPostprocessing = 0;
+		};
 		24C5ABEF1061FA9D0063594B /* Frameworks */ = {
 			isa = PBXFrameworksBuildPhase;
 			buildActionMask = 2147483647;
@@ -880,7 +750,7 @@
 			children = (
 				1D6058910D05DD3D006BFB54 /* Titanium.app */,
 				B41068A20FBB730F00310448 /* libTitanium.a */,
-				B47A271E1035F040002146CD /* TestSpaz.app */,
+				B47A271E1035F040002146CD /* Titanium.app */,
 				24C5ABF11061FA9D0063594B /* libNotification.a */,
 				24C5ABF91061FABE0063594B /* libAnalytics.a */,
 				24C5AC001061FAC80063594B /* libGesture.a */,
@@ -896,6 +766,8 @@
 				24C5AC581061FB4C0063594B /* libUI.a */,
 				24FD2395106F180F004D4127 /* libFacebook.a */,
 				247DCBE1107C837F009CD0D1 /* libYahoo.a */,
+				24BA96B61097DF41009ADEDD /* libContacts.a */,
+				24BA96D31097E132009ADEDD /* libMap.a */,
 			);
 			name = Products;
 			sourceTree = "<group>";
@@ -903,6 +775,7 @@
 		2444F8060FC9FCA400063972 /* modules */ = {
 			isa = PBXGroup;
 			children = (
+				24BA96D61097E14A009ADEDD /* MapModule */,
 				B4A4A101109123680021CC46 /* ContactsModule */,
 				247DCBCF107C834F009CD0D1 /* YahooModule */,
 				24FD237B106F17E4004D4127 /* FacebookModule */,
@@ -1032,6 +905,14 @@
 				247DCBD1107C8366009CD0D1 /* YahooModule.m */,
 			);
 			name = YahooModule;
+			sourceTree = "<group>";
+		};
+		24BA96D61097E14A009ADEDD /* MapModule */ = {
+			isa = PBXGroup;
+			children = (
+				24BA96D81097E16D009ADEDD /* MapModule.m */,
+			);
+			name = MapModule;
 			sourceTree = "<group>";
 		};
 		24BBD83B0FCD245F00A261A4 /* GestureModule */ = {
@@ -1094,14 +975,13 @@
 		29B97314FDCFA39411CA2CEA /* CustomTemplate */ = {
 			isa = PBXGroup;
 			children = (
+				29B97317FDCFA39411CA2CEA /* Resources */,
+				080E96DDFE201D6D7F000001 /* Classes */,
+				19C28FACFE9D520D11CA2CBB /* Products */,
+				29B97323FDCFA39411CA2CEA /* Frameworks */,
 				2444F8060FC9FCA400063972 /* modules */,
 				32CA4F630368D1EE00C91783 /* Titanium_Prefix.pch */,
 				29B97316FDCFA39411CA2CEA /* main.m */,
-				080E96DDFE201D6D7F000001 /* Classes */,
-				29B97317FDCFA39411CA2CEA /* Resources */,
-				B47A27251035F0F0002146CD /* Spaz Resources */,
-				29B97323FDCFA39411CA2CEA /* Frameworks */,
-				19C28FACFE9D520D11CA2CBB /* Products */,
 			);
 			name = CustomTemplate;
 			sourceTree = "<group>";
@@ -1175,60 +1055,6 @@
 			path = AccelerometerModule;
 			sourceTree = "<group>";
 		};
-		B47A27251035F0F0002146CD /* Spaz Resources */ = {
-			isa = PBXGroup;
-			children = (
-				B47A28051035F2E3002146CD /* images */,
-				B47A27DF1035F15C002146CD /* Info.plist */,
-				B47A27E01035F15C002146CD /* appicon.png */,
-				B47A27E11035F15C002146CD /* Default.png */,
-				B47A27E21035F15C002146CD /* tiapp.plist */,
-				B47A27261035F11F002146CD /* accounts.html */,
-				B47A27271035F11F002146CD /* accounts.js */,
-				B4AA86F3105ED1DF00D29939 /* nointernet.html */,
-				B4AA86F4105ED1DF00D29939 /* timeline-all.js */,
-				B4AA86F5105ED1DF00D29939 /* timeline-all.html */,
-				B4AA86F6105ED1DF00D29939 /* timeline-replies.js */,
-				B4AA86F7105ED1DF00D29939 /* timeline-replies.html */,
-				B4AA86F8105ED1DF00D29939 /* link.js */,
-				B4AA86F9105ED1DF00D29939 /* link.html */,
-				B4AA86FA105ED1DF00D29939 /* timeline-public.js */,
-				B4AA86FB105ED1DF00D29939 /* timeline-public.html */,
-				B4AA86FC105ED1DF00D29939 /* timeline-dms.js */,
-				B4AA86FD105ED1DF00D29939 /* timeline-dms.html */,
-				B47A272B1035F11F002146CD /* DM.html */,
-				B47A272C1035F11F002146CD /* DM.js */,
-				B47A272F1035F11F002146CD /* favorites.html */,
-				B47A27301035F11F002146CD /* favorites.js */,
-				B47A27311035F11F002146CD /* humane.js */,
-				B47A27321035F11F002146CD /* humaneOG.js */,
-				B47A276D1035F11F002146CD /* jquery-1.3.2.js */,
-				B47A276E1035F11F002146CD /* json2.js */,
-				B47A276F1035F11F002146CD /* message.html */,
-				B47A27701035F11F002146CD /* message.js */,
-				B47A27711035F11F002146CD /* more.html */,
-				B47A27721035F11F002146CD /* more.js */,
-				B47A27731035F11F002146CD /* newaccount.html */,
-				B47A27741035F11F002146CD /* newaccount.js */,
-				B47A27751035F11F002146CD /* post.html */,
-				B47A27761035F11F002146CD /* post.js */,
-				B47A27771035F11F002146CD /* results.html */,
-				B47A27781035F11F002146CD /* results.js */,
-				B47A27791035F11F002146CD /* search.html */,
-				B47A277A1035F11F002146CD /* search.js */,
-				B47A277B1035F11F002146CD /* splash.html */,
-				B47A277C1035F11F002146CD /* splash.js */,
-				B47A277D1035F11F002146CD /* style.css */,
-				B47A277E1035F11F002146CD /* timeline.html */,
-				B47A277F1035F11F002146CD /* timeline.js */,
-				B47A27801035F11F002146CD /* trends.html */,
-				B47A27811035F11F002146CD /* trends.js */,
-				B47A27821035F11F002146CD /* user.html */,
-				B47A27831035F11F002146CD /* user.js */,
-			);
-			name = "Spaz Resources";
-			sourceTree = "<group>";
-		};
 		B4A4A101109123680021CC46 /* ContactsModule */ = {
 			isa = PBXGroup;
 			children = (
@@ -1315,6 +1141,22 @@
 			files = (
 				247DCBE8107C83D2009CD0D1 /* TitaniumBasicModule.h in Headers */,
 				247DCBE4107C83AB009CD0D1 /* YahooModule.h in Headers */,
+			);
+			runOnlyForDeploymentPostprocessing = 0;
+		};
+		24BA96B21097DF41009ADEDD /* Headers */ = {
+			isa = PBXHeadersBuildPhase;
+			buildActionMask = 2147483647;
+			files = (
+				24BA96C31097E021009ADEDD /* TitaniumBasicModule.h in Headers */,
+				24BA96C21097E00C009ADEDD /* ContactsModule.h in Headers */,
+			);
+			runOnlyForDeploymentPostprocessing = 0;
+		};
+		24BA96CF1097E132009ADEDD /* Headers */ = {
+			isa = PBXHeadersBuildPhase;
+			buildActionMask = 2147483647;
+			files = (
 			);
 			runOnlyForDeploymentPostprocessing = 0;
 		};
@@ -1520,7 +1362,6 @@
 			buildRules = (
 			);
 			dependencies = (
-				247DCBE7107C83C8009CD0D1 /* PBXTargetDependency */,
 			);
 			name = Titanium;
 			productName = Titanium;
@@ -1544,6 +1385,40 @@
 			productReference = 247DCBE1107C837F009CD0D1 /* libYahoo.a */;
 			productType = "com.apple.product-type.library.static";
 		};
+		24BA96B51097DF41009ADEDD /* libContacts */ = {
+			isa = PBXNativeTarget;
+			buildConfigurationList = 24BA96C11097DFEA009ADEDD /* Build configuration list for PBXNativeTarget "libContacts" */;
+			buildPhases = (
+				24BA96B21097DF41009ADEDD /* Headers */,
+				24BA96B31097DF41009ADEDD /* Sources */,
+				24BA96B41097DF41009ADEDD /* Frameworks */,
+			);
+			buildRules = (
+			);
+			dependencies = (
+			);
+			name = libContacts;
+			productName = libContacts;
+			productReference = 24BA96B61097DF41009ADEDD /* libContacts.a */;
+			productType = "com.apple.product-type.library.static";
+		};
+		24BA96D21097E132009ADEDD /* libMap */ = {
+			isa = PBXNativeTarget;
+			buildConfigurationList = 24BA96D71097E14A009ADEDD /* Build configuration list for PBXNativeTarget "libMap" */;
+			buildPhases = (
+				24BA96CF1097E132009ADEDD /* Headers */,
+				24BA96D01097E132009ADEDD /* Sources */,
+				24BA96D11097E132009ADEDD /* Frameworks */,
+			);
+			buildRules = (
+			);
+			dependencies = (
+			);
+			name = libMap;
+			productName = libMap;
+			productReference = 24BA96D31097E132009ADEDD /* libMap.a */;
+			productType = "com.apple.product-type.library.static";
+		};
 		24C5ABF01061FA9D0063594B /* libNotification */ = {
 			isa = PBXNativeTarget;
 			buildConfigurationList = 24C5ABF41061FABC0063594B /* Build configuration list for PBXNativeTarget "libNotification" */;
@@ -1742,7 +1617,6 @@
 			buildRules = (
 			);
 			dependencies = (
-				24FD23DC106F1A53004D4127 /* PBXTargetDependency */,
 			);
 			name = libPlatform;
 			productName = libPlatform;
@@ -1760,7 +1634,6 @@
 			buildRules = (
 			);
 			dependencies = (
-				247DCBEC107C83DB009CD0D1 /* PBXTargetDependency */,
 			);
 			name = libUI;
 			productName = libUI;
@@ -1816,7 +1689,7 @@
 			);
 			name = "Titanium-Spaz";
 			productName = Titanium;
-			productReference = B47A271E1035F040002146CD /* TestSpaz.app */;
+			productReference = B47A271E1035F040002146CD /* Titanium.app */;
 			productType = "com.apple.product-type.application";
 		};
 /* End PBXNativeTarget section */
@@ -1848,7 +1721,9 @@
 				24C5AC301061FB190063594B /* libAccelerometer */,
 				24C5AC371061FB240063594B /* libNetwork */,
 				24C5AC3E1061FB2E0063594B /* libPlatform */,
+				24BA96B51097DF41009ADEDD /* libContacts */,
 				24C5AC571061FB4C0063594B /* libUI */,
+				24BA96D21097E132009ADEDD /* libMap */,
 			);
 		};
 /* End PBXProject section */
@@ -1894,49 +1769,7 @@
 			isa = PBXResourcesBuildPhase;
 			buildActionMask = 2147483647;
 			files = (
-				B47A27CD1035F11F002146CD /* more.js in Resources */,
-				B47A27891035F11F002146CD /* DM.js in Resources */,
-				B47A27D31035F11F002146CD /* results.js in Resources */,
-				B47A27C81035F11F002146CD /* jquery-1.3.2.js in Resources */,
-				B47A27DE1035F11F002146CD /* user.js in Resources */,
-				B47A27CF1035F11F002146CD /* newaccount.js in Resources */,
-				B47A278F1035F11F002146CD /* humaneOG.js in Resources */,
-				B47A27DA1035F11F002146CD /* timeline.js in Resources */,
-				B47A27DC1035F11F002146CD /* trends.js in Resources */,
-				B47A27D51035F11F002146CD /* search.js in Resources */,
-				B47A27CB1035F11F002146CD /* message.js in Resources */,
-				B47A27D71035F11F002146CD /* splash.js in Resources */,
-				B47A27C91035F11F002146CD /* json2.js in Resources */,
-				B47A27D11035F11F002146CD /* post.js in Resources */,
-				B47A278E1035F11F002146CD /* humane.js in Resources */,
-				B47A278D1035F11F002146CD /* favorites.js in Resources */,
-				B47A27851035F11F002146CD /* accounts.js in Resources */,
 				B47A27241035F0BF002146CD /* MainWindow.xib in Resources */,
-				B47A27841035F11F002146CD /* accounts.html in Resources */,
-				B47A27881035F11F002146CD /* DM.html in Resources */,
-				B47A278C1035F11F002146CD /* favorites.html in Resources */,
-				B47A27CA1035F11F002146CD /* message.html in Resources */,
-				B47A27CC1035F11F002146CD /* more.html in Resources */,
-				B47A27CE1035F11F002146CD /* newaccount.html in Resources */,
-				B47A27D01035F11F002146CD /* post.html in Resources */,
-				B47A27D21035F11F002146CD /* results.html in Resources */,
-				B47A27D41035F11F002146CD /* search.html in Resources */,
-				B47A27D61035F11F002146CD /* splash.html in Resources */,
-				B47A27D81035F11F002146CD /* style.css in Resources */,
-				B47A27D91035F11F002146CD /* timeline.html in Resources */,
-				B47A27DB1035F11F002146CD /* trends.html in Resources */,
-				B47A27DD1035F11F002146CD /* user.html in Resources */,
-				B47A27E31035F15C002146CD /* Info.plist in Resources */,
-				B47A27E41035F15C002146CD /* appicon.png in Resources */,
-				B47A27E51035F15C002146CD /* Default.png in Resources */,
-				B47A27E61035F15C002146CD /* tiapp.plist in Resources */,
-				B47A283D1035F2E3002146CD /* images in Resources */,
-				B4AA86FE105ED1DF00D29939 /* nointernet.html in Resources */,
-				B4AA8700105ED1DF00D29939 /* timeline-all.html in Resources */,
-				B4AA8702105ED1DF00D29939 /* timeline-replies.html in Resources */,
-				B4AA8704105ED1DF00D29939 /* link.html in Resources */,
-				B4AA8706105ED1DF00D29939 /* timeline-public.html in Resources */,
-				B4AA8708105ED1DF00D29939 /* timeline-dms.html in Resources */,
 			);
 			runOnlyForDeploymentPostprocessing = 0;
 		};
@@ -1977,35 +1810,16 @@
 				B4FC66FC0F95590D00B21EA1 /* TitaniumJSCode.m in Sources */,
 				B408AD480F97FA010051FD67 /* TitaniumActionSheetHelper.m in Sources */,
 				B4FECD130FAA4B3E0015B658 /* Webcolor.m in Sources */,
-				2444F8370FC9FCA400063972 /* ApiModule.m in Sources */,
-				2444F8380FC9FCA400063972 /* AppModule.m in Sources */,
-				2444F8390FC9FCA400063972 /* DatabaseModule.m in Sources */,
-				2444F83A0FC9FCA400063972 /* PlausibleDatabase.m in Sources */,
-				2444F83B0FC9FCA400063972 /* PLSqliteDatabase.m in Sources */,
-				2444F83C0FC9FCA400063972 /* PLSqlitePreparedStatement.m in Sources */,
-				2444F83D0FC9FCA400063972 /* PLSqliteResultSet.m in Sources */,
-				2444F83E0FC9FCA400063972 /* FilesystemModule.m in Sources */,
-				2444F83F0FC9FCA400063972 /* GeolocationModule.m in Sources */,
-				2444F8400FC9FCA400063972 /* MediaModule.m in Sources */,
-				2444F8430FC9FCA400063972 /* NetworkModule.m in Sources */,
-				2444F8440FC9FCA400063972 /* PlatformModule.m in Sources */,
-				2444F8460FC9FCA400063972 /* UiModule.m in Sources */,
 				2444FA550FCA4E2E00063972 /* IPAddress.c in Sources */,
 				2444FC7F0FCA6F8000063972 /* NSData+Additions.m in Sources */,
 				2444FCD40FCA741E00063972 /* base64.c in Sources */,
-				24BBD83E0FCD245F00A261A4 /* GestureModule.m in Sources */,
 				B4A49BBC0FCE08DA0049ED60 /* TitaniumBlobWrapper.m in Sources */,
-				B4110C9D0FD4653A00BE17F8 /* AccelerometerModule.m in Sources */,
-				24F02E460FD482D2007894DA /* AnalyticsModule.m in Sources */,
 				B4C6D7040FE99F4E00D62384 /* TitaniumWebViewController.m in Sources */,
 				B4C6D7330FE9AB0600D62384 /* TitaniumTableViewController.m in Sources */,
 				B45C717F0FEDAF93002A8675 /* WebTableViewCell.m in Sources */,
 				B47B52D60FF1B2F400BD7229 /* ValueTableViewCell.m in Sources */,
-				B4B9E4641003D3E6004B8831 /* ext-core.js in Sources */,
-				B4B9E4721003D52F004B8831 /* jquery.js in Sources */,
 				B4290A77100D31FD00C4FF98 /* TweakedNavController.m in Sources */,
 				B4B571FE10110324003546C7 /* TitaniumContentViewController.m in Sources */,
-				B4ABEDC7101903F300639ED5 /* buggy.js in Sources */,
 				B4200E541035FAB1009598FC /* Logging.c in Sources */,
 				B4A6D3B4103C9EFD00131CD4 /* NativeControlProxy.m in Sources */,
 				B4D4AF5510472271006E42E0 /* TweakedScrollView.m in Sources */,
@@ -2014,44 +1828,9 @@
 				B451D42710599C1C0025A18B /* PickerImageTextCell.m in Sources */,
 				B40CDEEA105F21F6004CFED3 /* TitaniumScrollableViewController.m in Sources */,
 				B40CDF19105F248F004CFED3 /* TitaniumCompositeViewController.m in Sources */,
-				B4F37DE01061913E00ED12AF /* NotificationModule.m in Sources */,
 				B49358DC106AE51C00BC4A77 /* TitaniumImageViewController.m in Sources */,
 				24FD2052106C9198004D4127 /* TitaniumBasicModule.m in Sources */,
-				B49029EE1072848D009678FC /* FBPermissionDialog.m in Sources */,
-				B49029EF1072848E009678FC /* FacebookModule.m in Sources */,
-				B49029F01072848E009678FC /* FBLoginDialog.m in Sources */,
-				B49029F11072848F009678FC /* FBRequest.m in Sources */,
-				B49029F210728490009678FC /* FBSession.m in Sources */,
-				B49029F310728490009678FC /* FBFeedDialog.m in Sources */,
-				B49029F410728491009678FC /* FBDialog.m in Sources */,
-				B49029F510728492009678FC /* FBConnectGlobal.m in Sources */,
-				B49029F610728492009678FC /* FBXMLHandler.m in Sources */,
-				B49029F710728493009678FC /* FBLoginButton.m in Sources */,
 				B43543651076995400A38EC9 /* TitaniumJSEvent.m in Sources */,
-				247DCBD2107C8366009CD0D1 /* YahooModule.m in Sources */,
-<<<<<<< HEAD
-				B4A4A104109123680021CC46 /* AddressModule.m in Sources */,
-				2454ACD51092D328004BF80E /* MapModule.m in Sources */,
-				24BA96031096633D009ADEDD /* FBStreamDialog.m in Sources */,
-			);
-			runOnlyForDeploymentPostprocessing = 0;
-		};
-		2454ACBC1092D27C004BF80E /* Sources */ = {
-			isa = PBXSourcesBuildPhase;
-			buildActionMask = 2147483647;
-			files = (
-				2454ACC61092D2B2004BF80E /* AddressModule.m in Sources */,
-			);
-			runOnlyForDeploymentPostprocessing = 0;
-		};
-		2454ACCA1092D2CD004BF80E /* Sources */ = {
-			isa = PBXSourcesBuildPhase;
-			buildActionMask = 2147483647;
-			files = (
-				2454ACD61092D328004BF80E /* MapModule.m in Sources */,
-=======
-				B4A4A104109123680021CC46 /* ContactsModule.m in Sources */,
->>>>>>> 4cc31bc1
 			);
 			runOnlyForDeploymentPostprocessing = 0;
 		};
@@ -2060,6 +1839,22 @@
 			buildActionMask = 2147483647;
 			files = (
 				247DCBE5107C83AF009CD0D1 /* YahooModule.m in Sources */,
+			);
+			runOnlyForDeploymentPostprocessing = 0;
+		};
+		24BA96B31097DF41009ADEDD /* Sources */ = {
+			isa = PBXSourcesBuildPhase;
+			buildActionMask = 2147483647;
+			files = (
+				24BA96C41097E033009ADEDD /* ContactsModule.m in Sources */,
+			);
+			runOnlyForDeploymentPostprocessing = 0;
+		};
+		24BA96D01097E132009ADEDD /* Sources */ = {
+			isa = PBXSourcesBuildPhase;
+			buildActionMask = 2147483647;
+			files = (
+				24BA96DA1097E16D009ADEDD /* MapModule.m in Sources */,
 			);
 			runOnlyForDeploymentPostprocessing = 0;
 		};
@@ -2280,11 +2075,6 @@
 				B4D4B07810489FDC006E42E0 /* WebFont.m in Sources */,
 				B4B8E56B10586D3500D08D44 /* TitaniumCellWrapper.m in Sources */,
 				B451D42610599C1C0025A18B /* PickerImageTextCell.m in Sources */,
-				B4AA86FF105ED1DF00D29939 /* timeline-all.js in Sources */,
-				B4AA8701105ED1DF00D29939 /* timeline-replies.js in Sources */,
-				B4AA8703105ED1DF00D29939 /* link.js in Sources */,
-				B4AA8705105ED1DF00D29939 /* timeline-public.js in Sources */,
-				B4AA8707105ED1DF00D29939 /* timeline-dms.js in Sources */,
 				B40CDEEB105F21F6004CFED3 /* TitaniumScrollableViewController.m in Sources */,
 				B40CDF1A105F248F004CFED3 /* TitaniumCompositeViewController.m in Sources */,
 				B4F37DDF1061913E00ED12AF /* NotificationModule.m in Sources */,
@@ -2295,24 +2085,6 @@
 			runOnlyForDeploymentPostprocessing = 0;
 		};
 /* End PBXSourcesBuildPhase section */
-
-/* Begin PBXTargetDependency section */
-		247DCBE7107C83C8009CD0D1 /* PBXTargetDependency */ = {
-			isa = PBXTargetDependency;
-			target = 247DCBE0107C837F009CD0D1 /* libYahoo */;
-			targetProxy = 247DCBE6107C83C8009CD0D1 /* PBXContainerItemProxy */;
-		};
-		247DCBEC107C83DB009CD0D1 /* PBXTargetDependency */ = {
-			isa = PBXTargetDependency;
-			target = 247DCBE0107C837F009CD0D1 /* libYahoo */;
-			targetProxy = 247DCBEB107C83DB009CD0D1 /* PBXContainerItemProxy */;
-		};
-		24FD23DC106F1A53004D4127 /* PBXTargetDependency */ = {
-			isa = PBXTargetDependency;
-			target = 24FD2394106F180F004D4127 /* libFacebook */;
-			targetProxy = 24FD23DB106F1A53004D4127 /* PBXContainerItemProxy */;
-		};
-/* End PBXTargetDependency section */
 
 /* Begin XCBuildConfiguration section */
 		1D6058940D05DD3E006BFB54 /* Debug */ = {
@@ -2363,6 +2135,56 @@
 				GCC_ENABLE_FIX_AND_CONTINUE = NO;
 				PREBINDING = NO;
 				PRODUCT_NAME = Yahoo;
+				ZERO_LINK = NO;
+			};
+			name = Release;
+		};
+		24BA96B71097DF42009ADEDD /* Debug */ = {
+			isa = XCBuildConfiguration;
+			buildSettings = {
+				ALWAYS_SEARCH_USER_PATHS = NO;
+				COPY_PHASE_STRIP = NO;
+				GCC_DYNAMIC_NO_PIC = NO;
+				GCC_OPTIMIZATION_LEVEL = 0;
+				PREBINDING = NO;
+				PRODUCT_NAME = Contacts;
+			};
+			name = Debug;
+		};
+		24BA96B81097DF42009ADEDD /* Release */ = {
+			isa = XCBuildConfiguration;
+			buildSettings = {
+				ALWAYS_SEARCH_USER_PATHS = NO;
+				COPY_PHASE_STRIP = YES;
+				DEBUG_INFORMATION_FORMAT = "dwarf-with-dsym";
+				GCC_ENABLE_FIX_AND_CONTINUE = NO;
+				PREBINDING = NO;
+				PRODUCT_NAME = Contacts;
+				ZERO_LINK = NO;
+			};
+			name = Release;
+		};
+		24BA96D41097E132009ADEDD /* Debug */ = {
+			isa = XCBuildConfiguration;
+			buildSettings = {
+				ALWAYS_SEARCH_USER_PATHS = NO;
+				COPY_PHASE_STRIP = NO;
+				GCC_DYNAMIC_NO_PIC = NO;
+				GCC_OPTIMIZATION_LEVEL = 0;
+				PREBINDING = NO;
+				PRODUCT_NAME = Map;
+			};
+			name = Debug;
+		};
+		24BA96D51097E132009ADEDD /* Release */ = {
+			isa = XCBuildConfiguration;
+			buildSettings = {
+				ALWAYS_SEARCH_USER_PATHS = NO;
+				COPY_PHASE_STRIP = YES;
+				DEBUG_INFORMATION_FORMAT = "dwarf-with-dsym";
+				GCC_ENABLE_FIX_AND_CONTINUE = NO;
+				PREBINDING = NO;
+				PRODUCT_NAME = Map;
 				ZERO_LINK = NO;
 			};
 			name = Release;
@@ -2870,6 +2692,24 @@
 			defaultConfigurationIsVisible = 0;
 			defaultConfigurationName = Release;
 		};
+		24BA96C11097DFEA009ADEDD /* Build configuration list for PBXNativeTarget "libContacts" */ = {
+			isa = XCConfigurationList;
+			buildConfigurations = (
+				24BA96B71097DF42009ADEDD /* Debug */,
+				24BA96B81097DF42009ADEDD /* Release */,
+			);
+			defaultConfigurationIsVisible = 0;
+			defaultConfigurationName = Release;
+		};
+		24BA96D71097E14A009ADEDD /* Build configuration list for PBXNativeTarget "libMap" */ = {
+			isa = XCConfigurationList;
+			buildConfigurations = (
+				24BA96D41097E132009ADEDD /* Debug */,
+				24BA96D51097E132009ADEDD /* Release */,
+			);
+			defaultConfigurationIsVisible = 0;
+			defaultConfigurationName = Release;
+		};
 		24C5ABF41061FABC0063594B /* Build configuration list for PBXNativeTarget "libNotification" */ = {
 			isa = XCConfigurationList;
 			buildConfigurations = (
