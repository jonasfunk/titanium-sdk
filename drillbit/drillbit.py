#!/usr/bin/python
import os, sys, re, platform, subprocess, shutil, zipfile

drillbit_dir = os.path.abspath(os.path.dirname(sys._getframe(0).f_code.co_filename))
drillbit_app_dir = os.path.join(drillbit_dir, 'app')
mobile_dir = os.path.dirname(drillbit_dir)

def error_no_desktop_sdk():
	print >>sys.stderr, "ERROR: Couldn't find Titanium Desktop SDK, which is needed for running Drillbit"
	sys.exit(-1)

class versionPart(object):
	def __init__(self, version, qualifier=None):
		self.version = version
		self.qualifier = qualifier
	
	def __cmp__(self, other):
		diff = self.version - other.version
		if diff != 0:
			return diff
		return cmp(self.qualifier, other.qualifier)

class version(object):
	def __init__(self, version):
		self.parts = []
		for part in version.split('.'):
			match = re.search(r'[^0-9]', part)
			if match == None:
				self.parts.append(int(part))
			else:
				version_str = part[0:match.start()]
				version = 0
				if len(version_str) != 0: version = int(version_str)
				qualifier = part[match.start():]
				self.parts.append((version, qualifier))
	
	def __cmp__(self, other):
		if self.parts[0] > other.parts[0]: return 1
		elif self.parts[0] < other.parts[0]: return -1
		else:
			if self.parts[1] > other.parts[1]: return 1
			elif self.parts[1] < other.parts[1]: return -1
			else:
				if len(self.parts) == 3:
					if len(other.parts) == 3:
						return self.parts[2]-other.parts[2]
					else:
						return self.parts[2]
				elif len(other.parts) == 3:
					return other.parts[2]
				else: return 0

def usage():
	print """
%s [--platforms=PLATFORMS] [--tests-dir=DIR] [--results-dir=DIR] [--tests=TESTS] [platform specific args..]
    Common Arguments
    --platforms=PLATFORMS           A list of platforms to run Drillbit for (default: android,iphone)
    --tests-dir=DIR                 Additional tests are loaded from DIR
    --results-dir=DIR               Generates JSON and HTML results in DIR
    --tests=TESTS                   Specify which test suites to enable by default (separated by comma)

    UI Specific arguments:
    --autorun                       Start running tests as soon as Drillibit starts
    --autoclose                     Close Drillbit as soon as all tests are finished running
    --web-console                   Launch Drillbit with the Web / Javascript Console showing (for debugging Drillbit itself)
    --reset-config                  Resets current configuration of window and tests to default


    iPhone Specific Arguments
    --iphone-version=DIR            The iPhone SDK version to build against (default: 4.0)
    
    Android Specific Arguments
    --android-sdk=DIR               Android SDK is loaded from DIR
    --android-version=VERSION       The Android Platform version to build against (default: 4)
    --android-force-build           When passed, the test harness is forcefully built on initial deploy
    --android-device=DEVICE         The device argument to pass to ADB.
                                    Valid values: emulator (-e), device (-d), or specific serial (default: emulator)
""" % sys.argv[0]
	sys.exit(1)

def build_and_run(args=None):
	if len(args) == 1 and args[0] in ["--help", "-h"]:
		usage()

	# first we need to find the desktop SDK for tibuild.py
	sdk_dirs = []
	if platform.system() == 'Darwin':
<<<<<<< HEAD
		base_sdk = '/Library/Application Support/Titanium/sdk/osx'
		alternate_sdk = os.path.expanduser("~/Library/Application Support/Titanium/sdk/osx")
=======
		system_sdk = '/Library/Application Support/Titanium/sdk/osx'
		if os.path.exists(system_sdk):
			sdk_dirs.append(system_sdk)
		user_sdk = os.path.expanduser('~/Library/Application Support/Titanium/sdk/osx')
		if os.path.exists(user_sdk):
			sdk_dirs.append(user_sdk)
>>>>>>> ddf9a157
		platform_name = 'osx'
	elif platform.system() == 'Windows':
		if platform.release() == 'XP':
			system_sdk = 'C:\\Documents and Settings\\All Users\\Application Data\\Titanium\\sdk\\win32'
		else:
<<<<<<< HEAD
			base_sdk = 'C:\\ProgramData\\Titanium\\sdk\\win32'
		alternate_sdk = None
		platform_name = 'win32'
	elif platform.system() == 'Linux':
		base_sdk = os.path.expanduser("~/.titanium/sdk/linux")
		alternate_sdk = None
		platform_name = 'linux'
	
	if not os.path.exists(base_sdk):
		if os.path.exists(alternate_sdk):
			base_sdk = alternate_sdk
		else:
			error_no_desktop_sdk()
	
	versions = [dir for dir in os.listdir(base_sdk) if not dir.startswith(".")]
	if len(versions) == 0:
=======
			system_sdk = 'C:\\ProgramData\\Titanium\\sdk\\win32'
		if os.path.exists(system_sdk):
			sdk_dirs.append(system_sdk)
		# TODO: support User SDK installs in win32
		platform_name = 'win32'
	elif platform.system() == 'Linux':
		user_sdk = os.path.expanduser("~/.titanium/sdk/linux")
		if os.path.exists(user_sdk):
			sdk_dirs.append(user_sdk)
		# TODO: support System SDK installs in linux
		platform_name = 'linux'
	
	if len(sdk_dirs) == 0:
		error_no_desktop_sdk()

	version_dirs = []
	for sdk_dir in sdk_dirs:
		for dir in os.listdir(sdk_dir):
			if dir.startswith("."): continue
			version_dirs.append(os.path.join(sdk_dir, dir))

	if len(version_dirs) == 0:
>>>>>>> ddf9a157
		error_no_desktop_sdk()

	version_map = {}
	for version_dir in version_dirs:
		version_map[os.path.basename(version_dir)] = version_dir

	# use the latest version in the system
	versions = version_map.keys()
	versions.sort()
	use_version = versions[-1]

	print 'Using Desktop version %s in %s' % (use_version, version_map[use_version])

	desktop_sdk = version_map[use_version]
	tibuild = os.path.join(desktop_sdk, 'tibuild.py')
	drillbit_build_dir = os.path.join(mobile_dir, 'build', 'drillbit')
	mobile_dist_dir = os.path.join(mobile_dir, 'dist')

	sys.path.append(mobile_dist_dir)
	sys.path.append(os.path.join(mobile_dir, 'build'))
	import titanium_version

	mobilesdk_dir = os.path.join(mobile_dist_dir, 'mobilesdk', platform_name, titanium_version.version)
	mobilesdk_zipfile = os.path.join(mobile_dist_dir, 'mobilesdk-%s-%s.zip' % (titanium_version.version, platform_name))
	if platform.system() == 'Darwin':
		subprocess.Popen(['/usr/bin/unzip', '-q', '-o', '-d', mobile_dist_dir, mobilesdk_zipfile])
	else:
		# extract the mobilesdk zip so we can use it for testing
		mobilesdk_zip = zipfile.ZipFile(mobilesdk_zipfile)
		mobilesdk_zip.extractall(mobile_dist_dir)
		mobilesdk_zip.close()

	if not os.path.exists(drillbit_build_dir):
		os.makedirs(drillbit_build_dir)

	sys.path.append(desktop_sdk)
	import env
	
	# use the desktop SDK API to stage and run drillbit (along w/ its custom modules)
	appstore = False
	bundle = False

	# if we're in OSX Lion, package against the system webkit (using --appstore)
	if platform.system() == "Darwin" and platform.release() == "11.0.0":
		appstore = True
		bundle = True

	environment = env.PackagingEnvironment(platform_name, False, appstore)
	app = environment.create_app(drillbit_app_dir)
	stage_dir = os.path.join(drillbit_build_dir, app.name)

	# This isn't set internally until stage() is set, but by then it's too
	# late for module resolving
	app.stage_dir = stage_dir
	if platform.system() == 'Darwin':
		app.stage_dir += '.app'

	# We need this to resolve our custom modules
	app.env.components_dir = app.get_contents_dir()

	app_modules_dir = os.path.join(app.get_contents_dir(), 'modules')
	if os.path.exists(app_modules_dir):
		shutil.rmtree(app_modules_dir)
	elif not os.path.exists(app.get_contents_dir()):
		os.makedirs(app.get_contents_dir())

	print 'Copying modules to %s' % app_modules_dir
	shutil.copytree(os.path.join(drillbit_dir, 'modules'), app_modules_dir)

	# Desktop 1.2 doesn't pass on named-args for app subclasses
	# stage(stage_dir, bundle=False, no_install=True, js_obfuscate=False
	app.stage(stage_dir, bundle, True, False)

	app_tests_dir = os.path.join(app.get_contents_dir(), 'Resources', 'tests')
	if os.path.exists(app_tests_dir):
		shutil.rmtree(app_tests_dir)

	print 'Copying tests to %s' % app_tests_dir
	shutil.copytree(os.path.join(drillbit_dir, 'tests'), app_tests_dir)

	installed_file = os.path.join(app.get_contents_dir(), '.installed')
	if not os.path.exists(installed_file):
		open(installed_file, "w").write('installed')

	drillbit_args = [app.executable_path, '--debug', '--mobile-sdk=%s' % mobilesdk_dir, '--mobile-repository=%s' % mobile_dir]
	if args != None:
		drillbit_args.extend(args)
	
	app.env.run(drillbit_args)

if __name__ == "__main__":
	build_and_run(sys.argv[1:])<|MERGE_RESOLUTION|>--- conflicted
+++ resolved
@@ -85,40 +85,17 @@
 	# first we need to find the desktop SDK for tibuild.py
 	sdk_dirs = []
 	if platform.system() == 'Darwin':
-<<<<<<< HEAD
-		base_sdk = '/Library/Application Support/Titanium/sdk/osx'
-		alternate_sdk = os.path.expanduser("~/Library/Application Support/Titanium/sdk/osx")
-=======
 		system_sdk = '/Library/Application Support/Titanium/sdk/osx'
 		if os.path.exists(system_sdk):
 			sdk_dirs.append(system_sdk)
 		user_sdk = os.path.expanduser('~/Library/Application Support/Titanium/sdk/osx')
 		if os.path.exists(user_sdk):
 			sdk_dirs.append(user_sdk)
->>>>>>> ddf9a157
 		platform_name = 'osx'
 	elif platform.system() == 'Windows':
 		if platform.release() == 'XP':
 			system_sdk = 'C:\\Documents and Settings\\All Users\\Application Data\\Titanium\\sdk\\win32'
 		else:
-<<<<<<< HEAD
-			base_sdk = 'C:\\ProgramData\\Titanium\\sdk\\win32'
-		alternate_sdk = None
-		platform_name = 'win32'
-	elif platform.system() == 'Linux':
-		base_sdk = os.path.expanduser("~/.titanium/sdk/linux")
-		alternate_sdk = None
-		platform_name = 'linux'
-	
-	if not os.path.exists(base_sdk):
-		if os.path.exists(alternate_sdk):
-			base_sdk = alternate_sdk
-		else:
-			error_no_desktop_sdk()
-	
-	versions = [dir for dir in os.listdir(base_sdk) if not dir.startswith(".")]
-	if len(versions) == 0:
-=======
 			system_sdk = 'C:\\ProgramData\\Titanium\\sdk\\win32'
 		if os.path.exists(system_sdk):
 			sdk_dirs.append(system_sdk)
@@ -141,7 +118,6 @@
 			version_dirs.append(os.path.join(sdk_dir, dir))
 
 	if len(version_dirs) == 0:
->>>>>>> ddf9a157
 		error_no_desktop_sdk()
 
 	version_map = {}
