--- conflicted
+++ resolved
@@ -90,15 +90,9 @@
 			UPSIDE_PORTRAIT: 4,
 			LANDSCAPE_LEFT: 5,
 			LANDSCAPE_RIGHT: 6,
-<<<<<<< HEAD
-			INPUT_BORDERSTYLE_BEZEL: 2,
-			INPUT_BORDERSTYLE_LINE: 1,
-			INPUT_BORDERSTYLE_NONE: 0,
-=======
 			INPUT_BORDERSTYLE_NONE: 0,
 			INPUT_BORDERSTYLE_LINE: 1,
 			INPUT_BORDERSTYLE_BEZEL: 2,
->>>>>>> a185d8fb
 			INPUT_BORDERSTYLE_ROUNDED: 3,
 			INPUT_BUTTONMODE_ALWAYS: 1,
 			INPUT_BUTTONMODE_NEVER: 0,
