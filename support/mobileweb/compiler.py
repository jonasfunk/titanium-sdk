#!/usr/bin/env python
# -*- coding: utf-8 -*-
#
# Project Compiler
#

import os, sys, time, datetime, simplejson, codecs, shutil, subprocess, mako.template, re
from tiapp import *

ignoreFiles = ['.gitignore', '.cvsignore', '.DS_Store'];
ignoreDirs = ['.git','.svn','_svn','CVS'];

year = datetime.datetime.now().year

HTML_HEADER = """<!--
	WARNING: this is generated code and will be lost if changes are made.
	This generated source code is Copyright (c) 2010-%d by Appcelerator, Inc. All Rights Reserved.
	-->""" % year

HEADER = """/**
 * WARNING: this is generated code and will be lost if changes are made.
 * This generated source code is Copyright (c) 2010-%d by Appcelerator, Inc. All Rights Reserved.
 */
""" % year

class Compiler(object):

<<<<<<< HEAD
	def __init__(self, project_path, deploytype):
		start_time = time.time()
		self.minify = deploytype == "production"
=======
				# AMD plugins
				"Ti/_/include.js",
				"Ti/_/text.js",

				# base classes
				'Ti/_/Evented.js',
				'Ti/UI.js',
				'Ti/_/Gestures/GestureRecognizer.js',
				'Ti/_/Gestures/DoubleTap.js',
				'Ti/_/Gestures/LongPress.js',
				'Ti/_/Gestures/Pinch.js',
				'Ti/_/Gestures/SingleTap.js',
				'Ti/_/Gestures/Swipe.js',
				'Ti/_/Gestures/TouchStart.js',
				'Ti/_/Gestures/TouchMove.js',
				'Ti/_/Gestures/TouchEnd.js',
				'Ti/_/Gestures/TouchCancel.js',
				'Ti/_/Gestures/TwoFingerTap.js',
				'Ti/_/UI/Element.js',
				'Ti/_/Layouts/Base.js',
				'Ti/_/Layouts/Absolute.js',
				'Ti/_/Layouts/Horizontal.js',
				'Ti/_/Layouts/Vertical.js',
				'Ti/_/Layouts.js',
				
				# core classes
				'Ti/ti.js',
				'Ti/Accelerometer.js',
				'Ti/Analytics.js',
				'Ti/API.js',
				'Ti/App.js',
				'Ti/App/Properties.js',
				'Ti/Blob.js',
				'Ti/Contacts.js',
				'Ti/Database.js',
				'Ti/Facebook.js',
				'Ti/Filesystem.js',
				'Ti/Geolocation.js',
				'Ti/Locale.js',
				'Ti/Map.js',
				'Ti/Media.js',
				'Ti/Network.js',
				'Ti/Network/HTTPClient.js',
				'Ti/Platform.js',
				'Ti/Platform/DisplayCaps.js',
				'Ti/Gesture.js',
				'Ti/XML.js',
				
				# UI Constants
				'Ti/UI/MobileWeb/TableViewSeparatorStyle.js',
				
				# View classes
				'Ti/UI/View.js',
				'Ti/Media/VideoPlayer.js',
				'Ti/UI/TableViewRow.js',
				
				# SuperView classes
				'Ti/_/UI/SuperView.js',
				'Ti/UI/Tab.js',
				'Ti/UI/TabGroup.js',
				'Ti/UI/Window.js',
				
				# Widget classes
				'Ti/_/UI/Widget.js',
				'Ti/_/UI/FontWidget.js',
				'Ti/_/UI/TextBox.js',
				'Ti/UI/2DMatrix.js',
				'Ti/UI/ActivityIndicator.js',
				'Ti/UI/AlertDialog.js',
				'Ti/UI/Animation.js',
				'Ti/UI/Button.js',
				'Ti/UI/ImageView.js',
				'Ti/UI/Label.js',
				'Ti/UI/OptionDialog.js',
				'Ti/UI/ScrollableView.js',
				'Ti/UI/ScrollView.js',
				'Ti/UI/Slider.js',
				'Ti/UI/Switch.js',
				'Ti/UI/TableViewSection.js',
				'Ti/UI/TableView.js',
				'Ti/UI/TextArea.js',
				'Ti/UI/TextField.js',
				'Ti/UI/WebView.js',
				'Ti/Utils.js',
				
				# resources
				'titanium.css'
			]
>>>>>>> 4d50df90
		
		self.packages = []
		self.project_dependencies = [] # modules that the project uses
		self.modules_map = {}          # all modules including deps => individual module deps
		self.modules_to_cache = []     # all modules to be baked into require.cache()
		self.modules_to_load = []      # all modules to be required at load time
		
		# initialize paths
		self.sdk_path = os.path.abspath(os.path.dirname(sys._getframe(0).f_code.co_filename))
		self.sdk_src_path = os.path.join(self.sdk_path, 'src')
		self.themes_path = os.path.join(self.sdk_path, 'themes')
		self.ti_package_path = os.path.join(self.sdk_path, 'titanium')
		self.modules_path = os.path.abspath(os.path.join(self.sdk_path, '../../../../modules/mobileweb'))
		self.project_path = project_path
		self.build_path = os.path.join(project_path, 'build', 'mobileweb')
		self.resources_path = os.path.join(project_path, 'Resources')
		self.ti_js_file = os.path.join(self.build_path, 'titanium.js')
		
		sdk_version = os.path.basename(os.path.abspath(os.path.join(self.sdk_path, '../')))
		print '[INFO] Titanium Mobile Web Compiler v%s' % sdk_version
		
		if not os.path.exists(self.project_path):
			print '[ERROR] Invalid project "%s"' % self.project_path
			sys.exit(1)
		
		# read the package.json
		self.load_package_json()
		
		# register the titanium package
		self.packages.append({
			'name': self.package_json['name'],
			'location': './titanium',
			'main': self.package_json['main']
		})
		
		# read the tiapp.xml
		tiapp_xml = TiAppXML(os.path.join(self.project_path, 'tiapp.xml'))
		print '[INFO] Compiling Mobile Web project "%s" [%s]' % (tiapp_xml.properties['name'], deploytype)
		
		# create the build directory
		if os.path.exists(self.build_path):
			shutil.rmtree(self.build_path, True)
		try:
			os.makedirs(self.build_path)
		except:
			pass
		
		# copy all of the project's resources to the build directory
		self.copy(self.resources_path, self.build_path)
		self.copy(self.ti_package_path, os.path.join(self.build_path, 'titanium'))
		
		# scan project for dependencies
		self.find_project_dependencies()
		
		# scan all dependencies for distinct list of modules
		self.find_modules_to_cache()
		self.modules_to_cache.append('Ti/_/include')
		
		# find only the top most modules to be required
		areDeps = {}
		for module in self.modules_to_cache:
			# check if module is a dependent of another module
			for m in self.modules_map:
				deps = self.modules_map[m]
				if module in deps:
					areDeps[module] = 1
		for module in self.modules_map:
			if not module in areDeps:
				self.modules_to_load.append(module)
		
		# detect Ti+ modules
		if len(tiapp_xml.properties['modules']):
			print '[INFO] Locating Ti+ modules…'
			for module in tiapp_xml.properties['modules']:
				# TODO: check if platform is even defined!
				
				if module['platform'] == 'mobileweb':
					module_dir = os.path.join(self.modules_path, module['id'], module['version'])
					if not os.path.exists(module_dir):
						print '[ERROR] Unable to find Ti+ module "%s", v%s' % (module['id'], module['version'])
						sys.exit(1)
					
					module_package_json_file = os.path.join(module_dir, 'package.json')
					if not os.path.exists(module_package_json_file):
						print '[ERROR] Ti+ module "%s" is invalid: missing package.json' % module['id']
						sys.exit(1)
					
					module_package_json = simplejson.load(codecs.open(module_package_json_file, 'r', 'utf-8'))
					main_file = module_package_json['main']
					if main_file.endswith('.js'):
						main_file = main_file[:-3]
					main_file_path = os.path.join(module_dir, main_file + '.js')
					
					if not os.path.exists(main_file_path):
						print '[ERROR] Ti+ module "%s" is invalid: missing main "%s"' % (module['id'], main_file + '.js')
						sys.exit(1)
					
					self.project_dependencies.append(main_file)
					
					self.packages.append({
						'name': module['id'],
						'location': './modules/' + module['id'],
						'main': main_file
					})
					
					print '[INFO] Bundling Ti+ module "%s"' % module['id']
					
					# TODO: need to combine ALL Ti+ module .js files into the titanium.js, not just the main file
					
					# TODO: need to combine ALL Ti+ module .css files into the titanium.css
					
					# copy entire module directory to build directory
					shutil.copytree(module_dir, os.path.join(self.build_path, 'modules', module['id']))
		
		# detect circular dependencies
		for module in self.modules_to_cache:
			if module in self.modules_map:
				mydeps = self.modules_map[module]
				for dep in mydeps:
					if dep in self.modules_map and module in self.modules_map[dep]:
						print '[WARN] Circular dependency detected: %s dependent on %s' % (module, dep)
		
		print '[INFO] Found %s dependenc%s, %s package%s, %s module%s' % (
			len(self.project_dependencies), 'y' if len(self.project_dependencies) == 1 else 'ies',
			len(self.packages), '' if len(self.packages) == 1 else 's',
			len(self.modules_to_cache), '' if len(self.project_dependencies) == 1 else 's')
		
		# TODO: break up the dependencies into layers
		
		# build the titanium.js
		print '[INFO] Assembling titanium.js...'
		ti_js = codecs.open(self.ti_js_file, 'w', encoding='utf-8')
		ti_js.write(HEADER + '\n')
		
		# 1) read in the config.js and fill in the template
		ti_js.write(mako.template.Template(codecs.open(os.path.join(self.sdk_src_path, 'config.js'), 'r', 'utf-8').read()).render(
			app_analytics=tiapp_xml.properties['analytics'],
			app_copyright=tiapp_xml.properties['copyright'],
			app_description=tiapp_xml.properties['description'],
			app_guid=tiapp_xml.properties['guid'],
			app_id=tiapp_xml.properties['id'],
			app_name=tiapp_xml.properties['name'],
			app_publisher=tiapp_xml.properties['publisher'],
			app_url=tiapp_xml.properties['url'],
			app_version=tiapp_xml.properties['version'],
			deploy_type=deploytype,
			packages=simplejson.dumps(self.packages, sort_keys=True),
			project_id=tiapp_xml.properties['id'],
			project_name=tiapp_xml.properties['name'],
			ti_githash=self.package_json['titanium']['githash'],
			ti_timestamp=self.package_json['titanium']['timestamp'],
			ti_version=sdk_version,
			jsQuoteEscapeFilter=lambda str: str.replace("\\\"","\\\\\\\"")
		))
		
		# 2) copy in the loader
		ti_js.write(codecs.open(os.path.join(self.sdk_src_path, 'loader.js'), 'r', 'utf-8').read())
		
		# 3) cache the dependencies
		ti_js.write('require.cache({\n');
		first = True
		for x in self.modules_to_cache:
			dep = self.resolve(x)
			if not len(dep):
				continue
			if not first:
				ti_js.write(',\n')
			first = False
			filename = dep[1]
			if not filename.endswith('.js'):
				filename += '.js'
			if x.startswith('url:'):
				filename = os.path.join(dep[0], filename)
				source = filename + '.uncompressed.js'
				if self.minify:
					os.rename(filename, source)
					p = subprocess.Popen('java -jar "%s" --compilation_level SIMPLE_OPTIMIZATIONS --js "%s" --js_output_file "%s"' % (os.path.join(self.sdk_path, 'closureCompiler', 'compiler.jar'), source, filename), shell=True, stdout = subprocess.PIPE, stderr = subprocess.PIPE)
					stdout, stderr = p.communicate()
					if p.returncode != 0:
						print '[ERROR] Failed to minify "%s"' % filename
						for line in stderr.split('\n'):
							if len(line):
								print '[ERROR]    %s' % line
						print '[WARN] Leaving %s un-minified' % filename
						os.remove(filename)
						shutil.copy(source, filename)
				ti_js.write('"%s":"%s"' % (x, codecs.open(filename, 'r', 'utf-8').read().strip().replace('\\', '\\\\').replace('\n', '\\\n').replace('\"', '\\\"')))
			else:
				ti_js.write('"%s":function(){\n%s\n}' % (x, codecs.open(os.path.join(dep[0], filename), 'r', 'utf-8').read()))
		ti_js.write('});\n')
		
		# 4) write the ti.app.properties
		if len(tiapp_xml.app_properties):
			s = ''
			for name in tiapp_xml.app_properties:
				prop = tiapp_xml.app_properties[name]
				if prop['type'] == 'bool':
					s += 'p.setBool("' + name + '",' + prop['value'] + ');\n'
				elif prop['type'] == 'int':
					s += 'p.setInt("' + name + '",' + prop['value'] + ');\n'
				elif prop['type'] == 'double':
					s += 'p.setDouble("' + name + '",' + prop['value'] + ');\n'
				else:
					s += 'p.setString("' + name + '","' + str(prop['value']).replace('"', '\\"') + '");\n'
			ti_js.write('require("Ti/App/Properties", function(p) {\n%s});\n' % s)
		
		# 5) write require() to load all Ti modules
		self.modules_to_load.sort()
		ti_js.write('require(%s);' % simplejson.dumps(self.modules_to_load))
		
		# 6) close the titanium.js
		ti_js.close()
		
		# assemble the titanium.css file
		print '[INFO] Assembling titanium.css...'
		self.ti_css_file = os.path.join(self.build_path, 'titanium.css')
		ti_css = codecs.open(self.ti_css_file, 'w', encoding='utf-8')
		
		# TODO: need to rewrite absolute paths for urls
		ti_css.write(HEADER + '\n' + codecs.open(os.path.join(self.themes_path, 'common.css'), 'r', 'utf-8').read())
		
		# read in the 
		# TODO: get theme from tiapp.xml
		theme = 'titanium'
		if len(theme):
			theme_path = os.path.join(self.resources_path, theme)
			if not os.path.exists(theme_path):
				theme_path = os.path.join(self.themes_path, theme)
			if not os.path.exists(theme_path):
				print '[ERROR] Unable to locate theme "%s"' % theme
			for dirname, dirnames, filenames in os.walk(theme_path):
				for filename in filenames:
					fname, ext = os.path.splitext(filename.lower())
					if ext == '.css':
						ti_css.write(codecs.open(os.path.join(dirname, filename), 'r', 'utf-8').read())
		
		# detect any fonts and add font face rules to the css file
		fonts = {}
		for dirname, dirnames, filenames in os.walk(self.resources_path):
			for filename in filenames:
				fname, ext = os.path.splitext(filename.lower())
				if ext == '.otf' or ext == '.woff':
					if not fname in fonts:
						fonts[fname] = []
					fonts[fname].append(os.path.join(dirname, filename)[len(self.resources_path):])
		for font in fonts:
			ti_css.write('@font-face{font-family:%s;src:url(%s);}\n' % (font, '),url('.join(fonts[font])))
		
		# close the titanium.css
		ti_css.close()
		
		# minify all javascript, html, and css files
		if self.minify:
			for root, dirs, files in os.walk(self.build_path):
				for name in ignoreDirs:
					if name in dirs:
						dirs.remove(name)
				for dest in files:
					if dest in ignoreFiles or dest.startswith('._'):
						continue
					fname, ext = os.path.splitext(dest.lower())
					dest = os.path.join(root, dest)
					if ext == '.js':
						source = dest + '.uncompressed.js'
						print '[INFO] Minifying %s' % dest
						if os.path.exists(source):
							os.remove(source)
						os.rename(dest, source)
						p = subprocess.Popen('java -jar "%s" --compilation_level SIMPLE_OPTIMIZATIONS --js "%s" --js_output_file "%s"' % (os.path.join(self.sdk_path, 'closureCompiler', 'compiler.jar'), source, dest), shell=True, stdout = subprocess.PIPE, stderr = subprocess.PIPE)
						stdout, stderr = p.communicate()
						if p.returncode != 0:
							print '[ERROR] Failed to minify "%s"' % dest
							for line in stderr.split('\n'):
								if len(line):
									print '[ERROR]    %s' % line
							print '[WARN] Leaving %s un-minified' % dest
							os.remove(dest)
							shutil.copy(source, dest)
					# elif ext == '.css':
					#	TODO: minify css
					# elif ext == '.html':
					#	TODO: minify html
		
		# get status bar style
		status_bar_style = tiapp_xml.properties['statusbar-style']
		if status_bar_style == 'opaque_black' or status_bar_style == 'opaque':
			status_bar_style = 'black'
		elif status_bar_style == 'translucent_black' or status_bar_style == 'transparent' or status_bar_style == 'translucent':
			status_bar_style = 'black-translucent'
		else:
			status_bar_style = 'default'
		
		# populate index.html
		index_html_file = codecs.open(os.path.join(self.build_path, 'index.html'), 'w', encoding='utf-8')
		index_html_file.write(mako.template.Template(codecs.open(os.path.join(self.sdk_src_path, 'index.html'), 'r', 'utf-8').read()).render(
			ti_header=HTML_HEADER,
			project_name=tiapp_xml.properties['name'],
			app_description=tiapp_xml.properties['description'],
			app_publisher=tiapp_xml.properties['publisher'],
			ti_generator="Appcelerator Titanium Mobile " + sdk_version,
			ti_statusbar_style=status_bar_style,
			ti_css=codecs.open(self.ti_css_file, 'r', 'utf-8').read(),
			ti_js=codecs.open(self.ti_js_file, 'r', 'utf-8').read()
		))
		index_html_file.close()
		
		# create the favicon and apple touch icons
		icon_file = os.path.join(self.resources_path, tiapp_xml.properties['icon'])
		fname, ext = os.path.splitext(icon_file.lower())
		if os.path.exists(icon_file) and (ext == '.png' or ext == '.jpg' or ext == '.gif'):
			self.build_icons(icon_file)
		else:
			icon_file = os.path.join(self.resources_path, 'mobileweb', 'appicon.png')
			if os.path.exists(icon_file):
				self.build_icons(icon_file)
		
		total_time = time.time() - start_time
		total_seconds = int(round(total_time % 60))
		print '[INFO] Finished in %s seconds' % total_seconds
	
	def resolve(self, it):
		parts = it.split('!')
		it = parts[-1]
		if it.startswith('url:'):
			it = it[4:]
			parts = it.split('/')
			for p in self.packages:
				if p['name'] == parts[0]:
					return [self.compact_path(os.path.join(self.build_path, p['location'])), it]
			return [self.build_path, it]
		if it.find(':') != -1:
			return []
		if it.startswith('/') or (len(parts) == 1 and it.endswith('.js')):
			return [self.build_path, it]
		parts = it.split('/')
		for p in self.packages:
			if p['name'] == parts[0]:
				return [self.compact_path(os.path.join(self.build_path, p['location'])), it]
		return [self.build_path, it]
	
	def copy(self, src_path, dest_path):
		print '[INFO] Copying %s...' % src_path
		for root, dirs, files in os.walk(src_path):
			for name in ignoreDirs:
				if name in dirs:
					dirs.remove(name)
			for file in files:
				if file in ignoreFiles or file.startswith('._'):
					continue
				source = os.path.join(root, file)
				dest = os.path.expanduser(source.replace(src_path, dest_path, 1))
				dest_dir = os.path.expanduser(os.path.split(dest)[0])
				if not os.path.exists(dest_dir):
					os.makedirs(dest_dir)
				shutil.copy(source, dest)
	
	def compact_path(self, path):
		result = []
		path = path.replace('\\', '/').split('/');
		while len(path):
			segment = path[0]
			path = path[1:]
			if segment == '..' and len(result) and lastSegment != '..':
				result.pop()
				lastSegment = result[-1]
			elif segment != '.':
				lastSegment = segment
				result.append(segment)
		return '/'.join(result);
	
	def build_icons(self, src):
		print '[INFO] Generating app icons...'
		s = 'java -cp "%s:%s" -Djava.awt.headless=true resize "%s"' % (os.path.join(self.sdk_path, 'imageResizer'), os.path.join(self.sdk_path, 'imageResizer', 'imgscalr-lib-4.2.jar'), src)
		s += ' "%s" %d %d' % (os.path.join(self.build_path, 'apple-touch-icon-precomposed.png'), 57, 57)
		s += ' "%s" %d %d' % (os.path.join(self.build_path, 'apple-touch-icon-57x57-precomposed.png'), 57, 57)
		s += ' "%s" %d %d' % (os.path.join(self.build_path, 'apple-touch-icon-72x72-precomposed.png'), 72, 72)
		s += ' "%s" %d %d' % (os.path.join(self.build_path, 'apple-touch-icon-114x114-precomposed.png'), 114, 114)
		subprocess.call(s, shell=True)
	
	def load_package_json(self):
		package_json_file = os.path.join(self.ti_package_path, 'package.json')
		if not os.path.exists(package_json_file):
			print '[ERROR] Unable to open titanium package manifest "%s"' % package_json_file
			sys.exit(1)
		self.package_json = simplejson.load(codecs.open(package_json_file, 'r', 'utf-8'))
	
	def find_project_dependencies(self):
		print '[INFO] Scanning project for dependencies...'
		
		# TODO: using an AST, scan the entire project's source and identify all dependencies
		self.project_dependencies += [
			'Ti',
			'Ti/UI',
			'Ti/API',
			'Ti/App',
			'Ti/App/Properties',
			'Ti/Facebook',
			'Ti/Filesystem',
			'Ti/Media',
			'Ti/Media/VideoPlayer',
			'Ti/Network',
			'Ti/Network/HTTPClient',
			'Ti/Platform',
			'Ti/Platform/DisplayCaps',
			'Ti/Gesture',
			'Ti/XML',
			'Ti/UI/View',
			'Ti/Media/VideoPlayer',
			'Ti/UI/TableViewRow',
			'Ti/UI/Tab',
			'Ti/UI/TabGroup',
			'Ti/UI/Window',
			'Ti/UI/2DMatrix',
			'Ti/UI/ActivityIndicator',
			'Ti/UI/AlertDialog',
			'Ti/UI/Animation',
			'Ti/UI/Button',
			'Ti/UI/ImageView',
			'Ti/UI/Label',
			'Ti/UI/ScrollableView',
			'Ti/UI/ScrollView',
			'Ti/UI/Slider',
			'Ti/UI/Switch',
			'Ti/UI/TableViewSection',
			'Ti/UI/TableView',
			'Ti/UI/TextArea',
			'Ti/UI/TextField',
			'Ti/UI/WebView',
			'Ti/Utils'
		]
	
	def find_modules_to_cache(self):
		print '[INFO] Searching for all required modules...'
		
		self.require_cache = {}
		
		for module in self.project_dependencies:
			self.parse_module(module)
		
		self.modules_to_cache = []
		for module in self.require_cache:
			self.modules_to_cache.append(module)
	
	def parse_module(self, module):
		if module in self.require_cache:
			return
		
		parts = module.split('!')
		
		if len(parts) == 1:
			self.require_cache[module] = 1
		
		dep = self.resolve(module)
		if not len(dep):
			return
		
		if len(parts) > 1:
			self.require_cache['url:' + parts[1]] = 1
		
		filename = dep[1]
		if not filename.endswith('.js'):
			filename += '.js'
		
		source = codecs.open(os.path.join(dep[0], filename), 'r', 'utf-8').read()
		pattern = re.compile('define\(\s*([\'\"][^\'\"]*[\'\"]\s*)?,?\s*(\[[^\]]+\])\s*?,?\s*(function|\{)')
		results = pattern.search(source)
		if results is None:
			self.modules_map[module] = []
		else:
			groups = results.groups()
			if groups is not None and len(groups):
				if groups[1] is None:
					self.modules_map[module] = []
				else:
					deps = simplejson.loads(groups[1])
					self.modules_map[module] = deps
					for dep in deps:
						parts = dep.split('!')
						if len(parts) == 1:
							if dep.startswith('./'):
								parts = module.split('/')
								parts.pop()
								parts.append(dep)
								self.parse_module(self.compact_path('/'.join(parts)))
							else:
								self.parse_module(dep)
						else:
							self.modules_map[dep] = parts[0]
							self.parse_module(parts[0])
							if parts[0] == 'Ti/_/text':
								if dep.startswith('./'):
									parts = module.split('/')
									parts.pop()
									parts.append(dep)
									self.parse_module(self.compact_path('/'.join(parts)))
								else:
									self.parse_module(dep)
<|MERGE_RESOLUTION|>--- conflicted
+++ resolved
@@ -1,618 +1,528 @@
-#!/usr/bin/env python
-# -*- coding: utf-8 -*-
-#
-# Project Compiler
-#
-
-import os, sys, time, datetime, simplejson, codecs, shutil, subprocess, mako.template, re
-from tiapp import *
-
-ignoreFiles = ['.gitignore', '.cvsignore', '.DS_Store'];
-ignoreDirs = ['.git','.svn','_svn','CVS'];
-
-year = datetime.datetime.now().year
-
-HTML_HEADER = """<!--
-	WARNING: this is generated code and will be lost if changes are made.
-	This generated source code is Copyright (c) 2010-%d by Appcelerator, Inc. All Rights Reserved.
-	-->""" % year
-
-HEADER = """/**
- * WARNING: this is generated code and will be lost if changes are made.
- * This generated source code is Copyright (c) 2010-%d by Appcelerator, Inc. All Rights Reserved.
- */
-""" % year
-
-class Compiler(object):
-
-<<<<<<< HEAD
-	def __init__(self, project_path, deploytype):
-		start_time = time.time()
-		self.minify = deploytype == "production"
-=======
-				# AMD plugins
-				"Ti/_/include.js",
-				"Ti/_/text.js",
-
-				# base classes
-				'Ti/_/Evented.js',
-				'Ti/UI.js',
-				'Ti/_/Gestures/GestureRecognizer.js',
-				'Ti/_/Gestures/DoubleTap.js',
-				'Ti/_/Gestures/LongPress.js',
-				'Ti/_/Gestures/Pinch.js',
-				'Ti/_/Gestures/SingleTap.js',
-				'Ti/_/Gestures/Swipe.js',
-				'Ti/_/Gestures/TouchStart.js',
-				'Ti/_/Gestures/TouchMove.js',
-				'Ti/_/Gestures/TouchEnd.js',
-				'Ti/_/Gestures/TouchCancel.js',
-				'Ti/_/Gestures/TwoFingerTap.js',
-				'Ti/_/UI/Element.js',
-				'Ti/_/Layouts/Base.js',
-				'Ti/_/Layouts/Absolute.js',
-				'Ti/_/Layouts/Horizontal.js',
-				'Ti/_/Layouts/Vertical.js',
-				'Ti/_/Layouts.js',
-				
-				# core classes
-				'Ti/ti.js',
-				'Ti/Accelerometer.js',
-				'Ti/Analytics.js',
-				'Ti/API.js',
-				'Ti/App.js',
-				'Ti/App/Properties.js',
-				'Ti/Blob.js',
-				'Ti/Contacts.js',
-				'Ti/Database.js',
-				'Ti/Facebook.js',
-				'Ti/Filesystem.js',
-				'Ti/Geolocation.js',
-				'Ti/Locale.js',
-				'Ti/Map.js',
-				'Ti/Media.js',
-				'Ti/Network.js',
-				'Ti/Network/HTTPClient.js',
-				'Ti/Platform.js',
-				'Ti/Platform/DisplayCaps.js',
-				'Ti/Gesture.js',
-				'Ti/XML.js',
-				
-				# UI Constants
-				'Ti/UI/MobileWeb/TableViewSeparatorStyle.js',
-				
-				# View classes
-				'Ti/UI/View.js',
-				'Ti/Media/VideoPlayer.js',
-				'Ti/UI/TableViewRow.js',
-				
-				# SuperView classes
-				'Ti/_/UI/SuperView.js',
-				'Ti/UI/Tab.js',
-				'Ti/UI/TabGroup.js',
-				'Ti/UI/Window.js',
-				
-				# Widget classes
-				'Ti/_/UI/Widget.js',
-				'Ti/_/UI/FontWidget.js',
-				'Ti/_/UI/TextBox.js',
-				'Ti/UI/2DMatrix.js',
-				'Ti/UI/ActivityIndicator.js',
-				'Ti/UI/AlertDialog.js',
-				'Ti/UI/Animation.js',
-				'Ti/UI/Button.js',
-				'Ti/UI/ImageView.js',
-				'Ti/UI/Label.js',
-				'Ti/UI/OptionDialog.js',
-				'Ti/UI/ScrollableView.js',
-				'Ti/UI/ScrollView.js',
-				'Ti/UI/Slider.js',
-				'Ti/UI/Switch.js',
-				'Ti/UI/TableViewSection.js',
-				'Ti/UI/TableView.js',
-				'Ti/UI/TextArea.js',
-				'Ti/UI/TextField.js',
-				'Ti/UI/WebView.js',
-				'Ti/Utils.js',
-				
-				# resources
-				'titanium.css'
-			]
->>>>>>> 4d50df90
-		
-		self.packages = []
-		self.project_dependencies = [] # modules that the project uses
-		self.modules_map = {}          # all modules including deps => individual module deps
-		self.modules_to_cache = []     # all modules to be baked into require.cache()
-		self.modules_to_load = []      # all modules to be required at load time
-		
-		# initialize paths
-		self.sdk_path = os.path.abspath(os.path.dirname(sys._getframe(0).f_code.co_filename))
-		self.sdk_src_path = os.path.join(self.sdk_path, 'src')
-		self.themes_path = os.path.join(self.sdk_path, 'themes')
-		self.ti_package_path = os.path.join(self.sdk_path, 'titanium')
-		self.modules_path = os.path.abspath(os.path.join(self.sdk_path, '../../../../modules/mobileweb'))
-		self.project_path = project_path
-		self.build_path = os.path.join(project_path, 'build', 'mobileweb')
-		self.resources_path = os.path.join(project_path, 'Resources')
-		self.ti_js_file = os.path.join(self.build_path, 'titanium.js')
-		
-		sdk_version = os.path.basename(os.path.abspath(os.path.join(self.sdk_path, '../')))
-		print '[INFO] Titanium Mobile Web Compiler v%s' % sdk_version
-		
-		if not os.path.exists(self.project_path):
-			print '[ERROR] Invalid project "%s"' % self.project_path
-			sys.exit(1)
-		
-		# read the package.json
-		self.load_package_json()
-		
-		# register the titanium package
-		self.packages.append({
-			'name': self.package_json['name'],
-			'location': './titanium',
-			'main': self.package_json['main']
-		})
-		
-		# read the tiapp.xml
-		tiapp_xml = TiAppXML(os.path.join(self.project_path, 'tiapp.xml'))
-		print '[INFO] Compiling Mobile Web project "%s" [%s]' % (tiapp_xml.properties['name'], deploytype)
-		
-		# create the build directory
-		if os.path.exists(self.build_path):
-			shutil.rmtree(self.build_path, True)
-		try:
-			os.makedirs(self.build_path)
-		except:
-			pass
-		
-		# copy all of the project's resources to the build directory
-		self.copy(self.resources_path, self.build_path)
-		self.copy(self.ti_package_path, os.path.join(self.build_path, 'titanium'))
-		
-		# scan project for dependencies
-		self.find_project_dependencies()
-		
-		# scan all dependencies for distinct list of modules
-		self.find_modules_to_cache()
-		self.modules_to_cache.append('Ti/_/include')
-		
-		# find only the top most modules to be required
-		areDeps = {}
-		for module in self.modules_to_cache:
-			# check if module is a dependent of another module
-			for m in self.modules_map:
-				deps = self.modules_map[m]
-				if module in deps:
-					areDeps[module] = 1
-		for module in self.modules_map:
-			if not module in areDeps:
-				self.modules_to_load.append(module)
-		
-		# detect Ti+ modules
-		if len(tiapp_xml.properties['modules']):
-			print '[INFO] Locating Ti+ modules…'
-			for module in tiapp_xml.properties['modules']:
-				# TODO: check if platform is even defined!
-				
-				if module['platform'] == 'mobileweb':
-					module_dir = os.path.join(self.modules_path, module['id'], module['version'])
-					if not os.path.exists(module_dir):
-						print '[ERROR] Unable to find Ti+ module "%s", v%s' % (module['id'], module['version'])
-						sys.exit(1)
-					
-					module_package_json_file = os.path.join(module_dir, 'package.json')
-					if not os.path.exists(module_package_json_file):
-						print '[ERROR] Ti+ module "%s" is invalid: missing package.json' % module['id']
-						sys.exit(1)
-					
-					module_package_json = simplejson.load(codecs.open(module_package_json_file, 'r', 'utf-8'))
-					main_file = module_package_json['main']
-					if main_file.endswith('.js'):
-						main_file = main_file[:-3]
-					main_file_path = os.path.join(module_dir, main_file + '.js')
-					
-					if not os.path.exists(main_file_path):
-						print '[ERROR] Ti+ module "%s" is invalid: missing main "%s"' % (module['id'], main_file + '.js')
-						sys.exit(1)
-					
-					self.project_dependencies.append(main_file)
-					
-					self.packages.append({
-						'name': module['id'],
-						'location': './modules/' + module['id'],
-						'main': main_file
-					})
-					
-					print '[INFO] Bundling Ti+ module "%s"' % module['id']
-					
-					# TODO: need to combine ALL Ti+ module .js files into the titanium.js, not just the main file
-					
-					# TODO: need to combine ALL Ti+ module .css files into the titanium.css
-					
-					# copy entire module directory to build directory
-					shutil.copytree(module_dir, os.path.join(self.build_path, 'modules', module['id']))
-		
-		# detect circular dependencies
-		for module in self.modules_to_cache:
-			if module in self.modules_map:
-				mydeps = self.modules_map[module]
-				for dep in mydeps:
-					if dep in self.modules_map and module in self.modules_map[dep]:
-						print '[WARN] Circular dependency detected: %s dependent on %s' % (module, dep)
-		
-		print '[INFO] Found %s dependenc%s, %s package%s, %s module%s' % (
-			len(self.project_dependencies), 'y' if len(self.project_dependencies) == 1 else 'ies',
-			len(self.packages), '' if len(self.packages) == 1 else 's',
-			len(self.modules_to_cache), '' if len(self.project_dependencies) == 1 else 's')
-		
-		# TODO: break up the dependencies into layers
-		
-		# build the titanium.js
-		print '[INFO] Assembling titanium.js...'
-		ti_js = codecs.open(self.ti_js_file, 'w', encoding='utf-8')
-		ti_js.write(HEADER + '\n')
-		
-		# 1) read in the config.js and fill in the template
-		ti_js.write(mako.template.Template(codecs.open(os.path.join(self.sdk_src_path, 'config.js'), 'r', 'utf-8').read()).render(
-			app_analytics=tiapp_xml.properties['analytics'],
-			app_copyright=tiapp_xml.properties['copyright'],
-			app_description=tiapp_xml.properties['description'],
-			app_guid=tiapp_xml.properties['guid'],
-			app_id=tiapp_xml.properties['id'],
-			app_name=tiapp_xml.properties['name'],
-			app_publisher=tiapp_xml.properties['publisher'],
-			app_url=tiapp_xml.properties['url'],
-			app_version=tiapp_xml.properties['version'],
-			deploy_type=deploytype,
-			packages=simplejson.dumps(self.packages, sort_keys=True),
-			project_id=tiapp_xml.properties['id'],
-			project_name=tiapp_xml.properties['name'],
-			ti_githash=self.package_json['titanium']['githash'],
-			ti_timestamp=self.package_json['titanium']['timestamp'],
-			ti_version=sdk_version,
-			jsQuoteEscapeFilter=lambda str: str.replace("\\\"","\\\\\\\"")
-		))
-		
-		# 2) copy in the loader
-		ti_js.write(codecs.open(os.path.join(self.sdk_src_path, 'loader.js'), 'r', 'utf-8').read())
-		
-		# 3) cache the dependencies
-		ti_js.write('require.cache({\n');
-		first = True
-		for x in self.modules_to_cache:
-			dep = self.resolve(x)
-			if not len(dep):
-				continue
-			if not first:
-				ti_js.write(',\n')
-			first = False
-			filename = dep[1]
-			if not filename.endswith('.js'):
-				filename += '.js'
-			if x.startswith('url:'):
-				filename = os.path.join(dep[0], filename)
-				source = filename + '.uncompressed.js'
-				if self.minify:
-					os.rename(filename, source)
-					p = subprocess.Popen('java -jar "%s" --compilation_level SIMPLE_OPTIMIZATIONS --js "%s" --js_output_file "%s"' % (os.path.join(self.sdk_path, 'closureCompiler', 'compiler.jar'), source, filename), shell=True, stdout = subprocess.PIPE, stderr = subprocess.PIPE)
-					stdout, stderr = p.communicate()
-					if p.returncode != 0:
-						print '[ERROR] Failed to minify "%s"' % filename
-						for line in stderr.split('\n'):
-							if len(line):
-								print '[ERROR]    %s' % line
-						print '[WARN] Leaving %s un-minified' % filename
-						os.remove(filename)
-						shutil.copy(source, filename)
-				ti_js.write('"%s":"%s"' % (x, codecs.open(filename, 'r', 'utf-8').read().strip().replace('\\', '\\\\').replace('\n', '\\\n').replace('\"', '\\\"')))
-			else:
-				ti_js.write('"%s":function(){\n%s\n}' % (x, codecs.open(os.path.join(dep[0], filename), 'r', 'utf-8').read()))
-		ti_js.write('});\n')
-		
-		# 4) write the ti.app.properties
-		if len(tiapp_xml.app_properties):
-			s = ''
-			for name in tiapp_xml.app_properties:
-				prop = tiapp_xml.app_properties[name]
-				if prop['type'] == 'bool':
-					s += 'p.setBool("' + name + '",' + prop['value'] + ');\n'
-				elif prop['type'] == 'int':
-					s += 'p.setInt("' + name + '",' + prop['value'] + ');\n'
-				elif prop['type'] == 'double':
-					s += 'p.setDouble("' + name + '",' + prop['value'] + ');\n'
-				else:
-					s += 'p.setString("' + name + '","' + str(prop['value']).replace('"', '\\"') + '");\n'
-			ti_js.write('require("Ti/App/Properties", function(p) {\n%s});\n' % s)
-		
-		# 5) write require() to load all Ti modules
-		self.modules_to_load.sort()
-		ti_js.write('require(%s);' % simplejson.dumps(self.modules_to_load))
-		
-		# 6) close the titanium.js
-		ti_js.close()
-		
-		# assemble the titanium.css file
-		print '[INFO] Assembling titanium.css...'
-		self.ti_css_file = os.path.join(self.build_path, 'titanium.css')
-		ti_css = codecs.open(self.ti_css_file, 'w', encoding='utf-8')
-		
-		# TODO: need to rewrite absolute paths for urls
-		ti_css.write(HEADER + '\n' + codecs.open(os.path.join(self.themes_path, 'common.css'), 'r', 'utf-8').read())
-		
-		# read in the 
-		# TODO: get theme from tiapp.xml
-		theme = 'titanium'
-		if len(theme):
-			theme_path = os.path.join(self.resources_path, theme)
-			if not os.path.exists(theme_path):
-				theme_path = os.path.join(self.themes_path, theme)
-			if not os.path.exists(theme_path):
-				print '[ERROR] Unable to locate theme "%s"' % theme
-			for dirname, dirnames, filenames in os.walk(theme_path):
-				for filename in filenames:
-					fname, ext = os.path.splitext(filename.lower())
-					if ext == '.css':
-						ti_css.write(codecs.open(os.path.join(dirname, filename), 'r', 'utf-8').read())
-		
-		# detect any fonts and add font face rules to the css file
-		fonts = {}
-		for dirname, dirnames, filenames in os.walk(self.resources_path):
-			for filename in filenames:
-				fname, ext = os.path.splitext(filename.lower())
-				if ext == '.otf' or ext == '.woff':
-					if not fname in fonts:
-						fonts[fname] = []
-					fonts[fname].append(os.path.join(dirname, filename)[len(self.resources_path):])
-		for font in fonts:
-			ti_css.write('@font-face{font-family:%s;src:url(%s);}\n' % (font, '),url('.join(fonts[font])))
-		
-		# close the titanium.css
-		ti_css.close()
-		
-		# minify all javascript, html, and css files
-		if self.minify:
-			for root, dirs, files in os.walk(self.build_path):
-				for name in ignoreDirs:
-					if name in dirs:
-						dirs.remove(name)
-				for dest in files:
-					if dest in ignoreFiles or dest.startswith('._'):
-						continue
-					fname, ext = os.path.splitext(dest.lower())
-					dest = os.path.join(root, dest)
-					if ext == '.js':
-						source = dest + '.uncompressed.js'
-						print '[INFO] Minifying %s' % dest
-						if os.path.exists(source):
-							os.remove(source)
-						os.rename(dest, source)
-						p = subprocess.Popen('java -jar "%s" --compilation_level SIMPLE_OPTIMIZATIONS --js "%s" --js_output_file "%s"' % (os.path.join(self.sdk_path, 'closureCompiler', 'compiler.jar'), source, dest), shell=True, stdout = subprocess.PIPE, stderr = subprocess.PIPE)
-						stdout, stderr = p.communicate()
-						if p.returncode != 0:
-							print '[ERROR] Failed to minify "%s"' % dest
-							for line in stderr.split('\n'):
-								if len(line):
-									print '[ERROR]    %s' % line
-							print '[WARN] Leaving %s un-minified' % dest
-							os.remove(dest)
-							shutil.copy(source, dest)
-					# elif ext == '.css':
-					#	TODO: minify css
-					# elif ext == '.html':
-					#	TODO: minify html
-		
-		# get status bar style
-		status_bar_style = tiapp_xml.properties['statusbar-style']
-		if status_bar_style == 'opaque_black' or status_bar_style == 'opaque':
-			status_bar_style = 'black'
-		elif status_bar_style == 'translucent_black' or status_bar_style == 'transparent' or status_bar_style == 'translucent':
-			status_bar_style = 'black-translucent'
-		else:
-			status_bar_style = 'default'
-		
-		# populate index.html
-		index_html_file = codecs.open(os.path.join(self.build_path, 'index.html'), 'w', encoding='utf-8')
-		index_html_file.write(mako.template.Template(codecs.open(os.path.join(self.sdk_src_path, 'index.html'), 'r', 'utf-8').read()).render(
-			ti_header=HTML_HEADER,
-			project_name=tiapp_xml.properties['name'],
-			app_description=tiapp_xml.properties['description'],
-			app_publisher=tiapp_xml.properties['publisher'],
-			ti_generator="Appcelerator Titanium Mobile " + sdk_version,
-			ti_statusbar_style=status_bar_style,
-			ti_css=codecs.open(self.ti_css_file, 'r', 'utf-8').read(),
-			ti_js=codecs.open(self.ti_js_file, 'r', 'utf-8').read()
-		))
-		index_html_file.close()
-		
-		# create the favicon and apple touch icons
-		icon_file = os.path.join(self.resources_path, tiapp_xml.properties['icon'])
-		fname, ext = os.path.splitext(icon_file.lower())
-		if os.path.exists(icon_file) and (ext == '.png' or ext == '.jpg' or ext == '.gif'):
-			self.build_icons(icon_file)
-		else:
-			icon_file = os.path.join(self.resources_path, 'mobileweb', 'appicon.png')
-			if os.path.exists(icon_file):
-				self.build_icons(icon_file)
-		
-		total_time = time.time() - start_time
-		total_seconds = int(round(total_time % 60))
-		print '[INFO] Finished in %s seconds' % total_seconds
-	
-	def resolve(self, it):
-		parts = it.split('!')
-		it = parts[-1]
-		if it.startswith('url:'):
-			it = it[4:]
-			parts = it.split('/')
-			for p in self.packages:
-				if p['name'] == parts[0]:
-					return [self.compact_path(os.path.join(self.build_path, p['location'])), it]
-			return [self.build_path, it]
-		if it.find(':') != -1:
-			return []
-		if it.startswith('/') or (len(parts) == 1 and it.endswith('.js')):
-			return [self.build_path, it]
-		parts = it.split('/')
-		for p in self.packages:
-			if p['name'] == parts[0]:
-				return [self.compact_path(os.path.join(self.build_path, p['location'])), it]
-		return [self.build_path, it]
-	
-	def copy(self, src_path, dest_path):
-		print '[INFO] Copying %s...' % src_path
-		for root, dirs, files in os.walk(src_path):
-			for name in ignoreDirs:
-				if name in dirs:
-					dirs.remove(name)
-			for file in files:
-				if file in ignoreFiles or file.startswith('._'):
-					continue
-				source = os.path.join(root, file)
-				dest = os.path.expanduser(source.replace(src_path, dest_path, 1))
-				dest_dir = os.path.expanduser(os.path.split(dest)[0])
-				if not os.path.exists(dest_dir):
-					os.makedirs(dest_dir)
-				shutil.copy(source, dest)
-	
-	def compact_path(self, path):
-		result = []
-		path = path.replace('\\', '/').split('/');
-		while len(path):
-			segment = path[0]
-			path = path[1:]
-			if segment == '..' and len(result) and lastSegment != '..':
-				result.pop()
-				lastSegment = result[-1]
-			elif segment != '.':
-				lastSegment = segment
-				result.append(segment)
-		return '/'.join(result);
-	
-	def build_icons(self, src):
-		print '[INFO] Generating app icons...'
-		s = 'java -cp "%s:%s" -Djava.awt.headless=true resize "%s"' % (os.path.join(self.sdk_path, 'imageResizer'), os.path.join(self.sdk_path, 'imageResizer', 'imgscalr-lib-4.2.jar'), src)
-		s += ' "%s" %d %d' % (os.path.join(self.build_path, 'apple-touch-icon-precomposed.png'), 57, 57)
-		s += ' "%s" %d %d' % (os.path.join(self.build_path, 'apple-touch-icon-57x57-precomposed.png'), 57, 57)
-		s += ' "%s" %d %d' % (os.path.join(self.build_path, 'apple-touch-icon-72x72-precomposed.png'), 72, 72)
-		s += ' "%s" %d %d' % (os.path.join(self.build_path, 'apple-touch-icon-114x114-precomposed.png'), 114, 114)
-		subprocess.call(s, shell=True)
-	
-	def load_package_json(self):
-		package_json_file = os.path.join(self.ti_package_path, 'package.json')
-		if not os.path.exists(package_json_file):
-			print '[ERROR] Unable to open titanium package manifest "%s"' % package_json_file
-			sys.exit(1)
-		self.package_json = simplejson.load(codecs.open(package_json_file, 'r', 'utf-8'))
-	
-	def find_project_dependencies(self):
-		print '[INFO] Scanning project for dependencies...'
-		
-		# TODO: using an AST, scan the entire project's source and identify all dependencies
-		self.project_dependencies += [
-			'Ti',
-			'Ti/UI',
-			'Ti/API',
-			'Ti/App',
-			'Ti/App/Properties',
-			'Ti/Facebook',
-			'Ti/Filesystem',
-			'Ti/Media',
-			'Ti/Media/VideoPlayer',
-			'Ti/Network',
-			'Ti/Network/HTTPClient',
-			'Ti/Platform',
-			'Ti/Platform/DisplayCaps',
-			'Ti/Gesture',
-			'Ti/XML',
-			'Ti/UI/View',
-			'Ti/Media/VideoPlayer',
-			'Ti/UI/TableViewRow',
-			'Ti/UI/Tab',
-			'Ti/UI/TabGroup',
-			'Ti/UI/Window',
-			'Ti/UI/2DMatrix',
-			'Ti/UI/ActivityIndicator',
-			'Ti/UI/AlertDialog',
-			'Ti/UI/Animation',
-			'Ti/UI/Button',
-			'Ti/UI/ImageView',
-			'Ti/UI/Label',
-			'Ti/UI/ScrollableView',
-			'Ti/UI/ScrollView',
-			'Ti/UI/Slider',
-			'Ti/UI/Switch',
-			'Ti/UI/TableViewSection',
-			'Ti/UI/TableView',
-			'Ti/UI/TextArea',
-			'Ti/UI/TextField',
-			'Ti/UI/WebView',
-			'Ti/Utils'
-		]
-	
-	def find_modules_to_cache(self):
-		print '[INFO] Searching for all required modules...'
-		
-		self.require_cache = {}
-		
-		for module in self.project_dependencies:
-			self.parse_module(module)
-		
-		self.modules_to_cache = []
-		for module in self.require_cache:
-			self.modules_to_cache.append(module)
-	
-	def parse_module(self, module):
-		if module in self.require_cache:
-			return
-		
-		parts = module.split('!')
-		
-		if len(parts) == 1:
-			self.require_cache[module] = 1
-		
-		dep = self.resolve(module)
-		if not len(dep):
-			return
-		
-		if len(parts) > 1:
-			self.require_cache['url:' + parts[1]] = 1
-		
-		filename = dep[1]
-		if not filename.endswith('.js'):
-			filename += '.js'
-		
-		source = codecs.open(os.path.join(dep[0], filename), 'r', 'utf-8').read()
-		pattern = re.compile('define\(\s*([\'\"][^\'\"]*[\'\"]\s*)?,?\s*(\[[^\]]+\])\s*?,?\s*(function|\{)')
-		results = pattern.search(source)
-		if results is None:
-			self.modules_map[module] = []
-		else:
-			groups = results.groups()
-			if groups is not None and len(groups):
-				if groups[1] is None:
-					self.modules_map[module] = []
-				else:
-					deps = simplejson.loads(groups[1])
-					self.modules_map[module] = deps
-					for dep in deps:
-						parts = dep.split('!')
-						if len(parts) == 1:
-							if dep.startswith('./'):
-								parts = module.split('/')
-								parts.pop()
-								parts.append(dep)
-								self.parse_module(self.compact_path('/'.join(parts)))
-							else:
-								self.parse_module(dep)
-						else:
-							self.modules_map[dep] = parts[0]
-							self.parse_module(parts[0])
-							if parts[0] == 'Ti/_/text':
-								if dep.startswith('./'):
-									parts = module.split('/')
-									parts.pop()
-									parts.append(dep)
-									self.parse_module(self.compact_path('/'.join(parts)))
-								else:
-									self.parse_module(dep)
+#!/usr/bin/env python
+# -*- coding: utf-8 -*-
+#
+# Project Compiler
+#
+
+import os, sys, time, datetime, simplejson, codecs, shutil, subprocess, mako.template, re
+from tiapp import *
+
+ignoreFiles = ['.gitignore', '.cvsignore', '.DS_Store'];
+ignoreDirs = ['.git','.svn','_svn','CVS'];
+
+year = datetime.datetime.now().year
+
+HTML_HEADER = """<!--
+	WARNING: this is generated code and will be lost if changes are made.
+	This generated source code is Copyright (c) 2010-%d by Appcelerator, Inc. All Rights Reserved.
+	-->""" % year
+
+HEADER = """/**
+ * WARNING: this is generated code and will be lost if changes are made.
+ * This generated source code is Copyright (c) 2010-%d by Appcelerator, Inc. All Rights Reserved.
+ */
+""" % year
+
+class Compiler(object):
+
+	def __init__(self, project_path, deploytype):
+		start_time = time.time()
+		self.minify = deploytype == "production"
+		
+		self.packages = []
+		self.project_dependencies = [] # modules that the project uses
+		self.modules_map = {}          # all modules including deps => individual module deps
+		self.modules_to_cache = []     # all modules to be baked into require.cache()
+		self.modules_to_load = []      # all modules to be required at load time
+		
+		# initialize paths
+		self.sdk_path = os.path.abspath(os.path.dirname(sys._getframe(0).f_code.co_filename))
+		self.sdk_src_path = os.path.join(self.sdk_path, 'src')
+		self.themes_path = os.path.join(self.sdk_path, 'themes')
+		self.ti_package_path = os.path.join(self.sdk_path, 'titanium')
+		self.modules_path = os.path.abspath(os.path.join(self.sdk_path, '../../../../modules/mobileweb'))
+		self.project_path = project_path
+		self.build_path = os.path.join(project_path, 'build', 'mobileweb')
+		self.resources_path = os.path.join(project_path, 'Resources')
+		self.ti_js_file = os.path.join(self.build_path, 'titanium.js')
+		
+		sdk_version = os.path.basename(os.path.abspath(os.path.join(self.sdk_path, '../')))
+		print '[INFO] Titanium Mobile Web Compiler v%s' % sdk_version
+		
+		if not os.path.exists(self.project_path):
+			print '[ERROR] Invalid project "%s"' % self.project_path
+			sys.exit(1)
+		
+		# read the package.json
+		self.load_package_json()
+		
+		# register the titanium package
+		self.packages.append({
+			'name': self.package_json['name'],
+			'location': './titanium',
+			'main': self.package_json['main']
+		})
+		
+		# read the tiapp.xml
+		tiapp_xml = TiAppXML(os.path.join(self.project_path, 'tiapp.xml'))
+		print '[INFO] Compiling Mobile Web project "%s" [%s]' % (tiapp_xml.properties['name'], deploytype)
+		
+		# create the build directory
+		if os.path.exists(self.build_path):
+			shutil.rmtree(self.build_path, True)
+		try:
+			os.makedirs(self.build_path)
+		except:
+			pass
+		
+		# copy all of the project's resources to the build directory
+		self.copy(self.resources_path, self.build_path)
+		self.copy(self.ti_package_path, os.path.join(self.build_path, 'titanium'))
+		
+		# scan project for dependencies
+		self.find_project_dependencies()
+		
+		# scan all dependencies for distinct list of modules
+		self.find_modules_to_cache()
+		self.modules_to_cache.append('Ti/_/include')
+		
+		# find only the top most modules to be required
+		areDeps = {}
+		for module in self.modules_to_cache:
+			# check if module is a dependent of another module
+			for m in self.modules_map:
+				deps = self.modules_map[m]
+				if module in deps:
+					areDeps[module] = 1
+		for module in self.modules_map:
+			if not module in areDeps:
+				self.modules_to_load.append(module)
+		
+		# detect Ti+ modules
+		if len(tiapp_xml.properties['modules']):
+			print '[INFO] Locating Ti+ modules…'
+			for module in tiapp_xml.properties['modules']:
+				# TODO: check if platform is even defined!
+				
+				if module['platform'] == 'mobileweb':
+					module_dir = os.path.join(self.modules_path, module['id'], module['version'])
+					if not os.path.exists(module_dir):
+						print '[ERROR] Unable to find Ti+ module "%s", v%s' % (module['id'], module['version'])
+						sys.exit(1)
+					
+					module_package_json_file = os.path.join(module_dir, 'package.json')
+					if not os.path.exists(module_package_json_file):
+						print '[ERROR] Ti+ module "%s" is invalid: missing package.json' % module['id']
+						sys.exit(1)
+					
+					module_package_json = simplejson.load(codecs.open(module_package_json_file, 'r', 'utf-8'))
+					main_file = module_package_json['main']
+					if main_file.endswith('.js'):
+						main_file = main_file[:-3]
+					main_file_path = os.path.join(module_dir, main_file + '.js')
+					
+					if not os.path.exists(main_file_path):
+						print '[ERROR] Ti+ module "%s" is invalid: missing main "%s"' % (module['id'], main_file + '.js')
+						sys.exit(1)
+					
+					self.project_dependencies.append(main_file)
+					
+					self.packages.append({
+						'name': module['id'],
+						'location': './modules/' + module['id'],
+						'main': main_file
+					})
+					
+					print '[INFO] Bundling Ti+ module "%s"' % module['id']
+					
+					# TODO: need to combine ALL Ti+ module .js files into the titanium.js, not just the main file
+					
+					# TODO: need to combine ALL Ti+ module .css files into the titanium.css
+					
+					# copy entire module directory to build directory
+					shutil.copytree(module_dir, os.path.join(self.build_path, 'modules', module['id']))
+		
+		# detect circular dependencies
+		for module in self.modules_to_cache:
+			if module in self.modules_map:
+				mydeps = self.modules_map[module]
+				for dep in mydeps:
+					if dep in self.modules_map and module in self.modules_map[dep]:
+						print '[WARN] Circular dependency detected: %s dependent on %s' % (module, dep)
+		
+		print '[INFO] Found %s dependenc%s, %s package%s, %s module%s' % (
+			len(self.project_dependencies), 'y' if len(self.project_dependencies) == 1 else 'ies',
+			len(self.packages), '' if len(self.packages) == 1 else 's',
+			len(self.modules_to_cache), '' if len(self.project_dependencies) == 1 else 's')
+		
+		# TODO: break up the dependencies into layers
+		
+		# build the titanium.js
+		print '[INFO] Assembling titanium.js...'
+		ti_js = codecs.open(self.ti_js_file, 'w', encoding='utf-8')
+		ti_js.write(HEADER + '\n')
+		
+		# 1) read in the config.js and fill in the template
+		ti_js.write(mako.template.Template(codecs.open(os.path.join(self.sdk_src_path, 'config.js'), 'r', 'utf-8').read()).render(
+			app_analytics=tiapp_xml.properties['analytics'],
+			app_copyright=tiapp_xml.properties['copyright'],
+			app_description=tiapp_xml.properties['description'],
+			app_guid=tiapp_xml.properties['guid'],
+			app_id=tiapp_xml.properties['id'],
+			app_name=tiapp_xml.properties['name'],
+			app_publisher=tiapp_xml.properties['publisher'],
+			app_url=tiapp_xml.properties['url'],
+			app_version=tiapp_xml.properties['version'],
+			deploy_type=deploytype,
+			packages=simplejson.dumps(self.packages, sort_keys=True),
+			project_id=tiapp_xml.properties['id'],
+			project_name=tiapp_xml.properties['name'],
+			ti_githash=self.package_json['titanium']['githash'],
+			ti_timestamp=self.package_json['titanium']['timestamp'],
+			ti_version=sdk_version,
+			jsQuoteEscapeFilter=lambda str: str.replace("\\\"","\\\\\\\"")
+		))
+		
+		# 2) copy in the loader
+		ti_js.write(codecs.open(os.path.join(self.sdk_src_path, 'loader.js'), 'r', 'utf-8').read())
+		
+		# 3) cache the dependencies
+		ti_js.write('require.cache({\n');
+		first = True
+		for x in self.modules_to_cache:
+			dep = self.resolve(x)
+			if not len(dep):
+				continue
+			if not first:
+				ti_js.write(',\n')
+			first = False
+			filename = dep[1]
+			if not filename.endswith('.js'):
+				filename += '.js'
+			if x.startswith('url:'):
+				filename = os.path.join(dep[0], filename)
+				source = filename + '.uncompressed.js'
+				if self.minify:
+					os.rename(filename, source)
+					p = subprocess.Popen('java -jar "%s" --compilation_level SIMPLE_OPTIMIZATIONS --js "%s" --js_output_file "%s"' % (os.path.join(self.sdk_path, 'closureCompiler', 'compiler.jar'), source, filename), shell=True, stdout = subprocess.PIPE, stderr = subprocess.PIPE)
+					stdout, stderr = p.communicate()
+					if p.returncode != 0:
+						print '[ERROR] Failed to minify "%s"' % filename
+						for line in stderr.split('\n'):
+							if len(line):
+								print '[ERROR]    %s' % line
+						print '[WARN] Leaving %s un-minified' % filename
+						os.remove(filename)
+						shutil.copy(source, filename)
+				ti_js.write('"%s":"%s"' % (x, codecs.open(filename, 'r', 'utf-8').read().strip().replace('\\', '\\\\').replace('\n', '\\\n').replace('\"', '\\\"')))
+			else:
+				ti_js.write('"%s":function(){\n%s\n}' % (x, codecs.open(os.path.join(dep[0], filename), 'r', 'utf-8').read()))
+		ti_js.write('});\n')
+		
+		# 4) write the ti.app.properties
+		if len(tiapp_xml.app_properties):
+			s = ''
+			for name in tiapp_xml.app_properties:
+				prop = tiapp_xml.app_properties[name]
+				if prop['type'] == 'bool':
+					s += 'p.setBool("' + name + '",' + prop['value'] + ');\n'
+				elif prop['type'] == 'int':
+					s += 'p.setInt("' + name + '",' + prop['value'] + ');\n'
+				elif prop['type'] == 'double':
+					s += 'p.setDouble("' + name + '",' + prop['value'] + ');\n'
+				else:
+					s += 'p.setString("' + name + '","' + str(prop['value']).replace('"', '\\"') + '");\n'
+			ti_js.write('require("Ti/App/Properties", function(p) {\n%s});\n' % s)
+		
+		# 5) write require() to load all Ti modules
+		self.modules_to_load.sort()
+		ti_js.write('require(%s);' % simplejson.dumps(self.modules_to_load))
+		
+		# 6) close the titanium.js
+		ti_js.close()
+		
+		# assemble the titanium.css file
+		print '[INFO] Assembling titanium.css...'
+		self.ti_css_file = os.path.join(self.build_path, 'titanium.css')
+		ti_css = codecs.open(self.ti_css_file, 'w', encoding='utf-8')
+		
+		# TODO: need to rewrite absolute paths for urls
+		ti_css.write(HEADER + '\n' + codecs.open(os.path.join(self.themes_path, 'common.css'), 'r', 'utf-8').read())
+		
+		# read in the 
+		# TODO: get theme from tiapp.xml
+		theme = 'titanium'
+		if len(theme):
+			theme_path = os.path.join(self.resources_path, theme)
+			if not os.path.exists(theme_path):
+				theme_path = os.path.join(self.themes_path, theme)
+			if not os.path.exists(theme_path):
+				print '[ERROR] Unable to locate theme "%s"' % theme
+			for dirname, dirnames, filenames in os.walk(theme_path):
+				for filename in filenames:
+					fname, ext = os.path.splitext(filename.lower())
+					if ext == '.css':
+						ti_css.write(codecs.open(os.path.join(dirname, filename), 'r', 'utf-8').read())
+		
+		# detect any fonts and add font face rules to the css file
+		fonts = {}
+		for dirname, dirnames, filenames in os.walk(self.resources_path):
+			for filename in filenames:
+				fname, ext = os.path.splitext(filename.lower())
+				if ext == '.otf' or ext == '.woff':
+					if not fname in fonts:
+						fonts[fname] = []
+					fonts[fname].append(os.path.join(dirname, filename)[len(self.resources_path):])
+		for font in fonts:
+			ti_css.write('@font-face{font-family:%s;src:url(%s);}\n' % (font, '),url('.join(fonts[font])))
+		
+		# close the titanium.css
+		ti_css.close()
+		
+		# minify all javascript, html, and css files
+		if self.minify:
+			for root, dirs, files in os.walk(self.build_path):
+				for name in ignoreDirs:
+					if name in dirs:
+						dirs.remove(name)
+				for dest in files:
+					if dest in ignoreFiles or dest.startswith('._'):
+						continue
+					fname, ext = os.path.splitext(dest.lower())
+					dest = os.path.join(root, dest)
+					if ext == '.js':
+						source = dest + '.uncompressed.js'
+						print '[INFO] Minifying %s' % dest
+						if os.path.exists(source):
+							os.remove(source)
+						os.rename(dest, source)
+						p = subprocess.Popen('java -jar "%s" --compilation_level SIMPLE_OPTIMIZATIONS --js "%s" --js_output_file "%s"' % (os.path.join(self.sdk_path, 'closureCompiler', 'compiler.jar'), source, dest), shell=True, stdout = subprocess.PIPE, stderr = subprocess.PIPE)
+						stdout, stderr = p.communicate()
+						if p.returncode != 0:
+							print '[ERROR] Failed to minify "%s"' % dest
+							for line in stderr.split('\n'):
+								if len(line):
+									print '[ERROR]    %s' % line
+							print '[WARN] Leaving %s un-minified' % dest
+							os.remove(dest)
+							shutil.copy(source, dest)
+					# elif ext == '.css':
+					#	TODO: minify css
+					# elif ext == '.html':
+					#	TODO: minify html
+		
+		# get status bar style
+		status_bar_style = tiapp_xml.properties['statusbar-style']
+		if status_bar_style == 'opaque_black' or status_bar_style == 'opaque':
+			status_bar_style = 'black'
+		elif status_bar_style == 'translucent_black' or status_bar_style == 'transparent' or status_bar_style == 'translucent':
+			status_bar_style = 'black-translucent'
+		else:
+			status_bar_style = 'default'
+		
+		# populate index.html
+		index_html_file = codecs.open(os.path.join(self.build_path, 'index.html'), 'w', encoding='utf-8')
+		index_html_file.write(mako.template.Template(codecs.open(os.path.join(self.sdk_src_path, 'index.html'), 'r', 'utf-8').read()).render(
+			ti_header=HTML_HEADER,
+			project_name=tiapp_xml.properties['name'],
+			app_description=tiapp_xml.properties['description'],
+			app_publisher=tiapp_xml.properties['publisher'],
+			ti_generator="Appcelerator Titanium Mobile " + sdk_version,
+			ti_statusbar_style=status_bar_style,
+			ti_css=codecs.open(self.ti_css_file, 'r', 'utf-8').read(),
+			ti_js=codecs.open(self.ti_js_file, 'r', 'utf-8').read()
+		))
+		index_html_file.close()
+		
+		# create the favicon and apple touch icons
+		icon_file = os.path.join(self.resources_path, tiapp_xml.properties['icon'])
+		fname, ext = os.path.splitext(icon_file.lower())
+		if os.path.exists(icon_file) and (ext == '.png' or ext == '.jpg' or ext == '.gif'):
+			self.build_icons(icon_file)
+		else:
+			icon_file = os.path.join(self.resources_path, 'mobileweb', 'appicon.png')
+			if os.path.exists(icon_file):
+				self.build_icons(icon_file)
+		
+		total_time = time.time() - start_time
+		total_seconds = int(round(total_time % 60))
+		print '[INFO] Finished in %s seconds' % total_seconds
+	
+	def resolve(self, it):
+		parts = it.split('!')
+		it = parts[-1]
+		if it.startswith('url:'):
+			it = it[4:]
+			parts = it.split('/')
+			for p in self.packages:
+				if p['name'] == parts[0]:
+					return [self.compact_path(os.path.join(self.build_path, p['location'])), it]
+			return [self.build_path, it]
+		if it.find(':') != -1:
+			return []
+		if it.startswith('/') or (len(parts) == 1 and it.endswith('.js')):
+			return [self.build_path, it]
+		parts = it.split('/')
+		for p in self.packages:
+			if p['name'] == parts[0]:
+				return [self.compact_path(os.path.join(self.build_path, p['location'])), it]
+		return [self.build_path, it]
+	
+	def copy(self, src_path, dest_path):
+		print '[INFO] Copying %s...' % src_path
+		for root, dirs, files in os.walk(src_path):
+			for name in ignoreDirs:
+				if name in dirs:
+					dirs.remove(name)
+			for file in files:
+				if file in ignoreFiles or file.startswith('._'):
+					continue
+				source = os.path.join(root, file)
+				dest = os.path.expanduser(source.replace(src_path, dest_path, 1))
+				dest_dir = os.path.expanduser(os.path.split(dest)[0])
+				if not os.path.exists(dest_dir):
+					os.makedirs(dest_dir)
+				shutil.copy(source, dest)
+	
+	def compact_path(self, path):
+		result = []
+		path = path.replace('\\', '/').split('/');
+		while len(path):
+			segment = path[0]
+			path = path[1:]
+			if segment == '..' and len(result) and lastSegment != '..':
+				result.pop()
+				lastSegment = result[-1]
+			elif segment != '.':
+				lastSegment = segment
+				result.append(segment)
+		return '/'.join(result);
+	
+	def build_icons(self, src):
+		print '[INFO] Generating app icons...'
+		s = 'java -cp "%s:%s" -Djava.awt.headless=true resize "%s"' % (os.path.join(self.sdk_path, 'imageResizer'), os.path.join(self.sdk_path, 'imageResizer', 'imgscalr-lib-4.2.jar'), src)
+		s += ' "%s" %d %d' % (os.path.join(self.build_path, 'apple-touch-icon-precomposed.png'), 57, 57)
+		s += ' "%s" %d %d' % (os.path.join(self.build_path, 'apple-touch-icon-57x57-precomposed.png'), 57, 57)
+		s += ' "%s" %d %d' % (os.path.join(self.build_path, 'apple-touch-icon-72x72-precomposed.png'), 72, 72)
+		s += ' "%s" %d %d' % (os.path.join(self.build_path, 'apple-touch-icon-114x114-precomposed.png'), 114, 114)
+		subprocess.call(s, shell=True)
+	
+	def load_package_json(self):
+		package_json_file = os.path.join(self.ti_package_path, 'package.json')
+		if not os.path.exists(package_json_file):
+			print '[ERROR] Unable to open titanium package manifest "%s"' % package_json_file
+			sys.exit(1)
+		self.package_json = simplejson.load(codecs.open(package_json_file, 'r', 'utf-8'))
+	
+	def find_project_dependencies(self):
+		print '[INFO] Scanning project for dependencies...'
+		
+		# TODO: using an AST, scan the entire project's source and identify all dependencies
+		self.project_dependencies += [
+			'Ti',
+			'Ti/UI',
+			'Ti/API',
+			'Ti/App',
+			'Ti/App/Properties',
+			'Ti/Facebook',
+			'Ti/Filesystem',
+			'Ti/Media',
+			'Ti/Media/VideoPlayer',
+			'Ti/Network',
+			'Ti/Network/HTTPClient',
+			'Ti/Platform',
+			'Ti/Platform/DisplayCaps',
+			'Ti/Gesture',
+			'Ti/XML',
+			'Ti/UI/View',
+			'Ti/Media/VideoPlayer',
+			'Ti/UI/TableViewRow',
+			'Ti/UI/Tab',
+			'Ti/UI/TabGroup',
+			'Ti/UI/Window',
+			'Ti/UI/2DMatrix',
+			'Ti/UI/ActivityIndicator',
+			'Ti/UI/AlertDialog',
+			'Ti/UI/Animation',
+			'Ti/UI/Button',
+			'Ti/UI/ImageView',
+			'Ti/UI/Label',
+			'Ti/UI/OptionDialog',
+			'Ti/UI/ScrollableView',
+			'Ti/UI/ScrollView',
+			'Ti/UI/Slider',
+			'Ti/UI/Switch',
+			'Ti/UI/TableViewSection',
+			'Ti/UI/TableView',
+			'Ti/UI/TextArea',
+			'Ti/UI/TextField',
+			'Ti/UI/WebView',
+			'Ti/Utils'
+		]
+	
+	def find_modules_to_cache(self):
+		print '[INFO] Searching for all required modules...'
+		
+		self.require_cache = {}
+		
+		for module in self.project_dependencies:
+			self.parse_module(module)
+		
+		self.modules_to_cache = []
+		for module in self.require_cache:
+			self.modules_to_cache.append(module)
+	
+	def parse_module(self, module):
+		if module in self.require_cache:
+			return
+		
+		parts = module.split('!')
+		
+		if len(parts) == 1:
+			self.require_cache[module] = 1
+		
+		dep = self.resolve(module)
+		if not len(dep):
+			return
+		
+		if len(parts) > 1:
+			self.require_cache['url:' + parts[1]] = 1
+		
+		filename = dep[1]
+		if not filename.endswith('.js'):
+			filename += '.js'
+		
+		source = codecs.open(os.path.join(dep[0], filename), 'r', 'utf-8').read()
+		pattern = re.compile('define\(\s*([\'\"][^\'\"]*[\'\"]\s*)?,?\s*(\[[^\]]+\])\s*?,?\s*(function|\{)')
+		results = pattern.search(source)
+		if results is None:
+			self.modules_map[module] = []
+		else:
+			groups = results.groups()
+			if groups is not None and len(groups):
+				if groups[1] is None:
+					self.modules_map[module] = []
+				else:
+					deps = simplejson.loads(groups[1])
+					self.modules_map[module] = deps
+					for dep in deps:
+						parts = dep.split('!')
+						if len(parts) == 1:
+							if dep.startswith('./'):
+								parts = module.split('/')
+								parts.pop()
+								parts.append(dep)
+								self.parse_module(self.compact_path('/'.join(parts)))
+							else:
+								self.parse_module(dep)
+						else:
+							self.modules_map[dep] = parts[0]
+							self.parse_module(parts[0])
+							if parts[0] == 'Ti/_/text':
+								if dep.startswith('./'):
+									parts = module.split('/')
+									parts.pop()
+									parts.append(dep)
+									self.parse_module(self.compact_path('/'.join(parts)))
+								else:
+									self.parse_module(dep)