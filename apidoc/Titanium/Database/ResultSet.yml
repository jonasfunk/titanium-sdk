---
name: Titanium.Database.ResultSet
summary: The ResultSet instance returned by <Titanium.Database.DB.execute>.
extends: Titanium.Proxy
since: "0.1"
createable: false
<<<<<<< HEAD

=======
platforms: [android, iphone, ipad]
>>>>>>> 79fb88da
methods:
  - name: close
    summary: |
        Closes this result set and release resources. Once closed, the result set must no longer 
        be used.
    
  - name: field
    summary: |
        Retrieves the value for the specified field in the current row, 
        and casts it to the specified type (String, Integer, Float or Double.)
    description: |
        All of the numeric types (Integer, Float or Double) are returned as JavaScript Number objects.  
        
        If no `type` parameter is specified, the returned data type depends on the data in the column.  
        
        * If the data in the column is TEXT, the data is returned as a String.
        * If the data in the column is any kind of number, the data is returned as a Number.
        * If the data in the column is a BLOB, the data is returned as a <Titanium.Blob> object.  
        
        When a `type` is specified and the data cannot be converted to the specified type, an 
        exception is thrown.  
        
        Returns null if the value in the table is NULL.
    returns:
      - type: String
      - type: Number
      - type: Titanium.Blob
    parameters:
      - name: index
        summary: A zero-based column index.
        type: Number
        
      - name: type
        summary: |
            One of (<Titanium.Database.FIELD_TYPE_STRING> | <Titanium.Database.FIELD_TYPE_INT> | 
            <Titanium.Database.FIELD_TYPE_FLOAT> | <Titanium.Database.FIELD_TYPE_DOUBLE>)
        type: Number
        optional: true
    
  - name: fieldByName
    summary: |
        Retrieves the value for the specified field in the current row, 
        and casts it to the specified type (String, Integer, Float or Double.)
    description: |
        All of the numeric types (Integer, Float or Double) are returned as JavaScript Number objects.  
        
        If no `type` parameter is specified, the returned data type depends on the data in the column.  
        
        * If the data in the column is TEXT, the data is returned as a String.
        * If the data in the column is any kind of number, the data is returned as a Number.
        * If the data in the column is a BLOB, the data is returned as a <Titanium.Blob> object.  
        
        When a `type` is specified and the data cannot be converted to the specified type, an 
        exception is thrown.  
        
        Returns null if the value in the table is NULL.        
    returns:
      - type: String
      - type: Number
      - type: Titanium.Blob
    parameters:
      - name: name
        summary: A column name or alias used in the SQL query.
        type: String
      - name: type
        summary: |
            One of (<Titanium.Database.FIELD_TYPE_STRING> | <Titanium.Database.FIELD_TYPE_INT> | 
            <Titanium.Database.FIELD_TYPE_FLOAT> | <Titanium.Database.FIELD_TYPE_DOUBLE>)
        type: Number
        optional: true
    
  - name: fieldCount
    summary: Returns the number of columns in this result set.
    returns:
        type: Number
    platforms: [iphone, ipad]
    
  - name: fieldName
    summary: Returns the field name for the specified field index.
    returns:
        type: String
    parameters:
      - name: index
        summary: A zero-based column index for the field.
        type: Number

  - name: getFieldCount
    summary: Returns the number of columns in this result set.
    returns:
        type: Number
        
  - name: getFieldName
    summary: Returns the field name for the specified field index.
    returns:
        type: String
    parameters:
      - name: index
        summary: A zero-based column index for the field.
        type: Number
        
  - name: isValidRow
    summary: Returns whether the current row is valid.
    returns:
        type: Boolean
    
  - name: next
    summary: |
        Advances to the next row in the result set and returns `true` if one exists, 
        or `false` otherwise.
    returns:
        type: Boolean

properties:
  - name: fieldCount
    summary: The number of columns in this result set.
    type: Number
    permission: read-only
    platforms: [android]

  - name: rowCount
    summary: The number of rows in this result set.
    type: Number
    permission: read-only
    
  - name: validRow
    summary: Indicates whether the current row is valid.
    type: Boolean
    permission: read-only
    platforms: [iphone,ipad]

examples:
  - title: Using ResultSet
    example: |
        The following code will install a database and execute SQL statements that will create a 
        table, insert data into it, query the table and iterate through the returned ResultSet.
        
            var db = Ti.Database.open('mydb1Installed');
            db.execute('CREATE TABLE IF NOT EXISTS people (name TEXT, phone_number TEXT, city TEXT)');
            db.execute('DELETE FROM people');
            
            var thisName = 'Arthur';
            var thisPhoneNo = '1-617-000-0000';
            var thisCity = 'Mountain View';
            db.execute('INSERT INTO people (name, phone_number, city) VALUES (?, ?, ?)', thisName, thisPhoneNo, thisCity);
            
            var personArray = ['Paul','020 7000 0000', 'London'];
            db.execute('INSERT INTO people (name, phone_number, city) VALUES (?, ?, ?)', personArray);
            
            var rows = db.execute('SELECT rowid,name,phone_number,city FROM people');
            db.close();
            
            Ti.API.info('Row count: ' + rows.rowCount);
            Ti.API.info('Field count: ' + rows.fieldCount);
            
            while (rows.isValidRow()){
              Ti.API.info('Person ---> ROWID: ' + rows.fieldByName('rowid') + ', name:' + rows.field(1) + ', phone_number: ' + rows.fieldByName('phone_number') + ', city: ' + rows.field(3));
              rows.next();
            }
            rows.close();
        
        Note that the above `SELECT` query contains the [rowid](http://www.sqlite.org/lang_createtable.html#rowid)
        field, which contains an SQLite-specific unique identifier for each row.<|MERGE_RESOLUTION|>--- conflicted
+++ resolved
@@ -4,11 +4,8 @@
 extends: Titanium.Proxy
 since: "0.1"
 createable: false
-<<<<<<< HEAD
+platforms: [android, iphone, ipad]
 
-=======
-platforms: [android, iphone, ipad]
->>>>>>> 79fb88da
 methods:
   - name: close
     summary: |
