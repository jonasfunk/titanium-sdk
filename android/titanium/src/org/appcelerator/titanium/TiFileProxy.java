--- conflicted
+++ resolved
@@ -30,24 +30,15 @@
 	private static final String LCAT = "TiFileProxy";
 
 	protected String path;
-	protected TiBaseFile tbf; // The base file object.
+	protected TiBaseFile tbf;
 
 	public TiFileProxy(String[] parts)
 	{
 		this(parts, true);
 	}
-<<<<<<< HEAD
-	
+
 	public TiFileProxy(String[] parts, boolean resolve)
 	{
-		super();
-
-=======
-
-	public TiFileProxy(String[] parts, boolean resolve)
-	{
->>>>>>> d11637a8
-		//String path = getTiContext().resolveUrl(join(Arrays.asList(parts), "/"));
 		String scheme = "appdata-private://";
 		String path = null;
 		Uri uri = Uri.parse(parts[0]);
@@ -70,26 +61,15 @@
 		} else {
 			path = TiFileHelper2.joinSegments(parts);
 		}
-<<<<<<< HEAD
-
-		/*if (resolve) {
-			path = getTiContext().resolveUrl(scheme, path);
-		}*/
-=======
 		
 		if (resolve) {
 			path = resolveUrl(scheme, path);
 		}
->>>>>>> d11637a8
 		tbf = TiFileFactory.createTitaniumFile(new String[] { path }, false);
 	}
 
 	public TiFileProxy(TiBaseFile tbf)
 	{
-<<<<<<< HEAD
-		super();
-=======
->>>>>>> d11637a8
 		this.tbf = tbf;
 	}
 
