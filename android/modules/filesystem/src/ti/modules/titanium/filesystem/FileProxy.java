/**
 * Appcelerator Titanium Mobile
 * Copyright (c) 2009-2010 by Appcelerator, Inc. All Rights Reserved.
 * Licensed under the terms of the Apache Public License
 * Please see the LICENSE included with this distribution for details.
 */
package ti.modules.titanium.filesystem;

import java.io.IOException;
import java.util.ArrayList;
import java.util.Collection;
import java.util.Iterator;
import java.util.List;

import org.appcelerator.kroll.annotations.Kroll;
import org.appcelerator.titanium.TiBlob;
import org.appcelerator.titanium.TiContext;
import org.appcelerator.titanium.TiFile;
import org.appcelerator.titanium.io.TiBaseFile;
import org.appcelerator.titanium.io.TiFileFactory;
import org.appcelerator.titanium.util.TiConvert;
import org.appcelerator.titanium.util.TiFileHelper2;

import android.net.Uri;

@Kroll.proxy
public class FileProxy extends TiFile
{

	String path;
	TiBaseFile tbf; // The base file object.

	public static <T>
	String join(final Collection<T> objs, final String delimiter) {
	    if (objs == null || objs.isEmpty())
	        return "";
	    Iterator<T> iter = objs.iterator();
	    // remove the following two lines, if you expect the Collection will behave well
	    if (!iter.hasNext())
	        return "";
	    StringBuffer buffer = new StringBuffer(String.valueOf(iter.next()));
	    while (iter.hasNext())
	        buffer.append(delimiter).append(String.valueOf(iter.next()));
	    return buffer.toString();
	}

	public FileProxy(TiContext tiContext, String[] parts) {
		this(tiContext, parts, true);
	}
	
	public FileProxy(TiContext tiContext, String[] parts, boolean resolve) {
		super(tiContext);

		//String path = getTiContext().resolveUrl(join(Arrays.asList(parts), "/"));
		String scheme = "appdata-private://";
		String path = null;
		Uri uri = Uri.parse(parts[0]);
		if (uri.getScheme() != null) {
			scheme = uri.getScheme() + ":";
			ArrayList<String> pb = new ArrayList<String>();
			String s = parts[0].substring(scheme.length() + 2);
			if (s != null && s.length() > 0) {
				pb.add(s);
			}
			for (int i = 1; i < parts.length; i++) {
				pb.add(parts[i]);
			}
			String[] newParts = pb.toArray(new String[pb.size()]);
			path = TiFileHelper2.joinSegments(newParts);
			if (!path.startsWith("..") || !path.startsWith("/")) {
				path = "/" + path;
			}
			pb.clear();
		} else {
			path = TiFileHelper2.joinSegments(parts);
		}
		
		if (resolve) {
			path = getTiContext().resolveUrl(scheme, path);
		}
		tbf = TiFileFactory.createTitaniumFile(tiContext, new String[] { path }, false);
	}

	private FileProxy(TiContext tiContext, TiBaseFile tbf) {
		super(tiContext);
		this.tbf = tbf;
	}

	public TiBaseFile getBaseFile() {
		return tbf;
	}

	@Kroll.method
	public boolean isFile() {
		return tbf.isFile();
	}

	@Kroll.method
	public boolean isDirectory() {
		return tbf.isDirectory();
	}

	@Kroll.getProperty @Kroll.method
	public boolean getReadonly() {
		return tbf.isReadonly();
	}

	@Kroll.getProperty @Kroll.method
	public boolean getWritable() {
		return tbf.isWriteable();
	}

	@Kroll.method
	public boolean copy (String destination) throws IOException {
		return tbf.copy(destination);
	}

<<<<<<< HEAD
	@Kroll.method
	public void createDirectory(Object arg) {
=======
	public boolean createDirectory(Object arg) {
>>>>>>> 7df967e4
		boolean recursive = true;

		if (arg != null) {
			recursive = TiConvert.toBoolean(arg);
		}
		return tbf.createDirectory(recursive);
	}

	@Kroll.method
	public boolean deleteDirectory(Object arg) {
		boolean recursive = false;

		if (arg != null) {
			recursive = TiConvert.toBoolean(arg);
		}
		return tbf.deleteDirectory(recursive);
	}

	@Kroll.method
	public boolean deleteFile() {
		return tbf.deleteFile();
	}

	@Kroll.method
	public boolean exists() {
		return tbf.exists();
	}

	@Kroll.method
	public String extension() {
		return tbf.extension();
	}

	@Kroll.getProperty @Kroll.method
	public boolean getSymbolicLink() {
		return tbf.isSymbolicLink();
	}

	@Kroll.getProperty @Kroll.method
	public boolean getExecutable() {
		return tbf.isExecutable();
	}

	@Kroll.getProperty @Kroll.method
	public boolean getHidden() {
		return tbf.isHidden();
	}

	@Kroll.getProperty @Kroll.method
	public String[] getDirectoryListing()
	{
		List<String> dl = tbf.getDirectoryListing();
		return dl != null ? dl.toArray(new String[0]) : null;
	}

	@Kroll.getProperty @Kroll.method
	public FileProxy getParent()
	{
		TiBaseFile bf = tbf.getParent();
		return bf != null ? new FileProxy(getTiContext(), bf) : null;
	}

	@Kroll.method
	public boolean move(String destination)
		throws IOException
	{
		return tbf.move(destination);
	}

	@Kroll.getProperty @Kroll.method
	public String getName() {
		return tbf.name();
	}

	@Kroll.getProperty @Kroll.method
	public String getNativePath() {
		return tbf.nativePath();
	}

	@Kroll.method
	public TiBlob read()
		throws IOException
	{
		return tbf.read();
	}

	@Kroll.method
	public String readLine()
		throws IOException
	{
		return tbf.readLine();
	}

	@Kroll.method
	public boolean rename(String destination)
	{
		return tbf.rename(destination);
	}

	@Kroll.method
	public TiBaseFile resolve() {
		return tbf.resolve();
	}

	@Kroll.getProperty @Kroll.method
	public double getSize() {
		return tbf.size();
	}

	@Kroll.method
	public double spaceAvailable() {
		return tbf.spaceAvailable();
	}

	@Kroll.method
	public void write(Object[] args)
		throws IOException
	{
		if (args != null && args.length > 0) {
			boolean append = false;
			if (args.length > 1 && args[1] instanceof Boolean) {
				append = ((Boolean)args[1]).booleanValue();
			}
			if (args[0] instanceof TiBlob) {
				tbf.write((TiBlob)args[0], append);
			} else if (args[0] instanceof String) {
				tbf.write((String)args[0], append);
			} else if (args[0] instanceof FileProxy) {
				tbf.write(((FileProxy)args[0]).read(), append);
			}
		}
	}

	@Kroll.method
	public void writeLine(String data)
		throws IOException
	{
		tbf.writeLine(data);
	}
	
	@Kroll.method
	public double createTimestamp() 
	{
		return tbf.createTimestamp();
	}
	
	@Kroll.method
	public double modificationTimestamp() 
	{
		return tbf.modificationTimestamp();
	}
	
}<|MERGE_RESOLUTION|>--- conflicted
+++ resolved
@@ -115,12 +115,8 @@
 		return tbf.copy(destination);
 	}
 
-<<<<<<< HEAD
-	@Kroll.method
-	public void createDirectory(Object arg) {
-=======
+	@Kroll.method
 	public boolean createDirectory(Object arg) {
->>>>>>> 7df967e4
 		boolean recursive = true;
 
 		if (arg != null) {
