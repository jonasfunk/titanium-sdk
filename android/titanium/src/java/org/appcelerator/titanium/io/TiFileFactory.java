/**
 * Appcelerator Titanium Mobile
 * Copyright (c) 2009-2010 by Appcelerator, Inc. All Rights Reserved.
 * Licensed under the terms of the Apache Public License
 * Please see the LICENSE included with this distribution for details.
 */
package org.appcelerator.titanium.io;

import java.io.File;
import java.util.Date;

import org.appcelerator.kroll.common.Log;
import org.appcelerator.titanium.TiApplication;
import org.appcelerator.titanium.TiC;
import org.appcelerator.titanium.util.TiFileHelper;

import android.net.Uri;

/**
 * A helper class used to create Titanium files.
 */
public class TiFileFactory
{
	private static final String TAG = "TiFileFactory";

	/**
	 * Identical to {@link #createTitaniumFile(String[], boolean)} except that the path is passed in as a single
	 * string instead of an array of path components.
	 * @param path the path of the file
	 * @param stream this is not being used
	 * @return a TiBaseFile instance
	 * @module.api
	 */
	public static TiBaseFile createTitaniumFile(String path, boolean stream)
	{
		String[] parts = { path };
		return createTitaniumFile(parts, stream);
	}

	/**
	 * Creates a TiBaseFile object given the path. If the URI scheme portion of the passed path is not a member of:
	 * {"app://" , "appdata://" , "appdata-private://" , "file://", "content://" }, 
	 * the file will be created in "appdata-private://" + path, where path is the given path.
	 * @param parts A String Array containing parts of a file path.
	 * @param stream this is not being used.
	 * @return a TiBaseFile instance.
	 * @module.api
	 */
	public static TiBaseFile createTitaniumFile(String[] parts, boolean stream)
	{
		TiBaseFile file = null;

		String initial = parts[0];
		Log.d(TAG, "getting initial from parts: " + initial, Log.DEBUG_MODE);

		if (initial.startsWith("app://")) {
			String path = initial.substring(6);
			path = formPath(path, parts);
			file = new TiResourceFile(path);
		} else if (initial.startsWith(TiC.URL_ANDROID_ASSET_RESOURCES)) {
			String path = initial.substring(32);
			path = formPath(path, parts);
			file = new TiResourceFile(path);
		} else if (initial.startsWith("appdata://")) {
			String path = initial.substring(10);
			path = formPath(path, parts);
			if (path != null && path.length() > 0 && path.charAt(0) == '/') {
				path = path.substring(1);
			}
			File f = new File(getDataDirectory(false), path);
			file = new TiFile(f, "appdata://" + path, stream);
		} else if (initial.startsWith("appdata-private://")) {
			String path = initial.substring(18);
			path = formPath(path, parts);
			File f = new File(getDataDirectory(true), path);
			file = new TiFile(f, "appdata-private://" + path, stream);
		} else if (initial.startsWith("file://")) {
			String path = initial.substring(7);
			path = formPath(path, parts);
			file = new TiFile(new File(path), "file://" + path, stream);
		} else if (initial.startsWith("content://")) {
			String path = initial.substring(10);
			path = formPath(path, parts);
			file = new TitaniumBlob("content://" + path);
		} else if (initial.startsWith("/")) {
			String path = "";

			path = formPath(path, insertBefore(path, parts));
			file = new TiFile(new File(path), "file://" + path, stream);
		} else {
			String path = "";
			path = formPath(path, insertBefore(path, parts));
			File f = new File(getDataDirectory(true), path);
			file = new TiFile(f, "appdata-private://" + path, stream);
		}

		return file;
	}

	private static String[] insertBefore(String path, String[] parts)
	{
		String[] p = new String[parts.length + 1];
		p[0] = path;
		for (int i = 0; i < parts.length; i++) {
			p[i + 1] = parts[i];
		}
		return p;
	}

	private static String formPath(String path, String parts[])
	{
		if (!path.endsWith("/") && path.length() > 0 && parts.length > 1) {
			path += "/";
		}
		for (int c = 1; c < parts.length; c++) {
			String part = parts[c];
			path += part;
			if (c + 1 < parts.length && !part.endsWith("/")) {
				path += "/";
			}
		}
		return path;
	}

	/**
	 * Retrieves/creates a data directory in which the application can place its own custom data files.
	 * Refer to {@link TiFileFactory#getDataDirectory(boolean)} for more details.
	 * @param privateStorage  determines the location of the data directory. If this is true, the location is internal(app-data://),
	 * and external (SD) otherwise.
	 * @return  the data directory.
	 * @module.api
	 */
	public static File getDataDirectory(boolean privateStorage)
	{
		TiFileHelper tfh = new TiFileHelper(TiApplication.getInstance());
		return tfh.getDataDirectory(privateStorage);
	}

	public static boolean isLocalScheme(String url)
	{
		Uri uri = Uri.parse(url);
		String scheme = uri.getScheme();

		if (scheme == null) {
			return true;
		}

		scheme = scheme.toLowerCase();
<<<<<<< HEAD
		if ("app".equals(scheme) || "appdata".equals(scheme) || "appdata-private".equals(scheme) ||
			"file".equals(scheme) || "android.resource".equals(scheme))
		{
=======
		if ("app".equals(scheme) || "appdata".equals(scheme) || "appdata-private".equals(scheme)
			|| "file".equals(scheme) || "content".equals(scheme) || "android.resource".equals(scheme)) {
>>>>>>> 46fbb17d
			return true;
		}

		return false;
	}

	public static File createDataFile(String prefix, String suffix)
	{
		String filename = prefix + (new Date()).getTime() + suffix;
		return new File(getDataDirectory(true), filename);
	}
}<|MERGE_RESOLUTION|>--- conflicted
+++ resolved
@@ -146,14 +146,8 @@
 		}
 
 		scheme = scheme.toLowerCase();
-<<<<<<< HEAD
-		if ("app".equals(scheme) || "appdata".equals(scheme) || "appdata-private".equals(scheme) ||
-			"file".equals(scheme) || "android.resource".equals(scheme))
-		{
-=======
 		if ("app".equals(scheme) || "appdata".equals(scheme) || "appdata-private".equals(scheme)
-			|| "file".equals(scheme) || "content".equals(scheme) || "android.resource".equals(scheme)) {
->>>>>>> 46fbb17d
+			|| "file".equals(scheme) || "android.resource".equals(scheme)) {
 			return true;
 		}
 
