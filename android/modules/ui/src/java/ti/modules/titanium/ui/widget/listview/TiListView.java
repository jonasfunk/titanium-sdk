/**
 * Appcelerator Titanium Mobile
 * Copyright (c) 2015-2017 by Axway, Inc. All Rights Reserved.
 * Licensed under the terms of the Apache Public License
 * Please see the LICENSE included with this distribution for details.
 */

package ti.modules.titanium.ui.widget.listview;

import java.util.ArrayList;
import java.util.Arrays;
import java.util.HashMap;
import java.util.Iterator;
import java.util.List;
import java.util.concurrent.atomic.AtomicInteger;

import android.util.TypedValue;
import android.view.MotionEvent;
import org.appcelerator.kroll.KrollDict;
import org.appcelerator.kroll.KrollProxy;
import org.appcelerator.kroll.common.Log;
import org.appcelerator.titanium.TiC;
import org.appcelerator.titanium.TiDimension;
import org.appcelerator.titanium.proxy.TiViewProxy;
import org.appcelerator.titanium.util.TiColorHelper;
import org.appcelerator.titanium.util.TiConvert;
import org.appcelerator.titanium.util.TiRHelper;
import org.appcelerator.titanium.util.TiRHelper.ResourceNotFoundException;
import org.appcelerator.titanium.view.TiCompositeLayout;
import org.appcelerator.titanium.view.TiCompositeLayout.LayoutArrangement;
import org.appcelerator.titanium.view.TiCompositeLayout.LayoutParams;
import org.appcelerator.titanium.view.TiUIView;

import ti.modules.titanium.ui.RefreshControlProxy;
import ti.modules.titanium.ui.SearchBarProxy;
import ti.modules.titanium.ui.UIModule;
import ti.modules.titanium.ui.android.SearchViewProxy;
import ti.modules.titanium.ui.widget.searchbar.TiUISearchBar;
import ti.modules.titanium.ui.widget.searchbar.TiUISearchBar.OnSearchChangeListener;
import ti.modules.titanium.ui.widget.searchview.TiUISearchView;
import ti.modules.titanium.ui.widget.TiSwipeRefreshLayout;
import android.app.Activity;
import android.content.Context;
import android.graphics.Color;
import android.graphics.drawable.ColorDrawable;
import android.os.Build;
import android.util.AttributeSet;
import android.util.Pair;
import android.view.Gravity;
import android.view.LayoutInflater;
import android.view.View;
import android.view.ViewGroup;
import android.view.ViewParent;
import android.widget.AbsListView;
import android.widget.AbsListView.OnScrollListener;
import android.widget.BaseAdapter;
import android.widget.EditText;
import android.widget.ListView;
import android.widget.RelativeLayout;
import android.widget.TextView;

public class TiListView extends TiUIView implements OnSearchChangeListener {

	private ListViewScrollEvent listView;
	private TiBaseAdapter adapter;
	private ArrayList<ListSectionProxy> sections;
	private AtomicInteger itemTypeCount;
	private String defaultTemplateBinding;
	private ListViewWrapper wrapper;
	private HashMap<String, TiListViewTemplate> templatesByBinding;
	private int listItemId;
	public static int listContentId;
	public static int isCheck;
	public static int hasChild;
	public static int disclosure;
	public static int accessory;
	private int headerFooterId;
	public LayoutInflater inflater;
	private int titleId;
	private int dividerHeight;
	private ArrayList<Pair<Integer,Integer>> markers = new ArrayList<Pair<Integer,Integer>>();
	private View headerView;
	private View footerView;
	private String searchText;
	private boolean caseInsensitive;
	private RelativeLayout searchLayout;
	private static final String TAG = "TiListView";
	private boolean canScroll = true;

	/* We cache properties that already applied to the recycled list tiem in ViewItem.java
	 * However, since Android randomly selects a cached view to recycle, our cached properties
	 * will not be in sync with the native view's properties when user changes those values via
	 * User Interaction - i.e click. For this reason, we create a list that contains the properties
	 * that must be reset every time a view is recycled, to ensure synchronization. Currently, only
	 * "value" is in this list to correctly update the value of Ti.UI.Switch.
	 */
	public static List<String> MUST_SET_PROPERTIES = Arrays.asList(TiC.PROPERTY_VALUE, TiC.PROPERTY_AUTO_LINK, TiC.PROPERTY_TEXT, TiC.PROPERTY_HTML);

	public static final String MIN_SEARCH_HEIGHT = "50dp";
	public static final int HEADER_FOOTER_WRAP_ID = 12345;
	public static final int HEADER_FOOTER_VIEW_TYPE = 0;
	public static final int HEADER_FOOTER_TITLE_TYPE = 1;
	public static final int BUILT_IN_TEMPLATE_ITEM_TYPE = 2;
	public static final int CUSTOM_TEMPLATE_ITEM_TYPE = 3;

	public class ListViewScrollEvent extends ListView {
		public ListViewScrollEvent(Context context) {
			super(context);
		}

		public ListViewScrollEvent(Context context, AttributeSet attrs) {
			super(context,attrs);
		}

		public ListViewScrollEvent(Context context, AttributeSet attrs, int defStyle) {
			super(context, attrs, defStyle);
		}

		//we need this protected method for scroll detection
		public int getVerticalScrollOffset() {
			return computeVerticalScrollOffset();
		}
<<<<<<< HEAD
		
=======

>>>>>>> cf9e253d
		@Override
		public boolean dispatchTouchEvent(MotionEvent ev) {
			if (!canScroll) {
				if (ev.getAction() == MotionEvent.ACTION_MOVE) {
					return true;
				}
			}
			return super.dispatchTouchEvent(ev);
		}
	}

	private class ListViewWrapper extends TiSwipeRefreshLayout {
		private boolean viewFocused = false;
		private boolean selectionSet = false;
		public ListViewWrapper(Context context) {
			super(context);
		}

		@Override
		protected void onLayout(boolean changed, int left, int top, int right, int bottom) {
			// To prevent undesired "focus" and "blur" events during layout caused
			// by ListView temporarily taking focus, we will disable focus events until
			// layout has finished.
			// First check for a quick exit. listView can be null, such as if window closing.
			// Starting with API 18, calling requestFocus() will trigger another layout pass of the listview,
			// resulting in an infinite loop. Here we check if the view is already focused, and stop the loop.
			if (listView == null || (Build.VERSION.SDK_INT >= 18 && listView != null && !changed && viewFocused)) {
				viewFocused = false;
				super.onLayout(changed, left, top, right, bottom);
				return;
			}
			// Starting with API 21, setSelection() triggers another layout pass, so we need to end it here to prevent
			// an infinite loop
			if (Build.VERSION.SDK_INT >= 21 && selectionSet) {
				selectionSet = false;
				return;
			}
			OnFocusChangeListener focusListener = null;
			View focusedView = listView.findFocus();
			int cursorPosition = -1;
			if (focusedView != null) {
				OnFocusChangeListener listener = focusedView.getOnFocusChangeListener();
				if (listener != null && listener instanceof TiUIView) {
					//Before unfocus the current editText, store cursor position so
					//we can restore it later
					if (focusedView instanceof EditText) {
						cursorPosition = ((EditText)focusedView).getSelectionStart();
					}
					focusedView.setOnFocusChangeListener(null);
					focusListener = listener;
				}
			}

			//We are temporarily going to block focus to descendants
			//because LinearLayout on layout will try to find a focusable descendant
			if (focusedView != null) {
				listView.setDescendantFocusability(ViewGroup.FOCUS_BLOCK_DESCENDANTS);
			}
			super.onLayout(changed, left, top, right, bottom);
			//Now we reset the descendant focusability
			listView.setDescendantFocusability(ViewGroup.FOCUS_AFTER_DESCENDANTS);

			TiViewProxy viewProxy = proxy;
			if (viewProxy != null && viewProxy.hasListeners(TiC.EVENT_POST_LAYOUT)) {
				viewProxy.fireEvent(TiC.EVENT_POST_LAYOUT, null);
			}

			// Layout is finished, re-enable focus events.
			if (focusListener != null) {
				// If the configuration changed, we manually fire the blur event
				if (changed) {
					focusedView.setOnFocusChangeListener(focusListener);
					focusListener.onFocusChange(focusedView, false);
				} else {
					//Ok right now focus is with listView. So set it back to the focusedView
					viewFocused = true;
					focusedView.requestFocus();
					focusedView.setOnFocusChangeListener(focusListener);
					//Restore cursor position
					if (cursorPosition != -1) {
						((EditText)focusedView).setSelection(cursorPosition);
						selectionSet = true;
					}

				}
			}
		}

	}

	public class TiBaseAdapter extends BaseAdapter {

		Activity context;

		public TiBaseAdapter(Activity activity) {
			context = activity;
		}

		@Override
		public int getCount() {
			int count = 0;
			for (int i = 0; i < sections.size(); i++) {
				ListSectionProxy section = sections.get(i);
				count += section.getItemCount();
			}
			return count;
		}

		@Override
		public Object getItem(int arg0) {
			//not using this method
			return arg0;
		}

		@Override
		public long getItemId(int position) {
			//not using this method
			return position;
		}

		//One type for header/footer title, one for header/footer view, one for built-in template, and one type per custom template.
		@Override
		public int getViewTypeCount() {
			return 3 + templatesByBinding.size();

		}
		@Override
		public int getItemViewType(int position) {
			Pair<ListSectionProxy, Pair<Integer, Integer>> info = getSectionInfoByEntryIndex(position);
			ListSectionProxy section = info.first;
			int sectionItemIndex = info.second.second;
			if (section.isHeaderTitle(sectionItemIndex) || section.isFooterTitle(sectionItemIndex))
				return HEADER_FOOTER_TITLE_TYPE;
			if (section.isHeaderView(sectionItemIndex) || section.isFooterView(sectionItemIndex)) {
				return HEADER_FOOTER_VIEW_TYPE;
			}
			return section.getTemplateByIndex(sectionItemIndex).getType();
		}

		@Override
		public View getView(int position, View convertView, ViewGroup parent) {
			//Get section info from index
			Pair<ListSectionProxy, Pair<Integer, Integer>> info = getSectionInfoByEntryIndex(position);
			ListSectionProxy section = info.first;
			int sectionItemIndex = info.second.second;
			int sectionIndex = info.second.first;

			View content = convertView;

			//Handles header/footer views and titles.
			if (section.isHeaderView(sectionItemIndex) || section.isFooterView(sectionItemIndex)) {
				return section.getHeaderOrFooterView(sectionItemIndex);
			} else if (section.isHeaderTitle(sectionItemIndex) || section.isFooterTitle(sectionItemIndex)) {
				//No content to reuse, so we create a new view
				if (content == null) {
					content = inflater.inflate(headerFooterId, null);
				}
				TextView title = (TextView)content.findViewById(titleId);
				title.setText(section.getHeaderOrFooterTitle(sectionItemIndex));
				return content;
			}

			//check marker and fire appropriate events
			checkMarker(sectionIndex, sectionItemIndex, section.hasHeader());

			//Handling templates
			KrollDict data = section.getListItemData(sectionItemIndex);
			TiListViewTemplate template = section.getTemplateByIndex(sectionItemIndex);

			if (content != null) {
				TiBaseListViewItem itemContent = (TiBaseListViewItem) content.findViewById(listContentId);
				section.populateViews(data, itemContent, template, sectionItemIndex, sectionIndex, content);
				//Manually add drawable for ripple touch feedback
				if (Build.VERSION.SDK_INT >= Build.VERSION_CODES.M) {
					try {
						TypedValue typedValue = new TypedValue();
						context.getTheme().resolveAttribute(android.R.attr.selectableItemBackground, typedValue, true);
						itemContent.setClickable(true);
						itemContent.setForeground(context.getResources().getDrawable(typedValue.resourceId, context.getTheme()));
					} catch (Exception ex) {
						ex.printStackTrace();
					}
				}
			} else {
				content = inflater.inflate(listItemId, null);
				TiBaseListViewItem itemContent = (TiBaseListViewItem) content.findViewById(listContentId);
				LayoutParams params = new LayoutParams();
				params.autoFillsWidth = true;
				itemContent.setLayoutParams(params);
				section.generateCellContent(sectionIndex, data, template, itemContent, sectionItemIndex, content);
				//Manually add drawable for ripple touch feedback
				if (Build.VERSION.SDK_INT >= Build.VERSION_CODES.M) {
					try {
						TypedValue typedValue = new TypedValue();
						context.getTheme().resolveAttribute(android.R.attr.selectableItemBackground, typedValue, true);
						itemContent.setClickable(true);
						itemContent.setForeground(context.getResources().getDrawable(typedValue.resourceId, context.getTheme()));
					} catch (Exception ex) {
						ex.printStackTrace();
					}
				}
			}
			return content;

		}

	}

	public TiListView(TiViewProxy proxy, Activity activity) {
		super(proxy);

		//initializing variables
		sections = new ArrayList<ListSectionProxy>();
		itemTypeCount = new AtomicInteger(CUSTOM_TEMPLATE_ITEM_TYPE);
		templatesByBinding = new HashMap<String, TiListViewTemplate>();
		defaultTemplateBinding = UIModule.LIST_ITEM_TEMPLATE_DEFAULT;
		caseInsensitive = true;

		//handling marker
		ArrayList<HashMap<String, Integer>> preloadMarkers = ((ListViewProxy)proxy).getPreloadMarkers();
		if (preloadMarkers != null) {
			setMarkers(preloadMarkers);
		}

		//initializing listView and adapter
		ListViewWrapper wrapper = new ListViewWrapper(activity);
		wrapper.setSwipeRefreshEnabled(false);
		wrapper.setFocusable(false);
		wrapper.setFocusableInTouchMode(false);
		listView = new ListViewScrollEvent(activity);
		listView.setLayoutParams(new ViewGroup.LayoutParams(LayoutParams.MATCH_PARENT, LayoutParams.MATCH_PARENT));
		wrapper.addView(listView);
		adapter = new TiBaseAdapter(activity);

		//init inflater
		inflater = LayoutInflater.from(activity);

		listView.setCacheColorHint(Color.TRANSPARENT);
		getLayoutParams().autoFillsHeight = true;
		getLayoutParams().autoFillsWidth = true;
		listView.setFocusable(true);
		listView.setFocusableInTouchMode(true);
		listView.setDescendantFocusability(ViewGroup.FOCUS_AFTER_DESCENDANTS);

		final TiViewProxy fProxy = proxy;
		listView.setOnScrollListener(new OnScrollListener()
		{
			private int _firstVisibleItem = 0;
			private int _visibleItemCount = 0;
			private boolean canFireScrollStart = true;
			private boolean canFireScrollEnd = false;
			private int mInitialScroll = 0;
			private int scrollUp = 0;
			private int newScrollUp = 0;

			@Override
			public void onScrollStateChanged(AbsListView view, int scrollState)
			{
				String eventName;
				if (scrollState == OnScrollListener.SCROLL_STATE_IDLE && canFireScrollEnd) {
					eventName = TiC.EVENT_SCROLLEND;
					canFireScrollEnd = false;
					canFireScrollStart = true;
					newScrollUp = 0;
				} else if (scrollState == OnScrollListener.SCROLL_STATE_TOUCH_SCROLL && canFireScrollStart) {
					eventName = TiC.EVENT_SCROLLSTART;
					canFireScrollEnd = true;
					canFireScrollStart = false;
				} else {
					return;
				}

				KrollDict eventArgs = new KrollDict();
				Pair<ListSectionProxy, Pair<Integer, Integer>> info = getSectionInfoByEntryIndex(_firstVisibleItem);

				if (info == null) {
					return;
				}

				int visibleItemCount = _visibleItemCount;

				int itemIndex = info.second.second;
				ListSectionProxy section = info.first;

				if (section.getHeaderTitle() == null || section.getHeaderView() == null) {
					if (itemIndex > 0) {
						itemIndex -= 1;
					}
					visibleItemCount -=1;
				}
				eventArgs.put("firstVisibleSection", section);
				eventArgs.put("firstVisibleSectionIndex", info.second.first);
				eventArgs.put("firstVisibleItem", section.getItemAt(itemIndex));
				eventArgs.put("firstVisibleItemIndex", itemIndex);
				eventArgs.put("visibleItemCount", visibleItemCount);

				fProxy.fireEvent(eventName, eventArgs, false);
			}

			public void onScroll(AbsListView view, int firstVisibleItem, int visibleItemCount, int totalItemCount)
			{
				_firstVisibleItem = firstVisibleItem;
				_visibleItemCount = visibleItemCount;
				int scrolledOffset = listView.getVerticalScrollOffset();
				if (scrolledOffset != mInitialScroll) {
					if (scrolledOffset > mInitialScroll) {
						scrollUp = 1;
					} else {
						scrollUp = -1;
					}
					if (scrollUp != newScrollUp) {
						KrollDict eventArgs = new KrollDict();
						eventArgs.put("direction", (scrollUp > 0) ? "up" : "down");
						eventArgs.put("velocity", 0);
						eventArgs.put("targetContentOffset", 0);
						fProxy.fireEvent(TiC.EVENT_SCROLLING, eventArgs, false);
						newScrollUp = scrollUp;
					}
					mInitialScroll = scrolledOffset;
				}
			}
		});

		try {
			headerFooterId = TiRHelper.getResource("layout.titanium_ui_list_header_or_footer");
			listItemId = TiRHelper.getResource("layout.titanium_ui_list_item");
			titleId = TiRHelper.getResource("id.titanium_ui_list_header_or_footer_title");
			listContentId = TiRHelper.getResource("id.titanium_ui_list_item_content");
			isCheck = TiRHelper.getImageRessource("drawable.btn_check_buttonless_on");
			hasChild = TiRHelper.getImageRessource("drawable.btn_more");
			disclosure = TiRHelper.getImageRessource("drawable.disclosure");
			accessory = TiRHelper.getResource("id.titanium_ui_list_item_accessoryType");
		} catch (ResourceNotFoundException e) {
			Log.e(TAG, "XML resources could not be found!!!", Log.DEBUG_MODE);
		}

		this.wrapper = wrapper;
		setNativeView(wrapper);
	}


	public String getSearchText() {
		return searchText;
	}

	public boolean getCaseInsensitive() {
		return caseInsensitive;
	}


	public void setHeaderTitle(String title) {
		TextView textView = (TextView) headerView.findViewById(titleId);
		textView.setText(title);
		if (textView.getVisibility() == View.GONE) {
			textView.setVisibility(View.VISIBLE);
		}
	}

	public void setFooterTitle(String title) {
		TextView textView = (TextView) footerView.findViewById(titleId);
		textView.setText(title);
		if (textView.getVisibility() == View.GONE) {
			textView.setVisibility(View.VISIBLE);
		}
	}

	@Override
	public void registerForTouch()
	{
		registerForTouch(listView);
	}

	public void setMarker(HashMap<String, Integer> markerItem)
	{
		markers.clear();
		addMarker(markerItem);
	}


	public void setMarkers(ArrayList<HashMap<String, Integer>> markerItems)
	{
		markers.clear();
		for (int i = 0; i < markerItems.size(); ++i) {
			HashMap<String, Integer> markerItem = markerItems.get(i);
			addMarker(markerItem);
		}
	}

	public void checkMarker(int sectionIndex, int sectionItemIndex, boolean hasHeader)
	{
		if (markers.isEmpty()) {
			return;
		}

		if (hasHeader) {
			sectionItemIndex--;
		}

		Iterator<Pair<Integer, Integer>> iterator = markers.iterator();
		while (iterator.hasNext()) {
			Pair<Integer, Integer> marker = iterator.next();
			if (sectionIndex == marker.first && sectionItemIndex == marker.second) {
				KrollDict data = new KrollDict();
				data.put(TiC.PROPERTY_SECTION_INDEX, sectionIndex);
				data.put(TiC.PROPERTY_ITEM_INDEX, sectionItemIndex);
				if (proxy != null && proxy.hasListeners(TiC.EVENT_MARKER)) {
					proxy.fireEvent(TiC.EVENT_MARKER, data, false);
				}
				iterator.remove();
			}
		}
	}

	public void addMarker(HashMap<String, Integer> markerItem)
	{
		int sectionIndex = markerItem.get(TiC.PROPERTY_SECTION_INDEX);
		int itemIndex = markerItem.get(TiC.PROPERTY_ITEM_INDEX);
		markers.add(new Pair<Integer, Integer>(sectionIndex, itemIndex));
	}

	public void processProperties(KrollDict d) {

		if (d.containsKey(TiC.PROPERTY_TEMPLATES)) {
			Object templates = d.get(TiC.PROPERTY_TEMPLATES);
			if (templates != null) {
				processTemplates(new KrollDict((HashMap) templates));
			}
<<<<<<< HEAD
		} 

		if (d.containsKey(TiC.PROPERTY_REFRESH_CONTROL)) {
			Object object = d.get(TiC.PROPERTY_REFRESH_CONTROL);
			if (object instanceof RefreshControlProxy) {
				((RefreshControlProxy)object).assignTo(this.wrapper);
			}
=======
>>>>>>> cf9e253d
		}

		if (d.containsKey(TiC.PROPERTY_SEARCH_TEXT)) {
			this.searchText = TiConvert.toString(d, TiC.PROPERTY_SEARCH_TEXT);
		}

		if (d.containsKey(TiC.PROPERTY_SEARCH_VIEW)) {
			TiViewProxy searchView = (TiViewProxy) d.get(TiC.PROPERTY_SEARCH_VIEW);
			if (isSearchViewValid(searchView)) {
				TiUIView search = searchView.getOrCreateView();
				setSearchListener(searchView, search);
				layoutSearchView(searchView);
			} else {
				Log.e(TAG, "Searchview type is invalid");
			}
		}

		if (d.containsKey(TiC.PROPERTY_CASE_INSENSITIVE_SEARCH)) {
			this.caseInsensitive = TiConvert.toBoolean(d, TiC.PROPERTY_CASE_INSENSITIVE_SEARCH, true);
		}

		if (d.containsKey(TiC.PROPERTY_SEPARATOR_HEIGHT)) {
			TiDimension dHeight = TiConvert.toTiDimension(d.get(TiC.PROPERTY_SEPARATOR_HEIGHT), -1);
			int height = dHeight.getAsPixels(listView);
			if (height >= 0) {
				dividerHeight = height;
				listView.setDividerHeight(height);
			}
		}

		if (d.containsKey(TiC.PROPERTY_SEPARATOR_COLOR)) {
			String color = TiConvert.toString(d, TiC.PROPERTY_SEPARATOR_COLOR);
			setSeparatorColor(color);
		}

		if (d.containsKey(TiC.PROPERTY_FOOTER_DIVIDERS_ENABLED)) {
			boolean enabled = TiConvert.toBoolean(d, TiC.PROPERTY_FOOTER_DIVIDERS_ENABLED, false);
			listView.setFooterDividersEnabled(enabled);
		} else {
			listView.setFooterDividersEnabled(false);
		}

		if (d.containsKey(TiC.PROPERTY_HEADER_DIVIDERS_ENABLED)) {
			boolean enabled = TiConvert.toBoolean(d, TiC.PROPERTY_HEADER_DIVIDERS_ENABLED, false);
			listView.setHeaderDividersEnabled(enabled);
		} else {
			listView.setHeaderDividersEnabled(false);
		}

		if (d.containsKey(TiC.PROPERTY_SHOW_VERTICAL_SCROLL_INDICATOR)) {
			listView.setVerticalScrollBarEnabled(TiConvert.toBoolean(d, TiC.PROPERTY_SHOW_VERTICAL_SCROLL_INDICATOR, true));
		}

		if (d.containsKey(TiC.PROPERTY_DEFAULT_ITEM_TEMPLATE)) {
			defaultTemplateBinding = TiConvert.toString(d, TiC.PROPERTY_DEFAULT_ITEM_TEMPLATE);
		}

		ListViewProxy listProxy = (ListViewProxy) proxy;
		if (d.containsKey(TiC.PROPERTY_SECTIONS)) {
			//if user didn't append/modify/delete sections before this is called, we process sections
			//as usual. Otherwise, we process the preloadSections, which should also contain the section(s)
			//from this dictionary as well as other sections that user append/insert/deleted prior to this.
			if (!listProxy.getPreload()) {
				processSections((Object[])d.get(TiC.PROPERTY_SECTIONS));
			} else {
				processSections(listProxy.getPreloadSections().toArray());
			}
		} else if (listProxy.getPreload()) {
			//if user didn't specify 'sections' property upon creation of listview but append/insert it afterwards
			//we process them instead.
			processSections(listProxy.getPreloadSections().toArray());
		}

		listProxy.clearPreloadSections();
		listProxy.setPreload(false);

		if (d.containsKey(TiC.PROPERTY_HEADER_VIEW)) {
			Object viewObj = d.get(TiC.PROPERTY_HEADER_VIEW);
			setHeaderOrFooterView(viewObj, true);
		} else if (d.containsKey(TiC.PROPERTY_HEADER_TITLE)) {
			headerView = inflater.inflate(headerFooterId, null);
			setHeaderTitle(TiConvert.toString(d, TiC.PROPERTY_HEADER_TITLE));
		}

		if (d.containsKey(TiC.PROPERTY_FOOTER_VIEW)) {
			Object viewObj = d.get(TiC.PROPERTY_FOOTER_VIEW);
			setHeaderOrFooterView(viewObj, false);
		} else if (d.containsKey(TiC.PROPERTY_FOOTER_TITLE)) {
			footerView = inflater.inflate(headerFooterId, null);
			setFooterTitle(TiConvert.toString(d, TiC.PROPERTY_FOOTER_TITLE));
		}

		//Check to see if headerView and footerView are specified. If not, we hide the views
		if (headerView == null) {
			headerView = inflater.inflate(headerFooterId, null);
			headerView.findViewById(titleId).setVisibility(View.GONE);
		}

		if (footerView == null) {
			footerView = inflater.inflate(headerFooterId, null);
			footerView.findViewById(titleId).setVisibility(View.GONE);
		}

		if (d.containsKeyAndNotNull(TiC.PROPERTY_CAN_SCROLL)) {
			canScroll = TiConvert.toBoolean(d.get(TiC.PROPERTY_CAN_SCROLL), true);
		}

		//Have to add header and footer before setting adapter
		listView.addHeaderView(headerView, null, false);
		listView.addFooterView(footerView, null, false);

		listView.setAdapter(adapter);
		super.processProperties(d);

	}

	private void layoutSearchView(TiViewProxy searchView) {
		TiUIView search = searchView.getOrCreateView();
		RelativeLayout layout = new RelativeLayout(proxy.getActivity());
		layout.setGravity(Gravity.NO_GRAVITY);
		layout.setPadding(0, 0, 0, 0);
		addSearchLayout(layout, searchView, search);
		setNativeView(layout);
	}

	private void addSearchLayout(RelativeLayout layout, TiViewProxy searchView, TiUIView search) {
		RelativeLayout.LayoutParams p = createBasicSearchLayout();
		p.addRule(RelativeLayout.ALIGN_PARENT_TOP);

		TiDimension rawHeight;
		if (searchView.hasProperty(TiC.PROPERTY_HEIGHT)) {
			rawHeight = TiConvert.toTiDimension(searchView.getProperty(TiC.PROPERTY_HEIGHT), 0);
		} else {
			rawHeight = TiConvert.toTiDimension(MIN_SEARCH_HEIGHT, 0);
		}
		p.height = rawHeight.getAsPixels(layout);

		View nativeView = search.getNativeView();
		layout.addView(nativeView, p);

		p = createBasicSearchLayout();
		p.addRule(RelativeLayout.ALIGN_PARENT_BOTTOM);
		p.addRule(RelativeLayout.BELOW, nativeView.getId());
		ViewParent parentWrapper = wrapper.getParent();
		if (parentWrapper != null && parentWrapper instanceof ViewGroup) {
			//get the previous layout params so we can reset with new layout
			ViewGroup.LayoutParams lp = wrapper.getLayoutParams();
			ViewGroup parentView = (ViewGroup) parentWrapper;
			//remove view from parent
			parentView.removeView(wrapper);
			//add new layout
			layout.addView(wrapper, p);
			parentView.addView(layout, lp);

		} else {
			layout.addView(wrapper, p);
		}
		this.searchLayout = layout;
	}

	private RelativeLayout.LayoutParams createBasicSearchLayout() {
		RelativeLayout.LayoutParams p = new RelativeLayout.LayoutParams(RelativeLayout.LayoutParams.MATCH_PARENT, RelativeLayout.LayoutParams.MATCH_PARENT);
		p.addRule(RelativeLayout.ALIGN_PARENT_LEFT);
		p.addRule(RelativeLayout.ALIGN_PARENT_RIGHT);
		return p;
	}
	private void setHeaderOrFooterView (Object viewObj, boolean isHeader) {
		if (viewObj instanceof TiViewProxy) {
			TiViewProxy viewProxy = (TiViewProxy)viewObj;
			View view = layoutHeaderOrFooterView(viewProxy);
			if (view != null) {
				if (isHeader) {
					headerView = view;
				} else {
					footerView = view;
				}
			}
		}
	}

	private void reFilter(String searchText) {
		int numResults = 0;
		if (searchText != null) {
			for (int i = 0; i < sections.size(); ++i) {
				ListSectionProxy section = sections.get(i);
				numResults += section.applyFilter(searchText);
			}
		}
		if (numResults == 0) {
			fireEvent(TiC.EVENT_NO_RESULTS, null);
		}
		if (adapter != null) {
			adapter.notifyDataSetChanged();
		}
	}

	private boolean isSearchViewValid(TiViewProxy proxy) {
		if (proxy instanceof SearchBarProxy || proxy instanceof SearchViewProxy) {
			return true;
		} else {
			return false;
		}
	}

	public void propertyChanged(String key, Object oldValue, Object newValue, KrollProxy proxy) {

		if (key.equals(TiC.PROPERTY_HEADER_TITLE)) {
			setHeaderTitle(TiConvert.toString(newValue));
		} else if (key.equals(TiC.PROPERTY_FOOTER_TITLE)) {
			setFooterTitle(TiConvert.toString(newValue));
		} else if (key.equals(TiC.PROPERTY_SECTIONS) && newValue instanceof Object[] ) {
			processSectionsAndNotify((Object[])newValue);
		} else if (key.equals(TiC.PROPERTY_REFRESH_CONTROL)) {
			if (newValue == null) {
				RefreshControlProxy.unassignFrom(this.wrapper);
			} else if (newValue instanceof RefreshControlProxy) {
				((RefreshControlProxy)newValue).assignTo(this.wrapper);
			} else {
				Log.e(TAG, "Invalid value assigned to property '" + key + "'. Must be of type 'RefreshControl'.");
			}
		} else if (key.equals(TiC.PROPERTY_SEARCH_TEXT)) {
			this.searchText = TiConvert.toString(newValue);
			if (this.searchText != null) {
				reFilter(this.searchText);
			}
		} else if (key.equals(TiC.PROPERTY_CASE_INSENSITIVE_SEARCH)) {
			this.caseInsensitive = TiConvert.toBoolean(newValue, true);
			if (this.searchText != null) {
				reFilter(this.searchText);
			}
		} else if (key.equals(TiC.PROPERTY_SEARCH_VIEW)) {
			TiViewProxy searchView = (TiViewProxy) newValue;
			if (isSearchViewValid(searchView)) {
				TiUIView search = searchView.getOrCreateView();
				setSearchListener(searchView, search);
				if (searchLayout != null) {
					searchLayout.removeAllViews();
					addSearchLayout(searchLayout, searchView, search);
				} else {
					layoutSearchView(searchView);
				}
			} else {
				Log.e(TAG, "Searchview type is invalid");
			}

		} else if (key.equals(TiC.PROPERTY_SHOW_VERTICAL_SCROLL_INDICATOR) && newValue != null) {
			listView.setVerticalScrollBarEnabled(TiConvert.toBoolean(newValue));
		} else if (key.equals(TiC.PROPERTY_DEFAULT_ITEM_TEMPLATE) && newValue != null) {
			defaultTemplateBinding = TiConvert.toString(newValue);
			refreshItems();
		} else if (key.equals(TiC.PROPERTY_SEPARATOR_COLOR)) {
			String color = TiConvert.toString(newValue);
			setSeparatorColor(color);
		} else if (key.equals(TiC.PROPERTY_SEPARATOR_HEIGHT)) {
			TiDimension dHeight = TiConvert.toTiDimension(newValue, -1);
			int height = dHeight.getAsPixels(listView);
			if (height >= 0) {
				dividerHeight = height;
				listView.setDividerHeight(height);
			}
		} else if (key.equals(TiC.PROPERTY_CAN_SCROLL)) {
			canScroll = TiConvert.toBoolean(newValue, true);
		} else {
			super.propertyChanged(key, oldValue, newValue, proxy);
		}
	}

	private void setSearchListener(TiViewProxy searchView, TiUIView search)
	{
		if (searchView instanceof SearchBarProxy) {
			((TiUISearchBar)search).setOnSearchChangeListener(this);
		} else if (searchView instanceof SearchViewProxy) {
			((TiUISearchView)search).setOnSearchChangeListener(this);
		}
	}

	private void setSeparatorColor(String color) {
		int sepColor = TiColorHelper.parseColor(color);
		int dHeight = 0;
		if (dividerHeight == 0) {
			dHeight = listView.getDividerHeight();
		} else {
			dHeight = dividerHeight;
		}
		listView.setDivider(new ColorDrawable(sepColor));
		listView.setDividerHeight(dHeight);
	}

	private void refreshItems() {
		for (int i = 0; i < sections.size(); i++) {
			ListSectionProxy section = sections.get(i);
			section.refreshItems();
		}
	}

	protected void processTemplates(KrollDict templates) {
		for (String key : templates.keySet()) {
			//Here we bind each template with a key so we can use it to look up later
			KrollDict properties = new KrollDict((HashMap) templates.get(key));
			TiListViewTemplate template = new TiListViewTemplate(key, properties);
			//Set type to template, for recycling purposes.
			template.setType(getItemType());
			templatesByBinding.put(key, template);
			//set parent of root item
			template.setRootParent(proxy);
		}
	}

	public View layoutHeaderOrFooterView(TiViewProxy viewProxy) {
		TiUIView tiView = viewProxy.peekView();
		if (tiView != null) {
			TiViewProxy parentProxy = viewProxy.getParent();
			//Remove parent view if possible
			if (parentProxy != null) {
				TiUIView parentView = parentProxy.peekView();
				if (parentView != null) {
					parentView.remove(tiView);
				}
			}
		} else {
			TiViewProxy listViewProxy = getProxy();
			if ((listViewProxy != null) && (listViewProxy.getActivity() != null)) {
				viewProxy.setActivity(listViewProxy.getActivity());
			}
			tiView = viewProxy.forceCreateView();
		}
		View outerView = tiView.getOuterView();
		ViewGroup parentView = (ViewGroup) outerView.getParent();
		if (parentView != null && parentView.getId() == HEADER_FOOTER_WRAP_ID) {
			return parentView;
		} else {
			//add a wrapper so layout params such as height, width takes in effect.
			TiCompositeLayout wrapper = new TiCompositeLayout(viewProxy.getActivity(), LayoutArrangement.DEFAULT, null);
			AbsListView.LayoutParams params = new AbsListView.LayoutParams(AbsListView.LayoutParams.MATCH_PARENT,  AbsListView.LayoutParams.WRAP_CONTENT);
			wrapper.setLayoutParams(params);
			outerView = tiView.getOuterView();
			wrapper.addView(outerView, tiView.getLayoutParams());
			wrapper.setId(HEADER_FOOTER_WRAP_ID);
			return wrapper;
		}
	}

	protected void processSections(Object[] sections) {

		this.sections.clear();
		for (int i = 0; i < sections.length; i++) {
			processSection(sections[i], -1);
		}
	}

	protected void processSectionsAndNotify(Object[] sections) {
		processSections(sections);
		if (adapter != null) {
			adapter.notifyDataSetChanged();
		}
	}

	protected void processSection(Object sec, int index) {
		if (sec instanceof ListSectionProxy) {
			ListSectionProxy section = (ListSectionProxy) sec;
			if (this.sections.contains(section)) {
				return;
			}
			if (index == -1 || index >= sections.size()) {
				this.sections.add(section);
			} else {
				this.sections.add(index, section);
			}
			section.setAdapter(adapter);
			section.setListView(this);
			//Attempts to set type for existing templates.
			section.setTemplateType();
			//Process preload data if any
			section.processPreloadData();
			//Apply filter if necessary
			if (searchText != null) {
				section.applyFilter(searchText);
			}
		}
	}

	protected Pair<ListSectionProxy, Pair<Integer, Integer>> getSectionInfoByEntryIndex(int index) {
		if (index < 0) {
			return null;
		}
		for (int i = 0; i < sections.size(); i++) {
			ListSectionProxy section = sections.get(i);
			int sectionItemCount = section.getItemCount();
			if (index <= sectionItemCount - 1) {
				return new Pair<ListSectionProxy, Pair<Integer, Integer>>(section, new Pair<Integer, Integer>(i, index));
			} else {
				index -= sectionItemCount;
			}
		}

		return null;
	}

	public int getItemType() {
		return itemTypeCount.getAndIncrement();
	}

	public TiListViewTemplate getTemplateByBinding(String binding) {
		return templatesByBinding.get(binding);
	}

	public String getDefaultTemplateBinding() {
		return defaultTemplateBinding;
	}

	public int getSectionCount() {
		return sections.size();
	}

	public void appendSection(Object section) {
		if (section instanceof Object[]) {
			Object[] secs = (Object[]) section;
			for (int i = 0; i < secs.length; i++) {
				processSection(secs[i], -1);
			}
		} else {
			processSection(section, -1);
		}
		adapter.notifyDataSetChanged();
	}

	public void deleteSectionAt(int index) {
		if (index >= 0 && index < sections.size()) {
			sections.remove(index);
			adapter.notifyDataSetChanged();
		} else {
			Log.e(TAG, "Invalid index to delete section");
		}
	}

	public void insertSectionAt(int index, Object section) {
		if (index > sections.size()) {
			Log.e(TAG, "Invalid index to insert/replace section");
			return;
		}
		if (section instanceof Object[]) {
			Object[] secs = (Object[]) section;
			for (int i = 0; i < secs.length; i++) {
				processSection(secs[i], index);
				index++;
			}
		} else {
			processSection(section, index);
		}
		adapter.notifyDataSetChanged();
	}

	public void replaceSectionAt(int index, Object section) {
		deleteSectionAt(index);
		insertSectionAt(index, section);
	}

	private int findItemPosition(int sectionIndex, int sectionItemIndex) {
		int position = 0;
		for (int i = 0; i < sections.size(); i++) {
			ListSectionProxy section = sections.get(i);
			if (i == sectionIndex) {
				if (sectionItemIndex >= section.getContentCount()) {
					Log.e(TAG, "Invalid item index");
					return -1;
				}
				position += sectionItemIndex;
				if (section.getHeaderTitle() != null) {
					position += 1;
				}
				break;
			} else {
				position += section.getItemCount();
			}
		}
		return position;
	}

	protected void scrollToItem(int sectionIndex, int sectionItemIndex, boolean animated) {
		final int position = findItemPosition(sectionIndex, sectionItemIndex);
		if (position > -1) {
			if (animated) {
				listView.smoothScrollToPosition(position + 1);
			} else {
				listView.post(new Runnable()
				{
					@Override
					public void run()
					{
						listView.setSelection(position + 1);
					}
				});
			}
		}
	}

	public void release() {
		for (int i = 0; i < sections.size(); i++) {
			sections.get(i).releaseViews();
		}

		templatesByBinding.clear();
		sections.clear();

<<<<<<< HEAD
		// If a refresh control is currently assigned, then detach it.
		RefreshControlProxy.unassignFrom(this.wrapper);

=======
>>>>>>> cf9e253d
		if (wrapper != null) {
			wrapper = null;
		}

		if (listView != null) {
			listView.setAdapter(null);
			listView = null;
		}
		if (headerView != null) {
			headerView = null;
		}
		if (footerView != null) {
			footerView = null;
		}

		super.release();
	}

	@Override
	public void filterBy(String text)
	{
		this.searchText = text;
		reFilter(text);
	}

	public ListSectionProxy[] getSections()
	{
		return sections.toArray(new ListSectionProxy[sections.size()]);
	}

}<|MERGE_RESOLUTION|>--- conflicted
+++ resolved
@@ -120,11 +120,7 @@
 		public int getVerticalScrollOffset() {
 			return computeVerticalScrollOffset();
 		}
-<<<<<<< HEAD
-		
-=======
-
->>>>>>> cf9e253d
+
 		@Override
 		public boolean dispatchTouchEvent(MotionEvent ev) {
 			if (!canScroll) {
@@ -552,16 +548,13 @@
 			if (templates != null) {
 				processTemplates(new KrollDict((HashMap) templates));
 			}
-<<<<<<< HEAD
-		} 
+		}
 
 		if (d.containsKey(TiC.PROPERTY_REFRESH_CONTROL)) {
 			Object object = d.get(TiC.PROPERTY_REFRESH_CONTROL);
 			if (object instanceof RefreshControlProxy) {
 				((RefreshControlProxy)object).assignTo(this.wrapper);
 			}
-=======
->>>>>>> cf9e253d
 		}
 
 		if (d.containsKey(TiC.PROPERTY_SEARCH_TEXT)) {
@@ -1066,12 +1059,9 @@
 		templatesByBinding.clear();
 		sections.clear();
 
-<<<<<<< HEAD
 		// If a refresh control is currently assigned, then detach it.
 		RefreshControlProxy.unassignFrom(this.wrapper);
 
-=======
->>>>>>> cf9e253d
 		if (wrapper != null) {
 			wrapper = null;
 		}
