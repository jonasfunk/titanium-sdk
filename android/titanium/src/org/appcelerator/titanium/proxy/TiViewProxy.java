/**
 * Appcelerator Titanium Mobile
 * Copyright (c) 2009-2010 by Appcelerator, Inc. All Rights Reserved.
 * Licensed under the terms of the Apache Public License
 * Please see the LICENSE included with this distribution for details.
 */
package org.appcelerator.titanium.proxy;

import java.lang.ref.WeakReference;
import java.lang.reflect.InvocationTargetException;
import java.lang.reflect.Method;
import java.util.ArrayList;

import org.appcelerator.titanium.TiContext;
import org.appcelerator.titanium.TiDict;
import org.appcelerator.titanium.TiProxy;
import org.appcelerator.titanium.kroll.KrollCallback;
import org.appcelerator.titanium.util.AsyncResult;
import org.appcelerator.titanium.util.Log;
import org.appcelerator.titanium.util.TiAnimationBuilder;
import org.appcelerator.titanium.util.TiConfig;
import org.appcelerator.titanium.util.TiResourceHelper;
import org.appcelerator.titanium.view.TiAnimation;
import org.appcelerator.titanium.view.TiUIView;

import android.app.Activity;
import android.content.Context;
import android.os.Handler;
import android.os.Message;
import android.view.View;

public abstract class TiViewProxy extends TiProxy implements Handler.Callback
{
	private static final String LCAT = "TiViewProxy";
	private static final boolean DBG = TiConfig.LOGD;

	private static final int MSG_FIRST_ID = TiProxy.MSG_LAST_ID + 1;

	private static final int MSG_GETVIEW = MSG_FIRST_ID + 100;
	private static final int MSG_FIRE_PROPERTY_CHANGES = MSG_FIRST_ID + 101;
	private static final int MSG_ADD_CHILD = MSG_FIRST_ID + 102;
	private static final int MSG_REMOVE_CHILD = MSG_FIRST_ID + 103;
	private static final int MSG_INVOKE_METHOD = MSG_FIRST_ID + 104;
	private static final int MSG_BLUR = MSG_FIRST_ID + 105;
	private static final int MSG_FOCUS = MSG_FIRST_ID + 106;
	private static final int MSG_SHOW = MSG_FIRST_ID + 107;
	private static final int MSG_HIDE = MSG_FIRST_ID + 108;
	private static final int MSG_ANIMATE = MSG_FIRST_ID + 109;
	private static final int MSG_TOIMAGE = MSG_FIRST_ID + 110;
	private static final int MSG_GETSIZE = MSG_FIRST_ID + 111;
	private static final int MSG_GETCENTER = MSG_FIRST_ID + 112;

	protected static final int MSG_LAST_ID = MSG_FIRST_ID + 999;

	protected ArrayList<TiViewProxy> children;
	protected WeakReference<TiViewProxy> parent;

	private static TiDict cssConversionTable;

	private static class InvocationWrapper {
		public String name;
		public Method m;
		public Object target;
		public Object[] args;
	}

	// Ti Properties force using accessors.
	private Double zIndex;

	protected TiUIView view;
	protected TiAnimationBuilder pendingAnimation;
	
	public TiViewProxy(TiContext tiContext, Object[] args)
	{
		super(tiContext);
		if (args.length > 0) {
<<<<<<< HEAD
		    
		    TiDict options = (TiDict) args[0];
		    
		    // check to see if we have an idea and if so, we're going to 
		    // use that ID to lookup a stylesheet
		    if (options.containsKey("id"))
		    {
		        String key = (String)options.get("id");
		        String type = getClass().getSimpleName().replace("Proxy","").toLowerCase();
		        String base = tiContext.getCurrentUrl();
		        int idx = base.lastIndexOf("/");
		        if (idx != -1)
		        {
		            base = base.substring(idx+1).replace(".js","");
		        }
		        TiDict dict = tiContext.getTiApp().getStylesheet(base,type,key);
		        Log.d(LCAT,"trying to get stylesheet for base:"+base+",type:"+type+",key:"+key+",dict:"+dict);
		        if (dict!=null)
		        {
		            // merge in our stylesheet details to the passed in dictionary
		            // our passed in dictionary takes precedence over the stylesheet
		            dict.putAll(options);
		            options = dict;
		        }
		    }
		    
		    //lang conversion table
		    TiDict langTable = getLangConversionTable();
		    if (langTable!=null)
		    {
				Activity activity = tiContext.getActivity();
		        for (String key : langTable.keySet())
		        {
					// if we have it already, ignore
		            if (options.containsKey(key)==false)
		            {
						String convertKey = (String)langTable.get(key);
						String langKey = (String)options.get(convertKey);
						if (langKey!=null)
						{
							int value = TiResourceHelper.getString(langKey);
							if (value!=0)
							{
								String convertValue = activity.getString(value);
								options.put(key,convertValue);
							}
						}
		            }
		        }
		    }
		    
			setProperties(options);
		}
		tiContext.addOnEventChangeListener(this);
	}
	
	protected TiDict getLangConversionTable() {
	    // subclasses override to return a table mapping of langid keys to actual keys
	    // used for specifying things like titleid vs. title so that you can localize them
	    return null;
=======
			setProperties((TiDict) args[0]);
		}
		tiContext.addOnEventChangeListener(this);
>>>>>>> d30a188b
	}

	public TiAnimationBuilder getPendingAnimation() {
		return pendingAnimation;
	}

	public void clearAnimation() {
		if (pendingAnimation != null) {
			pendingAnimation = null;
		}
	}

	//This handler callback is tied to the UI thread.
	public boolean handleMessage(Message msg)
	{
		switch(msg.what) {
			case MSG_GETVIEW : {
				AsyncResult result = (AsyncResult) msg.obj;
				result.setResult(handleGetView((Activity) result.getArg()));
				return true;
			}
			case MSG_FIRE_PROPERTY_CHANGES : {
				handleFirePropertyChanges();
				return true;
			}
			case MSG_ADD_CHILD : {
				AsyncResult result = (AsyncResult) msg.obj;
				handleAdd((TiViewProxy) result.getArg());
				result.setResult(null); //Signal added.
				return true;
			}
			case MSG_REMOVE_CHILD : {
				AsyncResult result = (AsyncResult) msg.obj;
				handleRemove((TiViewProxy) result.getArg());
				result.setResult(null); //Signal removed.
				return true;
			}
			case MSG_INVOKE_METHOD : {
				AsyncResult result = (AsyncResult) msg.obj;
				result.setResult(handleInvokeMethod((InvocationWrapper) result.getArg()));
				return true;
			}
			case MSG_BLUR : {
				handleBlur();
				return true;
			}
			case MSG_FOCUS : {
				handleFocus();
				return true;
			}
			case MSG_SHOW : {
				handleShow((TiDict) msg.obj);
				return true;
			}
			case MSG_HIDE : {
				handleHide((TiDict) msg.obj);
				return true;
			}
			case MSG_ANIMATE : {
				handleAnimate();
				return true;
			}
			case MSG_TOIMAGE: {
				AsyncResult result = (AsyncResult) msg.obj;
				result.setResult(handleToImage());
				return true;
			}
			case MSG_GETSIZE : {
				AsyncResult result = (AsyncResult) msg.obj;
				TiDict d = null;
				if (view != null) {
					View v = view.getNativeView();
					if (v != null) {
						d = new TiDict();
						d.put("width", v.getWidth());
						d.put("height", v.getHeight());
					}
				}
				if (d == null) {
					d = new TiDict();
					d.put("width", 0);
					d.put("height", 0);
				}

				result.setResult(d);
				return true;
			}
			case MSG_GETCENTER : {
				AsyncResult result = (AsyncResult) msg.obj;
				TiDict d = null;
				if (view != null) {
					View v = view.getNativeView();
					if (v != null) {
						d = new TiDict();
						d.put("x", (double)v.getLeft() + (double)v.getWidth() / 2);
						d.put("y", (double)v.getTop() + (double)v.getHeight() / 2);
					}
				}
				if (d == null) {
					d = new TiDict();
					d.put("x", 0);
					d.put("y", 0);
				}

				result.setResult(d);
				return true;
			}
		}
		return super.handleMessage(msg);
	}

	public Context getContext()
	{
		return getTiContext().getActivity();
	}

	public String getZIndex() {
		return zIndex == null ? (String) null : String.valueOf(zIndex);
	}

	public void setZIndex(String value) {
		if (value != null && value.trim().length() > 0) {
			zIndex = new Double(value);
		}
	}

	public TiDict getSize() {
		AsyncResult result = new AsyncResult(getTiContext().getActivity());
		Message msg = getUIHandler().obtainMessage(MSG_GETSIZE, result);
		msg.sendToTarget();
		return (TiDict) result.getResult();
	}

	public TiDict getCenter() {
		AsyncResult result = new AsyncResult(getTiContext().getActivity());
		Message msg = getUIHandler().obtainMessage(MSG_GETCENTER, result);
		msg.sendToTarget();
		return (TiDict) result.getResult();
	}

	public void clearView() {
		if (view != null) {
			view.release();
		}
		view = null;
	}

	public TiUIView peekView()
	{
		return view;
	}

	public TiUIView getView(Activity activity)
	{
		if (activity == null) {
			activity = getTiContext().getActivity();
		}
		if(getTiContext().isUIThread()) {
			return handleGetView(activity);
		}

		AsyncResult result = new AsyncResult(activity);
		Message msg = getUIHandler().obtainMessage(MSG_GETVIEW, result);
		msg.sendToTarget();
		return (TiUIView) result.getResult();
	}

	protected TiUIView handleGetView(Activity activity)
	{
		if (view == null) {
			if (DBG) {
				Log.i(LCAT, "getView: " + getClass().getSimpleName());
			}

			view = createView(activity);
			realizeViews(activity, view);
			view.registerForTouch();
		}
		return view;
	}

	public void realizeViews(Activity activity, TiUIView view)
	{

		setModelListener(view);

		// Use a copy so bundle can be modified as it passes up the inheritance
		// tree. Allows defaults to be added and keys removed.

		if (children != null) {
			for (TiViewProxy p : children) {
				TiUIView cv = p.getView(activity);
				view.add(cv);
			}
		}
		
		if (pendingAnimation != null) {
			handlePendingAnimation(true);
		}
	}

	public void releaseViews() {
		if (view != null) {
			if  (children != null) {
				for(TiViewProxy p : children) {
					p.releaseViews();
				}
			}
			view.release();
			view = null;
		}
		setModelListener(null);
	}

	public abstract TiUIView createView(Activity activity);

	public void add(TiViewProxy child) {
		if (children == null) {
			children = new ArrayList<TiViewProxy>();
		}
		if (peekView() != null) {
			if(getTiContext().isUIThread()) {
				handleAdd(child);
				return;
			}

			AsyncResult result = new AsyncResult(child);
			Message msg = getUIHandler().obtainMessage(MSG_ADD_CHILD, result);
			msg.sendToTarget();
			result.getResult(); // We don't care about the result, just synchronizing.
		} else {
			children.add(child);
			child.parent = new WeakReference<TiViewProxy>(this);
		}
		//TODO zOrder
	}

	public void handleAdd(TiViewProxy child)
	{
		children.add(child);
		if (view != null) {
			TiUIView cv = child.getView(getTiContext().getActivity());
			view.add(cv);
			child.parent = new WeakReference<TiViewProxy>(this);
		}
	}

	public void remove(TiViewProxy child)
	{
		if (peekView() != null) {
			if (getTiContext().isUIThread()) {
				handleRemove(child);
				return;
			}

			AsyncResult result = new AsyncResult(child);
			Message msg = getUIHandler().obtainMessage(MSG_REMOVE_CHILD, result);
			msg.sendToTarget();
			result.getResult(); // We don't care about the result, just synchronizing.
		} else {
			if (children != null) {
				children.remove(child);
				if (child.parent != null && child.parent.get() == this) {
					child.parent = null;
				}
			}
		}
	}

	public void handleRemove(TiViewProxy child)
	{
		if (children != null) {
			children.remove(child);
			if (view != null) {
				view.remove(child.peekView());
			}
		}
	}

	public void show(TiDict options)
	{
		if (getTiContext().isUIThread()) {
			handleShow(options);
		} else {
			getUIHandler().obtainMessage(MSG_SHOW, options).sendToTarget();
		}
	}

	protected void handleShow(TiDict options) {
		if (view != null) {
			view.show();
		}
	}

	public void hide(TiDict options) {
		if (getTiContext().isUIThread()) {
			handleHide(options);
		} else {
			getUIHandler().obtainMessage(MSG_HIDE, options).sendToTarget();
		}

	}

	protected void handleHide(TiDict options) {
		if (view != null) {
			if (pendingAnimation != null) {
				handlePendingAnimation(false);
			}
			view.hide();
		}
	}

	public void animate(Object[] args)
	{
		if (args != null) {
			if (args[0] instanceof TiDict) {
				TiDict options = (TiDict) args[0];
				KrollCallback callback = null;
				if (args.length > 1) {
					callback = (KrollCallback) args[1];
				}

				pendingAnimation = new TiAnimationBuilder();
				pendingAnimation.applyOptions(options);
				if (callback != null) {
					pendingAnimation.setCallback(callback);
				}
			} else if (args[0] instanceof TiAnimation) {
				TiAnimation anim = (TiAnimation) args[0];
				pendingAnimation = new TiAnimationBuilder();
				pendingAnimation.applyAnimation(anim);
			} else {
				throw new IllegalArgumentException("Unhandled argument to animate: " + args[0].getClass().getSimpleName());
			}
			handlePendingAnimation(false);
		}
	}

	public void handlePendingAnimation(boolean forceQueue) {
		if (pendingAnimation != null && peekView() != null) {
			if (forceQueue || !getTiContext().isUIThread()) {
				getUIHandler().obtainMessage(MSG_ANIMATE).sendToTarget();
			} else {
				handleAnimate();
			}
		}
	}

	protected void handleAnimate() {
		TiUIView tiv = peekView();

		if (tiv != null) {
			tiv.animate();
		}
	}

	public void blur()
	{
		if (getTiContext().isUIThread()) {
			handleBlur();
		} else {
			getUIHandler().sendEmptyMessage(MSG_BLUR);
		}
	}
	protected void handleBlur() {
		if (view != null) {
			view.blur();
		}
	}
	public void focus()
	{
		if (getTiContext().isUIThread()) {
			handleFocus();
		} else {
			getUIHandler().sendEmptyMessage(MSG_FOCUS);
		}
	}
	protected void handleFocus() {
		if (view != null) {
			view.focus();
		}
	}

	public TiDict toImage() {
		if (getTiContext().isUIThread()) {
			return handleToImage();
		} else {
			AsyncResult result = new AsyncResult(getTiContext().getActivity());
			Message msg = getUIHandler().obtainMessage(MSG_TOIMAGE);
			msg.obj = result;
			msg.sendToTarget();
			return (TiDict) result.getResult();
		}
	}

	protected TiDict handleToImage() {
		return getView(getTiContext().getActivity()).toImage();
	}

	// Helper methods

	private void firePropertyChanges() {
		if (getTiContext().isUIThread()) {
			handleFirePropertyChanges();
		} else {
			getUIHandler().sendEmptyMessage(MSG_FIRE_PROPERTY_CHANGES);
		}
	}

	private void handleFirePropertyChanges() {
		if (modelListener != null && dynprops != null) {
			for (String key : dynprops.keySet()) {
				modelListener.propertyChanged(key, null, dynprops.get(key), this);
			}
		}
	}

	@Override
	public Object resultForUndefinedMethod(String name, Object[] args)
	{
		if (view != null) {
			Method m = getTiContext().getTiApp().methodFor(view.getClass(), name);
			if (m != null) {
				InvocationWrapper w = new InvocationWrapper();
				w.name = name;
				w.m = m;
				w.target = view;
				w.args = args;

				if (getTiContext().isUIThread()) {
					handleInvokeMethod(w);
				} else {
					AsyncResult result = new AsyncResult(w);
					Message msg = getUIHandler().obtainMessage(MSG_INVOKE_METHOD, result);
					msg.sendToTarget();
					return result.getResult();
				}
			}
		}

		return super.resultForUndefinedMethod(name, args);
	}

	private Object handleInvokeMethod(InvocationWrapper w)
	{
		try {
			return w.m.invoke(w.target, w.args);
		} catch (InvocationTargetException e) {
			Log.e(LCAT, "Error while invoking " + w.name + " on " + view.getClass().getSimpleName(), e);
			// TODO - wrap in a better exception.
			return e;
		} catch (IllegalAccessException e) {
			Log.e(LCAT, "Error while invoking " + w.name + " on " + view.getClass().getSimpleName(), e);
			return e;
		}
	}

	@Override
	public boolean fireEvent(String eventName, TiDict data) 
	{
		if (data == null) {
			data = new TiDict();
		}
		
		boolean handled = super.fireEvent(eventName, data);

		if (parent != null && parent.get() != null) {
			boolean parentHandled = parent.get().fireEvent(eventName, data);
			handled = handled || parentHandled;
		}
		return handled;
	}
	
	public TiViewProxy getParent() {
		if (this.parent == null) { return null; }
		return this.parent.get();
	}
	
	public void setParent(TiViewProxy parent) {
		this.parent = new WeakReference<TiViewProxy>(parent);	
	}
	
	@Override
	public TiContext switchContext(TiContext tiContext) {
		TiContext oldContext = super.switchContext(tiContext);
		if (children != null) {
			for (TiViewProxy child : children) {
				child.switchContext(tiContext);
			}
		}
		return oldContext;
	}
	
<<<<<<< HEAD
	public TiViewProxy[] getChildren() {
		if (children == null) return new TiViewProxy[0];
		
		return children.toArray(new TiViewProxy[children.size()]);
	}
	
=======
>>>>>>> d30a188b
	@Override
	public void eventListenerAdded(String eventName, int count, TiProxy proxy) {
		super.eventListenerAdded(eventName, count, proxy);
		
		if (eventName.equals("click") && proxy.equals(this) && count == 1 && !(proxy instanceof TiWindowProxy)) {
			setClickable(true);
		}
	}
	
	@Override
	public void eventListenerRemoved(String eventName, int count, TiProxy proxy) {
		super.eventListenerRemoved(eventName, count, proxy);
		
		if (eventName.equals("click") && count == 0 && proxy.equals(this) && !(proxy instanceof TiWindowProxy)) {
			setClickable(false);
		}
	}
	
	public void setClickable(boolean clickable) {
		if (peekView() != null) {
			TiUIView v = getView(getTiContext().getActivity());
			if (v != null) {
				v.getNativeView().setClickable(clickable);
			}
		}
	}
}<|MERGE_RESOLUTION|>--- conflicted
+++ resolved
@@ -74,8 +74,6 @@
 	{
 		super(tiContext);
 		if (args.length > 0) {
-<<<<<<< HEAD
-		    
 		    TiDict options = (TiDict) args[0];
 		    
 		    // check to see if we have an idea and if so, we're going to 
@@ -135,11 +133,6 @@
 	    // subclasses override to return a table mapping of langid keys to actual keys
 	    // used for specifying things like titleid vs. title so that you can localize them
 	    return null;
-=======
-			setProperties((TiDict) args[0]);
-		}
-		tiContext.addOnEventChangeListener(this);
->>>>>>> d30a188b
 	}
 
 	public TiAnimationBuilder getPendingAnimation() {
@@ -633,15 +626,12 @@
 		return oldContext;
 	}
 	
-<<<<<<< HEAD
 	public TiViewProxy[] getChildren() {
 		if (children == null) return new TiViewProxy[0];
 		
 		return children.toArray(new TiViewProxy[children.size()]);
 	}
 	
-=======
->>>>>>> d30a188b
 	@Override
 	public void eventListenerAdded(String eventName, int count, TiProxy proxy) {
 		super.eventListenerAdded(eventName, count, proxy);
