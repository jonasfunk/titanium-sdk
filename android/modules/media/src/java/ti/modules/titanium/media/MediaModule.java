--- conflicted
+++ resolved
@@ -84,61 +84,6 @@
 	protected static final String PROP_AUTOSAVE = "saveToPhotoGallery";
 	protected static final String PROP_OVERLAY = "overlay";
 
-<<<<<<< HEAD
-	@Kroll.constant public static final int UNKNOWN_ERROR = -1;
-	@Kroll.constant public static final int NO_ERROR = 0;
-	@Kroll.constant public static final int DEVICE_BUSY = 1;
-	@Kroll.constant public static final int NO_CAMERA = 2;
-	@Kroll.constant public static final int NO_VIDEO = 3;
-
-	@Kroll.constant public static final int VIDEO_SCALING_NONE = 0;
-	@Kroll.constant public static final int VIDEO_SCALING_ASPECT_FILL = 1;
-	@Kroll.constant public static final int VIDEO_SCALING_ASPECT_FIT = 2;
-	@Kroll.constant public static final int VIDEO_SCALING_MODE_FILL = 3;
-
-	@Kroll.constant public static final int VIDEO_CONTROL_DEFAULT = 0;
-	@Kroll.constant public static final int VIDEO_CONTROL_EMBEDDED = 1;
-	@Kroll.constant public static final int VIDEO_CONTROL_FULLSCREEN = 2;
-	@Kroll.constant public static final int VIDEO_CONTROL_NONE = 3;
-	@Kroll.constant public static final int VIDEO_CONTROL_HIDDEN = 4;
-
-	@Kroll.constant public static final int VIDEO_LOAD_STATE_UNKNOWN = 0;
-	@Kroll.constant public static final int VIDEO_LOAD_STATE_PLAYABLE = 1 << 0;
-	@Kroll.constant public static final int VIDEO_LOAD_STATE_PLAYTHROUGH_OK = 1 << 1;
-	@Kroll.constant public static final int VIDEO_LOAD_STATE_STALLED = 1 << 2;
-
-	@Kroll.constant public static final int VIDEO_PLAYBACK_STATE_STOPPED = 0;
-	@Kroll.constant public static final int VIDEO_PLAYBACK_STATE_PLAYING = 1;
-	@Kroll.constant public static final int VIDEO_PLAYBACK_STATE_PAUSED = 2;
-	@Kroll.constant public static final int VIDEO_PLAYBACK_STATE_INTERRUPTED = 3;
-	@Kroll.constant public static final int VIDEO_PLAYBACK_STATE_SEEKING_FORWARD = 4;
-	@Kroll.constant public static final int VIDEO_PLAYBACK_STATE_SEEKING_BACKWARD = 5;
-
-	@Kroll.constant public static final int VIDEO_QUALITY_LOW = CamcorderProfile.QUALITY_LOW;
-	@Kroll.constant public static final int VIDEO_QUALITY_HIGH = CamcorderProfile.QUALITY_HIGH;
-
-	@Kroll.constant public static final int VIDEO_FINISH_REASON_PLAYBACK_ENDED = 0;
-	@Kroll.constant public static final int VIDEO_FINISH_REASON_PLAYBACK_ERROR = 1;
-	@Kroll.constant public static final int VIDEO_FINISH_REASON_USER_EXITED = 2;
-	
-	@Kroll.constant public static final int VIDEO_REPEAT_MODE_NONE = 0;
-	@Kroll.constant public static final int VIDEO_REPEAT_MODE_ONE = 1;
-
-	@Kroll.constant public static final int VIDEO_TIME_OPTION_NEAREST_KEYFRAME = MediaMetadataRetriever.OPTION_CLOSEST;
-	@Kroll.constant public static final int VIDEO_TIME_OPTION_CLOSEST_SYNC = MediaMetadataRetriever.OPTION_CLOSEST_SYNC;
-	@Kroll.constant public static final int VIDEO_TIME_OPTION_NEXT_SYNC = MediaMetadataRetriever.OPTION_NEXT_SYNC;
-	@Kroll.constant public static final int VIDEO_TIME_OPTION_PREVIOUS_SYNC = MediaMetadataRetriever.OPTION_PREVIOUS_SYNC;
-
-	@Kroll.constant public static final String MEDIA_TYPE_LIVEPHOTO = "com.apple.live-photo";
-	@Kroll.constant public static final String MEDIA_TYPE_PHOTO = "public.image";
-	@Kroll.constant public static final String MEDIA_TYPE_VIDEO = "public.video";
-
-	@Kroll.constant public static final int CAMERA_FRONT = 0;
-	@Kroll.constant public static final int CAMERA_REAR = 1;
-	@Kroll.constant public static final int CAMERA_FLASH_OFF = 0;
-	@Kroll.constant public static final int CAMERA_FLASH_ON = 1;
-	@Kroll.constant public static final int CAMERA_FLASH_AUTO = 2;
-=======
 	@Kroll.constant
 	public static final int UNKNOWN_ERROR = -1;
 	@Kroll.constant
@@ -219,6 +164,8 @@
 	public static final int VIDEO_TIME_OPTION_PREVIOUS_SYNC = MediaMetadataRetriever.OPTION_PREVIOUS_SYNC;
 
 	@Kroll.constant
+	public static final String MEDIA_TYPE_LIVEPHOTO = "com.apple.live-photo";
+	@Kroll.constant
 	public static final String MEDIA_TYPE_PHOTO = "public.image";
 	@Kroll.constant
 	public static final String MEDIA_TYPE_VIDEO = "public.video";
@@ -233,7 +180,6 @@
 	public static final int CAMERA_FLASH_ON = 1;
 	@Kroll.constant
 	public static final int CAMERA_FLASH_AUTO = 2;
->>>>>>> 46fbb17d
 
 	private static String mediaType = MEDIA_TYPE_PHOTO;
 	private static String extension = ".jpg";
@@ -326,15 +272,9 @@
 		if (cameraOptions.containsKeyAndNotNull(TiC.PROPERTY_VIDEO_QUALITY)) {
 			videoQuality = cameraOptions.getInt(TiC.PROPERTY_VIDEO_QUALITY);
 		}
-<<<<<<< HEAD
 		if (cameraOptions.containsKeyAndNotNull(TiC.PROPERTY_MEDIA_TYPES)) {
 			mediaTypes = cameraOptions.getStringArray(TiC.PROPERTY_MEDIA_TYPES);
-			if (Arrays.asList(mediaTypes).contains(MEDIA_TYPE_VIDEO)){
-=======
-		if (cameraOptions.containsKeyAndNotNull("mediaTypes")) {
-			mediaTypes = cameraOptions.getStringArray("mediaTypes");
 			if (Arrays.asList(mediaTypes).contains(MEDIA_TYPE_VIDEO)) {
->>>>>>> 46fbb17d
 				mediaType = MEDIA_TYPE_VIDEO;
 				intentType = MediaStore.ACTION_VIDEO_CAPTURE;
 				extension = ".mp4";
@@ -454,15 +394,9 @@
 		if (cameraOptions.containsKeyAndNotNull(TiC.PROPERTY_VIDEO_QUALITY)) {
 			videoQuality = cameraOptions.getInt(TiC.PROPERTY_VIDEO_QUALITY);
 		}
-<<<<<<< HEAD
 		if (cameraOptions.containsKeyAndNotNull(TiC.PROPERTY_MEDIA_TYPES)) {
 			mediaTypes = cameraOptions.getStringArray(TiC.PROPERTY_MEDIA_TYPES);
-			if (Arrays.asList(mediaTypes).contains(MEDIA_TYPE_VIDEO)){
-=======
-		if (cameraOptions.containsKeyAndNotNull("mediaTypes")) {
-			mediaTypes = cameraOptions.getStringArray("mediaTypes");
 			if (Arrays.asList(mediaTypes).contains(MEDIA_TYPE_VIDEO)) {
->>>>>>> 46fbb17d
 				mediaType = MEDIA_TYPE_VIDEO;
 				extension = ".mp4";
 			} else {
@@ -1075,7 +1009,6 @@
 
 		TiIntentWrapper galleryIntent = new TiIntentWrapper(new Intent());
 		galleryIntent.getIntent().setAction(Intent.ACTION_GET_CONTENT);
-<<<<<<< HEAD
 
 		boolean isSelectingPhoto = false;
 		boolean isSelectingVideo = false;
@@ -1115,9 +1048,6 @@
 			MediaModule.mediaType = MEDIA_TYPE_PHOTO;
 		}
 
-=======
-		galleryIntent.getIntent().setType(MIME_IMAGE);
->>>>>>> 46fbb17d
 		galleryIntent.getIntent().addCategory(Intent.CATEGORY_DEFAULT);
 		galleryIntent.setWindowId(TiIntentWrapper.createActivityName("GALLERY"));
 
@@ -1133,6 +1063,7 @@
 		final int code = allowMultiple ? PICK_IMAGE_MULTIPLE : PICK_IMAGE_SINGLE;
 
 		activitySupport.launchActivityForResult(galleryIntent.getIntent(), code, new TiActivityResultHandler() {
+			@Override
 			public void onResult(Activity activity, int requestCode, int resultCode, Intent data)
 			{
 				if (requestCode != code) {
@@ -1151,138 +1082,86 @@
 						response.putCodeAndMessage(NO_ERROR, null);
 						fCancelCallback.callAsync(getKrollObject(), response);
 					}
-<<<<<<< HEAD
-					//Starting with Android-L, backing out of the gallery no longer returns cancel code, but with
-					//an ok code and a null data.
-					if (resultCode == Activity.RESULT_CANCELED || (Build.VERSION.SDK_INT >= 20 && data == null)) {
-						if (fCancelCallback != null) {
-							KrollDict response = new KrollDict();
-							response.putCodeAndMessage(NO_ERROR, null);
-							fCancelCallback.callAsync(getKrollObject(), response);
-						}
-
-					} else {
-						// Handle multiple file selection, if enabled.
-						if (requestCode == PICK_IMAGE_MULTIPLE && Build.VERSION.SDK_INT >= 18) {
-							// Wrap all selected file(s) in Titanium "CameraMediaItemType" dictionaries.
-							ArrayList<KrollDict> selectedFiles = new ArrayList<>();
-							ClipData clipData = data.getClipData();
-							if (clipData != null) {
-								// Fetch file(s) from clip data.
-								int count = clipData.getItemCount();
-								for (int index = 0; index < count; index++) {
-									ClipData.Item item = clipData.getItemAt(index);
-									if ((item == null) || (item.getUri() == null)) {
-										continue;
-									}
-									KrollDict dictionary = createDictForImage(item.getUri().toString());
-									if (dictionary == null) {
-										continue;
-									}
-									selectedFiles.add(dictionary);
+
+				} else {
+					// Handle multiple file selection, if enabled.
+					if (requestCode == PICK_IMAGE_MULTIPLE && Build.VERSION.SDK_INT >= 18) {
+						// Wrap all selected file(s) in Titanium "CameraMediaItemType" dictionaries.
+						ArrayList<KrollDict> selectedFiles = new ArrayList<>();
+						ClipData clipData = data.getClipData();
+						if (clipData != null) {
+							// Fetch file(s) from clip data.
+							int count = clipData.getItemCount();
+							for (int index = 0; index < count; index++) {
+								ClipData.Item item = clipData.getItemAt(index);
+								if ((item == null) || (item.getUri() == null)) {
+									continue;
 								}
-							} else if (path != null) {
-								// Only a single file was found.
-								KrollDict dictionary = createDictForImage(path);
-								if (dictionary != null) {
-									selectedFiles.add(dictionary);
+								KrollDict dictionary = createDictForImage(item.getUri().toString());
+								if (dictionary == null) {
+									continue;
+								}
+								selectedFiles.add(dictionary);
+							}
+						} else if (path != null) {
+							// Only a single file was found.
+							KrollDict dictionary = createDictForImage(path);
+							if (dictionary != null) {
+								selectedFiles.add(dictionary);
+							}
+						}
+
+						// Copy each selected file to either an "images" or "videos" collection.
+						ArrayList<KrollDict> selectedImages = new ArrayList<>();
+						ArrayList<KrollDict> selectedVideos = new ArrayList<>();
+						for (KrollDict dictionary : selectedFiles) {
+							String mediaType = dictionary.getString("mediaType");
+							if (mediaType != null) {
+								if (mediaType.equals(MEDIA_TYPE_PHOTO)) {
+									selectedImages.add(dictionary);
+								} else if (mediaType.equals(MEDIA_TYPE_VIDEO)) {
+									selectedVideos.add(dictionary);
 								}
 							}
-
-							// Copy each selected file to either an "images" or "videos" collection.
-							ArrayList<KrollDict> selectedImages = new ArrayList<>();
-							ArrayList<KrollDict> selectedVideos = new ArrayList<>();
-							for (KrollDict dictionary : selectedFiles) {
-								String mediaType = dictionary.getString("mediaType");
-								if (mediaType != null) {
-									if (mediaType.equals(MEDIA_TYPE_PHOTO)) {
-										selectedImages.add(dictionary);
-									} else if (mediaType.equals(MEDIA_TYPE_VIDEO)) {
-										selectedVideos.add(dictionary);
-									}
+						}
+
+						// Invoke a callback with the selection result.
+						if (selectedImages.isEmpty() && selectedVideos.isEmpty()) {
+							if (selectedFiles.isEmpty()) {
+								// Invoke the "cancel" callback if no files were selected.
+								if (fCancelCallback != null) {
+									KrollDict response = new KrollDict();
+									response.putCodeAndMessage(NO_ERROR, null);
+									fCancelCallback.callAsync(getKrollObject(), response);
+								}
+							} else {
+								// Invoke the "error" callback if non-image/video files were selected.
+								String message = "Invalid file types were selected";
+								Log.e(TAG, message);
+								if (fErrorCallback != null) {
+									fErrorCallback.callAsync(
+											getKrollObject(),
+											createErrorResponse(UNKNOWN_ERROR, message));
 								}
 							}
-
-							// Invoke a callback with the selection result.
-							if (selectedImages.isEmpty() && selectedVideos.isEmpty()) {
-								if (selectedFiles.isEmpty()) {
-									// Invoke the "cancel" callback if no files were selected.
-									if (fCancelCallback != null) {
-										KrollDict response = new KrollDict();
-										response.putCodeAndMessage(NO_ERROR, null);
-										fCancelCallback.callAsync(getKrollObject(), response);
-									}
-								} else {
-									// Invoke the "error" callback if non-image/video files were selected.
-									String message = "Invalid file types were selected";
-									Log.e(TAG, message);
-									if (fErrorCallback != null) {
-										fErrorCallback.callAsync(
-												getKrollObject(),
-												createErrorResponse(UNKNOWN_ERROR, message));
-									}
-								}
-							} else {
-								// Invoke the "success" callback with the selected file(s).
-								if (fSuccessCallback != null) {
-									KrollDict d = new KrollDict();
-									d.putCodeAndMessage(NO_ERROR, null);
-									d.put("images", selectedImages.toArray(new KrollDict[0]));
-									d.put("videos", selectedVideos.toArray(new KrollDict[0]));
-									fSuccessCallback.callAsync(getKrollObject(), d);
-								}
-=======
-
-				} else {
-
-					if (requestCode == PICK_IMAGE_MULTIPLE && Build.VERSION.SDK_INT >= 18) {
-						ClipData clipdata = data.getClipData();
-						if (clipdata != null) {
-							int count = clipdata.getItemCount();
-							KrollDict[] selectedPhotos = new KrollDict[count];
-							for (int i = 0; i < count; i++) {
-								ClipData.Item item = clipdata.getItemAt(i);
-								selectedPhotos[i] = createDictForImage(item.getUri().toString());
->>>>>>> 46fbb17d
-							}
-
-<<<<<<< HEAD
-						// Handle single file selection.
-						try {
-							//Check for invalid path
-							if (path == null) {
-								String msg = "File path is invalid";
-								Log.e(TAG, msg);
-								if (fErrorCallback != null) {
-									fErrorCallback.callAsync(getKrollObject(), createErrorResponse(UNKNOWN_ERROR, msg));
-								}
-								return;
-=======
+						} else {
+							// Invoke the "success" callback with the selected file(s).
 							if (fSuccessCallback != null) {
 								KrollDict d = new KrollDict();
 								d.putCodeAndMessage(NO_ERROR, null);
-								d.put("images", selectedPhotos);
-								fSuccessCallback.callAsync(getKrollObject(), d);
->>>>>>> 46fbb17d
-							}
-
-						} else if (path != null) {
-							KrollDict[] selectedPhotos = new KrollDict[1];
-							selectedPhotos[0] = createDictForImage(path);
-							if (fSuccessCallback != null) {
-								KrollDict d = new KrollDict();
-								d.putCodeAndMessage(NO_ERROR, null);
-								d.put("images", selectedPhotos);
+								d.put("images", selectedImages.toArray(new KrollDict[0]));
+								d.put("videos", selectedVideos.toArray(new KrollDict[0]));
 								fSuccessCallback.callAsync(getKrollObject(), d);
 							}
 						}
 						return;
 					}
 
+					// Handle single file selection.
 					try {
 						//Check for invalid path
 						if (path == null) {
-							String msg = "Image path is invalid";
+							String msg = "File path is invalid";
 							Log.e(TAG, msg);
 							if (fErrorCallback != null) {
 								fErrorCallback.callAsync(getKrollObject(), createErrorResponse(UNKNOWN_ERROR, msg));
@@ -1303,6 +1182,7 @@
 				}
 			}
 
+			@Override
 			public void onError(Activity activity, int requestCode, Exception e)
 			{
 				if (requestCode != code) {
@@ -1317,8 +1197,8 @@
 		});
 	}
 
-<<<<<<< HEAD
-	protected static KrollDict createDictForImage(String path) {
+	protected static KrollDict createDictForImage(String path)
+	{
 		// Validate argument.
 		if ((path == null) || path.isEmpty()) {
 			return null;
@@ -1357,53 +1237,20 @@
 		if (imageData == null) {
 			// Have the blob wrap the file path or URL.
 			imageData = createImageData(parts, mimeType);
-=======
-	protected static KrollDict createDictForImage(String path)
-	{
-		String[] parts = { path };
-		TiBlob imageData;
-
-		// Workaround for TIMOB-19910. Image is in the Google Photos cloud and not on device.
-		if (path.startsWith("content://com.google.android.apps.photos.contentprovider")) {
-			ParcelFileDescriptor parcelFileDescriptor;
-			Bitmap image;
-			try {
-				parcelFileDescriptor =
-					TiApplication.getInstance().getContentResolver().openFileDescriptor(Uri.parse(path), "r");
-				FileDescriptor fileDescriptor = parcelFileDescriptor.getFileDescriptor();
-				image = BitmapFactory.decodeFileDescriptor(fileDescriptor);
-				parcelFileDescriptor.close();
-				imageData = TiBlob.blobFromImage(image);
-			} catch (FileNotFoundException e) {
-				imageData = createImageData(parts, null);
-			} catch (IOException e) {
-				imageData = createImageData(parts, null);
-			}
-		} else {
-			imageData = createImageData(parts, null);
->>>>>>> 46fbb17d
 		}
 
 		// Return a Titanium "CameraMediaItemType" dictionary which wraps the given file.
 		return createDictForImage(imageData, mimeType);
 	}
 
-<<<<<<< HEAD
-	public static TiBlob createImageData(String[] parts, String mimeType){
+	public static TiBlob createImageData(String[] parts, String mimeType)
+	{
 		return TiBlob.blobFromFile(TiFileFactory.createTitaniumFile(parts, false), mimeType);
 	}
 
-	protected static KrollDict createDictForImage(TiBlob imageData, String mimeType) {
+	protected static KrollDict createDictForImage(TiBlob imageData, String mimeType)
+	{
 		// Create the dictionary.
-=======
-	public static TiBlob createImageData(String[] parts, String mimeType)
-	{
-		return TiBlob.blobFromFile(TiFileFactory.createTitaniumFile(parts, false), mimeType);
-	}
-
-	protected static KrollDict createDictForImage(TiBlob imageData, String mimeType)
-	{
->>>>>>> 46fbb17d
 		KrollDict d = new KrollDict();
 		d.putCodeAndMessage(NO_ERROR, null);
 
