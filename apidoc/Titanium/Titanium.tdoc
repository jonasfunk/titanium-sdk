- namespace

Titanium

- type

module

- description

The top level Titanium module.

- since

0.1

- platforms

android, iphone, ipad

- properties

userAgent[string]: the user-agent string used by Titanium
version[string]: the version of Titanium that is executing

- methods

include: one or more filenames to include as if the Javascript code was written in place.  This is similar to a C `#include` function.
createBuffer: creates a new buffer based on the params

- method : include

name[string]: filename to include

- method : createBuffer, `Titanium.Buffer`
<<<<<<< HEAD
value[String,Number]:  (Optional) An initial value which will be encoded and placed in the buffer.  If value is a Number, type must also be set. (this is simply a convenient way of calling `Titanium.Codec.encodeString` or `Titanium.Codec.encodeNumber` and placing the encoded value in the returned buffer.)
length[int]: (Optional) The length of the buffer. Default: 0, unless `value` is specified, in which case the length of the encoded data is used.
type[String]: The type of data encoding to use with `value`.  Default: `Titanium.Codec.CHARSET_UTF8>` if `value` is a String, If `value` is a Number, this argument is required.
byteOrder[int]: The byte order of this buffer. Default: the OS native byte order is used by default. See `Titanium.Codec.getNativeByteOrder`.







=======
params[object]: Key value pairs.  You can include: `value`, an optional initial value which will be encoded and placed in the buffer.  If value is a Number, `type` must also be set. This is simply a convenient way of calling `Titanium.Codec.encodeString` or `Titanium.Codec.encodeNumber` and placing the encoded value in the returned buffer.  `length`: the length of the buffer, with a default of 0 unless `value` is specified, in which case the length of the encoded `value`.  `type`, the type of data encoding to use with `value`, with `Titanium.Codec.CHARSET_UTF8` being the default if `value` is a String, else this argument is required in the case of `value` being a number.  `byteOrder`, the byte order of this buffer, with the default being the OS native byte order is used by default (see `Titanium.Codec.getNativeByteOrder`).
>>>>>>> 5022d9bc

- notes

Titanium provides a number of built-in objects in the Javascript that are not part of the Titanium namespace.  Specifically, the following are available.

#### JSON

Titanium has a built-in JSON parser with two main functions: `parse` and `stringify`.  `JSON.parse` will safely evaluate a string encoded as Javascript into a Javascript object.  `JSON.stringify` will encode a Javascript object into a string.

#### Timers

Titanium has built-in support for one-shot and repeating timers with two main functions: `setTimeout` and `setInterval`.  `setTimeout` takes 2 arguments: function and timeout in milliseconds after which the function should be executed and returns a timer handle that can be used to cancel a pending timer with `clearTimeout`.  `setInterval` takes 2 arguments: function and timeout in milliseconds for how often the function should be executed until cancelled and returns a timer handle that can be used to cancel a timer with `clearInterval`.

#### Alert

Titanium has a built-in convenience function `alert` which can be used as a shortcut to [[Titanium.UI.createAlertDialog]] for creating a message box.  Note that unlike a web browser-based version of `alert`, the method is asynchronous. However, only one alert dialog will be visible and modal at a time.

#### Locale

The macro `L` can also be used which aliases the method [[Titanium.Locale.getString]].

#### String formatting

The following are built-in functions available on the `String` class which are Titanium specific and will aid in formatting strings into a locale-specific string.

`String.format`: format a generic string using the [IEEE printf specification](http://www.opengroup.org/onlinepubs/009695399/functions/printf.html).

`String.formatDate`: format a date into a locale specific date format. Optionally pass a second argument (string) as either "short" (default), "medium" or "long" for controlling the date format.

`String.formatTime`: format a date into a locale specific time format.

`String.formatDecimal`: format a number into a locale specific decimal format.

`String.formatCurrency`: format a number into a locale specific currency format.

<|MERGE_RESOLUTION|>--- conflicted
+++ resolved
@@ -33,21 +33,7 @@
 name[string]: filename to include
 
 - method : createBuffer, `Titanium.Buffer`
-<<<<<<< HEAD
-value[String,Number]:  (Optional) An initial value which will be encoded and placed in the buffer.  If value is a Number, type must also be set. (this is simply a convenient way of calling `Titanium.Codec.encodeString` or `Titanium.Codec.encodeNumber` and placing the encoded value in the returned buffer.)
-length[int]: (Optional) The length of the buffer. Default: 0, unless `value` is specified, in which case the length of the encoded data is used.
-type[String]: The type of data encoding to use with `value`.  Default: `Titanium.Codec.CHARSET_UTF8>` if `value` is a String, If `value` is a Number, this argument is required.
-byteOrder[int]: The byte order of this buffer. Default: the OS native byte order is used by default. See `Titanium.Codec.getNativeByteOrder`.
-
-
-
-
-
-
-
-=======
 params[object]: Key value pairs.  You can include: `value`, an optional initial value which will be encoded and placed in the buffer.  If value is a Number, `type` must also be set. This is simply a convenient way of calling `Titanium.Codec.encodeString` or `Titanium.Codec.encodeNumber` and placing the encoded value in the returned buffer.  `length`: the length of the buffer, with a default of 0 unless `value` is specified, in which case the length of the encoded `value`.  `type`, the type of data encoding to use with `value`, with `Titanium.Codec.CHARSET_UTF8` being the default if `value` is a String, else this argument is required in the case of `value` being a number.  `byteOrder`, the byte order of this buffer, with the default being the OS native byte order is used by default (see `Titanium.Codec.getNativeByteOrder`).
->>>>>>> 5022d9bc
 
 - notes
 
