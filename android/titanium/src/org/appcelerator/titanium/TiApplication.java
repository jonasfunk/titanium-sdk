--- conflicted
+++ resolved
@@ -20,23 +20,21 @@
 import java.util.List;
 import java.util.Properties;
 
-<<<<<<< HEAD
 import org.appcelerator.kroll.KrollDict;
 import org.appcelerator.kroll.KrollInvocation;
 import org.appcelerator.kroll.KrollModule;
 import org.appcelerator.kroll.KrollProxy;
-=======
-import org.appcelerator.titanium.ITiStylesheet;
->>>>>>> 7df967e4
 import org.appcelerator.titanium.analytics.TiAnalyticsEvent;
 import org.appcelerator.titanium.analytics.TiAnalyticsEventFactory;
 import org.appcelerator.titanium.analytics.TiAnalyticsModel;
 import org.appcelerator.titanium.analytics.TiAnalyticsService;
+import org.appcelerator.titanium.kroll.KrollBridge;
 import org.appcelerator.titanium.util.Log;
 import org.appcelerator.titanium.util.TiConfig;
 import org.appcelerator.titanium.util.TiPlatformHelper;
 import org.appcelerator.titanium.util.TiResourceHelper;
 import org.appcelerator.titanium.view.ITiWindowHandler;
+import org.mozilla.javascript.Scriptable;
 
 import android.app.Activity;
 import android.app.Application;
@@ -79,7 +77,8 @@
 	protected Intent analyticsIntent;
 	private static long lastAnalyticsTriggered = 0;
 	private String buildVersion, buildTimestamp, buildHash;
-
+	protected ArrayList<KrollModule> modules = new ArrayList<KrollModule>();
+	
 	public TiApplication() {
 		Log.checkpoint("checkpoint, app created.");
 		_instance = this;
@@ -89,8 +88,20 @@
 		loadBuildProperties();
 	}
 	
-	public abstract List<KrollModule> bootModules(TiContext context);
-	public abstract List<String> getFilteredBindings(String moduleName);
+	public void bindModules(KrollBridge bridge, KrollProxy parent) {
+		if (modules.isEmpty()) {
+			bootModules(bridge.getKrollContext().getTiContext());
+			for (KrollModule module : modules) {
+				module.bindToParent(parent);
+			}
+		}
+		for (KrollModule module : modules) {
+			module.bindContextSpecific(bridge);
+		}
+	}
+	
+	protected abstract void bootModules(TiContext context);
+	public abstract String[] getFilteredBindings(String moduleName);
 	
 	public static TiApplication getInstance() {
 		return _instance;
@@ -328,7 +339,7 @@
 	
 	public void removeEventListenersFromContext(TiContext listeningContext)
 	{
-		for (TiProxy appEventProxy : appEventProxies)
+		for (KrollProxy appEventProxy : appEventProxies)
 		{
 			appEventProxy.removeEventListenersFromContext(listeningContext);
 		}
@@ -348,11 +359,11 @@
 		return appInfo;
 	}
 	
-	public TiDict getStylesheet(String basename, String type, String objectId) {
-	    if (stylesheet!=null) {
-        	return stylesheet.getStylesheet(objectId,type,density,basename);
-	    }
-	    return new TiDict();
+	public KrollDict getStylesheet(String basename, String type, String objectId) {
+		if (stylesheet != null) {
+			return stylesheet.getStylesheet(objectId, type, density, basename);
+		}
+		return new KrollDict();
 	}
 
 	public void registerProxy(KrollProxy proxy) {
