--- conflicted
+++ resolved
@@ -391,23 +391,12 @@
 					app_name: App.name,
 					oscpu: 1,
 					mac_addr: null,
-<<<<<<< HEAD
-					oscpu: null,
-					app_name: cfg.appName,
-					platform: Platform.name,
-					app_id: cfg.appId,
-					ostype: Platform.osname,
-					osarch: Platform.architecture,
-					model: Platform.model,
-					deploytype: cfg.deployType
-=======
 					deploytype: cfg.deployType,
 					ostype: Platform.osname,
 					osarch: null,
 					app_id: App.id,
 					platform: Platform.name,
 					model: Platform.model
->>>>>>> e224f4bf
 				});
 				localStorage.setItem("mobileweb_enrollSent", true)
 			}
