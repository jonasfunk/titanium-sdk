/**
 * Appcelerator Titanium Mobile
 * Copyright (c) 2009-2010 by Appcelerator, Inc. All Rights Reserved.
 * Licensed under the terms of the Apache Public License
 * Please see the LICENSE included with this distribution for details.
 */
package org.appcelerator.titanium;

import java.io.IOException;
import java.lang.ref.SoftReference;
import java.lang.ref.WeakReference;
import java.net.URI;
import java.net.URISyntaxException;
import java.util.ArrayList;
import java.util.Collections;
import java.util.HashMap;
import java.util.List;
import java.util.Map;
import java.util.Set;
import java.util.Map.Entry;
import java.util.concurrent.Semaphore;
import java.util.concurrent.atomic.AtomicInteger;

import org.appcelerator.titanium.bridge.OnEventListenerChange;
import org.appcelerator.titanium.io.TiBaseFile;
import org.appcelerator.titanium.io.TiFileFactory;
import org.appcelerator.titanium.kroll.KrollBridge;
import org.appcelerator.titanium.kroll.KrollCallback;
import org.appcelerator.titanium.kroll.KrollContext;
import org.appcelerator.titanium.util.Log;
import org.appcelerator.titanium.util.TiActivitySupport;
import org.appcelerator.titanium.util.TiConfig;
import org.appcelerator.titanium.util.TiFileHelper;
import org.appcelerator.titanium.util.TiFileHelper2;
import org.mozilla.javascript.ErrorReporter;
import org.mozilla.javascript.EvaluatorException;

import android.app.Activity;
import android.app.AlertDialog;
import android.content.DialogInterface;
import android.content.DialogInterface.OnClickListener;
import android.content.res.Configuration;
import android.graphics.Color;
import android.net.Uri;
import android.os.Looper;
import android.os.Message;
import android.os.Messenger;
import android.os.Process;
import android.os.RemoteException;
import android.view.Menu;
import android.view.MenuItem;
import android.widget.FrameLayout;
import android.widget.LinearLayout;
import android.widget.TextView;

public class TiContext implements TiEvaluator, ITiMenuDispatcherListener, ErrorReporter
{
	private static final String LCAT = "TiContext";
	private static final boolean DBG = TiConfig.LOGD;
	private static final boolean TRACE = TiConfig.LOGV;

	private long mainThreadId;

	private String baseUrl;
	private String currentUrl;

	private WeakReference<Activity> weakActivity;
	private TiEvaluator	tiEvaluator;
	private TiApplication tiApp;
	private Map<String, HashMap<Integer, TiListener>> eventListeners;
	private AtomicInteger listenerIdGenerator;

	private ArrayList<WeakReference<OnEventListenerChange>> eventChangeListeners;
	private List<WeakReference<OnLifecycleEvent>> lifecycleListeners;
	private OnMenuEvent menuEventListener;
	private WeakReference<OnConfigurationChanged> weakConfigurationChangedListeners;
	private HashMap<String,WeakReference<TiModule>> modules = new HashMap<String,WeakReference<TiModule>>();

	public static interface OnLifecycleEvent
	{
		void onStart();
		void onResume();
		void onPause();
		void onStop();
		void onDestroy();
	}

	public static interface OnConfigurationChanged
	{
		public void configurationChanged(Configuration newConfig);
	}

	public static interface OnMenuEvent
	{
		public boolean hasMenu();
		public boolean prepareMenu(Menu menu);
		public boolean menuItemSelected(MenuItem item);
	}

	public static class TiListener
	{
		protected SoftReference<TiProxy> weakTiProxy;
		protected Object listener;

		public TiListener(TiProxy tiProxy, Object listener) {
			this.weakTiProxy = new SoftReference<TiProxy>(tiProxy);
			this.listener = listener;
		}

		public boolean invoke(String eventName, TiDict data) {
			boolean invoked = false;
			TiProxy p = weakTiProxy.get();
			if (p != null && listener != null) {
				p.fireSingleEvent(eventName, listener, data);
				invoked = true;
			} else {
				if (DBG) {
					Log.w(LCAT, "Unable to fire event with eventName '" + eventName + "' references were garbage collected.");
				}
			}

			return invoked;
		}

		public boolean isSameProxy(TiProxy p) {
			TiProxy localProxy = weakTiProxy.get();
			return (p != null && localProxy != null && localProxy.equals(p));
		}
	}

	public TiContext(Activity activity, String baseUrl)
	{
		this.mainThreadId = Looper.getMainLooper().getThread().getId();

		this.tiApp = (TiApplication) activity.getApplication();
		this.weakActivity = new WeakReference<Activity>(activity);
		this.listenerIdGenerator = new AtomicInteger(0);
		//this.eventListeners = new HashMap<String, HashMap<Integer,TiListener>>();
		this.eventListeners = Collections.synchronizedMap(new HashMap<String, HashMap<Integer,TiListener>>());
		eventChangeListeners = new ArrayList<WeakReference<OnEventListenerChange>>();
		//lifecycleListeners = new ArrayList<WeakReference<OnLifecycleEvent>>();
		lifecycleListeners = Collections.synchronizedList(new ArrayList<WeakReference<OnLifecycleEvent>>());
		if (baseUrl == null) {
			this.baseUrl = "app://";
		} else {
			this.baseUrl = baseUrl;
			if (!baseUrl.endsWith("/")) {
				this.baseUrl += "/";
			}
		}

		if (activity instanceof TiActivity) {
			((TiActivity)activity).addTiContext(this);
		}

		if (DBG) {
			Log.e(LCAT, "BaseURL for context is " + baseUrl);
		}
	}

	public boolean isUIThread() {
		return Thread.currentThread().getId() == mainThreadId;
	}

	public TiEvaluator getJSContext() {
		return tiEvaluator;
	}

	public void setJSContext(TiEvaluator evaluator) {
		if (DBG) {
			Log.i(LCAT, "Setting JS Context");
		}
		tiEvaluator = evaluator;
	}

	public Activity getActivity() {
		Activity activity = weakActivity.get();
		return activity;
	}

	public TiApplication getTiApp() {
		return tiApp;
	}

	public TiRootActivity getRootActivity() {
		return getTiApp().getRootActivity();
	}

	public TiFileHelper getTiFileHelper() {
		return new TiFileHelper(getTiApp());
	}

	public String absoluteUrl(String defaultScheme, String url)
	{
		try {
			URI uri = new URI(url);
			String scheme = uri.getScheme();
			if (scheme == null) {
				String path = uri.getPath();
				String fname = null;
				int lastIndex = path.lastIndexOf("/");
				if (lastIndex > 0) {
					fname = path.substring(lastIndex+1);
					path = path.substring(0, lastIndex);
				}

				if (path.startsWith("../") || path.equals("..")) {
					String[] right = path.split("/");
					String[] left = null;
					if (baseUrl.contains("://")) {
						String[] tmp = baseUrl.split("://");
						if (tmp.length > 1)
						{
							left = tmp[1].split("/");
						}
						else
						{
							left = new String[] {};
						}
					} else {
						left = baseUrl.split("/");
					}

					int rIndex = 0;
					int lIndex = left.length;

					while(rIndex < right.length && right[rIndex].equals("..")) {
						lIndex--;
						rIndex++;
					}
					String sep = "";
					StringBuilder sb = new StringBuilder();
					for (int i = 0; i < lIndex; i++) {
						sb.append(sep).append(left[i]);
						sep = "/";
					}
					for (int i = rIndex; i < right.length; i++) {
						sb.append(sep).append(right[i]);
						sep = "/";
					}
					String bUrl = sb.toString();
					if (!bUrl.endsWith("/")) {
						bUrl = bUrl + "/";
					}
					url = TiFileHelper2.joinSegments(defaultScheme + "//",bUrl, fname);
				}
			}
		} catch (URISyntaxException e) {
			Log.w(LCAT, "Error parsing url: " + e.getMessage(), e);
		}

		return url;
	}

	public String resolveUrl(String scheme, String path)
	{
		return resolveUrl(scheme, path, getBaseUrl());
	}

	public String resolveUrl(String scheme, String path, String relativeTo)
	{
		if (!TiFileFactory.isLocalScheme(path)) {
			return path;
		}

		String result = null;
		if (scheme == null) {
			scheme = "app:";
		}

		if (path.startsWith("../")) {
			path = absoluteUrl(scheme, path);
		}

		Uri uri = Uri.parse(path);
		if (uri.getScheme() == null) {
			if (!path.startsWith("/")) {
				result = relativeTo + path;
			} else {
				result = scheme + "/" + path;
			}
		} else {
			result = path;
		}

		if (!result.startsWith("file:")) {
			String[] p = { result };
			TiBaseFile tbf = TiFileFactory.createTitaniumFile(this, p, false);
			result = tbf.nativePath();
		}

		return result;
	}

	public String getBaseUrl() {
		return baseUrl;
	}
	
	public String getCurrentUrl() {
		return currentUrl;
	}

	// Javascript Support

	public Object evalFile(String filename, Messenger messenger, int messageId) throws IOException {
		Object result = null;
<<<<<<< HEAD
		
		this.currentUrl = filename;
=======
		TiEvaluator jsContext = getJSContext();
		if (jsContext == null) {
			if (DBG) {
				Log.w(LCAT, "Cannot eval file '" + filename + "'. Context has been released already.");
			}
			return null;
		}
>>>>>>> 97615a33

		result = jsContext.evalFile(filename);
		if (messenger != null) {
			try {
				Message msg = Message.obtain();
				msg.what = messageId;
				messenger.send(msg);
				if (DBG) {
					Log.d(LCAT, "Notifying caller that evalFile has completed");
				}
			} catch(RemoteException e) {
				Log.w(LCAT, "Failed to notify caller that eval completed");
			}
		}
		return result;
	}

	public Object evalFile(String filename) throws IOException {
		return evalFile(filename, null, -1);
	}

	public Object evalJS(String src) {
		TiEvaluator evaluator = getJSContext();
		if (evaluator == null)
		{
			Log.e(LCAT,"on evalJS, evaluator is null and shouldn't be");
		}
		return evaluator.evalJS(src);
	}

	public void fireEvent() {
		// TODO Auto-generated method stub
	}

	public void bindToToplevel(String topLevelName, String[] objectName) {
		getJSContext().bindToToplevel(topLevelName, objectName);
	}

	// Event Management

	public void addOnEventChangeListener(OnEventListenerChange listener) {
		eventChangeListeners.add(new WeakReference<OnEventListenerChange>(listener));
	}

	public void removeOnEventChangeListener(OnEventListenerChange listener)
	{
		for (WeakReference<OnEventListenerChange> ref : eventChangeListeners) {
			OnEventListenerChange l = ref.get();
			if (l != null) {
				if (l.equals(listener)) {
					eventChangeListeners.remove(ref);
					break;
				}
			}
		}
	}

	protected void dispatchOnEventChange(boolean added, String eventName, int count, TiProxy tiProxy)
	{
		if (added) {
			tiProxy.eventListenerAdded(eventName, count, tiProxy);
		} else {
			tiProxy.eventListenerRemoved(eventName, count, tiProxy);
		}
//		for (WeakReference<OnEventListenerChange> ref : eventChangeListeners) {
//			OnEventListenerChange l = ref.get();
//			if (l != null) {
//				try {
//					if (added) {
//						l.eventListenerAdded(eventName, count, tiProxy);
//					} else {
//						l.eventListenerRemoved(eventName, count, tiProxy);
//					}
//				} catch (Throwable t) {
//					Log.e(LCAT, "Error invoking OnEventChangeListener: " + t.getMessage(), t);
//				}
//			}
//		}
	}

	public int addEventListener(String eventName, TiProxy tiProxy, Object listener)
	{
		int listenerId = -1;
		int listenerCount = 0;

		if (eventName != null) {
			if (tiProxy != null) {
				if (listener != null) {
					synchronized (eventListeners) {
						HashMap<Integer, TiListener> listeners = eventListeners.get(eventName);
						if (listeners == null) {
							listeners = new HashMap<Integer, TiListener>();
							eventListeners.put(eventName, listeners);
						}

						listenerId = listenerIdGenerator.incrementAndGet();
						listeners.put(listenerId, new TiListener(tiProxy, listener));
						if (DBG) {
							Log.d(LCAT, "Added for eventName '" + eventName + "' with id " + listenerId);
						}
						listenerCount = 0;
						for(TiListener l : listeners.values()) {
							if (l.isSameProxy(tiProxy)) {
								listenerCount++;
							}
						}
					}
					dispatchOnEventChange(true, eventName, listenerCount, tiProxy);
				} else {
					throw new IllegalStateException("addEventListener expects a non-null listener");
				}
			} else {
				throw new IllegalStateException("addEventListener expects a non-null tiProxy");
			}
		} else {
			throw new IllegalStateException("addEventListener expects a non-null eventName");
		}

		return listenerId;
	}

	public void removeEventListener(String eventName, int listenerId)
	{
		if (eventName != null) {
			HashMap<Integer, TiListener> listeners = eventListeners.get(eventName);
			if (listeners != null) {
				TiListener listener = listeners.get(listenerId);
				if (listeners.remove(listenerId) == null) {
					if (DBG) {
						Log.w(LCAT, "listenerId " + listenerId + " not for eventName '" + eventName + "'");
					}
				} else {
					dispatchOnEventChange(false, eventName, listeners.size(), listener.weakTiProxy.get());
					if (DBG) {
						Log.i(LCAT, "listener with id " + listenerId + " with eventName '" + eventName + "' was removed.");
					}
				}
			}
		} else {
			throw new IllegalStateException("removeEventListener expects a non-null eventName");
		}
	}

	public void removeEventListener(String eventName, Object listener)
	{
		if (listener instanceof Number) {
			removeEventListener(eventName, ((Number)listener).intValue());
			return;
		}

		boolean removed = false;
		int newCount = 0;
		SoftReference<TiProxy> proxyOfListener = null;
		
		if (eventName != null) {
			synchronized(eventListeners) {
				HashMap<Integer, TiListener> listeners = eventListeners.get(eventName);
				if (listeners != null) {
					for (Entry<Integer, TiListener> entry : listeners.entrySet())
					{
						Object l = entry.getValue().listener;
						if (l.equals(listener))
						{
							listeners.remove(entry.getKey());
							removed = true;
							newCount = listeners.size();
							proxyOfListener = entry.getValue().weakTiProxy;
							break;
						}
					}
					if (!removed) {
						Log.w(LCAT, "listener not found for eventName '" + eventName + "'");
					}
				}
			}
			if (removed) {
				dispatchOnEventChange(false, eventName, newCount, proxyOfListener.get());
			}
		} else {
			throw new IllegalStateException("removeEventListener expects a non-null eventName");
		}
	}
	
	public void removeEventListenersFromContext(TiContext listeningContext)
	{
		if (eventListeners == null) {
			return;
		}
		synchronized(eventListeners) {
			for (String eventName : eventListeners.keySet()) {
				HashMap<Integer, TiListener> listeners = eventListeners.get(eventName);
				if (listeners != null) {
					ArrayList<Integer> toDelete = null;
					for (Entry<Integer, TiListener>entry :  listeners.entrySet()) {
						TiListener l = entry.getValue();
						if (l.listener instanceof KrollCallback) {
							KrollCallback kc = (KrollCallback) l.listener;
							if (kc != null && kc.isWithinTiContext(listeningContext)) {
								if (toDelete == null) {
									toDelete = new ArrayList<Integer>();
								}
								toDelete.add(entry.getKey());
							}
						}
					}
					if (toDelete != null) {
						for (Integer id  : toDelete) {
							removeEventListener(eventName, id.intValue());
						}
					}
				}
				
			}
		}
	}

	public boolean hasAnyEventListener(String eventName)
	{
		boolean result = false;

		if (eventName != null) {
			HashMap<Integer, TiListener> listeners = eventListeners.get(eventName);
			if (listeners != null) {
				result = !listeners.isEmpty();
			}
		} else {
			throw new IllegalStateException("removeEventListener expects a non-null eventName");
		}

		return result;
	}

	public boolean hasEventListener(String eventName, TiProxy tiProxy)
	{
		boolean result = false;

		if (eventName != null) {
			if (tiProxy != null) {
				synchronized(eventListeners) {
					HashMap<Integer, TiListener> listeners = eventListeners.get(eventName);
					if (listeners != null && !listeners.isEmpty()) {
						for (TiListener listener : listeners.values()) {
							if (listener.isSameProxy(tiProxy)) {
								result = true;
								break;
							}
						}
					}
				}
			} else {
				throw new IllegalStateException("addEventListener expects a non-null tiProxy");
			}
		} else {
			throw new IllegalStateException("addEventListener expects a non-null eventName");
		}

		return result;
	}

	public boolean dispatchEvent(String eventName, TiDict data)
	{
		return dispatchEvent(eventName, data, null);
	}

	public boolean dispatchEvent(String eventName, TiDict data, TiProxy tiProxy)
	{
		boolean dispatched = false;
		if (eventName != null) {
			Map<Integer, TiListener> listeners = eventListeners.get(eventName);
			if (listeners != null) {
				if (data == null) {
					data = new TiDict();
				}
				data.put("type", eventName);

				Set<Entry<Integer, TiListener>> listenerSet = listeners.entrySet();
				synchronized(eventListeners) {
					for(Entry<Integer, TiListener> entry : listenerSet) {
						TiListener listener = entry.getValue();
						if (tiProxy == null || (tiProxy != null && listener.isSameProxy(tiProxy))) {
							boolean invoked = false;
							try {
								if (listener.weakTiProxy.get() != null) {
									if (!data.containsKey("source")) {
										data.put("source", listener.weakTiProxy.get());
									}
									invoked = listener.invoke(eventName, data);
								}
							} catch (Exception e) {
								Log.e(LCAT, "Error invoking listener with id " + entry.getKey() + " on eventName '" + eventName + "'", e);
							}
							dispatched = dispatched || invoked;
						}
					}
				}
			} else {
				if(TRACE) {
					Log.w(LCAT, "No listeners for eventName: " + eventName);
				}
			}
		} else {
			throw new IllegalStateException("dispatchEvent expects a non-null eventName");
		}
		return dispatched;
	}

	public void addOnLifecycleEventListener(OnLifecycleEvent listener) {
		lifecycleListeners.add(new WeakReference<OnLifecycleEvent>(listener));
	}

	public void removeOnLifecycleEventListener(OnLifecycleEvent listener)
	{
		synchronized(lifecycleListeners) {
			for (WeakReference<OnLifecycleEvent> ref : lifecycleListeners) {
				OnLifecycleEvent l = ref.get();
				if (l != null) {
					if (l.equals(listener)) {
						eventChangeListeners.remove(ref);
						break;
					}
				}
			}
		}
	}

	public void setOnMenuEventListener(OnMenuEvent listener) {
		if (listener != null) {
			menuEventListener = listener;
			TiActivitySupport tis = (TiActivitySupport) getActivity();
			if (tis != null) {
				tis.setMenuDispatchListener(this);
			}
		} else {
			menuEventListener = null;
			TiActivitySupport tis = (TiActivitySupport) getActivity();
			if (tis != null) {
				tis.setMenuDispatchListener(null);
			}
		}
	}

	public boolean dispatchHasMenu()
	{
		if (menuEventListener != null) {
			return menuEventListener.hasMenu();
		}

		return false;
	}

	public boolean dispatchPrepareMenu(Menu menu)
	{
		if (menuEventListener != null) {
			return menuEventListener.prepareMenu(menu);
		}

		return false;
	}

	public boolean dispatchMenuItemSelected(MenuItem item)
	{
		if (menuEventListener != null) {
			return menuEventListener.menuItemSelected(item);
		}

		return false;
	}

	public void setOnConfigurationChangedListener(OnConfigurationChanged listener) {
		if (listener == null) {
			weakConfigurationChangedListeners = null;
		} else {
			weakConfigurationChangedListeners = new WeakReference<OnConfigurationChanged>(listener);
		}
	}
	public void dispatchOnConfigurationChanged(Configuration newConfig)
	{
		if (weakConfigurationChangedListeners != null) {
			OnConfigurationChanged listener = weakConfigurationChangedListeners.get();
			if (listener != null) {
				listener.configurationChanged(newConfig);
			}
		}
	}

	public void dispatchOnStart()
	{
		synchronized(lifecycleListeners) {
			for(WeakReference<OnLifecycleEvent> ref : lifecycleListeners) {
				OnLifecycleEvent listener = ref.get();
				if (listener != null) {
					try {
						listener.onStart();
					} catch (Throwable t) {
						Log.e(LCAT, "Error dispatching onStart  event: " + t.getMessage(), t);
					}
				} else {
					Log.w(LCAT, "lifecycleListener has been garbage collected");
				}
			}
		}
	}

	public void dispatchOnResume() {
		synchronized(lifecycleListeners) {
			for(WeakReference<OnLifecycleEvent> ref : lifecycleListeners) {
				OnLifecycleEvent listener = ref.get();
				if (listener != null) {
					try {
						listener.onResume();
					} catch (Throwable t) {
						Log.e(LCAT, "Error dispatching onResume  event: " + t.getMessage(), t);
					}
				} else {
					Log.w(LCAT, "lifecycleListener has been garbage collected");
				}
			}
		}
	}

	public void dispatchOnPause() {
		synchronized (lifecycleListeners) {
			for(WeakReference<OnLifecycleEvent> ref : lifecycleListeners) {
				OnLifecycleEvent listener = ref.get();
				if (listener != null) {
					try {
						listener.onPause();
					} catch (Throwable t) {
						Log.e(LCAT, "Error dispatching onPause  event: " + t.getMessage(), t);
					}
				} else {
					Log.w(LCAT, "lifecycleListener has been garbage collected");
				}
			}
		}
	}

	public void dispatchOnStop() {
		synchronized(lifecycleListeners) {
			for(WeakReference<OnLifecycleEvent> ref : lifecycleListeners) {
				OnLifecycleEvent listener = ref.get();
				if (listener != null) {
					try {
						listener.onStop();
					} catch (Throwable t) {
						Log.e(LCAT, "Error dispatching onStop  event: " + t.getMessage(), t);
					}
				} else {
					Log.w(LCAT, "lifecycleListener has been garbage collected");
				}
			}
		}
	}

	public void dispatchOnDestroy() {
		synchronized(lifecycleListeners) {
			for(WeakReference<OnLifecycleEvent> ref : lifecycleListeners) {
				OnLifecycleEvent listener = ref.get();
				if (listener != null) {
					try {
						listener.onDestroy();
					} catch (Throwable t) {
						Log.e(LCAT, "Error dispatching onDestroy  event: " + t.getMessage(), t);
					}
				} else {
					Log.w(LCAT, "lifecycleListener has been garbage collected");
				}
			}
		}
	}


	@Override
	public void error(String message, String sourceName, int line, String lineSource, int lineOffset)
	{
		doRhinoDialog("Error", message, sourceName, line, lineSource, lineOffset);
	}

	@Override
	public EvaluatorException runtimeError(String message, String sourceName, int line, String lineSource, int lineOffset)
	{
		doRhinoDialog("Runtime Error", message, sourceName, line, lineSource, lineOffset);
		return null;
	}

	@Override
	public void warning(String message, String sourceName, int line, String lineSource, int lineOffset)
	{
		doRhinoDialog("Warning", message, sourceName, line, lineSource, lineOffset);
	}

	public static TiContext createTiContext(Activity activity, TiDict preload, String baseUrl)
	{
		TiContext tic = new TiContext(activity, baseUrl);
		KrollContext kroll = KrollContext.createContext(tic);
		KrollBridge krollBridge = new KrollBridge(kroll, preload);
		tic.setJSContext(krollBridge);
		return tic;
	}

	private void doRhinoDialog(final String title, final String message, final String sourceName, final int line,
			final String lineSource, final int lineOffset)
	{
		final Semaphore s = new Semaphore(0);
		final Activity activity = getActivity();
		if (activity == null || activity.isFinishing() ) {
			Log.w(LCAT, "Wanted to display an alert dialog in Javascript, but activity is finished.  Details: " + title  + " / " + message + " / " + sourceName + " / " + line + " / " + lineSource);
			return;
		}
		activity.runOnUiThread(new Runnable(){

			@Override
			public void run()
			{
				OnClickListener listener = new OnClickListener() {

					public void onClick(DialogInterface dialog, int which) {
						Process.killProcess(Process.myPid());
					}
				};

				FrameLayout layout = new FrameLayout(activity);
				layout.setBackgroundColor(Color.rgb(128, 0, 0));

				LinearLayout vlayout = new LinearLayout(activity);
				vlayout.setOrientation(LinearLayout.VERTICAL);
				vlayout.setPadding(10, 10, 10, 10);

				layout.addView(vlayout);

				TextView sourceInfoView = new TextView(activity);
				sourceInfoView.setBackgroundColor(Color.WHITE);
				sourceInfoView.setTextColor(Color.BLACK);
				sourceInfoView.setPadding(4, 5, 4, 0);
				sourceInfoView.setText("[" + line + "," + lineOffset + "] " + sourceName);

				TextView messageView = new TextView(activity);
				messageView.setBackgroundColor(Color.WHITE);
				messageView.setTextColor(Color.BLACK);
				messageView.setPadding(4, 5, 4, 0);
				messageView.setText(message);

				TextView sourceView = new TextView(activity);
				sourceView.setBackgroundColor(Color.WHITE);
				sourceView.setTextColor(Color.BLACK);
				sourceView.setPadding(4, 5, 4, 0);
				sourceView.setText(lineSource);

				TextView infoLabel = new TextView(activity);
				infoLabel.setText("Location: ");
				infoLabel.setTextColor(Color.WHITE);
				infoLabel.setTextScaleX(1.5f);

				TextView messageLabel = new TextView(activity);
				messageLabel.setText("Message: ");
				messageLabel.setTextColor(Color.WHITE);
				messageLabel.setTextScaleX(1.5f);

				TextView sourceLabel = new TextView(activity);
				sourceLabel.setText("Source: ");
				sourceLabel.setTextColor(Color.WHITE);
				sourceLabel.setTextScaleX(1.5f);

				vlayout.addView(infoLabel);
				vlayout.addView(sourceInfoView);
				vlayout.addView(messageLabel);
				vlayout.addView(messageView);
				vlayout.addView(sourceLabel);
				vlayout.addView(sourceView);

		        new AlertDialog.Builder(activity)
		        .setTitle(title)
		        .setView(layout)
		        .setPositiveButton("Kill",listener)
		        .setNeutralButton("Continue", new OnClickListener(){
					@Override
					public void onClick(DialogInterface arg0, int arg1) {
						s.release();
					}})
		        .setCancelable(false)
		        .create()
		        .show();

			}
		});

        try {
        	s.acquire();
        } catch (InterruptedException e) {
        	// Ignore
        }
	}

	public TiModule getModule(String name)
	{
		WeakReference<TiModule> m = modules.get(name);
		return m == null ? null : m.get();
	}
	
	public void cacheModule(String name, TiModule m)
	{
		modules.put(name, new WeakReference<TiModule>(m));
	}
	
	public void release()
	{
		getTiApp().removeEventListenersFromContext(this);

		if (tiEvaluator != null && tiEvaluator instanceof KrollBridge)
		{
			((KrollBridge)tiEvaluator).release();
			tiEvaluator = null;
		}
		
		if (lifecycleListeners != null) {
			lifecycleListeners.clear();
		}
		if (eventChangeListeners != null) {
			eventChangeListeners.clear();
		}
		if (eventListeners != null) {
			eventListeners.clear();
		}
		if (modules != null) {
			modules.clear();
		}
		menuEventListener = null;
		
	}
}<|MERGE_RESOLUTION|>--- conflicted
+++ resolved
@@ -304,10 +304,8 @@
 
 	public Object evalFile(String filename, Messenger messenger, int messageId) throws IOException {
 		Object result = null;
-<<<<<<< HEAD
 		
 		this.currentUrl = filename;
-=======
 		TiEvaluator jsContext = getJSContext();
 		if (jsContext == null) {
 			if (DBG) {
@@ -315,7 +313,6 @@
 			}
 			return null;
 		}
->>>>>>> 97615a33
 
 		result = jsContext.evalFile(filename);
 		if (messenger != null) {
