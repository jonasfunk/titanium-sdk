--- conflicted
+++ resolved
@@ -26,19 +26,11 @@
 
 	Titanium.UI.currentView.addEventListener('load',function(e)
 	{
-<<<<<<< HEAD
 		document.getElementById('view_load').innerHTML = 'View load event received at ' + new Date();
 	});
 	Titanium.UI.currentWindow.addEventListener('load',function()
 	{
 		document.getElementById('win_load').innerHTML = 'Window load event received at ' + new Date();
-=======
-		if (e) {
-			Titanium.API.info("Load event of url " + e.url);
-		}
-		Titanium.UI.createAlertDialog({title:'Load event called from currentView'}).show();
->>>>>>> e4d04235
-
 	});
 
 		document.getElementById('unfocused').innerHTML = Titanium.App.Properties.getString('unfocused')
