--- conflicted
+++ resolved
@@ -113,11 +113,6 @@
 	this.templatesDir = path.join(this.platformPath, 'templates', 'build');
 
 	this.tiSymbols = {};
-<<<<<<< HEAD
-	this.useJSCore = false;
-	this.runOnMainThread = false;
-=======
->>>>>>> b5f1fc8c
 
 	// when true, uses the JavaScriptCore that ships with iOS instead of the original Titanium version
 	this.useJSCore = false;
@@ -1323,15 +1318,6 @@
 			process.exit(1);
 		}
 
-<<<<<<< HEAD
-	if (this.cli.tiapp.ios && this.cli.tiapp.ios['run-on-main-thread']) {
-		this.runOnMainThread = true;
-	} 
-
-	if (this.debugHost || this.profilerHost) {
-		this.useJSCore = false;
-	}
-=======
 		// device family may have been modified, so set it back in the args
 		cli.argv['device-family'] = deviceFamily;
 
@@ -1346,7 +1332,6 @@
 						logger.log(__('The %s host must be in the format "host:port".', type) + '\n');
 						process.exit(1);
 					}
->>>>>>> b5f1fc8c
 
 					var parts = cli.argv[type + '-host'].split(':');
 
@@ -4242,33 +4227,7 @@
 	// if we're doing a simulator build or we're including all titanium modules,
 	// return now since we don't care about writing the defines.h
 	if (this.target === 'simulator' || this.includeAllTiModules) {
-<<<<<<< HEAD
-		var content = fs.readFileSync(path.join(this.platformPath, 'Classes', 'defines.h')).toString();
-		var write = false;
-		// BEGIN TIMOB-17892 changes
-		if (this.useJSCore) {
-			write = true;
-			this.logger.debug(__('Using JavaScriptCore Framework'));
-			content += '\n#define USE_JSCORE_FRAMEWORK';
-		}
-		// END TIMOB-17892 changes
-
-		if (!this.runOnMainThread) {
-			this.logger.debug(__('Running Titanium on Kroll thread'));
-			content += '\n#define TI_USE_KROLL_THREAD';
-			write = true;
-		} else {
-			this.logger.debug(__('Running Titanium on main thread'));
-		}
-
-		if (write) {
-			fs.writeFileSync(dest, content);
-		}
-		return finished();
-	}
-=======
 		var definesFile = path.join(this.platformPath, 'Classes', 'defines.h');
->>>>>>> b5f1fc8c
 
 		if (this.useJSCore) {
 			contents = fs.readFileSync(definesFile).toString() + '\n#define USE_JSCORE_FRAMEWORK';
@@ -4317,19 +4276,6 @@
 
 		contents = contents.join('\n');
 	}
-<<<<<<< HEAD
-	// END TIMOB-17892 changes
-
-	if (!this.runOnMainThread) {
-		this.logger.debug(__('Running Titanium on Kroll thread'));
-		contents.push('#define TI_USE_KROLL_THREAD')
-	} else {
-		this.logger.debug(__('Running Titanium on main thread'));
-	}
-
-	contents = contents.join('\n');
-=======
->>>>>>> b5f1fc8c
 
 	if (!fs.existsSync(dest) || contents !== fs.readFileSync(dest).toString()) {
 		if (!this.forceRebuild) {
