--- conflicted
+++ resolved
@@ -630,33 +630,18 @@
     permission: read-only
   - name: TEXT_ALIGNMENT_CENTER
     summary: Center align text.
-<<<<<<< HEAD
-    platforms: [android, iphone, ipad]
     type: [Number, String]
-    description: This constant is a string on android, and a number on iOS.
+    description: This constant is a string on android, and a number on iOS and mobileweb.
     permission: read-only
   - name: TEXT_ALIGNMENT_LEFT
     summary: Left align text.
-    platforms: [android, iphone, ipad]
     type: [Number, String]
-    description: This constant is a string on android, and a number on iOS.
+    description: This constant is a string on android, and a number on iOS and mobileweb.
     permission: read-only
   - name: TEXT_ALIGNMENT_RIGHT
     summary: Right align text.
-    platforms: [android, iphone, ipad]
     type: [Number, String]
-    description: This constant is a string on android, and a number on iOS.
-=======
-    type: Number
-    permission: read-only
-  - name: TEXT_ALIGNMENT_LEFT
-    summary: Left align text.
-    type: Number
-    permission: read-only
-  - name: TEXT_ALIGNMENT_RIGHT
-    summary: Right align text.
-    type: Number
->>>>>>> b78753bd
+    description: This constant is a string on android, and a number on iOS and mobileweb.
     permission: read-only
   - name: TEXT_AUTOCAPITALIZATION_ALL
     summary: Auto-capitalize all text in the input field.
@@ -678,22 +663,18 @@
     permission: read-only
   - name: TEXT_VERTICAL_ALIGNMENT_BOTTOM
     summary: Align text to the bottom of the view.
-<<<<<<< HEAD
-    platforms: [android, iphone, ipad]
     type: [Number, String]
-    description: This constant is a string on android, and a number on iOS.
+    description: This constant is a string on android, and a number on iOS and mobileweb.
     permission: read-only
   - name: TEXT_VERTICAL_ALIGNMENT_CENTER
     summary: Vertically align text to the center of the view.
-    platforms: [android, iphone, ipad]
     type: [Number, String]
-    description: This constant is a string on android, and a number on iOS.
+    description: This constant is a string on android, and a number on iOS and mobileweb.
     permission: read-only
   - name: TEXT_VERTICAL_ALIGNMENT_TOP
     summary: Align text to the top of the view.
-    platforms: [android, iphone, ipad]
     type: [Number, String]
-    description: This constant is a string on android, and a number on iOS.
+    description: This constant is a string on android, and a number on iOS and mobileweb.
     permission: read-only
   - name: UNIT_CM
     summary: Unit constant representing units in centimeters.
@@ -719,17 +700,6 @@
     summary: Unit constant representing units in pixels.
     since: "2.0.0"
     type: String
-=======
-    type: Number
-    permission: read-only
-  - name: TEXT_VERTICAL_ALIGNMENT_CENTER
-    summary: Vertically align text to the center of the view.
-    type: Number
-    permission: read-only
-  - name: TEXT_VERTICAL_ALIGNMENT_TOP
-    summary: Align text to the top of the view.
-    type: Number
->>>>>>> b78753bd
     permission: read-only
   - name: UNKNOWN
     summary: Orientation constant representing an unknown orientation.
