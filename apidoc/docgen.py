#!/usr/bin/env python
#
# Copyright (c) 2010-2011 Appcelerator, Inc. All Rights Reserved.
# Licensed under the Apache Public License (version 2)
#
# parse out Titanium API documentation templates into a 
# format that can be used by other documentation generators
# such as PDF, etc.

import os, sys, traceback
import re, optparse
import generators
from common import lazyproperty, dict_has_non_empty_member, not_real_titanium_types

try:
	import yaml
except:
	print >> sys.stderr, "You don't have pyyaml!\n"
	print >> sys.stderr, "You can install it with:\n"
	print >> sys.stderr, ">  sudo easy_install pyyaml\n"
	print >> sys.stderr, ""
	sys.exit(1)

this_dir = os.path.dirname(os.path.abspath(__file__))

# We package mako already in support/android/mako.
android_support_dir = os.path.abspath(os.path.join(this_dir, "..", "support", "android"))
sys.path.append(android_support_dir)
from mako.template import Template

# TiLogger is also in support/android
from tilogger import *
log = None

# We package the python markdown module already in /support/module/support/markdown.
module_support_dir = os.path.abspath(os.path.join(this_dir, "..", "support", "module", "support"))
sys.path.append(module_support_dir)
import markdown

DEFAULT_PLATFORMS = ["android", "iphone", "ipad", "mobileweb"]
DEFAULT_SINCE = "0.8"
DEFAULT_MOBILEWEB_SINCE = "1.8"
apis = {} # raw conversion from yaml
annotated_apis = {} # made friendlier for templates, etc.
current_api = None
ignore_dirs = (".git", ".svn", "CVS")
ignore_files = ("template.yml",)

def has_ancestor(one_type, ancestor_name):
	if one_type["name"] == ancestor_name:
		return True
	if "extends" in one_type and one_type["extends"] == ancestor_name:
		return True
	elif "extends" not in one_type:
		return False
	else:
		parent_type_name = one_type["extends"]
		if (parent_type_name is None or not isinstance(parent_type_name, basestring) or
				parent_type_name.lower() == "object"):
			return False
		if not parent_type_name in apis:
			log.warn("%s extends %s but %s type information not found" % (one_type["name"],
				parent_type_name, parent_type_name))
			return False
		return has_ancestor(apis[parent_type_name], ancestor_name)

def is_titanium_module(one_type):
	return has_ancestor(one_type, "Titanium.Module")

def is_titanium_proxy(one_type):
	# When you use this, don't forget that modules are also proxies
	return has_ancestor(one_type, "Titanium.Proxy")

# iphone -> iPhone, etc.
def pretty_platform_name(name):
	if name.lower() == "iphone":
		return "iPhone"
	if name.lower() == "ipad":
		return "iPad"
	if name.lower() == "blackberry":
		return "Blackberry"
	if name.lower() == "android":
		return "Android"
	if name.lower() == "mobileweb":
		return "Mobile Web"

def combine_platforms_and_since(annotated_obj):
	obj = annotated_obj.api_obj
	result = []
	platforms = None
	since = DEFAULT_SINCE
	if dict_has_non_empty_member(obj, "platforms"):
		platforms = obj["platforms"]
	# Method/property/event can't have more platforms than the types they belong to.
	if (platforms is None or
			isinstance(annotated_obj, AnnotatedMethod) or isinstance(annotated_obj, AnnotatedProperty) or
			isinstance(annotated_obj, AnnotatedEvent)):
		if annotated_obj.parent is not None:
			if dict_has_non_empty_member(annotated_obj.parent.api_obj, "platforms"):
				if platforms is None or len(annotated_obj.parent.api_obj["platforms"]) < len(platforms):
					platforms = annotated_obj.parent.api_obj["platforms"]
	# Last resort is the default list of platforms
	if platforms is None:
		platforms = DEFAULT_PLATFORMS
	if "since" in obj and len(obj["since"]) > 0:
		since = obj["since"]
	else:
		# If a method/event/property we can check type's "since"
		if (isinstance(annotated_obj, AnnotatedMethod) or isinstance(annotated_obj, AnnotatedProperty) or
				isinstance(annotated_obj, AnnotatedEvent)):
			if (annotated_obj.parent is not None and
					dict_has_non_empty_member(annotated_obj.parent.api_obj, "since")):
				since = annotated_obj.parent.api_obj["since"]

	since_is_dict = isinstance(since, dict)
	for name in platforms:
		one_platform = {"name": name, "pretty_name": pretty_platform_name(name)}
		if not since_is_dict:
			one_platform["since"] = since
			if one_platform["name"] == "mobileweb":
				if len(since) >= 3:
					if float(since[0:3]) < float(DEFAULT_MOBILEWEB_SINCE[0:3]):
						one_platform["since"] = DEFAULT_MOBILEWEB_SINCE
		else:
			if name in since:
				one_platform["since"] = since[name]
			else:
				if one_platform["name"] == "mobileweb":
					one_platform["since"] = DEFAULT_MOBILEWEB_SINCE
				else:
					one_platform["since"] = DEFAULT_SINCE
		result.append(one_platform)

	return result

def load_one_yaml(filepath):
	f = None
	try:
		f = open(filepath, "r")
		types = [the_type for the_type in yaml.load_all(f)]
		return types
	except KeyboardInterrupt:
		raise
	except:
		e = traceback.format_exc()
		log.error("Exception occured while processing %s:" % filepath)
		for line in e.splitlines():
			log.error(line)
		return None
	finally:
		if f is not None:
			try:
				f.close()
			except:
				pass

def generate_output(options):
	for output_type in options.formats.split(","):
		try:
			__import__("generators.%s_generator" % output_type)
		except:
			log.error("Output format %s is not recognized" % output_type)
			sys.exit(1)
		if annotated_apis is None or len(annotated_apis) == 0:
			annotate_apis()
		generator = getattr(generators, "%s_generator" % output_type)
		generator.generate(apis, annotated_apis, options)

def process_yaml():
	global apis
	log.info("Parsing YAML files")
	for root, dirs, files in os.walk(this_dir):
		for name in ignore_dirs:
			if name in dirs:
				dirs.remove(name) # don't visit ignored directoriess
		for filename in files:
			if os.path.splitext(filename)[-1] != ".yml" or filename in ignore_files:
				continue
			filepath = os.path.join(root, filename)
			log.trace("Processing: %s" % filepath)
			types = None
			types = load_one_yaml(filepath)
			if types is None:
				log.trace("%s skipped" % filepath)
			else:
				for one_type in types:
					if one_type["name"] in apis:
						log.warn("%s has a duplicate" % one_type["name"])
					apis[one_type["name"]] = one_type

def annotate_apis():
	global apis, annotated_apis
	log.trace("Annotating api objects")
	for name in apis:
		log.trace("annotating %s" % name)
		one_api = apis[name]
		one_annotated_api = None
		if is_titanium_module(one_api):
			annotated_apis[name] = AnnotatedModule(one_api)
		elif is_titanium_proxy(one_api):
			annotated_apis[name] = AnnotatedProxy(one_api)
		else:
			if one_api["name"].startswith("Ti") and one_api["name"] != "Titanium.Event":
				# Titanium.Event is an exception because it doesn't extend anything and doesn't need
				# to be annotated as a Titanium type.
				log.warn("%s not being annotated as a Titanium type. Is its 'extends' property not set correctly?" % one_api["name"])
			else:
				# Types that are not true Titanium proxies and modules (like pseudo-types)
				# are treated as proxies for documentation generation purposes so that
				# their methods, properties, etc., can be documented.
				annotated_apis[name] = AnnotatedProxy(one_api)
	# Give each annotated api a direct link to its annotated parent
	for name in annotated_apis:
		if "." not in name:
			continue # e.g., "Titanium" has no parent
		else:
			parent_name = ".".join(name.split(".")[:-1])
			if parent_name not in annotated_apis:
				log.warn("%s's parent, %s, cannot be located" % (name, parent_name))
			else:
				annotated_apis[name].parent = annotated_apis[parent_name]

# Takes a documented api (module, proxy, method, property, event, etc.)
# originally from YAML and provides convenience properties and methods to
# assist with outputting to templates or other formats.
class AnnotatedApi(object):
	def __init__(self, api_obj):
		self.api_obj = api_obj
		self.name = api_obj["name"]
		self.parent = None
		self.typestr = "object"
		self.yaml_source_folder = ""
		self.inherited_from = ""
		if "deprecated" in api_obj:
			self.deprecated = api_obj["deprecated"]
		else:
			self.deprecated = None
		if "permission" in api_obj:
			self.permission = api_obj["permission"]
		else:
			self.permission = None
		if "availability" in api_obj:
			self.availability = api_obj["availability"]
		else:
			self.availability = None
		if "default" in api_obj:
			self.default = api_obj["default"]
		else:
			self.default = None
		if "optional" in api_obj:
			self.optional = api_obj["optional"]
		else:
			self.optional = None

	@lazyproperty
	def platforms(self):
		return combine_platforms_and_since(self)

class AnnotatedProxy(AnnotatedApi):
	__create_getter_template = None
	__create_setter_template = None

	def __init__(self, api_obj):
		AnnotatedApi.__init__(self, api_obj)
		self.typestr = "proxy"

	@classmethod
	def render_getter_method(cls, getter_template_obj):
		if cls.__create_getter_template is None:
			template_text = open(os.path.join(this_dir, "templates", "property_getter.yml.mako"), "r").read()
			cls.__create_getter_template = Template(template_text)
		rendered = cls.__create_getter_template.render(data=getter_template_obj)
		return rendered

	@classmethod
	def render_setter_method(cls, setter_template_obj):
		if cls.__create_setter_template is None:
			template_text = open(os.path.join(this_dir, "templates", "property_setter.yml.mako"), "r").read()
			cls.__create_setter_template = Template(template_text)
		rendered = cls.__create_setter_template.render(data=setter_template_obj)
		return rendered

	def build_method_list(self):
		methods = []
		if dict_has_non_empty_member(self.api_obj, "methods"):
			methods = [AnnotatedMethod(m, self) for m in self.api_obj["methods"]]
		self.append_setters_getters(methods)
		self.append_inherited_methods(methods)
		return sorted(methods, key=lambda item: item.name)

	@lazyproperty
	def methods(self):
		return self.build_method_list();

	@lazyproperty
	def properties(self):
		properties = []
		if dict_has_non_empty_member(self.api_obj, "properties"):
			properties = [AnnotatedProperty(p, self) for p in self.api_obj["properties"]]
		self.append_inherited_properties(properties)
		return sorted(properties, key=lambda item: item.name)

	@lazyproperty
	def events(self):
		events = []
		if dict_has_non_empty_member(self.api_obj, "events"):
			events = [AnnotatedEvent(e, self) for e in self.api_obj["events"]]
		self.append_inherited_events(events)
		return sorted(events, key=lambda item: item.name)

	def append_setters_getters(self, methods):
		def since_for_yaml(since):
			if isinstance(since, basestring):
				new_since = '"%s"' % since
			elif isinstance(since, dict):
				new_since = {}
				for k in since.keys():
					new_since[k] = '"%s"' % since[k]
			return new_since

		existing_method_names = [m.name for m in methods]
		for p in self.properties:
			if p.name.upper() == p.name:
				continue # no constants
			getter_ok = True
			setter_ok = True
			if p.permission == "read-only" or p.availability == "creation":
				setter_ok = False
			if p.permission == "write-only":
				getter_ok = False
			if "accessors" in p.api_obj and not p.api_obj["accessors"]:
				getter_ok = setter_ok = False
			if getter_ok:
				if dict_has_non_empty_member(p.api_obj, "type"):
					data_type = p.api_obj["type"]
					returns_array = []
					if isinstance(data_type, list):
						for t in data_type:
							returns_array.append({"type": t})
					else:
						returns_array.append({"type": data_type})
					p.api_obj["returns_for_getter_template"] = returns_array
				if dict_has_non_empty_member(p.api_obj, "since"):
					p.api_obj["since_for_getter_template"] = since_for_yaml(p.api_obj["since"])
				generated_method = yaml.load(AnnotatedProxy.render_getter_method(p))
				annotated_method = AnnotatedMethod(generated_method, self)
				annotated_method.getter_for = p
<<<<<<< HEAD
				if annotated_method.name not in existing_method_names:
					methods.append(annotated_method)
=======
				annotated_method.inherited_from = p.inherited_from
				methods.append(annotated_method)
>>>>>>> a3c63015
			if setter_ok:
				if dict_has_non_empty_member(p.api_obj, "since"):
					if getter_ok and dict_has_non_empty_member(p.api_obj, "since_for_getter_template"):
						p.api_obj["since_for_setter_template"] = p.api_obj["since_for_getter_template"]
					else:
						p.api_obj["since_for_setter_template"] = since_for_yaml(p.api_obj["since"])
				generated_method = yaml.load(AnnotatedProxy.render_setter_method(p))
				annotated_method = AnnotatedMethod(generated_method, self)
				annotated_method.setter_for = p
<<<<<<< HEAD
				if annotated_method.name not in existing_method_names:
					methods.append(annotated_method)
=======
				annotated_method.inherited_from = p.inherited_from
				methods.append(annotated_method)
>>>>>>> a3c63015


	def append_inherited_attributes(self, att_list, att_list_name):
		if not "extends" in self.api_obj:
			return
		super_type_name = self.api_obj["extends"]
		class_type = {"properties": AnnotatedProperty, "methods": AnnotatedMethod,
				"events": AnnotatedEvent}[att_list_name]
		existing_names = [item.name for item in att_list]
		excluded_names = []
		if "excludes" in self.api_obj and att_list_name in self.api_obj["excludes"]:
			excluded_names = self.api_obj["excludes"][att_list_name]

		while (super_type_name is not None and len(super_type_name) > 0
				and super_type_name in apis):
			super_type = apis[super_type_name]
			if dict_has_non_empty_member(super_type, att_list_name):
				for new_item in super_type[att_list_name]:
					if new_item["name"] in existing_names or new_item["name"] in excluded_names:
						continue
					new_instance = class_type(new_item, self)
					new_instance.inherited_from = super_type_name
					att_list.append(new_instance)
					existing_names.append(new_item["name"])
			# Keep going up supertypes
			if "extends" in super_type:
				super_type_name = super_type["extends"]
			else:
				super_type_name = None

	def append_inherited_methods(self, methods):
		self.append_inherited_attributes(methods, "methods")

	def append_inherited_properties(self, properties):
		self.append_inherited_attributes(properties, "properties")

	def append_inherited_events(self, events):
		self.append_inherited_attributes(events, "events")

class AnnotatedModule(AnnotatedProxy):
	__create_proxy_template = None
	@classmethod
	def render_create_proxy_method(cls, method_template_obj):
		if cls.__create_proxy_template is None:
			template_text = open(os.path.join(this_dir, "templates", "create_proxy_method.yml.mako"), "r").read()
			cls.__create_proxy_template = Template(template_text)
		rendered = cls.__create_proxy_template.render(data=method_template_obj)
		return rendered

	def __init__(self, api_obj):
		AnnotatedProxy.__init__(self, api_obj)
		self.typestr = "module"
		self.yaml_source_folder = os.path.join(this_dir, self.name.replace(".", os.sep))

	def append_creation_methods(self, methods):
		proxies = self.member_proxies
		if proxies is None or len(proxies) == 0:
			return
		existing_names = [m.name for m in methods]
		for proxy in proxies:
			if proxy.name in not_real_titanium_types:
				continue
			if "createable" in proxy.api_obj and not proxy.api_obj["createable"]:
				continue
			method_name = "create%s" % proxy.name.split(".")[-1]
			if method_name in existing_names:
				continue
			method_template_obj = {"proxy_name": proxy.name}
			if "platforms" in proxy.api_obj:
				method_template_obj["platforms"] = yaml.dump(proxy.api_obj["platforms"])
			if "since" in proxy.api_obj:
				method_template_obj["since"] = yaml.dump(proxy.api_obj["since"])
			generated_method = yaml.load(AnnotatedModule.render_create_proxy_method(method_template_obj))
			methods.append(AnnotatedMethod(generated_method, self))

	@lazyproperty
	def member_proxies(self):
		global annotated_apis
		proxies = []
		for one_annotated_type in annotated_apis.values():
			if one_annotated_type.parent is self and one_annotated_type.typestr == "proxy":
				one_annotated_type.yaml_source_folder = self.yaml_source_folder
				proxies.append(one_annotated_type)
		return sorted(proxies, key=lambda item: item.name)

	@lazyproperty
	def methods(self):
		methods = self.build_method_list()
		self.append_creation_methods(methods)
		return sorted(methods, key=lambda item: item.name)

class AnnotatedMethod(AnnotatedApi):
	def __init__(self, api_obj, annotated_parent):
		AnnotatedApi.__init__(self, api_obj)
		self.typestr = "method"
		self.parent = annotated_parent
		self.yaml_source_folder = self.parent.yaml_source_folder

	@lazyproperty
	def parameters(self):
		parameters = []
		if dict_has_non_empty_member(self.api_obj, "parameters"):
			parameters = [AnnotatedMethodParameter(p, self) for p in self.api_obj["parameters"]]
		return parameters


class AnnotatedMethodParameter(AnnotatedApi):
	def __init__(self, api_obj, annotated_parent):
		AnnotatedApi.__init__(self, api_obj)
		self.parent = annotated_parent
		self.typestr = "parameter"
		self.yaml_source_folder = self.parent.yaml_source_folder

class AnnotatedProperty(AnnotatedApi):
	def __init__(self, api_obj, annotated_parent):
		AnnotatedApi.__init__(self, api_obj)
		self.typestr = "property"
		self.parent = annotated_parent
		self.yaml_source_folder = self.parent.yaml_source_folder

class AnnotatedEvent(AnnotatedApi):
	def __init__(self, api_obj, annotated_parent):
		AnnotatedApi.__init__(self, api_obj)
		self.typestr = "event"
		self.parent = annotated_parent
		self.yaml_source_folder = self.parent.yaml_source_folder

	@lazyproperty
	def properties(self):
		properties = []
		if dict_has_non_empty_member(self.api_obj, "properties"):
			properties = [AnnotatedProperty(p, self) for p in self.api_obj["properties"]]
		# Append properties from Titanium.Event.yml
		existing_names = [p.name for p in properties]
		event_super_type = apis.get("Titanium.Event")
		if event_super_type is not None and dict_has_non_empty_member(event_super_type, "properties"):
			for prop in event_super_type["properties"]:
				if prop["name"] in existing_names:
					continue
				new_prop = AnnotatedProperty(prop, self)
				new_prop.inherited_from = "Titanium.Event"
				properties.append(new_prop)
		return sorted(properties, key=lambda item: item.name)

def main():
	global this_dir, log
	titanium_dir = os.path.dirname(this_dir)
	dist_apidoc_dir = os.path.join(titanium_dir, "dist", "apidoc")
	sys.path.append(os.path.join(titanium_dir, "build"))
	import titanium_version

	parser = optparse.OptionParser()
	parser.add_option("-f", "--formats",
			dest="formats",
			help='Comma-separated list of desired output formats.  "html" is default.',
			default="html")
	parser.add_option("--css",
			dest="css",
			help="Path to a custom CSS stylesheet to use in each HTML page",
			default=None)
	parser.add_option("-o", "--output",
			dest="output",
			help="Output directory for generated documentation",
			default=None)
	parser.add_option("-v", "--version",
			dest="version",
			help="Version of the API to generate documentation for",
			default=titanium_version.version)
	parser.add_option("--colorize",
			dest="colorize",
			action="store_true",
			help="Colorize code in examples",
			default=False)
	parser.add_option("--verbose",
			dest="verbose",
			action="store_true",
			help="Display verbose info messages",
			default=False)
	parser.add_option("--stdout",
			dest="stdout",
			action="store_true",
			help="Useful only for json/jsca. Writes the result to stdout. If you specify both --stdout and --output you'll get both an output file and the result will be written to stdout.",
			default=False)
	(options, args) = parser.parse_args()
	log_level = TiLogger.INFO
	if options.verbose:
		log_level = TiLogger.TRACE
	log = TiLogger(None, level=log_level, output_stream=sys.stderr)
	if options.output is None and "html" in options.formats:
		log.trace("Setting output folder to %s because html files will be generated and now --output folder was specified" % dist_apidoc_dir)
		options.output = dist_apidoc_dir
	process_yaml()
	generate_output(options)
	titanium_apis = [ta for ta in apis.values() if ta["name"].startswith("Ti")]
	log.info("%s Titanium types processed" % len(titanium_apis))

if __name__ == "__main__":
	main()<|MERGE_RESOLUTION|>--- conflicted
+++ resolved
@@ -345,13 +345,9 @@
 				generated_method = yaml.load(AnnotatedProxy.render_getter_method(p))
 				annotated_method = AnnotatedMethod(generated_method, self)
 				annotated_method.getter_for = p
-<<<<<<< HEAD
+				annotated_method.inherited_from = p.inherited_from
 				if annotated_method.name not in existing_method_names:
 					methods.append(annotated_method)
-=======
-				annotated_method.inherited_from = p.inherited_from
-				methods.append(annotated_method)
->>>>>>> a3c63015
 			if setter_ok:
 				if dict_has_non_empty_member(p.api_obj, "since"):
 					if getter_ok and dict_has_non_empty_member(p.api_obj, "since_for_getter_template"):
@@ -361,14 +357,9 @@
 				generated_method = yaml.load(AnnotatedProxy.render_setter_method(p))
 				annotated_method = AnnotatedMethod(generated_method, self)
 				annotated_method.setter_for = p
-<<<<<<< HEAD
+				annotated_method.inherited_from = p.inherited_from
 				if annotated_method.name not in existing_method_names:
 					methods.append(annotated_method)
-=======
-				annotated_method.inherited_from = p.inherited_from
-				methods.append(annotated_method)
->>>>>>> a3c63015
-
 
 	def append_inherited_attributes(self, att_list, att_list_name):
 		if not "extends" in self.api_obj:
