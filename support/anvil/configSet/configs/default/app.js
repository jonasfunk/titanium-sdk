/*
 * Appcelerator Titanium Mobile
 * Copyright (c) 2011-2012 by Appcelerator, Inc. All Rights Reserved.
 * Licensed under the terms of the Apache Public License
 * Please see the LICENSE included with this distribution for details.
 */

var suites = [
	{name: "analytics"},
	{name: "api"},
	{name: "blob"},
	{name: "buffer"},
	{name: "codec"},
	{name: "commonjs/commonjs"},
	{name: "console"},
	{name: "database"},
	{name: "facebook"},
	{name: "filesystem/filesystem"},
	{name: "geolocation"},
	{name: "json"},
	{name: "jss"},
	{name: "kroll"},
	{name: "ui_label"},
	{name: "locale"},
	{name: "map"},
	{name: "media/media"},
	{name: "network_httpclient"},
	{name: "network"},
	{name: "network_socket"},
	{name: "network_socket_tcp"},
	{name: "platform"},
	{name: "properties"},
	{name: "stream"},
	{name: "titanium"},
	{name: "ui/ui_animation"},
	{name: "ui/ui"},
	{name: "ui_textArea"},
	{name: "ui_2dMatrix"},
	{name: "ui_clipboard"},
	{name: "ui_controls"},
<<<<<<< HEAD
	{name: "ui_scrollView"},
=======
	{name: "ui_picker"},
>>>>>>> 567a71aa
	{name: "ui_tabgroup/ui_tabgroup"},
	{name: "ui_textfield"},
	{name: "ui_view"},
	{name: "ui_searchBar"},
	{name: "utils/utils"},
	{name: "yahoo"}
	];

if (Ti.Platform.osname === 'android') {
	suites = suites.concat([
		{name: "android/android_activityIndicator"},
		{name: "android/android_database/android_database"},
		{name: "android/android_filesystem"},
		{name: "android/android_kroll"},
		{name: "android/android_network_httpclient"},
		{name: "android/android_notificationmgr"},
		{name: "android/android_platform"},
		{name: "android/android_resources/android_resources"},
		{name: "android/android_string"},
		{name: "android/android_ui/android_ui"}
	]);

} else if((Ti.Platform.osname === 'iPhone') || (Ti.Platform.osname === 'iPad')) {
	suites = suites.concat([
		{name: "iphone/iphone_2Dmatrix"},
		{name: "iphone/iphone_ui"},
		{name: "iphone/iphone_UI_3DMatrix"},
		{name: "iphone/iphone_ui_tabbedBar"},		
		{name: "iphone/iphone_ui_toolbar"}
	]);
}


/*
these lines must be present and should not be modified.  "suites" argument to setSuites is 
expected to be an array (should be an empty array at the very least in cases where population of 
the suites argument is based on platform type and may result in no valid suites being added to the 
argument)
*/
var init = require("init");
init.setSuites(suites);
init.start();<|MERGE_RESOLUTION|>--- conflicted
+++ resolved
@@ -38,11 +38,8 @@
 	{name: "ui_2dMatrix"},
 	{name: "ui_clipboard"},
 	{name: "ui_controls"},
-<<<<<<< HEAD
+	{name: "ui_picker"},
 	{name: "ui_scrollView"},
-=======
-	{name: "ui_picker"},
->>>>>>> 567a71aa
 	{name: "ui_tabgroup/ui_tabgroup"},
 	{name: "ui_textfield"},
 	{name: "ui_view"},
