/**
 * Appcelerator Titanium Mobile
 * Copyright (c) 2011 by Appcelerator, Inc. All Rights Reserved.
 * Licensed under the terms of the Apache Public License
 * Please see the LICENSE included with this distribution for details.
 */
#include <v8.h>
#include <string.h>
#include "V8Runtime.h"
#include "V8Util.h"

#include "AndroidUtil.h"
#include "EventEmitter.h"
#include "JNIUtil.h"
#include "V8Util.h"
#include "KrollJavaScript.h"
#include "KrollProxy.h"
#include "TypeConverter.h"
#include "APIModule.h"
#include "ScriptsModule.h"

#define TAG "V8Runtime"

namespace titanium {
/* static */
void V8Runtime::collectWeakRef(Persistent<Value> ref, void *parameter)
{
	LOGD("collectWeakRef", "-------1");
	jobject v8Object = (jobject) parameter;
	LOGD("collectWeakRef", "-------2");
	ref.Dispose();
	LOGD("collectWeakRef", "-------3");
	JNIUtil::getJNIEnv()->DeleteGlobalRef(v8Object);
	LOGD("collectWeakRef", "-------4");
}

/* static */
jobject V8Runtime::newObject(Handle<Object> object)
{
	HandleScope scope;
	LOGI(TAG, "Creating new object...");

	JNIEnv *env = JNIUtil::getJNIEnv();
	LOGD("newObject", "-------1");
	if (!env) return NULL;

<<<<<<< HEAD
	jlong ptr = reinterpret_cast<jlong>(*Persistent<Object>::New(object));
=======
	LOGD("newObject", "-------2");
	jlong ptr = reinterpret_cast<jlong>(*Persistent<Object>::New(object));
	LOGD("newObject", "-------3");
>>>>>>> d8323be6
	jobject v8Object = env->NewGlobalRef(env->NewObject(JNIUtil::v8ObjectClass, JNIUtil::v8ObjectInitMethod, ptr));

	LOGD("newObject", "-------4");
	// make a 2nd persistent weakref so we can be informed of GC
	Persistent<Object> weakRef = Persistent<Object>::New(object);
	LOGD("newObject", "-------5");
	weakRef.MakeWeak(reinterpret_cast<void*>(v8Object), V8Runtime::collectWeakRef);
	LOGD("newObject", "-------6");
	return v8Object;
}

static Handle<Value> binding(const Arguments& args)
{
	static Persistent<Object> binding_cache;

        LOGD("binding", "-------1");
	HandleScope scope;
	LOGD("binding", "-------2");
	Local<String> module = args[0]->ToString();
	LOGD("binding", "-------3");
	String::Utf8Value module_v(module);
	LOGD("binding", "-------4");
	if (binding_cache.IsEmpty()) {
		LOGD("binding", "-------5");
		binding_cache = Persistent<Object>::New(Object::New());
		LOGD("binding", "-------6");
	}

	Local<Object> exports;
	LOGD("binding", "-------7");
	if (binding_cache->Has(module)) {
		LOGD("binding", "-------8");
		exports = binding_cache->Get(module)->ToObject();
		LOGD("binding", "-------9");
	} else if (!strcmp(*module_v, "natives")) {
		LOGD("binding", "-------10");
		exports = Object::New();
		LOGD("binding", "-------11");
		KrollJavaScript::DefineNatives(exports);
		LOGD("binding", "-------12");
		binding_cache->Set(module, exports);
		LOGD("binding", "-------13");
	} else if (!strcmp(*module_v, "evals")) {
		LOGD("binding", "-------14");
		exports = Object::New();
		LOGD("binding", "-------15");
		ScriptsModule::Initialize(exports);
		LOGD("binding", "-------16");
		binding_cache->Set(module, exports);
		LOGD("binding", "-------17");
	} else {
		LOGD("binding", "-------18");
		return ThrowException(Exception::Error(String::New("No such module")));
	}
	LOGD("binding", "-------19");
	return scope.Close(exports);
}

/* static */
void V8Runtime::bootstrap(Local<Object> global)
{
<<<<<<< HEAD
	EventEmitter::Initialize();

=======
	LOGD("bootstrap", "-------1");
	Local<FunctionTemplate> global_template = FunctionTemplate::New();
        LOGD("bootstrap", "-------2");
	EventEmitter::Initialize(global_template);

        LOGD("bootstrap", "-------3");
	global = Persistent<Object>::New(global_template->GetFunction()->NewInstance());
        LOGD("bootstrap", "-------4");
>>>>>>> d8323be6
	global->Set(String::NewSymbol("binding"), FunctionTemplate::New(binding)->GetFunction());
        LOGD("bootstrap", "-------5");
	global->Set(String::NewSymbol("EventEmitter"), EventEmitter::constructorTemplate->GetFunction());
        LOGD("bootstrap", "-------6");
	global->Set(String::NewSymbol("API"), APIModule::init());

        LOGD("bootstrap", "-------7");
	TryCatch try_catch;
        LOGD("bootstrap", "-------8");
	Handle<Value> result = ExecuteString(KrollJavaScript::MainSource(), IMMUTABLE_STRING_LITERAL("kroll.js"));
        LOGD("bootstrap", "-------9");
	if (try_catch.HasCaught()) {
       		LOGD("bootstrap", "-------10");
		ReportException(try_catch, true);
        	LOGD("bootstrap", "-------11");
		JNIUtil::terminateVM();
        	LOGD("bootstrap", "-------12");
	}
        LOGD("bootstrap", "-------13");
	if (!result->IsFunction()) {
		LOGF(TAG, "kroll.js result is not a function");
		ReportException(try_catch, true);
        	LOGD("bootstrap", "-------14");
		JNIUtil::terminateVM();
        	LOGD("bootstrap", "-------15");
	}
<<<<<<< HEAD

	Handle<Function> mainFunction = Handle<Function>::Cast(result);
=======
        LOGD("bootstrap", "-------16");
	Handle<Function> mainFunction = Handle<Function>::Cast(result);
        LOGD("bootstrap", "-------17");
	Local<Object> global = v8::Context::GetCurrent()->Global();
        LOGD("bootstrap", "-------18");
>>>>>>> d8323be6
	Local<Value> args[] = { Local<Value>::New(global) };
        LOGD("bootstrap", "-------19");
	mainFunction->Call(global, 1, args);
        LOGD("bootstrap", "-------20");
	if (try_catch.HasCaught()) {
		LOGD("bootstrap", "-------21");
		ReportException(try_catch, true);
	        LOGD("bootstrap", "-------22");
		JNIUtil::terminateVM();
        	LOGD("bootstrap", "-------23");
	}
}

static jobject jruntime;
static Persistent<Context> context;
static Persistent<ObjectTemplate> globalTemplate;

} // namespace titanium


#ifdef __cplusplus
extern "C" {
#endif

/*
 * Class:     org_appcelerator_kroll_runtime_v8_V8Runtime
 * Method:    init
 * Signature: (Lorg/appcelerator/kroll/runtime/v8/V8Runtime;)V
 */
JNIEXPORT void JNICALL Java_org_appcelerator_kroll_runtime_v8_V8Runtime_init(JNIEnv *env, jclass clazz, jobject self)
{
	HandleScope scope;

	titanium::jruntime = env->NewGlobalRef(self);
	titanium::JNIUtil::initCache(env);

	if (!V8::Initialize()) {
		LOGE(TAG, "V8 failed to initialize");
		return;
	}

	titanium::context = Context::New();
	Context::Scope contextScope(titanium::context);

	Local<Object> global = titanium::context->Global();
	titanium::V8Runtime::bootstrap(global);

	titanium::initKrollProxy(global, env);
}

JNIEXPORT void JNICALL Java_org_appcelerator_kroll_runtime_v8_V8Runtime_evalData(JNIEnv *env, jclass clazz, jcharArray buffer, jstring filename)
{
	HandleScope scope;

	LOGD("evalData", "-------1");
	if (!buffer) {
		// TODO throw exception
		return;
	}

	LOGD("evalData", "-------2");
	jint len = env->GetArrayLength(buffer);
	LOGD("evalData", "-------3");
	jchar *pchars = (jchar*) env->GetPrimitiveArrayCritical(buffer, 0);
	LOGD("evalData", "-------4");
	if (!pchars) {
		// TODO throw exception
		return;
	}

	LOGD("evalData", "-------5");
	Handle<String> jsFilename = titanium::TypeConverter::javaStringToJsString(filename);
	LOGD("evalData", "-------6");
	ScriptOrigin origin(jsFilename);

	LOGD("evalData", "-------7");
	v8::Handle<v8::String> jsString = v8::String::New(pchars, len);
	LOGD("evalData", "-------8");
	v8::Handle<v8::Script> script = Script::New(jsString, &origin);
	LOGD("evalData", "-------9");
	env->ReleasePrimitiveArrayCritical(buffer, pchars, 0);

	LOGD("evalData", "-------10");
	script->Run();
	LOGD("evalData", "-------11");
}

/*
 * Class:     org_appcelerator_kroll_runtime_v8_V8Runtime
 * Method:    dispose
 * Signature: ()V
 */
JNIEXPORT void JNICALL Java_org_appcelerator_kroll_runtime_v8_V8Runtime_dispose(JNIEnv *env, jclass clazz)
{
<<<<<<< HEAD
	titanium::context.Dispose();
	V8::Dispose();
	env->DeleteGlobalRef(titanium::jruntime);
	titanium::jruntime = NULL;
=======
	LOGD("dispose", "-------1");
	context.Dispose();
	LOGD("dispose", "-------2");
	V8::Dispose();
	LOGD("dispose", "-------3");
	env->DeleteGlobalRef(jruntime);
	LOGD("dispose", "-------4");
	jruntime = NULL;
>>>>>>> d8323be6
}

jint JNI_OnLoad(JavaVM *vm, void *reserved)
{
	LOGD("onload", "-------1");
	titanium::JNIUtil::javaVm = vm;
	LOGD("onload", "-------2");
	return JNI_VERSION_1_4;
}

#ifdef __cplusplus
}
#endif<|MERGE_RESOLUTION|>--- conflicted
+++ resolved
@@ -44,20 +44,19 @@
 	LOGD("newObject", "-------1");
 	if (!env) return NULL;
 
-<<<<<<< HEAD
-	jlong ptr = reinterpret_cast<jlong>(*Persistent<Object>::New(object));
-=======
 	LOGD("newObject", "-------2");
 	jlong ptr = reinterpret_cast<jlong>(*Persistent<Object>::New(object));
+
 	LOGD("newObject", "-------3");
->>>>>>> d8323be6
 	jobject v8Object = env->NewGlobalRef(env->NewObject(JNIUtil::v8ObjectClass, JNIUtil::v8ObjectInitMethod, ptr));
 
 	LOGD("newObject", "-------4");
 	// make a 2nd persistent weakref so we can be informed of GC
 	Persistent<Object> weakRef = Persistent<Object>::New(object);
+
 	LOGD("newObject", "-------5");
 	weakRef.MakeWeak(reinterpret_cast<void*>(v8Object), V8Runtime::collectWeakRef);
+
 	LOGD("newObject", "-------6");
 	return v8Object;
 }
@@ -66,7 +65,7 @@
 {
 	static Persistent<Object> binding_cache;
 
-        LOGD("binding", "-------1");
+	LOGD("binding", "-------1");
 	HandleScope scope;
 	LOGD("binding", "-------2");
 	Local<String> module = args[0]->ToString();
@@ -112,65 +111,32 @@
 /* static */
 void V8Runtime::bootstrap(Local<Object> global)
 {
-<<<<<<< HEAD
 	EventEmitter::Initialize();
 
-=======
-	LOGD("bootstrap", "-------1");
-	Local<FunctionTemplate> global_template = FunctionTemplate::New();
-        LOGD("bootstrap", "-------2");
-	EventEmitter::Initialize(global_template);
-
-        LOGD("bootstrap", "-------3");
-	global = Persistent<Object>::New(global_template->GetFunction()->NewInstance());
-        LOGD("bootstrap", "-------4");
->>>>>>> d8323be6
 	global->Set(String::NewSymbol("binding"), FunctionTemplate::New(binding)->GetFunction());
-        LOGD("bootstrap", "-------5");
 	global->Set(String::NewSymbol("EventEmitter"), EventEmitter::constructorTemplate->GetFunction());
-        LOGD("bootstrap", "-------6");
 	global->Set(String::NewSymbol("API"), APIModule::init());
 
-        LOGD("bootstrap", "-------7");
-	TryCatch try_catch;
-        LOGD("bootstrap", "-------8");
+	TryCatch tryCatch;
 	Handle<Value> result = ExecuteString(KrollJavaScript::MainSource(), IMMUTABLE_STRING_LITERAL("kroll.js"));
-        LOGD("bootstrap", "-------9");
-	if (try_catch.HasCaught()) {
-       		LOGD("bootstrap", "-------10");
-		ReportException(try_catch, true);
-        	LOGD("bootstrap", "-------11");
+
+	if (tryCatch.HasCaught()) {
+		ReportException(tryCatch, true);
 		JNIUtil::terminateVM();
-        	LOGD("bootstrap", "-------12");
-	}
-        LOGD("bootstrap", "-------13");
+	}
 	if (!result->IsFunction()) {
 		LOGF(TAG, "kroll.js result is not a function");
-		ReportException(try_catch, true);
-        	LOGD("bootstrap", "-------14");
+		ReportException(tryCatch, true);
 		JNIUtil::terminateVM();
-        	LOGD("bootstrap", "-------15");
-	}
-<<<<<<< HEAD
+	}
 
 	Handle<Function> mainFunction = Handle<Function>::Cast(result);
-=======
-        LOGD("bootstrap", "-------16");
-	Handle<Function> mainFunction = Handle<Function>::Cast(result);
-        LOGD("bootstrap", "-------17");
-	Local<Object> global = v8::Context::GetCurrent()->Global();
-        LOGD("bootstrap", "-------18");
->>>>>>> d8323be6
 	Local<Value> args[] = { Local<Value>::New(global) };
-        LOGD("bootstrap", "-------19");
 	mainFunction->Call(global, 1, args);
-        LOGD("bootstrap", "-------20");
-	if (try_catch.HasCaught()) {
-		LOGD("bootstrap", "-------21");
-		ReportException(try_catch, true);
-	        LOGD("bootstrap", "-------22");
+
+	if (tryCatch.HasCaught()) {
+		ReportException(tryCatch, true);
 		JNIUtil::terminateVM();
-        	LOGD("bootstrap", "-------23");
 	}
 }
 
@@ -255,21 +221,10 @@
  */
 JNIEXPORT void JNICALL Java_org_appcelerator_kroll_runtime_v8_V8Runtime_dispose(JNIEnv *env, jclass clazz)
 {
-<<<<<<< HEAD
 	titanium::context.Dispose();
 	V8::Dispose();
 	env->DeleteGlobalRef(titanium::jruntime);
 	titanium::jruntime = NULL;
-=======
-	LOGD("dispose", "-------1");
-	context.Dispose();
-	LOGD("dispose", "-------2");
-	V8::Dispose();
-	LOGD("dispose", "-------3");
-	env->DeleteGlobalRef(jruntime);
-	LOGD("dispose", "-------4");
-	jruntime = NULL;
->>>>>>> d8323be6
 }
 
 jint JNI_OnLoad(JavaVM *vm, void *reserved)
