--- conflicted
+++ resolved
@@ -263,7 +263,6 @@
 
 	private File getAttachableFileFrom(FileProxy fileProxy)
 	{
-<<<<<<< HEAD
 		Exception exception = null;
 		File file = null;
 
@@ -294,13 +293,6 @@
 				exception = new Exception("Unknown error occurred.");
 			}
 			Log.e(TAG, "Unable to attach file " + fileProxy.getName() + ": " + exception.getMessage(), exception);
-=======
-		File tempfile = null;
-		try {
-			tempfile = blobToTemp(file.read(), file.getName());
-		} catch (IOException e) {
-			Log.e(TAG, "Unable to attach file " + file.getName() + ": " + e.getMessage(), e);
->>>>>>> 654a9758
 		}
 
 		// Returns an attachable file path or null if failed.
@@ -317,7 +309,6 @@
 		}
 
 		// For non-file blobs, make a temp file and attach.
-<<<<<<< HEAD
 		File tempFile = null;
 		try {
 			String fileName = "attachment";
@@ -328,12 +319,6 @@
 			tempFile = blobToTemp(blob, fileName);
 		} catch (Exception e) {
 			Log.e(TAG, "Unable to attach blob: " + e.getMessage(), e);
-=======
-		String fileName = "attachment";
-		String extension = TiMimeTypeHelper.getFileExtensionFromMimeType(blob.getMimeType(), "");
-		if (extension.length() > 0) {
-			fileName += "." + extension;
->>>>>>> 654a9758
 		}
 		return tempFile;
 	}
@@ -372,15 +357,9 @@
 		return uris;
 	}
 
-<<<<<<< HEAD
 	private void prepareAttachments(Intent sendIntent, ArrayList<Uri> uris) {
 		// Validate arguments.
 		if ((sendIntent == null) || (uris == null) || (uris.size() <= 0)) {
-=======
-	private void prepareAttachments(Intent sendIntent, ArrayList<Uri> uris)
-	{
-		if (uris == null || uris.size() == 0) {
->>>>>>> 654a9758
 			return;
 		}
 
