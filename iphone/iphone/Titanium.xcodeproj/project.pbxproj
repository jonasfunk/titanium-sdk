// !$*UTF8*$!
{
	archiveVersion = 1;
	classes = {
	};
	objectVersion = 45;
	objects = {

/* Begin PBXBuildFile section */
		1D60589B0D05DD56006BFB54 /* main.m in Sources */ = {isa = PBXBuildFile; fileRef = 29B97316FDCFA39411CA2CEA /* main.m */; };
		1D60589F0D05DD5A006BFB54 /* Foundation.framework in Frameworks */ = {isa = PBXBuildFile; fileRef = 1D30AB110D05D00D00671497 /* Foundation.framework */; };
		1DF5F4E00D08C38300B7A737 /* UIKit.framework in Frameworks */ = {isa = PBXBuildFile; fileRef = 1DF5F4DF0D08C38300B7A737 /* UIKit.framework */; settings = {ATTRIBUTES = (Weak, ); }; };
		2412F467115C296300454E5B /* TiMediaVideoPlayer.m in Sources */ = {isa = PBXBuildFile; fileRef = 2412F465115C296300454E5B /* TiMediaVideoPlayer.m */; };
		242E8E1D11BA38DD0046A0D0 /* TiDebuggerContext.mm in Sources */ = {isa = PBXBuildFile; fileRef = 242E8E1B11BA38DC0046A0D0 /* TiDebuggerContext.mm */; };
		242E8E3111BA39FD0046A0D0 /* libTiCore.a in Frameworks */ = {isa = PBXBuildFile; fileRef = 242E8E3011BA39FD0046A0D0 /* libTiCore.a */; };
		242E8E3211BA39FE0046A0D0 /* libTiCore.a in Frameworks */ = {isa = PBXBuildFile; fileRef = 242E8E3011BA39FD0046A0D0 /* libTiCore.a */; };
		242E95CA11BAC8B40046A0D0 /* TiDebugger.mm in Sources */ = {isa = PBXBuildFile; fileRef = 242E95C911BAC8B40046A0D0 /* TiDebugger.mm */; };
		242E95CB11BAC8B40046A0D0 /* TiDebugger.mm in Sources */ = {isa = PBXBuildFile; fileRef = 242E95C911BAC8B40046A0D0 /* TiDebugger.mm */; };
		242E967711BAD2F20046A0D0 /* AsyncSocket.m in Sources */ = {isa = PBXBuildFile; fileRef = 242E967411BAD2F20046A0D0 /* AsyncSocket.m */; };
		242E967811BAD2F20046A0D0 /* AsyncUdpSocket.m in Sources */ = {isa = PBXBuildFile; fileRef = 242E967611BAD2F20046A0D0 /* AsyncUdpSocket.m */; };
		242E967911BAD2F20046A0D0 /* AsyncSocket.m in Sources */ = {isa = PBXBuildFile; fileRef = 242E967411BAD2F20046A0D0 /* AsyncSocket.m */; };
		242E967A11BAD2F20046A0D0 /* AsyncUdpSocket.m in Sources */ = {isa = PBXBuildFile; fileRef = 242E967611BAD2F20046A0D0 /* AsyncUdpSocket.m */; };
		242E989A11BAF7DB0046A0D0 /* TiDebuggerCallFrame.mm in Sources */ = {isa = PBXBuildFile; fileRef = 242E989911BAF7DB0046A0D0 /* TiDebuggerCallFrame.mm */; };
		242E989B11BAF7DB0046A0D0 /* TiDebuggerCallFrame.mm in Sources */ = {isa = PBXBuildFile; fileRef = 242E989911BAF7DB0046A0D0 /* TiDebuggerCallFrame.mm */; };
		242EA11611BD956F0046A0D0 /* ExternalAccessory.framework in Frameworks */ = {isa = PBXBuildFile; fileRef = 242EA11511BD956F0046A0D0 /* ExternalAccessory.framework */; };
		243AAFB511FCE62600E37D8B /* TiUIDashboardItem.m in Sources */ = {isa = PBXBuildFile; fileRef = 243AAFB411FCE62600E37D8B /* TiUIDashboardItem.m */; };
		243AAFB611FCE62600E37D8B /* TiUIDashboardItem.m in Sources */ = {isa = PBXBuildFile; fileRef = 243AAFB411FCE62600E37D8B /* TiUIDashboardItem.m */; };
		243ECCAA1126981C00639DF4 /* TiUITableViewSectionProxy.m in Sources */ = {isa = PBXBuildFile; fileRef = 243EC5EA112617F900639DF4 /* TiUITableViewSectionProxy.m */; };
		243ECCAB1126981C00639DF4 /* TiUITableViewStyleProxy.m in Sources */ = {isa = PBXBuildFile; fileRef = 243EC9691126632700639DF4 /* TiUITableViewStyleProxy.m */; };
		243ECCAC1126981C00639DF4 /* TiUITableViewSeparatorStyleProxy.m in Sources */ = {isa = PBXBuildFile; fileRef = 243ECB2411267CC100639DF4 /* TiUITableViewSeparatorStyleProxy.m */; };
		243ECCB21126984E00639DF4 /* TiUITableViewAction.m in Sources */ = {isa = PBXBuildFile; fileRef = 243EC7D6112634AF00639DF4 /* TiUITableViewAction.m */; };
		243ECCB71126986F00639DF4 /* TiFile.m in Sources */ = {isa = PBXBuildFile; fileRef = 24F5AEB3111F9DE9005C9199 /* TiFile.m */; };
		243ECCB81126988200639DF4 /* TiUIScrollIndicatorStyleProxy.m in Sources */ = {isa = PBXBuildFile; fileRef = B4F97C57111BAD4700E2F72C /* TiUIScrollIndicatorStyleProxy.m */; };
		243ECCB91126989700639DF4 /* TiUITextWidget.m in Sources */ = {isa = PBXBuildFile; fileRef = B4D5829611264FF500A6B66C /* TiUITextWidget.m */; };
		243ECCBE112698AA00639DF4 /* TiUITextWidgetProxy.m in Sources */ = {isa = PBXBuildFile; fileRef = B4D5829011264FD000A6B66C /* TiUITextWidgetProxy.m */; };
		243ED8EF11288B4300639DF4 /* TiUITableViewScrollPositionProxy.m in Sources */ = {isa = PBXBuildFile; fileRef = 243ED8EC11288B4300639DF4 /* TiUITableViewScrollPositionProxy.m */; };
		24596694118E70D300519F79 /* ApplicationRouting.m in Sources */ = {isa = PBXBuildFile; fileRef = 24596692118E70D300519F79 /* ApplicationRouting.m */; };
		24597035118FF66300519F79 /* StoreKit.framework in Frameworks */ = {isa = PBXBuildFile; fileRef = 24597034118FF66300519F79 /* StoreKit.framework */; };
		245972C611921D0D00519F79 /* TiUIiPadSplitWindow.m in Sources */ = {isa = PBXBuildFile; fileRef = 245972C511921D0D00519F79 /* TiUIiPadSplitWindow.m */; };
		245B3C3D11375A6600CE7530 /* UtilsModule.m in Sources */ = {isa = PBXBuildFile; fileRef = 245B3C3911375A6600CE7530 /* UtilsModule.m */; };
		245B45641139B41800CE7530 /* TiUITableViewCellSelectionStyleProxy.m in Sources */ = {isa = PBXBuildFile; fileRef = 245B45601139B41800CE7530 /* TiUITableViewCellSelectionStyleProxy.m */; };
		2464F96411AB996C001C035A /* module.xcconfig in Resources */ = {isa = PBXBuildFile; fileRef = 2464F96211AB996C001C035A /* module.xcconfig */; };
		2465592411E5862F0059BBF4 /* TiFilesystemBlobProxy.m in Sources */ = {isa = PBXBuildFile; fileRef = 2465592311E5862F0059BBF4 /* TiFilesystemBlobProxy.m */; };
		2465592511E5862F0059BBF4 /* TiFilesystemBlobProxy.m in Sources */ = {isa = PBXBuildFile; fileRef = 2465592311E5862F0059BBF4 /* TiFilesystemBlobProxy.m */; };
		2467310711E2549300D39AF7 /* Webcolor.m in Sources */ = {isa = PBXBuildFile; fileRef = 2467310611E2549300D39AF7 /* Webcolor.m */; };
		2467310811E2549300D39AF7 /* Webcolor.m in Sources */ = {isa = PBXBuildFile; fileRef = 2467310611E2549300D39AF7 /* Webcolor.m */; };
		2478B2A511C447A4005814DF /* ApplicationMods.m in Sources */ = {isa = PBXBuildFile; fileRef = 2478B2A411C447A4005814DF /* ApplicationMods.m */; };
		2478B2A611C447A4005814DF /* ApplicationMods.m in Sources */ = {isa = PBXBuildFile; fileRef = 2478B2A411C447A4005814DF /* ApplicationMods.m */; };
		248133A7115761DE00E3A9BA /* TiNetworkBonjourBrowserProxy.m in Sources */ = {isa = PBXBuildFile; fileRef = 248133A2115761DE00E3A9BA /* TiNetworkBonjourBrowserProxy.m */; };
		248133A8115761DE00E3A9BA /* TiNetworkBonjourServiceProxy.m in Sources */ = {isa = PBXBuildFile; fileRef = 248133A4115761DE00E3A9BA /* TiNetworkBonjourServiceProxy.m */; };
		248133A9115761DE00E3A9BA /* TiNetworkTCPSocketProxy.mm in Sources */ = {isa = PBXBuildFile; fileRef = 248133A6115761DE00E3A9BA /* TiNetworkTCPSocketProxy.mm */; };
		24813714115A852800E3A9BA /* TiDOMTextNodeProxy.m in Sources */ = {isa = PBXBuildFile; fileRef = 24813712115A852800E3A9BA /* TiDOMTextNodeProxy.m */; };
		24A1E519112D33AF003DA834 /* TiMediaAudioSession.m in Sources */ = {isa = PBXBuildFile; fileRef = 24A1E516112D33AF003DA834 /* TiMediaAudioSession.m */; };
		24A1E875112DF80B003DA834 /* TiUIPickerProxy.m in Sources */ = {isa = PBXBuildFile; fileRef = 24A1E874112DF80B003DA834 /* TiUIPickerProxy.m */; };
		24A1E87B112DF83E003DA834 /* TiUIPicker.m in Sources */ = {isa = PBXBuildFile; fileRef = 24A1E87A112DF83E003DA834 /* TiUIPicker.m */; };
		24A1E8A8112DFACA003DA834 /* TiUIPickerRowProxy.m in Sources */ = {isa = PBXBuildFile; fileRef = 24A1E8A7112DFACA003DA834 /* TiUIPickerRowProxy.m */; };
		24A1E992112E1363003DA834 /* TiUIPickerColumnProxy.m in Sources */ = {isa = PBXBuildFile; fileRef = 24A1E991112E1363003DA834 /* TiUIPickerColumnProxy.m */; };
		24A1EAF6112F4C02003DA834 /* UIImage+Alpha.m in Sources */ = {isa = PBXBuildFile; fileRef = 24A1EAF1112F4C02003DA834 /* UIImage+Alpha.m */; };
		24A1EAF7112F4C02003DA834 /* UIImage+Resize.m in Sources */ = {isa = PBXBuildFile; fileRef = 24A1EAF3112F4C02003DA834 /* UIImage+Resize.m */; };
		24A1EAF8112F4C02003DA834 /* UIImage+RoundedCorner.m in Sources */ = {isa = PBXBuildFile; fileRef = 24A1EAF5112F4C02003DA834 /* UIImage+RoundedCorner.m */; };
		24C0128C1140D30B00A94CE2 /* TiUIMaskedImageProxy.m in Sources */ = {isa = PBXBuildFile; fileRef = 24C012881140D30B00A94CE2 /* TiUIMaskedImageProxy.m */; };
		24C012921140D31C00A94CE2 /* TiUIMaskedImage.m in Sources */ = {isa = PBXBuildFile; fileRef = 24C0128E1140D31C00A94CE2 /* TiUIMaskedImage.m */; };
		24CA895B111161050084E2DE /* AFItemView.m in Sources */ = {isa = PBXBuildFile; fileRef = 24CA890B111161050084E2DE /* AFItemView.m */; };
		24CA895C111161050084E2DE /* AFOpenFlowView.m in Sources */ = {isa = PBXBuildFile; fileRef = 24CA890E111161050084E2DE /* AFOpenFlowView.m */; };
		24CA895D111161050084E2DE /* AFUIImageReflection.m in Sources */ = {isa = PBXBuildFile; fileRef = 24CA8910111161050084E2DE /* AFUIImageReflection.m */; };
		24CA895E111161050084E2DE /* ASIAuthenticationDialog.m in Sources */ = {isa = PBXBuildFile; fileRef = 24CA8913111161050084E2DE /* ASIAuthenticationDialog.m */; };
		24CA895F111161050084E2DE /* ASIFormDataRequest.m in Sources */ = {isa = PBXBuildFile; fileRef = 24CA8915111161050084E2DE /* ASIFormDataRequest.m */; };
		24CA8960111161050084E2DE /* ASIHTTPRequest.m in Sources */ = {isa = PBXBuildFile; fileRef = 24CA8917111161050084E2DE /* ASIHTTPRequest.m */; };
		24CA8961111161050084E2DE /* ASIInputStream.m in Sources */ = {isa = PBXBuildFile; fileRef = 24CA891A111161050084E2DE /* ASIInputStream.m */; };
		24CA8962111161050084E2DE /* ASINetworkQueue.m in Sources */ = {isa = PBXBuildFile; fileRef = 24CA891C111161050084E2DE /* ASINetworkQueue.m */; };
		24CA8963111161050084E2DE /* ASINSStringAdditions.m in Sources */ = {isa = PBXBuildFile; fileRef = 24CA891E111161050084E2DE /* ASINSStringAdditions.m */; };
		24CA8967111161050084E2DE /* Reachability.m in Sources */ = {isa = PBXBuildFile; fileRef = 24CA8926111161050084E2DE /* Reachability.m */; };
		24CA8968111161050084E2DE /* AudioStreamer.m in Sources */ = {isa = PBXBuildFile; fileRef = 24CA8929111161050084E2DE /* AudioStreamer.m */; };
		24CA8969111161050084E2DE /* Base64Transcoder.c in Sources */ = {isa = PBXBuildFile; fileRef = 24CA892A111161050084E2DE /* Base64Transcoder.c */; };
		24CA896A111161050084E2DE /* FBConnectGlobal.m in Sources */ = {isa = PBXBuildFile; fileRef = 24CA892F111161050084E2DE /* FBConnectGlobal.m */; };
		24CA896B111161050084E2DE /* FBDialog.m in Sources */ = {isa = PBXBuildFile; fileRef = 24CA8931111161050084E2DE /* FBDialog.m */; };
		24CA896C111161050084E2DE /* FBFeedDialog.m in Sources */ = {isa = PBXBuildFile; fileRef = 24CA8933111161050084E2DE /* FBFeedDialog.m */; };
		24CA896D111161050084E2DE /* FBLoginButton.m in Sources */ = {isa = PBXBuildFile; fileRef = 24CA8935111161050084E2DE /* FBLoginButton.m */; };
		24CA896E111161050084E2DE /* FBLoginDialog.m in Sources */ = {isa = PBXBuildFile; fileRef = 24CA8937111161050084E2DE /* FBLoginDialog.m */; };
		24CA896F111161050084E2DE /* FBPermissionDialog.m in Sources */ = {isa = PBXBuildFile; fileRef = 24CA8939111161050084E2DE /* FBPermissionDialog.m */; };
		24CA8970111161050084E2DE /* FBRequest.m in Sources */ = {isa = PBXBuildFile; fileRef = 24CA893B111161050084E2DE /* FBRequest.m */; };
		24CA8971111161050084E2DE /* FBSession.m in Sources */ = {isa = PBXBuildFile; fileRef = 24CA893D111161050084E2DE /* FBSession.m */; };
		24CA8972111161050084E2DE /* FBStreamDialog.m in Sources */ = {isa = PBXBuildFile; fileRef = 24CA893F111161050084E2DE /* FBStreamDialog.m */; };
		24CA8973111161050084E2DE /* FBXMLHandler.m in Sources */ = {isa = PBXBuildFile; fileRef = 24CA8941111161050084E2DE /* FBXMLHandler.m */; };
		24CA897D111161050084E2DE /* PlausibleDatabase.m in Sources */ = {isa = PBXBuildFile; fileRef = 24CA894F111161050084E2DE /* PlausibleDatabase.m */; };
		24CA897E111161050084E2DE /* PLSqliteDatabase.m in Sources */ = {isa = PBXBuildFile; fileRef = 24CA8954111161050084E2DE /* PLSqliteDatabase.m */; };
		24CA897F111161050084E2DE /* PLSqlitePreparedStatement.m in Sources */ = {isa = PBXBuildFile; fileRef = 24CA8956111161050084E2DE /* PLSqlitePreparedStatement.m */; };
		24CA8980111161050084E2DE /* PLSqliteResultSet.m in Sources */ = {isa = PBXBuildFile; fileRef = 24CA8958111161050084E2DE /* PLSqliteResultSet.m */; };
		24CA8981111161050084E2DE /* SBJSON.m in Sources */ = {isa = PBXBuildFile; fileRef = 24CA895A111161050084E2DE /* SBJSON.m */; };
		24CA89B81111615D0084E2DE /* KrollBridge.mm in Sources */ = {isa = PBXBuildFile; fileRef = 24CA89A91111615D0084E2DE /* KrollBridge.mm */; };
		24CA89B91111615D0084E2DE /* KrollCallback.m in Sources */ = {isa = PBXBuildFile; fileRef = 24CA89AB1111615D0084E2DE /* KrollCallback.m */; };
		24CA89BA1111615D0084E2DE /* KrollContext.mm in Sources */ = {isa = PBXBuildFile; fileRef = 24CA89AD1111615D0084E2DE /* KrollContext.mm */; };
		24CA89BB1111615D0084E2DE /* KrollMethod.m in Sources */ = {isa = PBXBuildFile; fileRef = 24CA89AF1111615D0084E2DE /* KrollMethod.m */; };
		24CA89BC1111615D0084E2DE /* KrollMethodDelegate.m in Sources */ = {isa = PBXBuildFile; fileRef = 24CA89B11111615D0084E2DE /* KrollMethodDelegate.m */; };
		24CA89BD1111615D0084E2DE /* KrollObject.m in Sources */ = {isa = PBXBuildFile; fileRef = 24CA89B31111615D0084E2DE /* KrollObject.m */; };
		24CA89BE1111615D0084E2DE /* KrollPropertyDelegate.m in Sources */ = {isa = PBXBuildFile; fileRef = 24CA89B51111615D0084E2DE /* KrollPropertyDelegate.m */; };
		24CA89BF1111615D0084E2DE /* KrollTimer.m in Sources */ = {isa = PBXBuildFile; fileRef = 24CA89B71111615D0084E2DE /* KrollTimer.m */; };
		24CA8B66111161FE0084E2DE /* YahooModule.m in Sources */ = {isa = PBXBuildFile; fileRef = 24CA8A0C111161FD0084E2DE /* YahooModule.m */; };
		24CA8B67111161FE0084E2DE /* XHRBridge.m in Sources */ = {isa = PBXBuildFile; fileRef = 24CA8A0E111161FD0084E2DE /* XHRBridge.m */; };
		24CA8B68111161FE0084E2DE /* WebFont.m in Sources */ = {isa = PBXBuildFile; fileRef = 24CA8A10111161FD0084E2DE /* WebFont.m */; };
		24CA8B6A111161FE0084E2DE /* UIModule.m in Sources */ = {isa = PBXBuildFile; fileRef = 24CA8A14111161FD0084E2DE /* UIModule.m */; };
		24CA8B6B111161FE0084E2DE /* TiWindowProxy.m in Sources */ = {isa = PBXBuildFile; fileRef = 24CA8A16111161FD0084E2DE /* TiWindowProxy.m */; };
		24CA8B6C111161FE0084E2DE /* TiViewProxy.m in Sources */ = {isa = PBXBuildFile; fileRef = 24CA8A18111161FD0084E2DE /* TiViewProxy.m */; };
		24CA8B6D111161FE0084E2DE /* TiViewController.m in Sources */ = {isa = PBXBuildFile; fileRef = 24CA8A1A111161FD0084E2DE /* TiViewController.m */; };
		24CA8B70111161FE0084E2DE /* TiUtils.m in Sources */ = {isa = PBXBuildFile; fileRef = 24CA8A20111161FD0084E2DE /* TiUtils.m */; };
		24CA8B71111161FE0084E2DE /* TiUIWindowProxy.m in Sources */ = {isa = PBXBuildFile; fileRef = 24CA8A22111161FD0084E2DE /* TiUIWindowProxy.m */; };
		24CA8B72111161FE0084E2DE /* TiUIWindow.m in Sources */ = {isa = PBXBuildFile; fileRef = 24CA8A24111161FD0084E2DE /* TiUIWindow.m */; };
		24CA8B74111161FE0084E2DE /* TiUIWebViewProxy.m in Sources */ = {isa = PBXBuildFile; fileRef = 24CA8A28111161FD0084E2DE /* TiUIWebViewProxy.m */; };
		24CA8B75111161FE0084E2DE /* TiUIViewProxy.m in Sources */ = {isa = PBXBuildFile; fileRef = 24CA8A2A111161FD0084E2DE /* TiUIViewProxy.m */; };
		24CA8B76111161FE0084E2DE /* TiUIView.m in Sources */ = {isa = PBXBuildFile; fileRef = 24CA8A2C111161FD0084E2DE /* TiUIView.m */; };
		24CA8B77111161FE0084E2DE /* TiUIToolbarProxy.m in Sources */ = {isa = PBXBuildFile; fileRef = 24CA8A2E111161FD0084E2DE /* TiUIToolbarProxy.m */; };
		24CA8B78111161FE0084E2DE /* TiUIToolbar.m in Sources */ = {isa = PBXBuildFile; fileRef = 24CA8A30111161FD0084E2DE /* TiUIToolbar.m */; };
		24CA8B79111161FE0084E2DE /* TiUITextFieldProxy.m in Sources */ = {isa = PBXBuildFile; fileRef = 24CA8A32111161FD0084E2DE /* TiUITextFieldProxy.m */; };
		24CA8B7A111161FE0084E2DE /* TiUITextField.m in Sources */ = {isa = PBXBuildFile; fileRef = 24CA8A34111161FD0084E2DE /* TiUITextField.m */; };
		24CA8B7B111161FE0084E2DE /* TiUITextAreaProxy.m in Sources */ = {isa = PBXBuildFile; fileRef = 24CA8A36111161FD0084E2DE /* TiUITextAreaProxy.m */; };
		24CA8B7C111161FE0084E2DE /* TiUITextArea.m in Sources */ = {isa = PBXBuildFile; fileRef = 24CA8A38111161FD0084E2DE /* TiUITextArea.m */; };
		24CA8B7D111161FE0084E2DE /* TiUITabProxy.m in Sources */ = {isa = PBXBuildFile; fileRef = 24CA8A3A111161FD0084E2DE /* TiUITabProxy.m */; };
		24CA8B80111161FE0084E2DE /* TiUITableViewProxy.m in Sources */ = {isa = PBXBuildFile; fileRef = 24CA8A40111161FD0084E2DE /* TiUITableViewProxy.m */; };
		24CA8B84111161FE0084E2DE /* TiUITableView.m in Sources */ = {isa = PBXBuildFile; fileRef = 24CA8A48111161FD0084E2DE /* TiUITableView.m */; };
		24CA8B85111161FE0084E2DE /* TiUITabGroupProxy.m in Sources */ = {isa = PBXBuildFile; fileRef = 24CA8A4A111161FD0084E2DE /* TiUITabGroupProxy.m */; };
		24CA8B86111161FE0084E2DE /* TiUITabGroup.m in Sources */ = {isa = PBXBuildFile; fileRef = 24CA8A4C111161FD0084E2DE /* TiUITabGroup.m */; };
		24CA8B87111161FE0084E2DE /* TiUITabController.m in Sources */ = {isa = PBXBuildFile; fileRef = 24CA8A4E111161FD0084E2DE /* TiUITabController.m */; };
		24CA8B88111161FE0084E2DE /* TiUITabbedBarProxy.m in Sources */ = {isa = PBXBuildFile; fileRef = 24CA8A50111161FD0084E2DE /* TiUITabbedBarProxy.m */; };
		24CA8B89111161FE0084E2DE /* TiUISystemIconProxy.m in Sources */ = {isa = PBXBuildFile; fileRef = 24CA8A52111161FD0084E2DE /* TiUISystemIconProxy.m */; };
		24CA8B8A111161FE0084E2DE /* TiUISystemButtonStyleProxy.m in Sources */ = {isa = PBXBuildFile; fileRef = 24CA8A54111161FD0084E2DE /* TiUISystemButtonStyleProxy.m */; };
		24CA8B8B111161FE0084E2DE /* TiUISystemButtonProxy.m in Sources */ = {isa = PBXBuildFile; fileRef = 24CA8A56111161FD0084E2DE /* TiUISystemButtonProxy.m */; };
		24CA8B8C111161FE0084E2DE /* TiUISwitchProxy.m in Sources */ = {isa = PBXBuildFile; fileRef = 24CA8A58111161FD0084E2DE /* TiUISwitchProxy.m */; };
		24CA8B8D111161FE0084E2DE /* TiUISwitch.m in Sources */ = {isa = PBXBuildFile; fileRef = 24CA8A5A111161FD0084E2DE /* TiUISwitch.m */; };
		24CA8B8E111161FE0084E2DE /* TiUIStatusBarProxy.m in Sources */ = {isa = PBXBuildFile; fileRef = 24CA8A5C111161FD0084E2DE /* TiUIStatusBarProxy.m */; };
		24CA8B8F111161FE0084E2DE /* TiUISliderProxy.m in Sources */ = {isa = PBXBuildFile; fileRef = 24CA8A5E111161FD0084E2DE /* TiUISliderProxy.m */; };
		24CA8B90111161FE0084E2DE /* TiUISlider.m in Sources */ = {isa = PBXBuildFile; fileRef = 24CA8A60111161FD0084E2DE /* TiUISlider.m */; };
		24CA8B91111161FE0084E2DE /* TiUISearchBarProxy.m in Sources */ = {isa = PBXBuildFile; fileRef = 24CA8A62111161FD0084E2DE /* TiUISearchBarProxy.m */; };
		24CA8B92111161FE0084E2DE /* TiUISearchBar.m in Sources */ = {isa = PBXBuildFile; fileRef = 24CA8A64111161FD0084E2DE /* TiUISearchBar.m */; };
		24CA8B93111161FE0084E2DE /* TiUIRowAnimationStyleProxy.m in Sources */ = {isa = PBXBuildFile; fileRef = 24CA8A66111161FD0084E2DE /* TiUIRowAnimationStyleProxy.m */; };
		24CA8B94111161FE0084E2DE /* TiUIProgressBarStyleProxy.m in Sources */ = {isa = PBXBuildFile; fileRef = 24CA8A68111161FD0084E2DE /* TiUIProgressBarStyleProxy.m */; };
		24CA8B95111161FE0084E2DE /* TiUIProgressBarProxy.m in Sources */ = {isa = PBXBuildFile; fileRef = 24CA8A6A111161FD0084E2DE /* TiUIProgressBarProxy.m */; };
		24CA8B96111161FE0084E2DE /* TiUIProgressBar.m in Sources */ = {isa = PBXBuildFile; fileRef = 24CA8A6C111161FD0084E2DE /* TiUIProgressBar.m */; };
		24CA8B97111161FE0084E2DE /* TiUIOptionDialogProxy.m in Sources */ = {isa = PBXBuildFile; fileRef = 24CA8A6E111161FD0084E2DE /* TiUIOptionDialogProxy.m */; };
		24CA8B98111161FE0084E2DE /* TiUINavBarButton.m in Sources */ = {isa = PBXBuildFile; fileRef = 24CA8A70111161FD0084E2DE /* TiUINavBarButton.m */; };
		24CA8B99111161FE0084E2DE /* TiUILabelProxy.m in Sources */ = {isa = PBXBuildFile; fileRef = 24CA8A72111161FD0084E2DE /* TiUILabelProxy.m */; };
		24CA8B9A111161FE0084E2DE /* TiUILabel.m in Sources */ = {isa = PBXBuildFile; fileRef = 24CA8A74111161FD0084E2DE /* TiUILabel.m */; };
		24CA8B9B111161FE0084E2DE /* TiUIiPhoneProxy.m in Sources */ = {isa = PBXBuildFile; fileRef = 24CA8A76111161FD0084E2DE /* TiUIiPhoneProxy.m */; };
		24CA8B9C111161FE0084E2DE /* TiUIImageViewProxy.m in Sources */ = {isa = PBXBuildFile; fileRef = 24CA8A78111161FD0084E2DE /* TiUIImageViewProxy.m */; };
		24CA8B9D111161FE0084E2DE /* TiUIImageView.m in Sources */ = {isa = PBXBuildFile; fileRef = 24CA8A7A111161FD0084E2DE /* TiUIImageView.m */; };
		24CA8BA1111161FE0084E2DE /* TiUIEmailDialogProxy.m in Sources */ = {isa = PBXBuildFile; fileRef = 24CA8A82111161FD0084E2DE /* TiUIEmailDialogProxy.m */; };
		24CA8BA3111161FE0084E2DE /* TiUICoverFlowViewProxy.m in Sources */ = {isa = PBXBuildFile; fileRef = 24CA8A86111161FD0084E2DE /* TiUICoverFlowViewProxy.m */; };
		24CA8BA4111161FE0084E2DE /* TiUICoverFlowView.m in Sources */ = {isa = PBXBuildFile; fileRef = 24CA8A88111161FD0084E2DE /* TiUICoverFlowView.m */; };
		24CA8BA5111161FE0084E2DE /* TiUICanvasViewProxy.m in Sources */ = {isa = PBXBuildFile; fileRef = 24CA8A8A111161FD0084E2DE /* TiUICanvasViewProxy.m */; };
		24CA8BA6111161FE0084E2DE /* TiUICanvasView.m in Sources */ = {isa = PBXBuildFile; fileRef = 24CA8A8C111161FD0084E2DE /* TiUICanvasView.m */; };
		24CA8BA7111161FE0084E2DE /* TiUIButtonProxy.m in Sources */ = {isa = PBXBuildFile; fileRef = 24CA8A8E111161FD0084E2DE /* TiUIButtonProxy.m */; };
		24CA8BA8111161FE0084E2DE /* TiUIButtonBarProxy.m in Sources */ = {isa = PBXBuildFile; fileRef = 24CA8A90111161FD0084E2DE /* TiUIButtonBarProxy.m */; };
		24CA8BA9111161FE0084E2DE /* TiUIButtonBar.m in Sources */ = {isa = PBXBuildFile; fileRef = 24CA8A92111161FD0084E2DE /* TiUIButtonBar.m */; };
		24CA8BAA111161FE0084E2DE /* TiUIButton.m in Sources */ = {isa = PBXBuildFile; fileRef = 24CA8A94111161FD0084E2DE /* TiUIButton.m */; };
		24CA8BAB111161FE0084E2DE /* TiUIAnimationStyleProxy.m in Sources */ = {isa = PBXBuildFile; fileRef = 24CA8A96111161FD0084E2DE /* TiUIAnimationStyleProxy.m */; };
		24CA8BAC111161FE0084E2DE /* TiUIAlertDialogProxy.m in Sources */ = {isa = PBXBuildFile; fileRef = 24CA8A98111161FD0084E2DE /* TiUIAlertDialogProxy.m */; };
		24CA8BAD111161FE0084E2DE /* TiUIActivityIndicatorStyleProxy.m in Sources */ = {isa = PBXBuildFile; fileRef = 24CA8A9A111161FD0084E2DE /* TiUIActivityIndicatorStyleProxy.m */; };
		24CA8BAE111161FE0084E2DE /* TiUIActivityIndicatorProxy.m in Sources */ = {isa = PBXBuildFile; fileRef = 24CA8A9C111161FD0084E2DE /* TiUIActivityIndicatorProxy.m */; };
		24CA8BAF111161FE0084E2DE /* TiUIActivityIndicator.m in Sources */ = {isa = PBXBuildFile; fileRef = 24CA8A9E111161FD0084E2DE /* TiUIActivityIndicator.m */; };
		24CA8BB5111161FE0084E2DE /* TiRect.m in Sources */ = {isa = PBXBuildFile; fileRef = 24CA8AAC111161FD0084E2DE /* TiRect.m */; };
		24CA8BB6111161FE0084E2DE /* TiRange.m in Sources */ = {isa = PBXBuildFile; fileRef = 24CA8AAE111161FD0084E2DE /* TiRange.m */; };
		24CA8BB7111161FE0084E2DE /* TiProxy.m in Sources */ = {isa = PBXBuildFile; fileRef = 24CA8AB0111161FD0084E2DE /* TiProxy.m */; };
		24CA8BB8111161FE0084E2DE /* TiPoint.m in Sources */ = {isa = PBXBuildFile; fileRef = 24CA8AB2111161FD0084E2DE /* TiPoint.m */; };
		24CA8BB9111161FE0084E2DE /* TiNetworkHTTPClientResultProxy.m in Sources */ = {isa = PBXBuildFile; fileRef = 24CA8AB4111161FD0084E2DE /* TiNetworkHTTPClientResultProxy.m */; };
		24CA8BBA111161FE0084E2DE /* TiNetworkHTTPClientProxy.m in Sources */ = {isa = PBXBuildFile; fileRef = 24CA8AB6111161FD0084E2DE /* TiNetworkHTTPClientProxy.m */; };
		24CA8BBB111161FE0084E2DE /* TiModule.m in Sources */ = {isa = PBXBuildFile; fileRef = 24CA8AB8111161FD0084E2DE /* TiModule.m */; };
		24CA8BBC111161FE0084E2DE /* TiMediaVideoPlayerProxy.m in Sources */ = {isa = PBXBuildFile; fileRef = 24CA8ABA111161FD0084E2DE /* TiMediaVideoPlayerProxy.m */; };
		24CA8BBD111161FE0084E2DE /* TiMediaSoundProxy.m in Sources */ = {isa = PBXBuildFile; fileRef = 24CA8ABC111161FD0084E2DE /* TiMediaSoundProxy.m */; };
		24CA8BBE111161FE0084E2DE /* TiMediaAudioPlayerProxy.m in Sources */ = {isa = PBXBuildFile; fileRef = 24CA8ABE111161FD0084E2DE /* TiMediaAudioPlayerProxy.m */; };
		24CA8BBF111161FE0084E2DE /* TiMapViewProxy.m in Sources */ = {isa = PBXBuildFile; fileRef = 24CA8AC0111161FD0084E2DE /* TiMapViewProxy.m */; };
		24CA8BC0111161FE0084E2DE /* TiMapView.m in Sources */ = {isa = PBXBuildFile; fileRef = 24CA8AC2111161FD0084E2DE /* TiMapView.m */; };
		24CA8BC1111161FE0084E2DE /* TiMapAnnotationProxy.m in Sources */ = {isa = PBXBuildFile; fileRef = 24CA8AC4111161FD0084E2DE /* TiMapAnnotationProxy.m */; };
		24CA8BC2111161FE0084E2DE /* TiHost.m in Sources */ = {isa = PBXBuildFile; fileRef = 24CA8AC6111161FD0084E2DE /* TiHost.m */; };
		24CA8BC3111161FE0084E2DE /* TiFilesystemFileProxy.m in Sources */ = {isa = PBXBuildFile; fileRef = 24CA8AC8111161FD0084E2DE /* TiFilesystemFileProxy.m */; };
		24CA8BC5111161FE0084E2DE /* TiFacebookLoginButtonProxy.m in Sources */ = {isa = PBXBuildFile; fileRef = 24CA8ACC111161FD0084E2DE /* TiFacebookLoginButtonProxy.m */; };
		24CA8BC6111161FE0084E2DE /* TiFacebookLoginButton.m in Sources */ = {isa = PBXBuildFile; fileRef = 24CA8ACE111161FD0084E2DE /* TiFacebookLoginButton.m */; };
		24CA8BC7111161FE0084E2DE /* TiDimension.m in Sources */ = {isa = PBXBuildFile; fileRef = 24CA8AD1111161FD0084E2DE /* TiDimension.m */; };
		24CA8BC8111161FE0084E2DE /* TiDatabaseResultSetProxy.m in Sources */ = {isa = PBXBuildFile; fileRef = 24CA8AD3111161FD0084E2DE /* TiDatabaseResultSetProxy.m */; };
		24CA8BC9111161FE0084E2DE /* TiDatabaseProxy.m in Sources */ = {isa = PBXBuildFile; fileRef = 24CA8AD5111161FD0084E2DE /* TiDatabaseProxy.m */; };
		24CA8BCA111161FE0084E2DE /* TiContactsPerson.m in Sources */ = {isa = PBXBuildFile; fileRef = 24CA8AD8111161FD0084E2DE /* TiContactsPerson.m */; };
		24CA8BCB111161FE0084E2DE /* TiComplexValue.m in Sources */ = {isa = PBXBuildFile; fileRef = 24CA8ADA111161FE0084E2DE /* TiComplexValue.m */; };
		24CA8BCC111161FE0084E2DE /* TiColor.m in Sources */ = {isa = PBXBuildFile; fileRef = 24CA8ADC111161FE0084E2DE /* TiColor.m */; };
		24CA8BCD111161FE0084E2DE /* TiButtonUtil.m in Sources */ = {isa = PBXBuildFile; fileRef = 24CA8ADE111161FE0084E2DE /* TiButtonUtil.m */; };
		24CA8BCE111161FE0084E2DE /* TiBlob.m in Sources */ = {isa = PBXBuildFile; fileRef = 24CA8AE0111161FE0084E2DE /* TiBlob.m */; };
		24CA8BCF111161FE0084E2DE /* TiBase.m in Sources */ = {isa = PBXBuildFile; fileRef = 24CA8AE2111161FE0084E2DE /* TiBase.m */; };
		24CA8BD0111161FE0084E2DE /* TiAppPropertiesProxy.m in Sources */ = {isa = PBXBuildFile; fileRef = 24CA8AE4111161FE0084E2DE /* TiAppPropertiesProxy.m */; };
		24CA8BD1111161FE0084E2DE /* TiAnimation.m in Sources */ = {isa = PBXBuildFile; fileRef = 24CA8AE6111161FE0084E2DE /* TiAnimation.m */; };
		24CA8BD2111161FE0084E2DE /* TiAction.m in Sources */ = {isa = PBXBuildFile; fileRef = 24CA8AE8111161FE0084E2DE /* TiAction.m */; };
		24CA8BD3111161FE0084E2DE /* Ti3DMatrix.m in Sources */ = {isa = PBXBuildFile; fileRef = 24CA8AEA111161FE0084E2DE /* Ti3DMatrix.m */; };
		24CA8BD4111161FE0084E2DE /* Ti2DMatrix.m in Sources */ = {isa = PBXBuildFile; fileRef = 24CA8AEC111161FE0084E2DE /* Ti2DMatrix.m */; };
		24CA8BD9111161FE0084E2DE /* PlatformModuleDisplayCapsProxy.m in Sources */ = {isa = PBXBuildFile; fileRef = 24CA8AFA111161FE0084E2DE /* PlatformModuleDisplayCapsProxy.m */; };
		24CA8BDA111161FE0084E2DE /* PlatformModule.m in Sources */ = {isa = PBXBuildFile; fileRef = 24CA8AFC111161FE0084E2DE /* PlatformModule.m */; };
		24CA8BDB111161FE0084E2DE /* OperationQueue.m in Sources */ = {isa = PBXBuildFile; fileRef = 24CA8AFE111161FE0084E2DE /* OperationQueue.m */; };
		24CA8BDC111161FE0084E2DE /* NetworkModule.m in Sources */ = {isa = PBXBuildFile; fileRef = 24CA8B00111161FE0084E2DE /* NetworkModule.m */; };
		24CA8BDD111161FE0084E2DE /* Mimetypes.m in Sources */ = {isa = PBXBuildFile; fileRef = 24CA8B02111161FE0084E2DE /* Mimetypes.m */; };
		24CA8BDE111161FE0084E2DE /* MediaModule.m in Sources */ = {isa = PBXBuildFile; fileRef = 24CA8B04111161FE0084E2DE /* MediaModule.m */; };
		24CA8BDF111161FE0084E2DE /* MapModule.m in Sources */ = {isa = PBXBuildFile; fileRef = 24CA8B06111161FE0084E2DE /* MapModule.m */; };
		24CA8BE1111161FE0084E2DE /* LayoutConstraint.m in Sources */ = {isa = PBXBuildFile; fileRef = 24CA8B0A111161FE0084E2DE /* LayoutConstraint.m */; };
		24CA8BE2111161FE0084E2DE /* ImageLoader.m in Sources */ = {isa = PBXBuildFile; fileRef = 24CA8B0C111161FE0084E2DE /* ImageLoader.m */; };
		24CA8BE3111161FE0084E2DE /* GestureModule.m in Sources */ = {isa = PBXBuildFile; fileRef = 24CA8B0E111161FE0084E2DE /* GestureModule.m */; };
		24CA8BE4111161FE0084E2DE /* GeolocationModule.m in Sources */ = {isa = PBXBuildFile; fileRef = 24CA8B10111161FE0084E2DE /* GeolocationModule.m */; };
		24CA8BE5111161FE0084E2DE /* FilesystemModule.m in Sources */ = {isa = PBXBuildFile; fileRef = 24CA8B12111161FE0084E2DE /* FilesystemModule.m */; };
		24CA8BF8111161FE0084E2DE /* FacebookModule.m in Sources */ = {isa = PBXBuildFile; fileRef = 24CA8B33111161FE0084E2DE /* FacebookModule.m */; };
		24CA8BF9111161FE0084E2DE /* DatabaseModule.m in Sources */ = {isa = PBXBuildFile; fileRef = 24CA8B35111161FE0084E2DE /* DatabaseModule.m */; };
		24CA8BFA111161FE0084E2DE /* ContactsModule.m in Sources */ = {isa = PBXBuildFile; fileRef = 24CA8B37111161FE0084E2DE /* ContactsModule.m */; };
		24CA8BFB111161FE0084E2DE /* TiUITableViewRowProxy.m in Sources */ = {isa = PBXBuildFile; fileRef = 24CA8B39111161FE0084E2DE /* TiUITableViewRowProxy.m */; };
		24CA8BFC111161FE0084E2DE /* Bridge.m in Sources */ = {isa = PBXBuildFile; fileRef = 24CA8B3B111161FE0084E2DE /* Bridge.m */; };
		24CA8C08111161FE0084E2DE /* AppModule.m in Sources */ = {isa = PBXBuildFile; fileRef = 24CA8B56111161FE0084E2DE /* AppModule.m */; };
		24CA8C09111161FE0084E2DE /* APIModule.m in Sources */ = {isa = PBXBuildFile; fileRef = 24CA8B58111161FE0084E2DE /* APIModule.m */; };
		24CA8C0A111161FE0084E2DE /* AnalyticsModule.m in Sources */ = {isa = PBXBuildFile; fileRef = 24CA8B5A111161FE0084E2DE /* AnalyticsModule.m */; };
		24CA8C0E111161FE0084E2DE /* AccelerometerModule.m in Sources */ = {isa = PBXBuildFile; fileRef = 24CA8B64111161FE0084E2DE /* AccelerometerModule.m */; };
		24CA8C76111167B60084E2DE /* AddressBook.framework in Frameworks */ = {isa = PBXBuildFile; fileRef = 24CA8C75111167B60084E2DE /* AddressBook.framework */; };
		24CA8C78111167B60084E2DE /* AddressBookUI.framework in Frameworks */ = {isa = PBXBuildFile; fileRef = 24CA8C77111167B60084E2DE /* AddressBookUI.framework */; };
		24CA8C7C111167B60084E2DE /* CFNetwork.framework in Frameworks */ = {isa = PBXBuildFile; fileRef = 24CA8C7B111167B60084E2DE /* CFNetwork.framework */; };
		24CA8C7E111167B60084E2DE /* CoreLocation.framework in Frameworks */ = {isa = PBXBuildFile; fileRef = 24CA8C7D111167B60084E2DE /* CoreLocation.framework */; };
		24CA8C80111167B60084E2DE /* MapKit.framework in Frameworks */ = {isa = PBXBuildFile; fileRef = 24CA8C7F111167B60084E2DE /* MapKit.framework */; };
		24CA8C82111167B60084E2DE /* MessageUI.framework in Frameworks */ = {isa = PBXBuildFile; fileRef = 24CA8C81111167B60084E2DE /* MessageUI.framework */; };
		24CA8C84111167B60084E2DE /* MobileCoreServices.framework in Frameworks */ = {isa = PBXBuildFile; fileRef = 24CA8C83111167B60084E2DE /* MobileCoreServices.framework */; };
		24CA8C86111167B60084E2DE /* OpenGLES.framework in Frameworks */ = {isa = PBXBuildFile; fileRef = 24CA8C85111167B60084E2DE /* OpenGLES.framework */; };
		24CA8C88111167B60084E2DE /* QuartzCore.framework in Frameworks */ = {isa = PBXBuildFile; fileRef = 24CA8C87111167B60084E2DE /* QuartzCore.framework */; };
		24CA8C8A111167B60084E2DE /* SystemConfiguration.framework in Frameworks */ = {isa = PBXBuildFile; fileRef = 24CA8C89111167B60084E2DE /* SystemConfiguration.framework */; };
		24CA8C8E111167B60084E2DE /* libsqlite3.dylib in Frameworks */ = {isa = PBXBuildFile; fileRef = 24CA8C8D111167B60084E2DE /* libsqlite3.dylib */; };
		24CA8C90111167B60084E2DE /* libz.dylib in Frameworks */ = {isa = PBXBuildFile; fileRef = 24CA8C8F111167B60084E2DE /* libz.dylib */; };
		24CA8CED1111689B0084E2DE /* AudioToolbox.framework in Frameworks */ = {isa = PBXBuildFile; fileRef = 24CA8CEC1111689B0084E2DE /* AudioToolbox.framework */; };
		24CA8CF4111168AE0084E2DE /* MediaPlayer.framework in Frameworks */ = {isa = PBXBuildFile; fileRef = 24CA8CF3111168AE0084E2DE /* MediaPlayer.framework */; settings = {ATTRIBUTES = (Weak, ); }; };
		24CA8CFB111168C30084E2DE /* AVFoundation.framework in Frameworks */ = {isa = PBXBuildFile; fileRef = 24CA8CFA111168C30084E2DE /* AVFoundation.framework */; };
		24CA9183111170820084E2DE /* Default.png in Resources */ = {isa = PBXBuildFile; fileRef = 24CA9182111170820084E2DE /* Default.png */; };
		24D06FE111D0211100F615D8 /* TiUIiOSAdViewProxy.m in Sources */ = {isa = PBXBuildFile; fileRef = 24D06FE011D0211100F615D8 /* TiUIiOSAdViewProxy.m */; };
		24D06FE211D0211200F615D8 /* TiUIiOSAdViewProxy.m in Sources */ = {isa = PBXBuildFile; fileRef = 24D06FE011D0211100F615D8 /* TiUIiOSAdViewProxy.m */; };
		24D06FE811D0219B00F615D8 /* TiUIiOSAdView.m in Sources */ = {isa = PBXBuildFile; fileRef = 24D06FE711D0219B00F615D8 /* TiUIiOSAdView.m */; };
		24D06FE911D0219B00F615D8 /* TiUIiOSAdView.m in Sources */ = {isa = PBXBuildFile; fileRef = 24D06FE711D0219B00F615D8 /* TiUIiOSAdView.m */; };
		24D0700611D0253D00F615D8 /* TiUIiOSProxy.m in Sources */ = {isa = PBXBuildFile; fileRef = 24D0700511D0253D00F615D8 /* TiUIiOSProxy.m */; };
		24D0700711D0253D00F615D8 /* TiUIiOSProxy.m in Sources */ = {isa = PBXBuildFile; fileRef = 24D0700511D0253D00F615D8 /* TiUIiOSProxy.m */; };
		24D5C75911E6364F00F097E2 /* libtiverify.a in Frameworks */ = {isa = PBXBuildFile; fileRef = 24D5C75811E6364F00F097E2 /* libtiverify.a */; };
		24D5C75A11E6364F00F097E2 /* libtiverify.a in Frameworks */ = {isa = PBXBuildFile; fileRef = 24D5C75811E6364F00F097E2 /* libtiverify.a */; };
		24D8E3B7119B9D8A00F8CAA6 /* Default.png in Resources */ = {isa = PBXBuildFile; fileRef = 24CA9182111170820084E2DE /* Default.png */; };
		24D8E3BB119B9D8A00F8CAA6 /* TiUITableViewAction.m in Sources */ = {isa = PBXBuildFile; fileRef = 243EC7D6112634AF00639DF4 /* TiUITableViewAction.m */; };
		24D8E3BC119B9D8A00F8CAA6 /* TiFile.m in Sources */ = {isa = PBXBuildFile; fileRef = 24F5AEB3111F9DE9005C9199 /* TiFile.m */; };
		24D8E3BD119B9D8A00F8CAA6 /* TiMapPinAnnotationView.m in Sources */ = {isa = PBXBuildFile; fileRef = 24EB0BA9111F7959001DC2D1 /* TiMapPinAnnotationView.m */; };
		24D8E3BE119B9D8A00F8CAA6 /* main.m in Sources */ = {isa = PBXBuildFile; fileRef = 29B97316FDCFA39411CA2CEA /* main.m */; };
		24D8E3BF119B9D8A00F8CAA6 /* AFItemView.m in Sources */ = {isa = PBXBuildFile; fileRef = 24CA890B111161050084E2DE /* AFItemView.m */; };
		24D8E3C0119B9D8A00F8CAA6 /* AFOpenFlowView.m in Sources */ = {isa = PBXBuildFile; fileRef = 24CA890E111161050084E2DE /* AFOpenFlowView.m */; };
		24D8E3C1119B9D8A00F8CAA6 /* AFUIImageReflection.m in Sources */ = {isa = PBXBuildFile; fileRef = 24CA8910111161050084E2DE /* AFUIImageReflection.m */; };
		24D8E3C2119B9D8A00F8CAA6 /* ASIAuthenticationDialog.m in Sources */ = {isa = PBXBuildFile; fileRef = 24CA8913111161050084E2DE /* ASIAuthenticationDialog.m */; };
		24D8E3C3119B9D8A00F8CAA6 /* ASIFormDataRequest.m in Sources */ = {isa = PBXBuildFile; fileRef = 24CA8915111161050084E2DE /* ASIFormDataRequest.m */; };
		24D8E3C4119B9D8A00F8CAA6 /* ASIHTTPRequest.m in Sources */ = {isa = PBXBuildFile; fileRef = 24CA8917111161050084E2DE /* ASIHTTPRequest.m */; };
		24D8E3C5119B9D8A00F8CAA6 /* TiUIScrollIndicatorStyleProxy.m in Sources */ = {isa = PBXBuildFile; fileRef = B4F97C57111BAD4700E2F72C /* TiUIScrollIndicatorStyleProxy.m */; };
		24D8E3C6119B9D8A00F8CAA6 /* ASIInputStream.m in Sources */ = {isa = PBXBuildFile; fileRef = 24CA891A111161050084E2DE /* ASIInputStream.m */; };
		24D8E3C7119B9D8A00F8CAA6 /* ASINetworkQueue.m in Sources */ = {isa = PBXBuildFile; fileRef = 24CA891C111161050084E2DE /* ASINetworkQueue.m */; };
		24D8E3C8119B9D8A00F8CAA6 /* TiUITextWidgetProxy.m in Sources */ = {isa = PBXBuildFile; fileRef = B4D5829011264FD000A6B66C /* TiUITextWidgetProxy.m */; };
		24D8E3C9119B9D8A00F8CAA6 /* ASINSStringAdditions.m in Sources */ = {isa = PBXBuildFile; fileRef = 24CA891E111161050084E2DE /* ASINSStringAdditions.m */; };
		24D8E3CA119B9D8A00F8CAA6 /* TiUITableViewSectionProxy.m in Sources */ = {isa = PBXBuildFile; fileRef = 243EC5EA112617F900639DF4 /* TiUITableViewSectionProxy.m */; };
		24D8E3CB119B9D8A00F8CAA6 /* TiUITableViewStyleProxy.m in Sources */ = {isa = PBXBuildFile; fileRef = 243EC9691126632700639DF4 /* TiUITableViewStyleProxy.m */; };
		24D8E3CC119B9D8A00F8CAA6 /* TiUITableViewSeparatorStyleProxy.m in Sources */ = {isa = PBXBuildFile; fileRef = 243ECB2411267CC100639DF4 /* TiUITableViewSeparatorStyleProxy.m */; };
		24D8E3CD119B9D8A00F8CAA6 /* Reachability.m in Sources */ = {isa = PBXBuildFile; fileRef = 24CA8926111161050084E2DE /* Reachability.m */; };
		24D8E3CE119B9D8A00F8CAA6 /* AudioStreamer.m in Sources */ = {isa = PBXBuildFile; fileRef = 24CA8929111161050084E2DE /* AudioStreamer.m */; };
		24D8E3CF119B9D8A00F8CAA6 /* Base64Transcoder.c in Sources */ = {isa = PBXBuildFile; fileRef = 24CA892A111161050084E2DE /* Base64Transcoder.c */; };
		24D8E3D0119B9D8A00F8CAA6 /* TiUITextWidget.m in Sources */ = {isa = PBXBuildFile; fileRef = B4D5829611264FF500A6B66C /* TiUITextWidget.m */; };
		24D8E3D1119B9D8A00F8CAA6 /* FBConnectGlobal.m in Sources */ = {isa = PBXBuildFile; fileRef = 24CA892F111161050084E2DE /* FBConnectGlobal.m */; };
		24D8E3D2119B9D8A00F8CAA6 /* FBDialog.m in Sources */ = {isa = PBXBuildFile; fileRef = 24CA8931111161050084E2DE /* FBDialog.m */; };
		24D8E3D3119B9D8A00F8CAA6 /* FBFeedDialog.m in Sources */ = {isa = PBXBuildFile; fileRef = 24CA8933111161050084E2DE /* FBFeedDialog.m */; };
		24D8E3D4119B9D8A00F8CAA6 /* FBLoginButton.m in Sources */ = {isa = PBXBuildFile; fileRef = 24CA8935111161050084E2DE /* FBLoginButton.m */; };
		24D8E3D5119B9D8A00F8CAA6 /* FBLoginDialog.m in Sources */ = {isa = PBXBuildFile; fileRef = 24CA8937111161050084E2DE /* FBLoginDialog.m */; };
		24D8E3D6119B9D8A00F8CAA6 /* FBPermissionDialog.m in Sources */ = {isa = PBXBuildFile; fileRef = 24CA8939111161050084E2DE /* FBPermissionDialog.m */; };
		24D8E3D7119B9D8A00F8CAA6 /* FBRequest.m in Sources */ = {isa = PBXBuildFile; fileRef = 24CA893B111161050084E2DE /* FBRequest.m */; };
		24D8E3D8119B9D8A00F8CAA6 /* FBSession.m in Sources */ = {isa = PBXBuildFile; fileRef = 24CA893D111161050084E2DE /* FBSession.m */; };
		24D8E3D9119B9D8A00F8CAA6 /* FBStreamDialog.m in Sources */ = {isa = PBXBuildFile; fileRef = 24CA893F111161050084E2DE /* FBStreamDialog.m */; };
		24D8E3DA119B9D8A00F8CAA6 /* FBXMLHandler.m in Sources */ = {isa = PBXBuildFile; fileRef = 24CA8941111161050084E2DE /* FBXMLHandler.m */; };
		24D8E3DB119B9D8A00F8CAA6 /* PlausibleDatabase.m in Sources */ = {isa = PBXBuildFile; fileRef = 24CA894F111161050084E2DE /* PlausibleDatabase.m */; };
		24D8E3DC119B9D8A00F8CAA6 /* PLSqliteDatabase.m in Sources */ = {isa = PBXBuildFile; fileRef = 24CA8954111161050084E2DE /* PLSqliteDatabase.m */; };
		24D8E3DD119B9D8A00F8CAA6 /* PLSqlitePreparedStatement.m in Sources */ = {isa = PBXBuildFile; fileRef = 24CA8956111161050084E2DE /* PLSqlitePreparedStatement.m */; };
		24D8E3DE119B9D8A00F8CAA6 /* PLSqliteResultSet.m in Sources */ = {isa = PBXBuildFile; fileRef = 24CA8958111161050084E2DE /* PLSqliteResultSet.m */; };
		24D8E3DF119B9D8A00F8CAA6 /* SBJSON.m in Sources */ = {isa = PBXBuildFile; fileRef = 24CA895A111161050084E2DE /* SBJSON.m */; };
		24D8E3E0119B9D8A00F8CAA6 /* KrollBridge.mm in Sources */ = {isa = PBXBuildFile; fileRef = 24CA89A91111615D0084E2DE /* KrollBridge.mm */; };
		24D8E3E1119B9D8A00F8CAA6 /* KrollCallback.m in Sources */ = {isa = PBXBuildFile; fileRef = 24CA89AB1111615D0084E2DE /* KrollCallback.m */; };
		24D8E3E2119B9D8A00F8CAA6 /* KrollContext.mm in Sources */ = {isa = PBXBuildFile; fileRef = 24CA89AD1111615D0084E2DE /* KrollContext.mm */; };
		24D8E3E3119B9D8A00F8CAA6 /* KrollMethod.m in Sources */ = {isa = PBXBuildFile; fileRef = 24CA89AF1111615D0084E2DE /* KrollMethod.m */; };
		24D8E3E4119B9D8A00F8CAA6 /* KrollMethodDelegate.m in Sources */ = {isa = PBXBuildFile; fileRef = 24CA89B11111615D0084E2DE /* KrollMethodDelegate.m */; };
		24D8E3E5119B9D8A00F8CAA6 /* KrollObject.m in Sources */ = {isa = PBXBuildFile; fileRef = 24CA89B31111615D0084E2DE /* KrollObject.m */; };
		24D8E3E6119B9D8A00F8CAA6 /* KrollPropertyDelegate.m in Sources */ = {isa = PBXBuildFile; fileRef = 24CA89B51111615D0084E2DE /* KrollPropertyDelegate.m */; };
		24D8E3E7119B9D8A00F8CAA6 /* KrollTimer.m in Sources */ = {isa = PBXBuildFile; fileRef = 24CA89B71111615D0084E2DE /* KrollTimer.m */; };
		24D8E3E8119B9D8A00F8CAA6 /* YahooModule.m in Sources */ = {isa = PBXBuildFile; fileRef = 24CA8A0C111161FD0084E2DE /* YahooModule.m */; };
		24D8E3E9119B9D8A00F8CAA6 /* XHRBridge.m in Sources */ = {isa = PBXBuildFile; fileRef = 24CA8A0E111161FD0084E2DE /* XHRBridge.m */; };
		24D8E3EA119B9D8A00F8CAA6 /* WebFont.m in Sources */ = {isa = PBXBuildFile; fileRef = 24CA8A10111161FD0084E2DE /* WebFont.m */; };
		24D8E3EC119B9D8A00F8CAA6 /* UIModule.m in Sources */ = {isa = PBXBuildFile; fileRef = 24CA8A14111161FD0084E2DE /* UIModule.m */; };
		24D8E3ED119B9D8A00F8CAA6 /* TiWindowProxy.m in Sources */ = {isa = PBXBuildFile; fileRef = 24CA8A16111161FD0084E2DE /* TiWindowProxy.m */; };
		24D8E3EE119B9D8A00F8CAA6 /* TiViewProxy.m in Sources */ = {isa = PBXBuildFile; fileRef = 24CA8A18111161FD0084E2DE /* TiViewProxy.m */; };
		24D8E3EF119B9D8A00F8CAA6 /* TiViewController.m in Sources */ = {isa = PBXBuildFile; fileRef = 24CA8A1A111161FD0084E2DE /* TiViewController.m */; };
		24D8E3F0119B9D8A00F8CAA6 /* TiUtils.m in Sources */ = {isa = PBXBuildFile; fileRef = 24CA8A20111161FD0084E2DE /* TiUtils.m */; };
		24D8E3F1119B9D8A00F8CAA6 /* TiUIWindowProxy.m in Sources */ = {isa = PBXBuildFile; fileRef = 24CA8A22111161FD0084E2DE /* TiUIWindowProxy.m */; };
		24D8E3F2119B9D8A00F8CAA6 /* TiUIWindow.m in Sources */ = {isa = PBXBuildFile; fileRef = 24CA8A24111161FD0084E2DE /* TiUIWindow.m */; };
		24D8E3F3119B9D8A00F8CAA6 /* TiUIWebViewProxy.m in Sources */ = {isa = PBXBuildFile; fileRef = 24CA8A28111161FD0084E2DE /* TiUIWebViewProxy.m */; };
		24D8E3F4119B9D8A00F8CAA6 /* TiUIViewProxy.m in Sources */ = {isa = PBXBuildFile; fileRef = 24CA8A2A111161FD0084E2DE /* TiUIViewProxy.m */; };
		24D8E3F5119B9D8A00F8CAA6 /* TiUIView.m in Sources */ = {isa = PBXBuildFile; fileRef = 24CA8A2C111161FD0084E2DE /* TiUIView.m */; };
		24D8E3F6119B9D8A00F8CAA6 /* TiUIToolbarProxy.m in Sources */ = {isa = PBXBuildFile; fileRef = 24CA8A2E111161FD0084E2DE /* TiUIToolbarProxy.m */; };
		24D8E3F7119B9D8A00F8CAA6 /* TiUIToolbar.m in Sources */ = {isa = PBXBuildFile; fileRef = 24CA8A30111161FD0084E2DE /* TiUIToolbar.m */; };
		24D8E3F8119B9D8A00F8CAA6 /* TiUITextFieldProxy.m in Sources */ = {isa = PBXBuildFile; fileRef = 24CA8A32111161FD0084E2DE /* TiUITextFieldProxy.m */; };
		24D8E3F9119B9D8A00F8CAA6 /* TiUITextField.m in Sources */ = {isa = PBXBuildFile; fileRef = 24CA8A34111161FD0084E2DE /* TiUITextField.m */; };
		24D8E3FA119B9D8A00F8CAA6 /* TiUITextAreaProxy.m in Sources */ = {isa = PBXBuildFile; fileRef = 24CA8A36111161FD0084E2DE /* TiUITextAreaProxy.m */; };
		24D8E3FB119B9D8A00F8CAA6 /* TiUITextArea.m in Sources */ = {isa = PBXBuildFile; fileRef = 24CA8A38111161FD0084E2DE /* TiUITextArea.m */; };
		24D8E3FC119B9D8A00F8CAA6 /* TiUITabProxy.m in Sources */ = {isa = PBXBuildFile; fileRef = 24CA8A3A111161FD0084E2DE /* TiUITabProxy.m */; };
		24D8E3FD119B9D8A00F8CAA6 /* TiUITableViewProxy.m in Sources */ = {isa = PBXBuildFile; fileRef = 24CA8A40111161FD0084E2DE /* TiUITableViewProxy.m */; };
		24D8E3FE119B9D8A00F8CAA6 /* TiUITableView.m in Sources */ = {isa = PBXBuildFile; fileRef = 24CA8A48111161FD0084E2DE /* TiUITableView.m */; };
		24D8E3FF119B9D8A00F8CAA6 /* TiUITabGroupProxy.m in Sources */ = {isa = PBXBuildFile; fileRef = 24CA8A4A111161FD0084E2DE /* TiUITabGroupProxy.m */; };
		24D8E400119B9D8A00F8CAA6 /* TiUITabGroup.m in Sources */ = {isa = PBXBuildFile; fileRef = 24CA8A4C111161FD0084E2DE /* TiUITabGroup.m */; };
		24D8E401119B9D8A00F8CAA6 /* TiUITabController.m in Sources */ = {isa = PBXBuildFile; fileRef = 24CA8A4E111161FD0084E2DE /* TiUITabController.m */; };
		24D8E402119B9D8A00F8CAA6 /* TiUITabbedBarProxy.m in Sources */ = {isa = PBXBuildFile; fileRef = 24CA8A50111161FD0084E2DE /* TiUITabbedBarProxy.m */; };
		24D8E403119B9D8A00F8CAA6 /* TiUISystemIconProxy.m in Sources */ = {isa = PBXBuildFile; fileRef = 24CA8A52111161FD0084E2DE /* TiUISystemIconProxy.m */; };
		24D8E404119B9D8A00F8CAA6 /* TiUISystemButtonStyleProxy.m in Sources */ = {isa = PBXBuildFile; fileRef = 24CA8A54111161FD0084E2DE /* TiUISystemButtonStyleProxy.m */; };
		24D8E405119B9D8A00F8CAA6 /* TiUISystemButtonProxy.m in Sources */ = {isa = PBXBuildFile; fileRef = 24CA8A56111161FD0084E2DE /* TiUISystemButtonProxy.m */; };
		24D8E406119B9D8A00F8CAA6 /* TiUISwitchProxy.m in Sources */ = {isa = PBXBuildFile; fileRef = 24CA8A58111161FD0084E2DE /* TiUISwitchProxy.m */; };
		24D8E407119B9D8A00F8CAA6 /* TiUISwitch.m in Sources */ = {isa = PBXBuildFile; fileRef = 24CA8A5A111161FD0084E2DE /* TiUISwitch.m */; };
		24D8E408119B9D8A00F8CAA6 /* TiUIStatusBarProxy.m in Sources */ = {isa = PBXBuildFile; fileRef = 24CA8A5C111161FD0084E2DE /* TiUIStatusBarProxy.m */; };
		24D8E409119B9D8A00F8CAA6 /* TiUISliderProxy.m in Sources */ = {isa = PBXBuildFile; fileRef = 24CA8A5E111161FD0084E2DE /* TiUISliderProxy.m */; };
		24D8E40A119B9D8A00F8CAA6 /* TiUISlider.m in Sources */ = {isa = PBXBuildFile; fileRef = 24CA8A60111161FD0084E2DE /* TiUISlider.m */; };
		24D8E40B119B9D8A00F8CAA6 /* TiUISearchBarProxy.m in Sources */ = {isa = PBXBuildFile; fileRef = 24CA8A62111161FD0084E2DE /* TiUISearchBarProxy.m */; };
		24D8E40C119B9D8A00F8CAA6 /* TiUISearchBar.m in Sources */ = {isa = PBXBuildFile; fileRef = 24CA8A64111161FD0084E2DE /* TiUISearchBar.m */; };
		24D8E40D119B9D8A00F8CAA6 /* TiUIRowAnimationStyleProxy.m in Sources */ = {isa = PBXBuildFile; fileRef = 24CA8A66111161FD0084E2DE /* TiUIRowAnimationStyleProxy.m */; };
		24D8E40E119B9D8A00F8CAA6 /* TiUIProgressBarStyleProxy.m in Sources */ = {isa = PBXBuildFile; fileRef = 24CA8A68111161FD0084E2DE /* TiUIProgressBarStyleProxy.m */; };
		24D8E40F119B9D8A00F8CAA6 /* TiUIProgressBarProxy.m in Sources */ = {isa = PBXBuildFile; fileRef = 24CA8A6A111161FD0084E2DE /* TiUIProgressBarProxy.m */; };
		24D8E410119B9D8A00F8CAA6 /* TiUIProgressBar.m in Sources */ = {isa = PBXBuildFile; fileRef = 24CA8A6C111161FD0084E2DE /* TiUIProgressBar.m */; };
		24D8E411119B9D8A00F8CAA6 /* TiUIOptionDialogProxy.m in Sources */ = {isa = PBXBuildFile; fileRef = 24CA8A6E111161FD0084E2DE /* TiUIOptionDialogProxy.m */; };
		24D8E412119B9D8A00F8CAA6 /* TiUINavBarButton.m in Sources */ = {isa = PBXBuildFile; fileRef = 24CA8A70111161FD0084E2DE /* TiUINavBarButton.m */; };
		24D8E413119B9D8A00F8CAA6 /* TiUILabelProxy.m in Sources */ = {isa = PBXBuildFile; fileRef = 24CA8A72111161FD0084E2DE /* TiUILabelProxy.m */; };
		24D8E414119B9D8A00F8CAA6 /* TiUILabel.m in Sources */ = {isa = PBXBuildFile; fileRef = 24CA8A74111161FD0084E2DE /* TiUILabel.m */; };
		24D8E415119B9D8A00F8CAA6 /* TiUIiPhoneProxy.m in Sources */ = {isa = PBXBuildFile; fileRef = 24CA8A76111161FD0084E2DE /* TiUIiPhoneProxy.m */; };
		24D8E416119B9D8A00F8CAA6 /* TiUIImageViewProxy.m in Sources */ = {isa = PBXBuildFile; fileRef = 24CA8A78111161FD0084E2DE /* TiUIImageViewProxy.m */; };
		24D8E417119B9D8A00F8CAA6 /* TiUIImageView.m in Sources */ = {isa = PBXBuildFile; fileRef = 24CA8A7A111161FD0084E2DE /* TiUIImageView.m */; };
		24D8E418119B9D8A00F8CAA6 /* TiUIEmailDialogProxy.m in Sources */ = {isa = PBXBuildFile; fileRef = 24CA8A82111161FD0084E2DE /* TiUIEmailDialogProxy.m */; };
		24D8E419119B9D8A00F8CAA6 /* TiUICoverFlowViewProxy.m in Sources */ = {isa = PBXBuildFile; fileRef = 24CA8A86111161FD0084E2DE /* TiUICoverFlowViewProxy.m */; };
		24D8E41A119B9D8A00F8CAA6 /* TiUICoverFlowView.m in Sources */ = {isa = PBXBuildFile; fileRef = 24CA8A88111161FD0084E2DE /* TiUICoverFlowView.m */; };
		24D8E41B119B9D8A00F8CAA6 /* TiUICanvasViewProxy.m in Sources */ = {isa = PBXBuildFile; fileRef = 24CA8A8A111161FD0084E2DE /* TiUICanvasViewProxy.m */; };
		24D8E41C119B9D8A00F8CAA6 /* TiUICanvasView.m in Sources */ = {isa = PBXBuildFile; fileRef = 24CA8A8C111161FD0084E2DE /* TiUICanvasView.m */; };
		24D8E41D119B9D8A00F8CAA6 /* TiUIButtonProxy.m in Sources */ = {isa = PBXBuildFile; fileRef = 24CA8A8E111161FD0084E2DE /* TiUIButtonProxy.m */; };
		24D8E41E119B9D8A00F8CAA6 /* TiUIButtonBarProxy.m in Sources */ = {isa = PBXBuildFile; fileRef = 24CA8A90111161FD0084E2DE /* TiUIButtonBarProxy.m */; };
		24D8E41F119B9D8A00F8CAA6 /* TiUIButtonBar.m in Sources */ = {isa = PBXBuildFile; fileRef = 24CA8A92111161FD0084E2DE /* TiUIButtonBar.m */; };
		24D8E420119B9D8A00F8CAA6 /* TiUIButton.m in Sources */ = {isa = PBXBuildFile; fileRef = 24CA8A94111161FD0084E2DE /* TiUIButton.m */; };
		24D8E421119B9D8A00F8CAA6 /* TiUIAnimationStyleProxy.m in Sources */ = {isa = PBXBuildFile; fileRef = 24CA8A96111161FD0084E2DE /* TiUIAnimationStyleProxy.m */; };
		24D8E422119B9D8A00F8CAA6 /* TiUIAlertDialogProxy.m in Sources */ = {isa = PBXBuildFile; fileRef = 24CA8A98111161FD0084E2DE /* TiUIAlertDialogProxy.m */; };
		24D8E423119B9D8A00F8CAA6 /* TiUIActivityIndicatorStyleProxy.m in Sources */ = {isa = PBXBuildFile; fileRef = 24CA8A9A111161FD0084E2DE /* TiUIActivityIndicatorStyleProxy.m */; };
		24D8E424119B9D8A00F8CAA6 /* TiUIActivityIndicatorProxy.m in Sources */ = {isa = PBXBuildFile; fileRef = 24CA8A9C111161FD0084E2DE /* TiUIActivityIndicatorProxy.m */; };
		24D8E425119B9D8A00F8CAA6 /* TiUIActivityIndicator.m in Sources */ = {isa = PBXBuildFile; fileRef = 24CA8A9E111161FD0084E2DE /* TiUIActivityIndicator.m */; };
		24D8E426119B9D8A00F8CAA6 /* TiRect.m in Sources */ = {isa = PBXBuildFile; fileRef = 24CA8AAC111161FD0084E2DE /* TiRect.m */; };
		24D8E427119B9D8A00F8CAA6 /* TiRange.m in Sources */ = {isa = PBXBuildFile; fileRef = 24CA8AAE111161FD0084E2DE /* TiRange.m */; };
		24D8E428119B9D8A00F8CAA6 /* TiProxy.m in Sources */ = {isa = PBXBuildFile; fileRef = 24CA8AB0111161FD0084E2DE /* TiProxy.m */; };
		24D8E429119B9D8A00F8CAA6 /* TiPoint.m in Sources */ = {isa = PBXBuildFile; fileRef = 24CA8AB2111161FD0084E2DE /* TiPoint.m */; };
		24D8E42A119B9D8A00F8CAA6 /* TiNetworkHTTPClientResultProxy.m in Sources */ = {isa = PBXBuildFile; fileRef = 24CA8AB4111161FD0084E2DE /* TiNetworkHTTPClientResultProxy.m */; };
		24D8E42B119B9D8A00F8CAA6 /* TiNetworkHTTPClientProxy.m in Sources */ = {isa = PBXBuildFile; fileRef = 24CA8AB6111161FD0084E2DE /* TiNetworkHTTPClientProxy.m */; };
		24D8E42C119B9D8A00F8CAA6 /* TiModule.m in Sources */ = {isa = PBXBuildFile; fileRef = 24CA8AB8111161FD0084E2DE /* TiModule.m */; };
		24D8E42D119B9D8A00F8CAA6 /* TiMediaVideoPlayerProxy.m in Sources */ = {isa = PBXBuildFile; fileRef = 24CA8ABA111161FD0084E2DE /* TiMediaVideoPlayerProxy.m */; };
		24D8E42E119B9D8A00F8CAA6 /* TiMediaSoundProxy.m in Sources */ = {isa = PBXBuildFile; fileRef = 24CA8ABC111161FD0084E2DE /* TiMediaSoundProxy.m */; };
		24D8E42F119B9D8A00F8CAA6 /* TiMediaAudioPlayerProxy.m in Sources */ = {isa = PBXBuildFile; fileRef = 24CA8ABE111161FD0084E2DE /* TiMediaAudioPlayerProxy.m */; };
		24D8E430119B9D8A00F8CAA6 /* TiMapViewProxy.m in Sources */ = {isa = PBXBuildFile; fileRef = 24CA8AC0111161FD0084E2DE /* TiMapViewProxy.m */; };
		24D8E431119B9D8A00F8CAA6 /* TiMapView.m in Sources */ = {isa = PBXBuildFile; fileRef = 24CA8AC2111161FD0084E2DE /* TiMapView.m */; };
		24D8E432119B9D8A00F8CAA6 /* TiMapAnnotationProxy.m in Sources */ = {isa = PBXBuildFile; fileRef = 24CA8AC4111161FD0084E2DE /* TiMapAnnotationProxy.m */; };
		24D8E433119B9D8A00F8CAA6 /* TiHost.m in Sources */ = {isa = PBXBuildFile; fileRef = 24CA8AC6111161FD0084E2DE /* TiHost.m */; };
		24D8E434119B9D8A00F8CAA6 /* TiFilesystemFileProxy.m in Sources */ = {isa = PBXBuildFile; fileRef = 24CA8AC8111161FD0084E2DE /* TiFilesystemFileProxy.m */; };
		24D8E435119B9D8A00F8CAA6 /* TiFacebookLoginButtonProxy.m in Sources */ = {isa = PBXBuildFile; fileRef = 24CA8ACC111161FD0084E2DE /* TiFacebookLoginButtonProxy.m */; };
		24D8E436119B9D8A00F8CAA6 /* TiFacebookLoginButton.m in Sources */ = {isa = PBXBuildFile; fileRef = 24CA8ACE111161FD0084E2DE /* TiFacebookLoginButton.m */; };
		24D8E437119B9D8A00F8CAA6 /* TiDimension.m in Sources */ = {isa = PBXBuildFile; fileRef = 24CA8AD1111161FD0084E2DE /* TiDimension.m */; };
		24D8E438119B9D8A00F8CAA6 /* TiDatabaseResultSetProxy.m in Sources */ = {isa = PBXBuildFile; fileRef = 24CA8AD3111161FD0084E2DE /* TiDatabaseResultSetProxy.m */; };
		24D8E439119B9D8A00F8CAA6 /* TiDatabaseProxy.m in Sources */ = {isa = PBXBuildFile; fileRef = 24CA8AD5111161FD0084E2DE /* TiDatabaseProxy.m */; };
		24D8E43A119B9D8A00F8CAA6 /* TiContactsPerson.m in Sources */ = {isa = PBXBuildFile; fileRef = 24CA8AD8111161FD0084E2DE /* TiContactsPerson.m */; };
		24D8E43B119B9D8A00F8CAA6 /* TiComplexValue.m in Sources */ = {isa = PBXBuildFile; fileRef = 24CA8ADA111161FE0084E2DE /* TiComplexValue.m */; };
		24D8E43C119B9D8A00F8CAA6 /* TiColor.m in Sources */ = {isa = PBXBuildFile; fileRef = 24CA8ADC111161FE0084E2DE /* TiColor.m */; };
		24D8E43D119B9D8A00F8CAA6 /* TiButtonUtil.m in Sources */ = {isa = PBXBuildFile; fileRef = 24CA8ADE111161FE0084E2DE /* TiButtonUtil.m */; };
		24D8E43E119B9D8A00F8CAA6 /* TiBlob.m in Sources */ = {isa = PBXBuildFile; fileRef = 24CA8AE0111161FE0084E2DE /* TiBlob.m */; };
		24D8E43F119B9D8A00F8CAA6 /* TiBase.m in Sources */ = {isa = PBXBuildFile; fileRef = 24CA8AE2111161FE0084E2DE /* TiBase.m */; };
		24D8E440119B9D8A00F8CAA6 /* TiAppPropertiesProxy.m in Sources */ = {isa = PBXBuildFile; fileRef = 24CA8AE4111161FE0084E2DE /* TiAppPropertiesProxy.m */; };
		24D8E441119B9D8A00F8CAA6 /* TiAnimation.m in Sources */ = {isa = PBXBuildFile; fileRef = 24CA8AE6111161FE0084E2DE /* TiAnimation.m */; };
		24D8E442119B9D8A00F8CAA6 /* TiAction.m in Sources */ = {isa = PBXBuildFile; fileRef = 24CA8AE8111161FE0084E2DE /* TiAction.m */; };
		24D8E443119B9D8A00F8CAA6 /* Ti3DMatrix.m in Sources */ = {isa = PBXBuildFile; fileRef = 24CA8AEA111161FE0084E2DE /* Ti3DMatrix.m */; };
		24D8E444119B9D8A00F8CAA6 /* Ti2DMatrix.m in Sources */ = {isa = PBXBuildFile; fileRef = 24CA8AEC111161FE0084E2DE /* Ti2DMatrix.m */; };
		24D8E445119B9D8A00F8CAA6 /* PlatformModuleDisplayCapsProxy.m in Sources */ = {isa = PBXBuildFile; fileRef = 24CA8AFA111161FE0084E2DE /* PlatformModuleDisplayCapsProxy.m */; };
		24D8E446119B9D8A00F8CAA6 /* PlatformModule.m in Sources */ = {isa = PBXBuildFile; fileRef = 24CA8AFC111161FE0084E2DE /* PlatformModule.m */; };
		24D8E447119B9D8A00F8CAA6 /* OperationQueue.m in Sources */ = {isa = PBXBuildFile; fileRef = 24CA8AFE111161FE0084E2DE /* OperationQueue.m */; };
		24D8E448119B9D8A00F8CAA6 /* NetworkModule.m in Sources */ = {isa = PBXBuildFile; fileRef = 24CA8B00111161FE0084E2DE /* NetworkModule.m */; };
		24D8E449119B9D8A00F8CAA6 /* Mimetypes.m in Sources */ = {isa = PBXBuildFile; fileRef = 24CA8B02111161FE0084E2DE /* Mimetypes.m */; };
		24D8E44A119B9D8A00F8CAA6 /* MediaModule.m in Sources */ = {isa = PBXBuildFile; fileRef = 24CA8B04111161FE0084E2DE /* MediaModule.m */; };
		24D8E44B119B9D8A00F8CAA6 /* MapModule.m in Sources */ = {isa = PBXBuildFile; fileRef = 24CA8B06111161FE0084E2DE /* MapModule.m */; };
		24D8E44C119B9D8A00F8CAA6 /* LayoutConstraint.m in Sources */ = {isa = PBXBuildFile; fileRef = 24CA8B0A111161FE0084E2DE /* LayoutConstraint.m */; };
		24D8E44D119B9D8A00F8CAA6 /* ImageLoader.m in Sources */ = {isa = PBXBuildFile; fileRef = 24CA8B0C111161FE0084E2DE /* ImageLoader.m */; };
		24D8E44E119B9D8A00F8CAA6 /* GestureModule.m in Sources */ = {isa = PBXBuildFile; fileRef = 24CA8B0E111161FE0084E2DE /* GestureModule.m */; };
		24D8E44F119B9D8A00F8CAA6 /* GeolocationModule.m in Sources */ = {isa = PBXBuildFile; fileRef = 24CA8B10111161FE0084E2DE /* GeolocationModule.m */; };
		24D8E450119B9D8A00F8CAA6 /* FilesystemModule.m in Sources */ = {isa = PBXBuildFile; fileRef = 24CA8B12111161FE0084E2DE /* FilesystemModule.m */; };
		24D8E451119B9D8A00F8CAA6 /* FacebookModule.m in Sources */ = {isa = PBXBuildFile; fileRef = 24CA8B33111161FE0084E2DE /* FacebookModule.m */; };
		24D8E452119B9D8A00F8CAA6 /* DatabaseModule.m in Sources */ = {isa = PBXBuildFile; fileRef = 24CA8B35111161FE0084E2DE /* DatabaseModule.m */; };
		24D8E453119B9D8A00F8CAA6 /* ContactsModule.m in Sources */ = {isa = PBXBuildFile; fileRef = 24CA8B37111161FE0084E2DE /* ContactsModule.m */; };
		24D8E454119B9D8A00F8CAA6 /* TiUITableViewRowProxy.m in Sources */ = {isa = PBXBuildFile; fileRef = 24CA8B39111161FE0084E2DE /* TiUITableViewRowProxy.m */; };
		24D8E455119B9D8A00F8CAA6 /* Bridge.m in Sources */ = {isa = PBXBuildFile; fileRef = 24CA8B3B111161FE0084E2DE /* Bridge.m */; };
		24D8E456119B9D8A00F8CAA6 /* AppModule.m in Sources */ = {isa = PBXBuildFile; fileRef = 24CA8B56111161FE0084E2DE /* AppModule.m */; };
		24D8E457119B9D8A00F8CAA6 /* APIModule.m in Sources */ = {isa = PBXBuildFile; fileRef = 24CA8B58111161FE0084E2DE /* APIModule.m */; };
		24D8E458119B9D8A00F8CAA6 /* AnalyticsModule.m in Sources */ = {isa = PBXBuildFile; fileRef = 24CA8B5A111161FE0084E2DE /* AnalyticsModule.m */; };
		24D8E459119B9D8A00F8CAA6 /* AccelerometerModule.m in Sources */ = {isa = PBXBuildFile; fileRef = 24CA8B64111161FE0084E2DE /* AccelerometerModule.m */; };
		24D8E45A119B9D8A00F8CAA6 /* TiUIScrollableViewProxy.m in Sources */ = {isa = PBXBuildFile; fileRef = B421C4111113AA9300DBCB42 /* TiUIScrollableViewProxy.m */; };
		24D8E45B119B9D8A00F8CAA6 /* TiUIScrollableView.m in Sources */ = {isa = PBXBuildFile; fileRef = B421C4151113AAA900DBCB42 /* TiUIScrollableView.m */; };
		24D8E45C119B9D8A00F8CAA6 /* TiUIScrollViewProxy.m in Sources */ = {isa = PBXBuildFile; fileRef = B4F97B6E111A41B600E2F72C /* TiUIScrollViewProxy.m */; };
		24D8E45D119B9D8A00F8CAA6 /* TiUIScrollView.m in Sources */ = {isa = PBXBuildFile; fileRef = B4F97B72111A41C800E2F72C /* TiUIScrollView.m */; };
		24D8E45E119B9D8A00F8CAA6 /* TiUIWebView.m in Sources */ = {isa = PBXBuildFile; fileRef = 24EB02C0111BF827001DC2D1 /* TiUIWebView.m */; };
		24D8E45F119B9D8A00F8CAA6 /* TiDOMDocumentProxy.m in Sources */ = {isa = PBXBuildFile; fileRef = 24EB07D3111D4264001DC2D1 /* TiDOMDocumentProxy.m */; };
		24D8E460119B9D8A00F8CAA6 /* GDataXMLNode.m in Sources */ = {isa = PBXBuildFile; fileRef = 24EB07DF111D43AE001DC2D1 /* GDataXMLNode.m */; };
		24D8E461119B9D8A00F8CAA6 /* TiDOMNodeProxy.m in Sources */ = {isa = PBXBuildFile; fileRef = 24EB0808111D4654001DC2D1 /* TiDOMNodeProxy.m */; };
		24D8E462119B9D8A00F8CAA6 /* TiDOMElementProxy.m in Sources */ = {isa = PBXBuildFile; fileRef = 24EB080E111D46C0001DC2D1 /* TiDOMElementProxy.m */; };
		24D8E463119B9D8A00F8CAA6 /* TiDOMNamedNodeMapProxy.m in Sources */ = {isa = PBXBuildFile; fileRef = 24EB0828111D4BEB001DC2D1 /* TiDOMNamedNodeMapProxy.m */; };
		24D8E464119B9D8A00F8CAA6 /* TiDOMNodeListProxy.m in Sources */ = {isa = PBXBuildFile; fileRef = 24EB0842111D500E001DC2D1 /* TiDOMNodeListProxy.m */; };
		24D8E465119B9D8A00F8CAA6 /* TiDOMAttrProxy.m in Sources */ = {isa = PBXBuildFile; fileRef = 24EB085C111D51D9001DC2D1 /* TiDOMAttrProxy.m */; };
		24D8E466119B9D8A00F8CAA6 /* NSData+Additions.m in Sources */ = {isa = PBXBuildFile; fileRef = 24EB0B73111E7EE8001DC2D1 /* NSData+Additions.m */; };
		24D8E467119B9D8A00F8CAA6 /* ListenerEntry.m in Sources */ = {isa = PBXBuildFile; fileRef = 24F5B145111FDFE8005C9199 /* ListenerEntry.m */; };
		24D8E468119B9D8A00F8CAA6 /* XMLModule.m in Sources */ = {isa = PBXBuildFile; fileRef = 24DEDAC4112371A500398D86 /* XMLModule.m */; };
		24D8E469119B9D8A00F8CAA6 /* TiUITableViewScrollPositionProxy.m in Sources */ = {isa = PBXBuildFile; fileRef = 243ED8EC11288B4300639DF4 /* TiUITableViewScrollPositionProxy.m */; };
		24D8E46A119B9D8A00F8CAA6 /* TiMediaAudioRecorderProxy.mm in Sources */ = {isa = PBXBuildFile; fileRef = 24FBE58211293D06005C8D48 /* TiMediaAudioRecorderProxy.mm */; };
		24D8E46B119B9D8A00F8CAA6 /* CADebugMacros.cpp in Sources */ = {isa = PBXBuildFile; fileRef = 24FBE5A711293DD1005C8D48 /* CADebugMacros.cpp */; };
		24D8E46C119B9D8A00F8CAA6 /* CAStreamBasicDescription.cpp in Sources */ = {isa = PBXBuildFile; fileRef = 24FBE5AA11293DD1005C8D48 /* CAStreamBasicDescription.cpp */; };
		24D8E46D119B9D8A00F8CAA6 /* CAXException.cpp in Sources */ = {isa = PBXBuildFile; fileRef = 24FBE5AC11293DD1005C8D48 /* CAXException.cpp */; };
		24D8E46E119B9D8A00F8CAA6 /* AQRecorder.mm in Sources */ = {isa = PBXBuildFile; fileRef = 24E25CC0112A698C0083D43D /* AQRecorder.mm */; };
		24D8E46F119B9D8A00F8CAA6 /* SCListener.m in Sources */ = {isa = PBXBuildFile; fileRef = 24E25CC2112A698C0083D43D /* SCListener.m */; };
		24D8E470119B9D8A00F8CAA6 /* TiMediaAudioSession.m in Sources */ = {isa = PBXBuildFile; fileRef = 24A1E516112D33AF003DA834 /* TiMediaAudioSession.m */; };
		24D8E471119B9D8A00F8CAA6 /* TiUIPickerProxy.m in Sources */ = {isa = PBXBuildFile; fileRef = 24A1E874112DF80B003DA834 /* TiUIPickerProxy.m */; };
		24D8E472119B9D8A00F8CAA6 /* TiUIPicker.m in Sources */ = {isa = PBXBuildFile; fileRef = 24A1E87A112DF83E003DA834 /* TiUIPicker.m */; };
		24D8E473119B9D8A00F8CAA6 /* TiUIPickerRowProxy.m in Sources */ = {isa = PBXBuildFile; fileRef = 24A1E8A7112DFACA003DA834 /* TiUIPickerRowProxy.m */; };
		24D8E474119B9D8A00F8CAA6 /* TiUIPickerColumnProxy.m in Sources */ = {isa = PBXBuildFile; fileRef = 24A1E991112E1363003DA834 /* TiUIPickerColumnProxy.m */; };
		24D8E475119B9D8A00F8CAA6 /* UIImage+Alpha.m in Sources */ = {isa = PBXBuildFile; fileRef = 24A1EAF1112F4C02003DA834 /* UIImage+Alpha.m */; };
		24D8E476119B9D8A00F8CAA6 /* UIImage+Resize.m in Sources */ = {isa = PBXBuildFile; fileRef = 24A1EAF3112F4C02003DA834 /* UIImage+Resize.m */; };
		24D8E477119B9D8A00F8CAA6 /* UIImage+RoundedCorner.m in Sources */ = {isa = PBXBuildFile; fileRef = 24A1EAF5112F4C02003DA834 /* UIImage+RoundedCorner.m */; };
		24D8E478119B9D8A00F8CAA6 /* UtilsModule.m in Sources */ = {isa = PBXBuildFile; fileRef = 245B3C3911375A6600CE7530 /* UtilsModule.m */; };
		24D8E479119B9D8A00F8CAA6 /* TiUITableViewCellSelectionStyleProxy.m in Sources */ = {isa = PBXBuildFile; fileRef = 245B45601139B41800CE7530 /* TiUITableViewCellSelectionStyleProxy.m */; };
		24D8E47A119B9D8A00F8CAA6 /* TiUIMaskedImageProxy.m in Sources */ = {isa = PBXBuildFile; fileRef = 24C012881140D30B00A94CE2 /* TiUIMaskedImageProxy.m */; };
		24D8E47B119B9D8A00F8CAA6 /* TiUIMaskedImage.m in Sources */ = {isa = PBXBuildFile; fileRef = 24C0128E1140D31C00A94CE2 /* TiUIMaskedImage.m */; };
		24D8E47C119B9D8A00F8CAA6 /* TiNetworkBonjourBrowserProxy.m in Sources */ = {isa = PBXBuildFile; fileRef = 248133A2115761DE00E3A9BA /* TiNetworkBonjourBrowserProxy.m */; };
		24D8E47D119B9D8A00F8CAA6 /* TiNetworkBonjourServiceProxy.m in Sources */ = {isa = PBXBuildFile; fileRef = 248133A4115761DE00E3A9BA /* TiNetworkBonjourServiceProxy.m */; };
		24D8E47E119B9D8A00F8CAA6 /* TiNetworkTCPSocketProxy.mm in Sources */ = {isa = PBXBuildFile; fileRef = 248133A6115761DE00E3A9BA /* TiNetworkTCPSocketProxy.mm */; };
		24D8E47F119B9D8A00F8CAA6 /* TiDOMTextNodeProxy.m in Sources */ = {isa = PBXBuildFile; fileRef = 24813712115A852800E3A9BA /* TiDOMTextNodeProxy.m */; };
		24D8E480119B9D8A00F8CAA6 /* TiMediaVideoPlayer.m in Sources */ = {isa = PBXBuildFile; fileRef = 2412F465115C296300454E5B /* TiMediaVideoPlayer.m */; };
		24D8E481119B9D8A00F8CAA6 /* TiUIiPadSplitWindowProxy.m in Sources */ = {isa = PBXBuildFile; fileRef = 24FB4EDC115C81A7001AAF99 /* TiUIiPadSplitWindowProxy.m */; };
		24D8E482119B9D8A00F8CAA6 /* TiUIiPadPopoverProxy.m in Sources */ = {isa = PBXBuildFile; fileRef = 24FB4EEE115C81C5001AAF99 /* TiUIiPadPopoverProxy.m */; };
		24D8E483119B9D8A00F8CAA6 /* TiUIiPadPopover.m in Sources */ = {isa = PBXBuildFile; fileRef = 24FB4EF7115C81DD001AAF99 /* TiUIiPadPopover.m */; };
		24D8E484119B9D8A00F8CAA6 /* TiUIiPadProxy.m in Sources */ = {isa = PBXBuildFile; fileRef = 24FB4F41115C8C4E001AAF99 /* TiUIiPadProxy.m */; };
		24D8E485119B9D8A00F8CAA6 /* TiUIiPhoneNavigationGroupProxy.m in Sources */ = {isa = PBXBuildFile; fileRef = 24FB5DD511600456001AAF99 /* TiUIiPhoneNavigationGroupProxy.m */; };
		24D8E486119B9D8A00F8CAA6 /* TiUIiPhoneNavigationGroup.m in Sources */ = {isa = PBXBuildFile; fileRef = 24FB5DDE11600480001AAF99 /* TiUIiPhoneNavigationGroup.m */; };
		24D8E487119B9D8A00F8CAA6 /* TiUIiPadSplitWindowButtonProxy.m in Sources */ = {isa = PBXBuildFile; fileRef = 24E50CF31160569B00AF54AF /* TiUIiPadSplitWindowButtonProxy.m */; };
		24D8E488119B9D8A00F8CAA6 /* LauncherButton.m in Sources */ = {isa = PBXBuildFile; fileRef = 24E50E061160666300AF54AF /* LauncherButton.m */; };
		24D8E489119B9D8A00F8CAA6 /* LauncherItem.m in Sources */ = {isa = PBXBuildFile; fileRef = 24E50E081160666300AF54AF /* LauncherItem.m */; };
		24D8E48A119B9D8A00F8CAA6 /* LauncherView.m in Sources */ = {isa = PBXBuildFile; fileRef = 24E50E0A1160666300AF54AF /* LauncherView.m */; };
		24D8E48B119B9D8A00F8CAA6 /* TiUIDashboardViewProxy.m in Sources */ = {isa = PBXBuildFile; fileRef = 24E50E21116066A800AF54AF /* TiUIDashboardViewProxy.m */; };
		24D8E48C119B9D8A00F8CAA6 /* TiUIDashboardView.m in Sources */ = {isa = PBXBuildFile; fileRef = 24E50E2A116066B400AF54AF /* TiUIDashboardView.m */; };
		24D8E48D119B9D8A00F8CAA6 /* TiUIDashboardItemProxy.m in Sources */ = {isa = PBXBuildFile; fileRef = 24E50F8B1160792D00AF54AF /* TiUIDashboardItemProxy.m */; };
		24D8E48E119B9D8A00F8CAA6 /* TiUIiPadDocumentViewerProxy.m in Sources */ = {isa = PBXBuildFile; fileRef = 24DDF65E11646D51006FD6E1 /* TiUIiPadDocumentViewerProxy.m */; };
		24D8E48F119B9D8A00F8CAA6 /* TiToolbar.m in Sources */ = {isa = PBXBuildFile; fileRef = 24DD042B116A6C58006FD6E1 /* TiToolbar.m */; };
		24D8E490119B9D8A00F8CAA6 /* TiGradient.m in Sources */ = {isa = PBXBuildFile; fileRef = B4DE7E4D11823E990006DDE1 /* TiGradient.m */; };
		24D8E491119B9D8A00F8CAA6 /* ApplicationRouting.m in Sources */ = {isa = PBXBuildFile; fileRef = 24596692118E70D300519F79 /* ApplicationRouting.m */; };
		24D8E492119B9D8A00F8CAA6 /* TiUIiPadSplitWindow.m in Sources */ = {isa = PBXBuildFile; fileRef = 245972C511921D0D00519F79 /* TiUIiPadSplitWindow.m */; };
		24D8E493119B9D8A00F8CAA6 /* TopTiModule.m in Sources */ = {isa = PBXBuildFile; fileRef = 24F6204E1199F1F400EEAD3C /* TopTiModule.m */; };
		24D8E494119B9D8A00F8CAA6 /* TiApp.mm in Sources */ = {isa = PBXBuildFile; fileRef = 24F620531199F26500EEAD3C /* TiApp.mm */; };
		24D8E495119B9D8A00F8CAA6 /* TiErrorController.m in Sources */ = {isa = PBXBuildFile; fileRef = 24F620571199F27700EEAD3C /* TiErrorController.m */; };
		24D8E496119B9D8A00F8CAA6 /* TiRootViewController.m in Sources */ = {isa = PBXBuildFile; fileRef = 24F620591199F27700EEAD3C /* TiRootViewController.m */; };
		24D8E498119B9D8A00F8CAA6 /* Foundation.framework in Frameworks */ = {isa = PBXBuildFile; fileRef = 1D30AB110D05D00D00671497 /* Foundation.framework */; };
		24D8E499119B9D8A00F8CAA6 /* UIKit.framework in Frameworks */ = {isa = PBXBuildFile; fileRef = 1DF5F4DF0D08C38300B7A737 /* UIKit.framework */; settings = {ATTRIBUTES = (Weak, ); }; };
		24D8E49A119B9D8A00F8CAA6 /* CoreGraphics.framework in Frameworks */ = {isa = PBXBuildFile; fileRef = 288765FC0DF74451002DB57D /* CoreGraphics.framework */; };
		24D8E49C119B9D8A00F8CAA6 /* AddressBook.framework in Frameworks */ = {isa = PBXBuildFile; fileRef = 24CA8C75111167B60084E2DE /* AddressBook.framework */; };
		24D8E49D119B9D8A00F8CAA6 /* AddressBookUI.framework in Frameworks */ = {isa = PBXBuildFile; fileRef = 24CA8C77111167B60084E2DE /* AddressBookUI.framework */; };
		24D8E49E119B9D8A00F8CAA6 /* CFNetwork.framework in Frameworks */ = {isa = PBXBuildFile; fileRef = 24CA8C7B111167B60084E2DE /* CFNetwork.framework */; };
		24D8E49F119B9D8A00F8CAA6 /* CoreLocation.framework in Frameworks */ = {isa = PBXBuildFile; fileRef = 24CA8C7D111167B60084E2DE /* CoreLocation.framework */; };
		24D8E4A0119B9D8A00F8CAA6 /* MapKit.framework in Frameworks */ = {isa = PBXBuildFile; fileRef = 24CA8C7F111167B60084E2DE /* MapKit.framework */; };
		24D8E4A1119B9D8A00F8CAA6 /* MessageUI.framework in Frameworks */ = {isa = PBXBuildFile; fileRef = 24CA8C81111167B60084E2DE /* MessageUI.framework */; };
		24D8E4A2119B9D8A00F8CAA6 /* MobileCoreServices.framework in Frameworks */ = {isa = PBXBuildFile; fileRef = 24CA8C83111167B60084E2DE /* MobileCoreServices.framework */; };
		24D8E4A3119B9D8A00F8CAA6 /* OpenGLES.framework in Frameworks */ = {isa = PBXBuildFile; fileRef = 24CA8C85111167B60084E2DE /* OpenGLES.framework */; };
		24D8E4A4119B9D8A00F8CAA6 /* QuartzCore.framework in Frameworks */ = {isa = PBXBuildFile; fileRef = 24CA8C87111167B60084E2DE /* QuartzCore.framework */; };
		24D8E4A5119B9D8A00F8CAA6 /* SystemConfiguration.framework in Frameworks */ = {isa = PBXBuildFile; fileRef = 24CA8C89111167B60084E2DE /* SystemConfiguration.framework */; };
		24D8E4A6119B9D8A00F8CAA6 /* libsqlite3.dylib in Frameworks */ = {isa = PBXBuildFile; fileRef = 24CA8C8D111167B60084E2DE /* libsqlite3.dylib */; };
		24D8E4A7119B9D8A00F8CAA6 /* libz.dylib in Frameworks */ = {isa = PBXBuildFile; fileRef = 24CA8C8F111167B60084E2DE /* libz.dylib */; };
		24D8E4A8119B9D8A00F8CAA6 /* AudioToolbox.framework in Frameworks */ = {isa = PBXBuildFile; fileRef = 24CA8CEC1111689B0084E2DE /* AudioToolbox.framework */; };
		24D8E4A9119B9D8A00F8CAA6 /* MediaPlayer.framework in Frameworks */ = {isa = PBXBuildFile; fileRef = 24CA8CF3111168AE0084E2DE /* MediaPlayer.framework */; settings = {ATTRIBUTES = (Weak, ); }; };
		24D8E4AA119B9D8A00F8CAA6 /* AVFoundation.framework in Frameworks */ = {isa = PBXBuildFile; fileRef = 24CA8CFA111168C30084E2DE /* AVFoundation.framework */; };
		24D8E4AB119B9D8A00F8CAA6 /* libxml2.dylib in Frameworks */ = {isa = PBXBuildFile; fileRef = 24EB0A57111E1BAE001DC2D1 /* libxml2.dylib */; };
		24D8E4AC119B9D8A00F8CAA6 /* StoreKit.framework in Frameworks */ = {isa = PBXBuildFile; fileRef = 24597034118FF66300519F79 /* StoreKit.framework */; };
		24DD042D116A6C58006FD6E1 /* TiToolbar.m in Sources */ = {isa = PBXBuildFile; fileRef = 24DD042B116A6C58006FD6E1 /* TiToolbar.m */; };
		24DDF66011646D51006FD6E1 /* TiUIiPadDocumentViewerProxy.m in Sources */ = {isa = PBXBuildFile; fileRef = 24DDF65E11646D51006FD6E1 /* TiUIiPadDocumentViewerProxy.m */; };
		24DEDAC7112371A500398D86 /* XMLModule.m in Sources */ = {isa = PBXBuildFile; fileRef = 24DEDAC4112371A500398D86 /* XMLModule.m */; };
		24E25CC3112A698C0083D43D /* AQRecorder.mm in Sources */ = {isa = PBXBuildFile; fileRef = 24E25CC0112A698C0083D43D /* AQRecorder.mm */; };
		24E25CC4112A698C0083D43D /* SCListener.m in Sources */ = {isa = PBXBuildFile; fileRef = 24E25CC2112A698C0083D43D /* SCListener.m */; };
		24E50CF91160569B00AF54AF /* TiUIiPadSplitWindowButtonProxy.m in Sources */ = {isa = PBXBuildFile; fileRef = 24E50CF31160569B00AF54AF /* TiUIiPadSplitWindowButtonProxy.m */; };
		24E50E1A1160666300AF54AF /* LauncherButton.m in Sources */ = {isa = PBXBuildFile; fileRef = 24E50E061160666300AF54AF /* LauncherButton.m */; };
		24E50E1B1160666300AF54AF /* LauncherItem.m in Sources */ = {isa = PBXBuildFile; fileRef = 24E50E081160666300AF54AF /* LauncherItem.m */; };
		24E50E1C1160666300AF54AF /* LauncherView.m in Sources */ = {isa = PBXBuildFile; fileRef = 24E50E0A1160666300AF54AF /* LauncherView.m */; };
		24E50E27116066A800AF54AF /* TiUIDashboardViewProxy.m in Sources */ = {isa = PBXBuildFile; fileRef = 24E50E21116066A800AF54AF /* TiUIDashboardViewProxy.m */; };
		24E50E30116066B400AF54AF /* TiUIDashboardView.m in Sources */ = {isa = PBXBuildFile; fileRef = 24E50E2A116066B400AF54AF /* TiUIDashboardView.m */; };
		24E50F911160792D00AF54AF /* TiUIDashboardItemProxy.m in Sources */ = {isa = PBXBuildFile; fileRef = 24E50F8B1160792D00AF54AF /* TiUIDashboardItemProxy.m */; };
		24EB02C2111BF827001DC2D1 /* TiUIWebView.m in Sources */ = {isa = PBXBuildFile; fileRef = 24EB02C0111BF827001DC2D1 /* TiUIWebView.m */; };
		24EB07D4111D4264001DC2D1 /* TiDOMDocumentProxy.m in Sources */ = {isa = PBXBuildFile; fileRef = 24EB07D3111D4264001DC2D1 /* TiDOMDocumentProxy.m */; };
		24EB07E0111D43AE001DC2D1 /* GDataXMLNode.m in Sources */ = {isa = PBXBuildFile; fileRef = 24EB07DF111D43AE001DC2D1 /* GDataXMLNode.m */; };
		24EB0809111D4654001DC2D1 /* TiDOMNodeProxy.m in Sources */ = {isa = PBXBuildFile; fileRef = 24EB0808111D4654001DC2D1 /* TiDOMNodeProxy.m */; };
		24EB080F111D46C0001DC2D1 /* TiDOMElementProxy.m in Sources */ = {isa = PBXBuildFile; fileRef = 24EB080E111D46C0001DC2D1 /* TiDOMElementProxy.m */; };
		24EB0829111D4BEB001DC2D1 /* TiDOMNamedNodeMapProxy.m in Sources */ = {isa = PBXBuildFile; fileRef = 24EB0828111D4BEB001DC2D1 /* TiDOMNamedNodeMapProxy.m */; };
		24EB0843111D500E001DC2D1 /* TiDOMNodeListProxy.m in Sources */ = {isa = PBXBuildFile; fileRef = 24EB0842111D500E001DC2D1 /* TiDOMNodeListProxy.m */; };
		24EB085D111D51D9001DC2D1 /* TiDOMAttrProxy.m in Sources */ = {isa = PBXBuildFile; fileRef = 24EB085C111D51D9001DC2D1 /* TiDOMAttrProxy.m */; };
		24EB0A58111E1BAE001DC2D1 /* libxml2.dylib in Frameworks */ = {isa = PBXBuildFile; fileRef = 24EB0A57111E1BAE001DC2D1 /* libxml2.dylib */; };
		24EB0B74111E7EE8001DC2D1 /* NSData+Additions.m in Sources */ = {isa = PBXBuildFile; fileRef = 24EB0B73111E7EE8001DC2D1 /* NSData+Additions.m */; };
		24F1584611D72A23000DD736 /* TiMapImageAnnotationView.m in Sources */ = {isa = PBXBuildFile; fileRef = 24F1584511D72A23000DD736 /* TiMapImageAnnotationView.m */; };
		24F1584711D72A23000DD736 /* TiMapImageAnnotationView.m in Sources */ = {isa = PBXBuildFile; fileRef = 24F1584511D72A23000DD736 /* TiMapImageAnnotationView.m */; };
		24F158E111D73330000DD736 /* TiMapRouteAnnotation.m in Sources */ = {isa = PBXBuildFile; fileRef = 24F158E011D73330000DD736 /* TiMapRouteAnnotation.m */; };
		24F158E211D73330000DD736 /* TiMapRouteAnnotation.m in Sources */ = {isa = PBXBuildFile; fileRef = 24F158E011D73330000DD736 /* TiMapRouteAnnotation.m */; };
		24F1591D11D7356D000DD736 /* TiMapRouteAnnotationView.m in Sources */ = {isa = PBXBuildFile; fileRef = 24F1591C11D7356D000DD736 /* TiMapRouteAnnotationView.m */; };
		24F1591E11D7356D000DD736 /* TiMapRouteAnnotationView.m in Sources */ = {isa = PBXBuildFile; fileRef = 24F1591C11D7356D000DD736 /* TiMapRouteAnnotationView.m */; };
		24F29E2E12209C920099351D /* TiStylesheet.m in Sources */ = {isa = PBXBuildFile; fileRef = 24F29E2D12209C920099351D /* TiStylesheet.m */; };
		24F29E2F12209C920099351D /* TiStylesheet.m in Sources */ = {isa = PBXBuildFile; fileRef = 24F29E2D12209C920099351D /* TiStylesheet.m */; };
		24F29E3712209E6F0099351D /* stylesheet.plist in Resources */ = {isa = PBXBuildFile; fileRef = 24F29E3612209E6F0099351D /* stylesheet.plist */; };
		24F29E3812209E6F0099351D /* stylesheet.plist in Resources */ = {isa = PBXBuildFile; fileRef = 24F29E3612209E6F0099351D /* stylesheet.plist */; };
		24F29E701220CE0A0099351D /* TiLocale.m in Sources */ = {isa = PBXBuildFile; fileRef = 24F29E6F1220CE0A0099351D /* TiLocale.m */; };
		24F29E711220CE0A0099351D /* TiLocale.m in Sources */ = {isa = PBXBuildFile; fileRef = 24F29E6F1220CE0A0099351D /* TiLocale.m */; };
		24F29F82122105C70099351D /* LocaleModule.m in Sources */ = {isa = PBXBuildFile; fileRef = 24F29F80122105C70099351D /* LocaleModule.m */; };
		24F29F83122105C70099351D /* LocaleModule.m in Sources */ = {isa = PBXBuildFile; fileRef = 24F29F80122105C70099351D /* LocaleModule.m */; };
		24F5ACF9111F7B8A005C9199 /* TiMapPinAnnotationView.m in Sources */ = {isa = PBXBuildFile; fileRef = 24EB0BA9111F7959001DC2D1 /* TiMapPinAnnotationView.m */; };
		24F5B146111FDFE8005C9199 /* ListenerEntry.m in Sources */ = {isa = PBXBuildFile; fileRef = 24F5B145111FDFE8005C9199 /* ListenerEntry.m */; };
		24F6204F1199F1F400EEAD3C /* TopTiModule.m in Sources */ = {isa = PBXBuildFile; fileRef = 24F6204E1199F1F400EEAD3C /* TopTiModule.m */; };
		24F620541199F26500EEAD3C /* TiApp.mm in Sources */ = {isa = PBXBuildFile; fileRef = 24F620531199F26500EEAD3C /* TiApp.mm */; };
		24F6205A1199F27700EEAD3C /* TiErrorController.m in Sources */ = {isa = PBXBuildFile; fileRef = 24F620571199F27700EEAD3C /* TiErrorController.m */; };
		24F6205B1199F27700EEAD3C /* TiRootViewController.m in Sources */ = {isa = PBXBuildFile; fileRef = 24F620591199F27700EEAD3C /* TiRootViewController.m */; };
		24FB4EE3115C81A7001AAF99 /* TiUIiPadSplitWindowProxy.m in Sources */ = {isa = PBXBuildFile; fileRef = 24FB4EDC115C81A7001AAF99 /* TiUIiPadSplitWindowProxy.m */; };
		24FB4EF4115C81C5001AAF99 /* TiUIiPadPopoverProxy.m in Sources */ = {isa = PBXBuildFile; fileRef = 24FB4EEE115C81C5001AAF99 /* TiUIiPadPopoverProxy.m */; };
		24FB4EFC115C81DD001AAF99 /* TiUIiPadPopover.m in Sources */ = {isa = PBXBuildFile; fileRef = 24FB4EF7115C81DD001AAF99 /* TiUIiPadPopover.m */; };
		24FB4F42115C8C4E001AAF99 /* TiUIiPadProxy.m in Sources */ = {isa = PBXBuildFile; fileRef = 24FB4F41115C8C4E001AAF99 /* TiUIiPadProxy.m */; };
		24FB5DD611600456001AAF99 /* TiUIiPhoneNavigationGroupProxy.m in Sources */ = {isa = PBXBuildFile; fileRef = 24FB5DD511600456001AAF99 /* TiUIiPhoneNavigationGroupProxy.m */; };
		24FB5DE511600480001AAF99 /* TiUIiPhoneNavigationGroup.m in Sources */ = {isa = PBXBuildFile; fileRef = 24FB5DDE11600480001AAF99 /* TiUIiPhoneNavigationGroup.m */; };
		24FBE58311293D06005C8D48 /* TiMediaAudioRecorderProxy.mm in Sources */ = {isa = PBXBuildFile; fileRef = 24FBE58211293D06005C8D48 /* TiMediaAudioRecorderProxy.mm */; };
		24FBE5AE11293DD1005C8D48 /* CADebugMacros.cpp in Sources */ = {isa = PBXBuildFile; fileRef = 24FBE5A711293DD1005C8D48 /* CADebugMacros.cpp */; };
		24FBE5AF11293DD1005C8D48 /* CAStreamBasicDescription.cpp in Sources */ = {isa = PBXBuildFile; fileRef = 24FBE5AA11293DD1005C8D48 /* CAStreamBasicDescription.cpp */; };
		24FBE5B011293DD1005C8D48 /* CAXException.cpp in Sources */ = {isa = PBXBuildFile; fileRef = 24FBE5AC11293DD1005C8D48 /* CAXException.cpp */; };
		288765FD0DF74451002DB57D /* CoreGraphics.framework in Frameworks */ = {isa = PBXBuildFile; fileRef = 288765FC0DF74451002DB57D /* CoreGraphics.framework */; };
		B421C4121113AA9300DBCB42 /* TiUIScrollableViewProxy.m in Sources */ = {isa = PBXBuildFile; fileRef = B421C4111113AA9300DBCB42 /* TiUIScrollableViewProxy.m */; };
		B421C4161113AAA900DBCB42 /* TiUIScrollableView.m in Sources */ = {isa = PBXBuildFile; fileRef = B421C4151113AAA900DBCB42 /* TiUIScrollableView.m */; };
		B440EF7E1209DC400045FEAE /* MGSplitCornersView.m in Sources */ = {isa = PBXBuildFile; fileRef = B440EF791209DC400045FEAE /* MGSplitCornersView.m */; };
		B440EF7F1209DC400045FEAE /* MGSplitDividerView.m in Sources */ = {isa = PBXBuildFile; fileRef = B440EF7B1209DC400045FEAE /* MGSplitDividerView.m */; };
		B440EF801209DC400045FEAE /* MGSplitViewController.m in Sources */ = {isa = PBXBuildFile; fileRef = B440EF7D1209DC400045FEAE /* MGSplitViewController.m */; };
		B440EF811209DC400045FEAE /* MGSplitCornersView.m in Sources */ = {isa = PBXBuildFile; fileRef = B440EF791209DC400045FEAE /* MGSplitCornersView.m */; };
		B440EF821209DC400045FEAE /* MGSplitDividerView.m in Sources */ = {isa = PBXBuildFile; fileRef = B440EF7B1209DC400045FEAE /* MGSplitDividerView.m */; };
		B440EF831209DC400045FEAE /* MGSplitViewController.m in Sources */ = {isa = PBXBuildFile; fileRef = B440EF7D1209DC400045FEAE /* MGSplitViewController.m */; };
		B468B4F111B5816F007D1C1E /* TiLayoutQueue.m in Sources */ = {isa = PBXBuildFile; fileRef = B468B4F011B5816F007D1C1E /* TiLayoutQueue.m */; };
		B468B4F211B5816F007D1C1E /* TiLayoutQueue.m in Sources */ = {isa = PBXBuildFile; fileRef = B468B4F011B5816F007D1C1E /* TiLayoutQueue.m */; };
		B4DE7E4E11823E990006DDE1 /* TiGradient.m in Sources */ = {isa = PBXBuildFile; fileRef = B4DE7E4D11823E990006DDE1 /* TiGradient.m */; };
		B4F97B6F111A41B600E2F72C /* TiUIScrollViewProxy.m in Sources */ = {isa = PBXBuildFile; fileRef = B4F97B6E111A41B600E2F72C /* TiUIScrollViewProxy.m */; };
		B4F97B73111A41C800E2F72C /* TiUIScrollView.m in Sources */ = {isa = PBXBuildFile; fileRef = B4F97B72111A41C800E2F72C /* TiUIScrollView.m */; };
		D4AB36F5123DE20200DED4A0 /* TiUIClipboardProxy.m in Sources */ = {isa = PBXBuildFile; fileRef = D4AB36F4123DE20200DED4A0 /* TiUIClipboardProxy.m */; };
		D4AB36F6123DE20200DED4A0 /* TiUIClipboardProxy.m in Sources */ = {isa = PBXBuildFile; fileRef = D4AB36F4123DE20200DED4A0 /* TiUIClipboardProxy.m */; };
		DA4E12D711C0A55F00A55BAB /* TiContactsGroup.m in Sources */ = {isa = PBXBuildFile; fileRef = DA4E12D611C0A55F00A55BAB /* TiContactsGroup.m */; };
		DA864E3211A2314A00B9CD68 /* TiMediaMusicPlayer.m in Sources */ = {isa = PBXBuildFile; fileRef = DA864E3111A2314A00B9CD68 /* TiMediaMusicPlayer.m */; };
		DAA17BE411C15A0000957ED1 /* TiContactsGroup.m in Sources */ = {isa = PBXBuildFile; fileRef = DA4E12D611C0A55F00A55BAB /* TiContactsGroup.m */; };
		DAA905CE11A359F10030B119 /* TiMediaItem.m in Sources */ = {isa = PBXBuildFile; fileRef = DAA905CD11A359F10030B119 /* TiMediaItem.m */; };
		DAA905CF11A35A010030B119 /* TiMediaMusicPlayer.m in Sources */ = {isa = PBXBuildFile; fileRef = DA864E3111A2314A00B9CD68 /* TiMediaMusicPlayer.m */; };
		DAA905D011A35A010030B119 /* TiMediaItem.m in Sources */ = {isa = PBXBuildFile; fileRef = DAA905CD11A359F10030B119 /* TiMediaItem.m */; };
/* End PBXBuildFile section */

/* Begin PBXFileReference section */
		1D30AB110D05D00D00671497 /* Foundation.framework */ = {isa = PBXFileReference; lastKnownFileType = wrapper.framework; name = Foundation.framework; path = System/Library/Frameworks/Foundation.framework; sourceTree = SDKROOT; };
		1D6058910D05DD3D006BFB54 /* Titanium.app */ = {isa = PBXFileReference; explicitFileType = wrapper.application; includeInIndex = 0; path = Titanium.app; sourceTree = BUILT_PRODUCTS_DIR; };
		1DF5F4DF0D08C38300B7A737 /* UIKit.framework */ = {isa = PBXFileReference; lastKnownFileType = wrapper.framework; name = UIKit.framework; path = System/Library/Frameworks/UIKit.framework; sourceTree = SDKROOT; };
		2412F464115C296300454E5B /* TiMediaVideoPlayer.h */ = {isa = PBXFileReference; fileEncoding = 4; lastKnownFileType = sourcecode.c.h; path = TiMediaVideoPlayer.h; sourceTree = "<group>"; };
		2412F465115C296300454E5B /* TiMediaVideoPlayer.m */ = {isa = PBXFileReference; fileEncoding = 4; lastKnownFileType = sourcecode.c.objc; path = TiMediaVideoPlayer.m; sourceTree = "<group>"; };
		241EAA21118AB3BB0081A5BE /* defines.h */ = {isa = PBXFileReference; fileEncoding = 4; lastKnownFileType = sourcecode.c.h; name = defines.h; path = ../Classes/defines.h; sourceTree = SOURCE_ROOT; };
		241EAEC5118E2BA90081A5BE /* project.xcconfig */ = {isa = PBXFileReference; fileEncoding = 4; lastKnownFileType = text.xcconfig; path = project.xcconfig; sourceTree = "<group>"; };
		242E8E1B11BA38DC0046A0D0 /* TiDebuggerContext.mm */ = {isa = PBXFileReference; fileEncoding = 4; lastKnownFileType = sourcecode.cpp.objcpp; name = TiDebuggerContext.mm; path = ../Classes/TiDebuggerContext.mm; sourceTree = "<group>"; };
		242E8E1C11BA38DC0046A0D0 /* TiDebuggerContext.h */ = {isa = PBXFileReference; fileEncoding = 4; lastKnownFileType = sourcecode.c.h; name = TiDebuggerContext.h; path = ../Classes/TiDebuggerContext.h; sourceTree = "<group>"; };
		242E8E3011BA39FD0046A0D0 /* libTiCore.a */ = {isa = PBXFileReference; lastKnownFileType = archive.ar; name = libTiCore.a; path = ../lib/libTiCore.a; sourceTree = SOURCE_ROOT; };
		242E95C811BAC8B40046A0D0 /* TiDebugger.h */ = {isa = PBXFileReference; fileEncoding = 4; lastKnownFileType = sourcecode.c.h; name = TiDebugger.h; path = ../Classes/TiDebugger.h; sourceTree = SOURCE_ROOT; };
		242E95C911BAC8B40046A0D0 /* TiDebugger.mm */ = {isa = PBXFileReference; fileEncoding = 4; lastKnownFileType = sourcecode.cpp.objcpp; name = TiDebugger.mm; path = ../Classes/TiDebugger.mm; sourceTree = SOURCE_ROOT; };
		242E967311BAD2F20046A0D0 /* AsyncSocket.h */ = {isa = PBXFileReference; fileEncoding = 4; lastKnownFileType = sourcecode.c.h; name = AsyncSocket.h; path = ../Classes/AsyncSocket.h; sourceTree = SOURCE_ROOT; };
		242E967411BAD2F20046A0D0 /* AsyncSocket.m */ = {isa = PBXFileReference; fileEncoding = 4; lastKnownFileType = sourcecode.c.objc; name = AsyncSocket.m; path = ../Classes/AsyncSocket.m; sourceTree = SOURCE_ROOT; };
		242E967511BAD2F20046A0D0 /* AsyncUdpSocket.h */ = {isa = PBXFileReference; fileEncoding = 4; lastKnownFileType = sourcecode.c.h; name = AsyncUdpSocket.h; path = ../Classes/AsyncUdpSocket.h; sourceTree = SOURCE_ROOT; };
		242E967611BAD2F20046A0D0 /* AsyncUdpSocket.m */ = {isa = PBXFileReference; fileEncoding = 4; lastKnownFileType = sourcecode.c.objc; name = AsyncUdpSocket.m; path = ../Classes/AsyncUdpSocket.m; sourceTree = SOURCE_ROOT; };
		242E989811BAF7DB0046A0D0 /* TiDebuggerCallFrame.h */ = {isa = PBXFileReference; fileEncoding = 4; lastKnownFileType = sourcecode.c.h; name = TiDebuggerCallFrame.h; path = ../Classes/TiDebuggerCallFrame.h; sourceTree = SOURCE_ROOT; };
		242E989911BAF7DB0046A0D0 /* TiDebuggerCallFrame.mm */ = {isa = PBXFileReference; fileEncoding = 4; lastKnownFileType = sourcecode.cpp.objcpp; name = TiDebuggerCallFrame.mm; path = ../Classes/TiDebuggerCallFrame.mm; sourceTree = SOURCE_ROOT; };
		242EA11511BD956F0046A0D0 /* ExternalAccessory.framework */ = {isa = PBXFileReference; lastKnownFileType = wrapper.framework; name = ExternalAccessory.framework; path = System/Library/Frameworks/ExternalAccessory.framework; sourceTree = SDKROOT; };
		243AAFB311FCE62500E37D8B /* TiUIDashboardItem.h */ = {isa = PBXFileReference; fileEncoding = 4; lastKnownFileType = sourcecode.c.h; path = TiUIDashboardItem.h; sourceTree = "<group>"; };
		243AAFB411FCE62600E37D8B /* TiUIDashboardItem.m */ = {isa = PBXFileReference; fileEncoding = 4; lastKnownFileType = sourcecode.c.objc; path = TiUIDashboardItem.m; sourceTree = "<group>"; };
		243EC5E9112617F900639DF4 /* TiUITableViewSectionProxy.h */ = {isa = PBXFileReference; fileEncoding = 4; lastKnownFileType = sourcecode.c.h; path = TiUITableViewSectionProxy.h; sourceTree = "<group>"; };
		243EC5EA112617F900639DF4 /* TiUITableViewSectionProxy.m */ = {isa = PBXFileReference; fileEncoding = 4; lastKnownFileType = sourcecode.c.objc; path = TiUITableViewSectionProxy.m; sourceTree = "<group>"; };
		243EC7D5112634AF00639DF4 /* TiUITableViewAction.h */ = {isa = PBXFileReference; fileEncoding = 4; lastKnownFileType = sourcecode.c.h; path = TiUITableViewAction.h; sourceTree = "<group>"; };
		243EC7D6112634AF00639DF4 /* TiUITableViewAction.m */ = {isa = PBXFileReference; fileEncoding = 4; lastKnownFileType = sourcecode.c.objc; path = TiUITableViewAction.m; sourceTree = "<group>"; };
		243EC9681126632700639DF4 /* TiUITableViewStyleProxy.h */ = {isa = PBXFileReference; fileEncoding = 4; lastKnownFileType = sourcecode.c.h; path = TiUITableViewStyleProxy.h; sourceTree = "<group>"; };
		243EC9691126632700639DF4 /* TiUITableViewStyleProxy.m */ = {isa = PBXFileReference; fileEncoding = 4; lastKnownFileType = sourcecode.c.objc; path = TiUITableViewStyleProxy.m; sourceTree = "<group>"; };
		243ECB2311267CC100639DF4 /* TiUITableViewSeparatorStyleProxy.h */ = {isa = PBXFileReference; fileEncoding = 4; lastKnownFileType = sourcecode.c.h; path = TiUITableViewSeparatorStyleProxy.h; sourceTree = "<group>"; };
		243ECB2411267CC100639DF4 /* TiUITableViewSeparatorStyleProxy.m */ = {isa = PBXFileReference; fileEncoding = 4; lastKnownFileType = sourcecode.c.objc; path = TiUITableViewSeparatorStyleProxy.m; sourceTree = "<group>"; };
		243ED8EB11288B4300639DF4 /* TiUITableViewScrollPositionProxy.h */ = {isa = PBXFileReference; fileEncoding = 4; lastKnownFileType = sourcecode.c.h; path = TiUITableViewScrollPositionProxy.h; sourceTree = "<group>"; };
		243ED8EC11288B4300639DF4 /* TiUITableViewScrollPositionProxy.m */ = {isa = PBXFileReference; fileEncoding = 4; lastKnownFileType = sourcecode.c.objc; path = TiUITableViewScrollPositionProxy.m; sourceTree = "<group>"; };
		24596691118E70D300519F79 /* ApplicationRouting.h */ = {isa = PBXFileReference; fileEncoding = 4; lastKnownFileType = sourcecode.c.h; name = ApplicationRouting.h; path = ../Classes/ApplicationRouting.h; sourceTree = SOURCE_ROOT; };
		24596692118E70D300519F79 /* ApplicationRouting.m */ = {isa = PBXFileReference; fileEncoding = 4; lastKnownFileType = sourcecode.c.objc; name = ApplicationRouting.m; path = ../Classes/ApplicationRouting.m; sourceTree = SOURCE_ROOT; };
		24596A29118E88FE00519F79 /* TiTabController.h */ = {isa = PBXFileReference; fileEncoding = 4; lastKnownFileType = sourcecode.c.h; path = TiTabController.h; sourceTree = "<group>"; };
		24597034118FF66300519F79 /* StoreKit.framework */ = {isa = PBXFileReference; lastKnownFileType = wrapper.framework; name = StoreKit.framework; path = System/Library/Frameworks/StoreKit.framework; sourceTree = SDKROOT; };
		245972C411921D0D00519F79 /* TiUIiPadSplitWindow.h */ = {isa = PBXFileReference; fileEncoding = 4; lastKnownFileType = sourcecode.c.h; path = TiUIiPadSplitWindow.h; sourceTree = "<group>"; };
		245972C511921D0D00519F79 /* TiUIiPadSplitWindow.m */ = {isa = PBXFileReference; fileEncoding = 4; lastKnownFileType = sourcecode.c.objc; path = TiUIiPadSplitWindow.m; sourceTree = "<group>"; };
		245B3C3811375A6600CE7530 /* UtilsModule.h */ = {isa = PBXFileReference; fileEncoding = 4; lastKnownFileType = sourcecode.c.h; path = UtilsModule.h; sourceTree = "<group>"; };
		245B3C3911375A6600CE7530 /* UtilsModule.m */ = {isa = PBXFileReference; fileEncoding = 4; lastKnownFileType = sourcecode.c.objc; path = UtilsModule.m; sourceTree = "<group>"; };
		245B455F1139B41800CE7530 /* TiUITableViewCellSelectionStyleProxy.h */ = {isa = PBXFileReference; fileEncoding = 4; lastKnownFileType = sourcecode.c.h; path = TiUITableViewCellSelectionStyleProxy.h; sourceTree = "<group>"; };
		245B45601139B41800CE7530 /* TiUITableViewCellSelectionStyleProxy.m */ = {isa = PBXFileReference; fileEncoding = 4; lastKnownFileType = sourcecode.c.objc; path = TiUITableViewCellSelectionStyleProxy.m; sourceTree = "<group>"; };
		2464F96211AB996C001C035A /* module.xcconfig */ = {isa = PBXFileReference; fileEncoding = 4; lastKnownFileType = text.xcconfig; path = module.xcconfig; sourceTree = "<group>"; };
		2465592211E5862F0059BBF4 /* TiFilesystemBlobProxy.h */ = {isa = PBXFileReference; fileEncoding = 4; lastKnownFileType = sourcecode.c.h; path = TiFilesystemBlobProxy.h; sourceTree = "<group>"; };
		2465592311E5862F0059BBF4 /* TiFilesystemBlobProxy.m */ = {isa = PBXFileReference; fileEncoding = 4; lastKnownFileType = sourcecode.c.objc; path = TiFilesystemBlobProxy.m; sourceTree = "<group>"; };
		2467310611E2549300D39AF7 /* Webcolor.m */ = {isa = PBXFileReference; fileEncoding = 4; lastKnownFileType = sourcecode.c.objc; path = Webcolor.m; sourceTree = "<group>"; };
		2478B2A311C447A4005814DF /* ApplicationMods.h */ = {isa = PBXFileReference; fileEncoding = 4; lastKnownFileType = sourcecode.c.h; name = ApplicationMods.h; path = ../Classes/ApplicationMods.h; sourceTree = SOURCE_ROOT; };
		2478B2A411C447A4005814DF /* ApplicationMods.m */ = {isa = PBXFileReference; fileEncoding = 4; lastKnownFileType = sourcecode.c.objc; name = ApplicationMods.m; path = ../Classes/ApplicationMods.m; sourceTree = SOURCE_ROOT; };
		247FC32811CD5B6B00F97C4E /* ASIHTTPRequestDelegate.h */ = {isa = PBXFileReference; fileEncoding = 4; lastKnownFileType = sourcecode.c.h; path = ASIHTTPRequestDelegate.h; sourceTree = "<group>"; };
		247FC32911CD5B6B00F97C4E /* ASIProgressDelegate.h */ = {isa = PBXFileReference; fileEncoding = 4; lastKnownFileType = sourcecode.c.h; path = ASIProgressDelegate.h; sourceTree = "<group>"; };
		248133A1115761DE00E3A9BA /* TiNetworkBonjourBrowserProxy.h */ = {isa = PBXFileReference; fileEncoding = 4; lastKnownFileType = sourcecode.c.h; path = TiNetworkBonjourBrowserProxy.h; sourceTree = "<group>"; };
		248133A2115761DE00E3A9BA /* TiNetworkBonjourBrowserProxy.m */ = {isa = PBXFileReference; fileEncoding = 4; lastKnownFileType = sourcecode.c.objc; path = TiNetworkBonjourBrowserProxy.m; sourceTree = "<group>"; };
		248133A3115761DE00E3A9BA /* TiNetworkBonjourServiceProxy.h */ = {isa = PBXFileReference; fileEncoding = 4; lastKnownFileType = sourcecode.c.h; path = TiNetworkBonjourServiceProxy.h; sourceTree = "<group>"; };
		248133A4115761DE00E3A9BA /* TiNetworkBonjourServiceProxy.m */ = {isa = PBXFileReference; fileEncoding = 4; lastKnownFileType = sourcecode.c.objc; path = TiNetworkBonjourServiceProxy.m; sourceTree = "<group>"; };
		248133A5115761DE00E3A9BA /* TiNetworkTCPSocketProxy.h */ = {isa = PBXFileReference; fileEncoding = 4; lastKnownFileType = sourcecode.c.h; path = TiNetworkTCPSocketProxy.h; sourceTree = "<group>"; };
		248133A6115761DE00E3A9BA /* TiNetworkTCPSocketProxy.mm */ = {isa = PBXFileReference; fileEncoding = 4; lastKnownFileType = sourcecode.cpp.objcpp; path = TiNetworkTCPSocketProxy.mm; sourceTree = "<group>"; };
		24813711115A852800E3A9BA /* TiDOMTextNodeProxy.h */ = {isa = PBXFileReference; fileEncoding = 4; lastKnownFileType = sourcecode.c.h; path = TiDOMTextNodeProxy.h; sourceTree = "<group>"; };
		24813712115A852800E3A9BA /* TiDOMTextNodeProxy.m */ = {isa = PBXFileReference; fileEncoding = 4; lastKnownFileType = sourcecode.c.objc; path = TiDOMTextNodeProxy.m; sourceTree = "<group>"; };
		24A1E515112D33AF003DA834 /* TiMediaAudioSession.h */ = {isa = PBXFileReference; fileEncoding = 4; lastKnownFileType = sourcecode.c.h; path = TiMediaAudioSession.h; sourceTree = "<group>"; };
		24A1E516112D33AF003DA834 /* TiMediaAudioSession.m */ = {isa = PBXFileReference; fileEncoding = 4; lastKnownFileType = sourcecode.c.objc; path = TiMediaAudioSession.m; sourceTree = "<group>"; };
		24A1E873112DF80B003DA834 /* TiUIPickerProxy.h */ = {isa = PBXFileReference; fileEncoding = 4; lastKnownFileType = sourcecode.c.h; path = TiUIPickerProxy.h; sourceTree = "<group>"; };
		24A1E874112DF80B003DA834 /* TiUIPickerProxy.m */ = {isa = PBXFileReference; fileEncoding = 4; lastKnownFileType = sourcecode.c.objc; path = TiUIPickerProxy.m; sourceTree = "<group>"; };
		24A1E879112DF83E003DA834 /* TiUIPicker.h */ = {isa = PBXFileReference; fileEncoding = 4; lastKnownFileType = sourcecode.c.h; path = TiUIPicker.h; sourceTree = "<group>"; };
		24A1E87A112DF83E003DA834 /* TiUIPicker.m */ = {isa = PBXFileReference; fileEncoding = 4; lastKnownFileType = sourcecode.c.objc; path = TiUIPicker.m; sourceTree = "<group>"; };
		24A1E8A6112DFACA003DA834 /* TiUIPickerRowProxy.h */ = {isa = PBXFileReference; fileEncoding = 4; lastKnownFileType = sourcecode.c.h; path = TiUIPickerRowProxy.h; sourceTree = "<group>"; };
		24A1E8A7112DFACA003DA834 /* TiUIPickerRowProxy.m */ = {isa = PBXFileReference; fileEncoding = 4; lastKnownFileType = sourcecode.c.objc; path = TiUIPickerRowProxy.m; sourceTree = "<group>"; };
		24A1E990112E1363003DA834 /* TiUIPickerColumnProxy.h */ = {isa = PBXFileReference; fileEncoding = 4; lastKnownFileType = sourcecode.c.h; path = TiUIPickerColumnProxy.h; sourceTree = "<group>"; };
		24A1E991112E1363003DA834 /* TiUIPickerColumnProxy.m */ = {isa = PBXFileReference; fileEncoding = 4; lastKnownFileType = sourcecode.c.objc; path = TiUIPickerColumnProxy.m; sourceTree = "<group>"; };
		24A1EAF0112F4C02003DA834 /* UIImage+Alpha.h */ = {isa = PBXFileReference; fileEncoding = 4; lastKnownFileType = sourcecode.c.h; name = "UIImage+Alpha.h"; path = "../Classes/UIImage+Alpha.h"; sourceTree = SOURCE_ROOT; };
		24A1EAF1112F4C02003DA834 /* UIImage+Alpha.m */ = {isa = PBXFileReference; fileEncoding = 4; lastKnownFileType = sourcecode.c.objc; name = "UIImage+Alpha.m"; path = "../Classes/UIImage+Alpha.m"; sourceTree = SOURCE_ROOT; };
		24A1EAF2112F4C02003DA834 /* UIImage+Resize.h */ = {isa = PBXFileReference; fileEncoding = 4; lastKnownFileType = sourcecode.c.h; name = "UIImage+Resize.h"; path = "../Classes/UIImage+Resize.h"; sourceTree = SOURCE_ROOT; };
		24A1EAF3112F4C02003DA834 /* UIImage+Resize.m */ = {isa = PBXFileReference; fileEncoding = 4; lastKnownFileType = sourcecode.c.objc; name = "UIImage+Resize.m"; path = "../Classes/UIImage+Resize.m"; sourceTree = SOURCE_ROOT; };
		24A1EAF4112F4C02003DA834 /* UIImage+RoundedCorner.h */ = {isa = PBXFileReference; fileEncoding = 4; lastKnownFileType = sourcecode.c.h; name = "UIImage+RoundedCorner.h"; path = "../Classes/UIImage+RoundedCorner.h"; sourceTree = SOURCE_ROOT; };
		24A1EAF5112F4C02003DA834 /* UIImage+RoundedCorner.m */ = {isa = PBXFileReference; fileEncoding = 4; lastKnownFileType = sourcecode.c.objc; name = "UIImage+RoundedCorner.m"; path = "../Classes/UIImage+RoundedCorner.m"; sourceTree = SOURCE_ROOT; };
		24C012871140D30B00A94CE2 /* TiUIMaskedImageProxy.h */ = {isa = PBXFileReference; fileEncoding = 4; lastKnownFileType = sourcecode.c.h; path = TiUIMaskedImageProxy.h; sourceTree = "<group>"; };
		24C012881140D30B00A94CE2 /* TiUIMaskedImageProxy.m */ = {isa = PBXFileReference; fileEncoding = 4; lastKnownFileType = sourcecode.c.objc; path = TiUIMaskedImageProxy.m; sourceTree = "<group>"; };
		24C0128D1140D31C00A94CE2 /* TiUIMaskedImage.h */ = {isa = PBXFileReference; fileEncoding = 4; lastKnownFileType = sourcecode.c.h; path = TiUIMaskedImage.h; sourceTree = "<group>"; };
		24C0128E1140D31C00A94CE2 /* TiUIMaskedImage.m */ = {isa = PBXFileReference; fileEncoding = 4; lastKnownFileType = sourcecode.c.objc; path = TiUIMaskedImage.m; sourceTree = "<group>"; };
		24CA890A111161050084E2DE /* AFItemView.h */ = {isa = PBXFileReference; fileEncoding = 4; lastKnownFileType = sourcecode.c.h; path = AFItemView.h; sourceTree = "<group>"; };
		24CA890B111161050084E2DE /* AFItemView.m */ = {isa = PBXFileReference; fileEncoding = 4; lastKnownFileType = sourcecode.c.objc; path = AFItemView.m; sourceTree = "<group>"; };
		24CA890C111161050084E2DE /* AFOpenFlowConstants.h */ = {isa = PBXFileReference; fileEncoding = 4; lastKnownFileType = sourcecode.c.h; path = AFOpenFlowConstants.h; sourceTree = "<group>"; };
		24CA890D111161050084E2DE /* AFOpenFlowView.h */ = {isa = PBXFileReference; fileEncoding = 4; lastKnownFileType = sourcecode.c.h; path = AFOpenFlowView.h; sourceTree = "<group>"; };
		24CA890E111161050084E2DE /* AFOpenFlowView.m */ = {isa = PBXFileReference; fileEncoding = 4; lastKnownFileType = sourcecode.c.objc; path = AFOpenFlowView.m; sourceTree = "<group>"; };
		24CA890F111161050084E2DE /* AFUIImageReflection.h */ = {isa = PBXFileReference; fileEncoding = 4; lastKnownFileType = sourcecode.c.h; path = AFUIImageReflection.h; sourceTree = "<group>"; };
		24CA8910111161050084E2DE /* AFUIImageReflection.m */ = {isa = PBXFileReference; fileEncoding = 4; lastKnownFileType = sourcecode.c.objc; path = AFUIImageReflection.m; sourceTree = "<group>"; };
		24CA8912111161050084E2DE /* ASIAuthenticationDialog.h */ = {isa = PBXFileReference; fileEncoding = 4; lastKnownFileType = sourcecode.c.h; path = ASIAuthenticationDialog.h; sourceTree = "<group>"; };
		24CA8913111161050084E2DE /* ASIAuthenticationDialog.m */ = {isa = PBXFileReference; fileEncoding = 4; lastKnownFileType = sourcecode.c.objc; path = ASIAuthenticationDialog.m; sourceTree = "<group>"; };
		24CA8914111161050084E2DE /* ASIFormDataRequest.h */ = {isa = PBXFileReference; fileEncoding = 4; lastKnownFileType = sourcecode.c.h; path = ASIFormDataRequest.h; sourceTree = "<group>"; };
		24CA8915111161050084E2DE /* ASIFormDataRequest.m */ = {isa = PBXFileReference; fileEncoding = 4; lastKnownFileType = sourcecode.c.objc; path = ASIFormDataRequest.m; sourceTree = "<group>"; };
		24CA8916111161050084E2DE /* ASIHTTPRequest.h */ = {isa = PBXFileReference; fileEncoding = 4; lastKnownFileType = sourcecode.c.h; path = ASIHTTPRequest.h; sourceTree = "<group>"; };
		24CA8917111161050084E2DE /* ASIHTTPRequest.m */ = {isa = PBXFileReference; fileEncoding = 4; lastKnownFileType = sourcecode.c.objc; path = ASIHTTPRequest.m; sourceTree = "<group>"; };
		24CA8918111161050084E2DE /* ASIHTTPRequestConfig.h */ = {isa = PBXFileReference; fileEncoding = 4; lastKnownFileType = sourcecode.c.h; path = ASIHTTPRequestConfig.h; sourceTree = "<group>"; };
		24CA8919111161050084E2DE /* ASIInputStream.h */ = {isa = PBXFileReference; fileEncoding = 4; lastKnownFileType = sourcecode.c.h; path = ASIInputStream.h; sourceTree = "<group>"; };
		24CA891A111161050084E2DE /* ASIInputStream.m */ = {isa = PBXFileReference; fileEncoding = 4; lastKnownFileType = sourcecode.c.objc; path = ASIInputStream.m; sourceTree = "<group>"; };
		24CA891B111161050084E2DE /* ASINetworkQueue.h */ = {isa = PBXFileReference; fileEncoding = 4; lastKnownFileType = sourcecode.c.h; path = ASINetworkQueue.h; sourceTree = "<group>"; };
		24CA891C111161050084E2DE /* ASINetworkQueue.m */ = {isa = PBXFileReference; fileEncoding = 4; lastKnownFileType = sourcecode.c.objc; path = ASINetworkQueue.m; sourceTree = "<group>"; };
		24CA891D111161050084E2DE /* ASINSStringAdditions.h */ = {isa = PBXFileReference; fileEncoding = 4; lastKnownFileType = sourcecode.c.h; path = ASINSStringAdditions.h; sourceTree = "<group>"; };
		24CA891E111161050084E2DE /* ASINSStringAdditions.m */ = {isa = PBXFileReference; fileEncoding = 4; lastKnownFileType = sourcecode.c.objc; path = ASINSStringAdditions.m; sourceTree = "<group>"; };
		24CA8925111161050084E2DE /* Reachability.h */ = {isa = PBXFileReference; fileEncoding = 4; lastKnownFileType = sourcecode.c.h; path = Reachability.h; sourceTree = "<group>"; };
		24CA8926111161050084E2DE /* Reachability.m */ = {isa = PBXFileReference; fileEncoding = 4; lastKnownFileType = sourcecode.c.objc; path = Reachability.m; sourceTree = "<group>"; };
		24CA8928111161050084E2DE /* AudioStreamer.h */ = {isa = PBXFileReference; fileEncoding = 4; lastKnownFileType = sourcecode.c.h; path = AudioStreamer.h; sourceTree = "<group>"; };
		24CA8929111161050084E2DE /* AudioStreamer.m */ = {isa = PBXFileReference; fileEncoding = 4; lastKnownFileType = sourcecode.c.objc; path = AudioStreamer.m; sourceTree = "<group>"; };
		24CA892A111161050084E2DE /* Base64Transcoder.c */ = {isa = PBXFileReference; fileEncoding = 4; lastKnownFileType = sourcecode.c.c; name = Base64Transcoder.c; path = ../Classes/Base64Transcoder.c; sourceTree = SOURCE_ROOT; };
		24CA892B111161050084E2DE /* Base64Transcoder.h */ = {isa = PBXFileReference; fileEncoding = 4; lastKnownFileType = sourcecode.c.h; name = Base64Transcoder.h; path = ../Classes/Base64Transcoder.h; sourceTree = SOURCE_ROOT; };
		24CA892D111161050084E2DE /* FBConnect.h */ = {isa = PBXFileReference; fileEncoding = 4; lastKnownFileType = sourcecode.c.h; path = FBConnect.h; sourceTree = "<group>"; };
		24CA892E111161050084E2DE /* FBConnectGlobal.h */ = {isa = PBXFileReference; fileEncoding = 4; lastKnownFileType = sourcecode.c.h; path = FBConnectGlobal.h; sourceTree = "<group>"; };
		24CA892F111161050084E2DE /* FBConnectGlobal.m */ = {isa = PBXFileReference; fileEncoding = 4; lastKnownFileType = sourcecode.c.objc; path = FBConnectGlobal.m; sourceTree = "<group>"; };
		24CA8930111161050084E2DE /* FBDialog.h */ = {isa = PBXFileReference; fileEncoding = 4; lastKnownFileType = sourcecode.c.h; path = FBDialog.h; sourceTree = "<group>"; };
		24CA8931111161050084E2DE /* FBDialog.m */ = {isa = PBXFileReference; fileEncoding = 4; lastKnownFileType = sourcecode.c.objc; path = FBDialog.m; sourceTree = "<group>"; };
		24CA8932111161050084E2DE /* FBFeedDialog.h */ = {isa = PBXFileReference; fileEncoding = 4; lastKnownFileType = sourcecode.c.h; path = FBFeedDialog.h; sourceTree = "<group>"; };
		24CA8933111161050084E2DE /* FBFeedDialog.m */ = {isa = PBXFileReference; fileEncoding = 4; lastKnownFileType = sourcecode.c.objc; path = FBFeedDialog.m; sourceTree = "<group>"; };
		24CA8934111161050084E2DE /* FBLoginButton.h */ = {isa = PBXFileReference; fileEncoding = 4; lastKnownFileType = sourcecode.c.h; path = FBLoginButton.h; sourceTree = "<group>"; };
		24CA8935111161050084E2DE /* FBLoginButton.m */ = {isa = PBXFileReference; fileEncoding = 4; lastKnownFileType = sourcecode.c.objc; path = FBLoginButton.m; sourceTree = "<group>"; };
		24CA8936111161050084E2DE /* FBLoginDialog.h */ = {isa = PBXFileReference; fileEncoding = 4; lastKnownFileType = sourcecode.c.h; path = FBLoginDialog.h; sourceTree = "<group>"; };
		24CA8937111161050084E2DE /* FBLoginDialog.m */ = {isa = PBXFileReference; fileEncoding = 4; lastKnownFileType = sourcecode.c.objc; path = FBLoginDialog.m; sourceTree = "<group>"; };
		24CA8938111161050084E2DE /* FBPermissionDialog.h */ = {isa = PBXFileReference; fileEncoding = 4; lastKnownFileType = sourcecode.c.h; path = FBPermissionDialog.h; sourceTree = "<group>"; };
		24CA8939111161050084E2DE /* FBPermissionDialog.m */ = {isa = PBXFileReference; fileEncoding = 4; lastKnownFileType = sourcecode.c.objc; path = FBPermissionDialog.m; sourceTree = "<group>"; };
		24CA893A111161050084E2DE /* FBRequest.h */ = {isa = PBXFileReference; fileEncoding = 4; lastKnownFileType = sourcecode.c.h; path = FBRequest.h; sourceTree = "<group>"; };
		24CA893B111161050084E2DE /* FBRequest.m */ = {isa = PBXFileReference; fileEncoding = 4; lastKnownFileType = sourcecode.c.objc; path = FBRequest.m; sourceTree = "<group>"; };
		24CA893C111161050084E2DE /* FBSession.h */ = {isa = PBXFileReference; fileEncoding = 4; lastKnownFileType = sourcecode.c.h; path = FBSession.h; sourceTree = "<group>"; };
		24CA893D111161050084E2DE /* FBSession.m */ = {isa = PBXFileReference; fileEncoding = 4; lastKnownFileType = sourcecode.c.objc; path = FBSession.m; sourceTree = "<group>"; };
		24CA893E111161050084E2DE /* FBStreamDialog.h */ = {isa = PBXFileReference; fileEncoding = 4; lastKnownFileType = sourcecode.c.h; path = FBStreamDialog.h; sourceTree = "<group>"; };
		24CA893F111161050084E2DE /* FBStreamDialog.m */ = {isa = PBXFileReference; fileEncoding = 4; lastKnownFileType = sourcecode.c.objc; path = FBStreamDialog.m; sourceTree = "<group>"; };
		24CA8940111161050084E2DE /* FBXMLHandler.h */ = {isa = PBXFileReference; fileEncoding = 4; lastKnownFileType = sourcecode.c.h; path = FBXMLHandler.h; sourceTree = "<group>"; };
		24CA8941111161050084E2DE /* FBXMLHandler.m */ = {isa = PBXFileReference; fileEncoding = 4; lastKnownFileType = sourcecode.c.objc; path = FBXMLHandler.m; sourceTree = "<group>"; };
		24CA894E111161050084E2DE /* PlausibleDatabase.h */ = {isa = PBXFileReference; fileEncoding = 4; lastKnownFileType = sourcecode.c.h; path = PlausibleDatabase.h; sourceTree = "<group>"; };
		24CA894F111161050084E2DE /* PlausibleDatabase.m */ = {isa = PBXFileReference; fileEncoding = 4; lastKnownFileType = sourcecode.c.objc; path = PlausibleDatabase.m; sourceTree = "<group>"; };
		24CA8950111161050084E2DE /* PLDatabase.h */ = {isa = PBXFileReference; fileEncoding = 4; lastKnownFileType = sourcecode.c.h; path = PLDatabase.h; sourceTree = "<group>"; };
		24CA8951111161050084E2DE /* PLPreparedStatement.h */ = {isa = PBXFileReference; fileEncoding = 4; lastKnownFileType = sourcecode.c.h; path = PLPreparedStatement.h; sourceTree = "<group>"; };
		24CA8952111161050084E2DE /* PLResultSet.h */ = {isa = PBXFileReference; fileEncoding = 4; lastKnownFileType = sourcecode.c.h; path = PLResultSet.h; sourceTree = "<group>"; };
		24CA8953111161050084E2DE /* PLSqliteDatabase.h */ = {isa = PBXFileReference; fileEncoding = 4; lastKnownFileType = sourcecode.c.h; path = PLSqliteDatabase.h; sourceTree = "<group>"; };
		24CA8954111161050084E2DE /* PLSqliteDatabase.m */ = {isa = PBXFileReference; fileEncoding = 4; lastKnownFileType = sourcecode.c.objc; path = PLSqliteDatabase.m; sourceTree = "<group>"; };
		24CA8955111161050084E2DE /* PLSqlitePreparedStatement.h */ = {isa = PBXFileReference; fileEncoding = 4; lastKnownFileType = sourcecode.c.h; path = PLSqlitePreparedStatement.h; sourceTree = "<group>"; };
		24CA8956111161050084E2DE /* PLSqlitePreparedStatement.m */ = {isa = PBXFileReference; fileEncoding = 4; lastKnownFileType = sourcecode.c.objc; path = PLSqlitePreparedStatement.m; sourceTree = "<group>"; };
		24CA8957111161050084E2DE /* PLSqliteResultSet.h */ = {isa = PBXFileReference; fileEncoding = 4; lastKnownFileType = sourcecode.c.h; path = PLSqliteResultSet.h; sourceTree = "<group>"; };
		24CA8958111161050084E2DE /* PLSqliteResultSet.m */ = {isa = PBXFileReference; fileEncoding = 4; lastKnownFileType = sourcecode.c.objc; path = PLSqliteResultSet.m; sourceTree = "<group>"; };
		24CA8959111161050084E2DE /* SBJSON.h */ = {isa = PBXFileReference; fileEncoding = 4; lastKnownFileType = sourcecode.c.h; name = SBJSON.h; path = ../Classes/SBJSON.h; sourceTree = SOURCE_ROOT; };
		24CA895A111161050084E2DE /* SBJSON.m */ = {isa = PBXFileReference; fileEncoding = 4; lastKnownFileType = sourcecode.c.objc; name = SBJSON.m; path = ../Classes/SBJSON.m; sourceTree = SOURCE_ROOT; };
		24CA89A81111615D0084E2DE /* KrollBridge.h */ = {isa = PBXFileReference; fileEncoding = 4; lastKnownFileType = sourcecode.c.h; path = KrollBridge.h; sourceTree = "<group>"; };
		24CA89A91111615D0084E2DE /* KrollBridge.mm */ = {isa = PBXFileReference; fileEncoding = 4; lastKnownFileType = sourcecode.cpp.objcpp; path = KrollBridge.mm; sourceTree = "<group>"; };
		24CA89AA1111615D0084E2DE /* KrollCallback.h */ = {isa = PBXFileReference; fileEncoding = 4; lastKnownFileType = sourcecode.c.h; name = KrollCallback.h; path = ../Classes/KrollCallback.h; sourceTree = SOURCE_ROOT; };
		24CA89AB1111615D0084E2DE /* KrollCallback.m */ = {isa = PBXFileReference; fileEncoding = 4; lastKnownFileType = sourcecode.c.objc; name = KrollCallback.m; path = ../Classes/KrollCallback.m; sourceTree = SOURCE_ROOT; };
		24CA89AC1111615D0084E2DE /* KrollContext.h */ = {isa = PBXFileReference; fileEncoding = 4; lastKnownFileType = sourcecode.c.h; name = KrollContext.h; path = ../Classes/KrollContext.h; sourceTree = SOURCE_ROOT; };
		24CA89AD1111615D0084E2DE /* KrollContext.mm */ = {isa = PBXFileReference; fileEncoding = 4; lastKnownFileType = sourcecode.cpp.objcpp; name = KrollContext.mm; path = ../Classes/KrollContext.mm; sourceTree = SOURCE_ROOT; };
		24CA89AE1111615D0084E2DE /* KrollMethod.h */ = {isa = PBXFileReference; fileEncoding = 4; lastKnownFileType = sourcecode.c.h; name = KrollMethod.h; path = ../Classes/KrollMethod.h; sourceTree = SOURCE_ROOT; };
		24CA89AF1111615D0084E2DE /* KrollMethod.m */ = {isa = PBXFileReference; fileEncoding = 4; lastKnownFileType = sourcecode.c.objc; name = KrollMethod.m; path = ../Classes/KrollMethod.m; sourceTree = SOURCE_ROOT; };
		24CA89B01111615D0084E2DE /* KrollMethodDelegate.h */ = {isa = PBXFileReference; fileEncoding = 4; lastKnownFileType = sourcecode.c.h; name = KrollMethodDelegate.h; path = ../Classes/KrollMethodDelegate.h; sourceTree = SOURCE_ROOT; };
		24CA89B11111615D0084E2DE /* KrollMethodDelegate.m */ = {isa = PBXFileReference; fileEncoding = 4; lastKnownFileType = sourcecode.c.objc; name = KrollMethodDelegate.m; path = ../Classes/KrollMethodDelegate.m; sourceTree = SOURCE_ROOT; };
		24CA89B21111615D0084E2DE /* KrollObject.h */ = {isa = PBXFileReference; fileEncoding = 4; lastKnownFileType = sourcecode.c.h; name = KrollObject.h; path = ../Classes/KrollObject.h; sourceTree = SOURCE_ROOT; };
		24CA89B31111615D0084E2DE /* KrollObject.m */ = {isa = PBXFileReference; fileEncoding = 4; lastKnownFileType = sourcecode.c.objc; name = KrollObject.m; path = ../Classes/KrollObject.m; sourceTree = SOURCE_ROOT; };
		24CA89B41111615D0084E2DE /* KrollPropertyDelegate.h */ = {isa = PBXFileReference; fileEncoding = 4; lastKnownFileType = sourcecode.c.h; name = KrollPropertyDelegate.h; path = ../Classes/KrollPropertyDelegate.h; sourceTree = SOURCE_ROOT; };
		24CA89B51111615D0084E2DE /* KrollPropertyDelegate.m */ = {isa = PBXFileReference; fileEncoding = 4; lastKnownFileType = sourcecode.c.objc; name = KrollPropertyDelegate.m; path = ../Classes/KrollPropertyDelegate.m; sourceTree = SOURCE_ROOT; };
		24CA89B61111615D0084E2DE /* KrollTimer.h */ = {isa = PBXFileReference; fileEncoding = 4; lastKnownFileType = sourcecode.c.h; name = KrollTimer.h; path = ../Classes/KrollTimer.h; sourceTree = SOURCE_ROOT; };
		24CA89B71111615D0084E2DE /* KrollTimer.m */ = {isa = PBXFileReference; fileEncoding = 4; lastKnownFileType = sourcecode.c.objc; name = KrollTimer.m; path = ../Classes/KrollTimer.m; sourceTree = SOURCE_ROOT; };
		24CA89F41111618F0084E2DE /* APICast.h */ = {isa = PBXFileReference; fileEncoding = 4; lastKnownFileType = sourcecode.c.h; path = APICast.h; sourceTree = "<group>"; };
		24CA89F51111618F0084E2DE /* OpaqueTiString.h */ = {isa = PBXFileReference; fileEncoding = 4; lastKnownFileType = sourcecode.c.h; path = OpaqueTiString.h; sourceTree = "<group>"; };
		24CA89F61111618F0084E2DE /* Ti.h */ = {isa = PBXFileReference; fileEncoding = 4; lastKnownFileType = sourcecode.c.h; path = Ti.h; sourceTree = "<group>"; };
		24CA89F71111618F0084E2DE /* TiBase.h */ = {isa = PBXFileReference; fileEncoding = 4; lastKnownFileType = sourcecode.c.h; path = TiBase.h; sourceTree = "<group>"; };
		24CA89F81111618F0084E2DE /* TiBasePrivate.h */ = {isa = PBXFileReference; fileEncoding = 4; lastKnownFileType = sourcecode.c.h; path = TiBasePrivate.h; sourceTree = "<group>"; };
		24CA89F91111618F0084E2DE /* TiCallbackConstructor.h */ = {isa = PBXFileReference; fileEncoding = 4; lastKnownFileType = sourcecode.c.h; path = TiCallbackConstructor.h; sourceTree = "<group>"; };
		24CA89FA1111618F0084E2DE /* TiCallbackFunction.h */ = {isa = PBXFileReference; fileEncoding = 4; lastKnownFileType = sourcecode.c.h; path = TiCallbackFunction.h; sourceTree = "<group>"; };
		24CA89FB1111618F0084E2DE /* TiCallbackObject.h */ = {isa = PBXFileReference; fileEncoding = 4; lastKnownFileType = sourcecode.c.h; path = TiCallbackObject.h; sourceTree = "<group>"; };
		24CA89FC1111618F0084E2DE /* TiCallbackObjectFunctions.h */ = {isa = PBXFileReference; fileEncoding = 4; lastKnownFileType = sourcecode.c.h; path = TiCallbackObjectFunctions.h; sourceTree = "<group>"; };
		24CA89FD1111618F0084E2DE /* TiClassRef.h */ = {isa = PBXFileReference; fileEncoding = 4; lastKnownFileType = sourcecode.c.h; path = TiClassRef.h; sourceTree = "<group>"; };
		24CA89FE1111618F0084E2DE /* TiContextRef.h */ = {isa = PBXFileReference; fileEncoding = 4; lastKnownFileType = sourcecode.c.h; path = TiContextRef.h; sourceTree = "<group>"; };
		24CA89FF1111618F0084E2DE /* TiContextRefPrivate.h */ = {isa = PBXFileReference; fileEncoding = 4; lastKnownFileType = sourcecode.c.h; path = TiContextRefPrivate.h; sourceTree = "<group>"; };
		24CA8A001111618F0084E2DE /* TiCore.h */ = {isa = PBXFileReference; fileEncoding = 4; lastKnownFileType = sourcecode.c.h; path = TiCore.h; sourceTree = "<group>"; };
		24CA8A011111618F0084E2DE /* TiObjectRef.h */ = {isa = PBXFileReference; fileEncoding = 4; lastKnownFileType = sourcecode.c.h; path = TiObjectRef.h; sourceTree = "<group>"; };
		24CA8A021111618F0084E2DE /* TiProfilerPrivate.h */ = {isa = PBXFileReference; fileEncoding = 4; lastKnownFileType = sourcecode.c.h; path = TiProfilerPrivate.h; sourceTree = "<group>"; };
		24CA8A031111618F0084E2DE /* TiRetainPtr.h */ = {isa = PBXFileReference; fileEncoding = 4; lastKnownFileType = sourcecode.c.h; path = TiRetainPtr.h; sourceTree = "<group>"; };
		24CA8A041111618F0084E2DE /* TiStringRef.h */ = {isa = PBXFileReference; fileEncoding = 4; lastKnownFileType = sourcecode.c.h; path = TiStringRef.h; sourceTree = "<group>"; };
		24CA8A051111618F0084E2DE /* TiStringRefBSTR.h */ = {isa = PBXFileReference; fileEncoding = 4; lastKnownFileType = sourcecode.c.h; path = TiStringRefBSTR.h; sourceTree = "<group>"; };
		24CA8A061111618F0084E2DE /* TiStringRefCF.h */ = {isa = PBXFileReference; fileEncoding = 4; lastKnownFileType = sourcecode.c.h; path = TiStringRefCF.h; sourceTree = "<group>"; };
		24CA8A071111618F0084E2DE /* TiValueRef.h */ = {isa = PBXFileReference; fileEncoding = 4; lastKnownFileType = sourcecode.c.h; path = TiValueRef.h; sourceTree = "<group>"; };
		24CA8A081111618F0084E2DE /* WebKitAvailability.h */ = {isa = PBXFileReference; fileEncoding = 4; lastKnownFileType = sourcecode.c.h; path = WebKitAvailability.h; sourceTree = "<group>"; };
		24CA8A0C111161FD0084E2DE /* YahooModule.m */ = {isa = PBXFileReference; fileEncoding = 4; lastKnownFileType = sourcecode.c.objc; name = YahooModule.m; path = ../Classes/YahooModule.m; sourceTree = SOURCE_ROOT; };
		24CA8A0D111161FD0084E2DE /* YahooModule.h */ = {isa = PBXFileReference; fileEncoding = 4; lastKnownFileType = sourcecode.c.h; name = YahooModule.h; path = ../Classes/YahooModule.h; sourceTree = SOURCE_ROOT; };
		24CA8A0E111161FD0084E2DE /* XHRBridge.m */ = {isa = PBXFileReference; fileEncoding = 4; lastKnownFileType = sourcecode.c.objc; name = XHRBridge.m; path = ../Classes/XHRBridge.m; sourceTree = SOURCE_ROOT; };
		24CA8A0F111161FD0084E2DE /* XHRBridge.h */ = {isa = PBXFileReference; fileEncoding = 4; lastKnownFileType = sourcecode.c.h; name = XHRBridge.h; path = ../Classes/XHRBridge.h; sourceTree = SOURCE_ROOT; };
		24CA8A10111161FD0084E2DE /* WebFont.m */ = {isa = PBXFileReference; fileEncoding = 4; lastKnownFileType = sourcecode.c.objc; name = WebFont.m; path = ../Classes/WebFont.m; sourceTree = SOURCE_ROOT; };
		24CA8A11111161FD0084E2DE /* WebFont.h */ = {isa = PBXFileReference; fileEncoding = 4; lastKnownFileType = sourcecode.c.h; name = WebFont.h; path = ../Classes/WebFont.h; sourceTree = SOURCE_ROOT; };
		24CA8A13111161FD0084E2DE /* Webcolor.h */ = {isa = PBXFileReference; fileEncoding = 4; lastKnownFileType = sourcecode.c.h; name = Webcolor.h; path = ../Classes/Webcolor.h; sourceTree = SOURCE_ROOT; };
		24CA8A14111161FD0084E2DE /* UIModule.m */ = {isa = PBXFileReference; fileEncoding = 4; lastKnownFileType = sourcecode.c.objc; name = UIModule.m; path = ../Classes/UIModule.m; sourceTree = SOURCE_ROOT; };
		24CA8A15111161FD0084E2DE /* UIModule.h */ = {isa = PBXFileReference; fileEncoding = 4; lastKnownFileType = sourcecode.c.h; name = UIModule.h; path = ../Classes/UIModule.h; sourceTree = SOURCE_ROOT; };
		24CA8A16111161FD0084E2DE /* TiWindowProxy.m */ = {isa = PBXFileReference; fileEncoding = 4; lastKnownFileType = sourcecode.c.objc; name = TiWindowProxy.m; path = ../Classes/TiWindowProxy.m; sourceTree = SOURCE_ROOT; };
		24CA8A17111161FD0084E2DE /* TiWindowProxy.h */ = {isa = PBXFileReference; fileEncoding = 4; lastKnownFileType = sourcecode.c.h; name = TiWindowProxy.h; path = ../Classes/TiWindowProxy.h; sourceTree = SOURCE_ROOT; };
		24CA8A18111161FD0084E2DE /* TiViewProxy.m */ = {isa = PBXFileReference; fileEncoding = 4; lastKnownFileType = sourcecode.c.objc; name = TiViewProxy.m; path = ../Classes/TiViewProxy.m; sourceTree = SOURCE_ROOT; };
		24CA8A19111161FD0084E2DE /* TiViewProxy.h */ = {isa = PBXFileReference; fileEncoding = 4; lastKnownFileType = sourcecode.c.h; name = TiViewProxy.h; path = ../Classes/TiViewProxy.h; sourceTree = SOURCE_ROOT; };
		24CA8A1A111161FD0084E2DE /* TiViewController.m */ = {isa = PBXFileReference; fileEncoding = 4; lastKnownFileType = sourcecode.c.objc; name = TiViewController.m; path = ../Classes/TiViewController.m; sourceTree = SOURCE_ROOT; };
		24CA8A1B111161FD0084E2DE /* TiViewController.h */ = {isa = PBXFileReference; fileEncoding = 4; lastKnownFileType = sourcecode.c.h; name = TiViewController.h; path = ../Classes/TiViewController.h; sourceTree = SOURCE_ROOT; };
		24CA8A20111161FD0084E2DE /* TiUtils.m */ = {isa = PBXFileReference; fileEncoding = 4; lastKnownFileType = sourcecode.c.objc; name = TiUtils.m; path = ../Classes/TiUtils.m; sourceTree = SOURCE_ROOT; };
		24CA8A21111161FD0084E2DE /* TiUtils.h */ = {isa = PBXFileReference; fileEncoding = 4; lastKnownFileType = sourcecode.c.h; name = TiUtils.h; path = ../Classes/TiUtils.h; sourceTree = SOURCE_ROOT; };
		24CA8A22111161FD0084E2DE /* TiUIWindowProxy.m */ = {isa = PBXFileReference; fileEncoding = 4; lastKnownFileType = sourcecode.c.objc; name = TiUIWindowProxy.m; path = ../Classes/TiUIWindowProxy.m; sourceTree = SOURCE_ROOT; };
		24CA8A23111161FD0084E2DE /* TiUIWindowProxy.h */ = {isa = PBXFileReference; fileEncoding = 4; lastKnownFileType = sourcecode.c.h; name = TiUIWindowProxy.h; path = ../Classes/TiUIWindowProxy.h; sourceTree = SOURCE_ROOT; };
		24CA8A24111161FD0084E2DE /* TiUIWindow.m */ = {isa = PBXFileReference; fileEncoding = 4; lastKnownFileType = sourcecode.c.objc; name = TiUIWindow.m; path = ../Classes/TiUIWindow.m; sourceTree = SOURCE_ROOT; };
		24CA8A25111161FD0084E2DE /* TiUIWindow.h */ = {isa = PBXFileReference; fileEncoding = 4; lastKnownFileType = sourcecode.c.h; name = TiUIWindow.h; path = ../Classes/TiUIWindow.h; sourceTree = SOURCE_ROOT; };
		24CA8A28111161FD0084E2DE /* TiUIWebViewProxy.m */ = {isa = PBXFileReference; fileEncoding = 4; lastKnownFileType = sourcecode.c.objc; name = TiUIWebViewProxy.m; path = ../Classes/TiUIWebViewProxy.m; sourceTree = SOURCE_ROOT; };
		24CA8A29111161FD0084E2DE /* TiUIWebViewProxy.h */ = {isa = PBXFileReference; fileEncoding = 4; lastKnownFileType = sourcecode.c.h; name = TiUIWebViewProxy.h; path = ../Classes/TiUIWebViewProxy.h; sourceTree = SOURCE_ROOT; };
		24CA8A2A111161FD0084E2DE /* TiUIViewProxy.m */ = {isa = PBXFileReference; fileEncoding = 4; lastKnownFileType = sourcecode.c.objc; name = TiUIViewProxy.m; path = ../Classes/TiUIViewProxy.m; sourceTree = SOURCE_ROOT; };
		24CA8A2B111161FD0084E2DE /* TiUIViewProxy.h */ = {isa = PBXFileReference; fileEncoding = 4; lastKnownFileType = sourcecode.c.h; name = TiUIViewProxy.h; path = ../Classes/TiUIViewProxy.h; sourceTree = SOURCE_ROOT; };
		24CA8A2C111161FD0084E2DE /* TiUIView.m */ = {isa = PBXFileReference; fileEncoding = 4; lastKnownFileType = sourcecode.c.objc; name = TiUIView.m; path = ../Classes/TiUIView.m; sourceTree = SOURCE_ROOT; };
		24CA8A2D111161FD0084E2DE /* TiUIView.h */ = {isa = PBXFileReference; fileEncoding = 4; lastKnownFileType = sourcecode.c.h; name = TiUIView.h; path = ../Classes/TiUIView.h; sourceTree = SOURCE_ROOT; };
		24CA8A2E111161FD0084E2DE /* TiUIToolbarProxy.m */ = {isa = PBXFileReference; fileEncoding = 4; lastKnownFileType = sourcecode.c.objc; name = TiUIToolbarProxy.m; path = ../Classes/TiUIToolbarProxy.m; sourceTree = SOURCE_ROOT; };
		24CA8A2F111161FD0084E2DE /* TiUIToolbarProxy.h */ = {isa = PBXFileReference; fileEncoding = 4; lastKnownFileType = sourcecode.c.h; name = TiUIToolbarProxy.h; path = ../Classes/TiUIToolbarProxy.h; sourceTree = SOURCE_ROOT; };
		24CA8A30111161FD0084E2DE /* TiUIToolbar.m */ = {isa = PBXFileReference; fileEncoding = 4; lastKnownFileType = sourcecode.c.objc; name = TiUIToolbar.m; path = ../Classes/TiUIToolbar.m; sourceTree = SOURCE_ROOT; };
		24CA8A31111161FD0084E2DE /* TiUIToolbar.h */ = {isa = PBXFileReference; fileEncoding = 4; lastKnownFileType = sourcecode.c.h; name = TiUIToolbar.h; path = ../Classes/TiUIToolbar.h; sourceTree = SOURCE_ROOT; };
		24CA8A32111161FD0084E2DE /* TiUITextFieldProxy.m */ = {isa = PBXFileReference; fileEncoding = 4; lastKnownFileType = sourcecode.c.objc; name = TiUITextFieldProxy.m; path = ../Classes/TiUITextFieldProxy.m; sourceTree = SOURCE_ROOT; };
		24CA8A33111161FD0084E2DE /* TiUITextFieldProxy.h */ = {isa = PBXFileReference; fileEncoding = 4; lastKnownFileType = sourcecode.c.h; name = TiUITextFieldProxy.h; path = ../Classes/TiUITextFieldProxy.h; sourceTree = SOURCE_ROOT; };
		24CA8A34111161FD0084E2DE /* TiUITextField.m */ = {isa = PBXFileReference; fileEncoding = 4; lastKnownFileType = sourcecode.c.objc; name = TiUITextField.m; path = ../Classes/TiUITextField.m; sourceTree = SOURCE_ROOT; };
		24CA8A35111161FD0084E2DE /* TiUITextField.h */ = {isa = PBXFileReference; fileEncoding = 4; lastKnownFileType = sourcecode.c.h; name = TiUITextField.h; path = ../Classes/TiUITextField.h; sourceTree = SOURCE_ROOT; };
		24CA8A36111161FD0084E2DE /* TiUITextAreaProxy.m */ = {isa = PBXFileReference; fileEncoding = 4; lastKnownFileType = sourcecode.c.objc; path = TiUITextAreaProxy.m; sourceTree = "<group>"; };
		24CA8A37111161FD0084E2DE /* TiUITextAreaProxy.h */ = {isa = PBXFileReference; fileEncoding = 4; lastKnownFileType = sourcecode.c.h; path = TiUITextAreaProxy.h; sourceTree = "<group>"; };
		24CA8A38111161FD0084E2DE /* TiUITextArea.m */ = {isa = PBXFileReference; fileEncoding = 4; lastKnownFileType = sourcecode.c.objc; path = TiUITextArea.m; sourceTree = "<group>"; };
		24CA8A39111161FD0084E2DE /* TiUITextArea.h */ = {isa = PBXFileReference; fileEncoding = 4; lastKnownFileType = sourcecode.c.h; path = TiUITextArea.h; sourceTree = "<group>"; };
		24CA8A3A111161FD0084E2DE /* TiUITabProxy.m */ = {isa = PBXFileReference; fileEncoding = 4; lastKnownFileType = sourcecode.c.objc; name = TiUITabProxy.m; path = ../Classes/TiUITabProxy.m; sourceTree = SOURCE_ROOT; };
		24CA8A3B111161FD0084E2DE /* TiUITabProxy.h */ = {isa = PBXFileReference; fileEncoding = 4; lastKnownFileType = sourcecode.c.h; name = TiUITabProxy.h; path = ../Classes/TiUITabProxy.h; sourceTree = SOURCE_ROOT; };
		24CA8A40111161FD0084E2DE /* TiUITableViewProxy.m */ = {isa = PBXFileReference; fileEncoding = 4; lastKnownFileType = sourcecode.c.objc; name = TiUITableViewProxy.m; path = ../Classes/TiUITableViewProxy.m; sourceTree = SOURCE_ROOT; };
		24CA8A41111161FD0084E2DE /* TiUITableViewProxy.h */ = {isa = PBXFileReference; fileEncoding = 4; lastKnownFileType = sourcecode.c.h; name = TiUITableViewProxy.h; path = ../Classes/TiUITableViewProxy.h; sourceTree = SOURCE_ROOT; };
		24CA8A48111161FD0084E2DE /* TiUITableView.m */ = {isa = PBXFileReference; fileEncoding = 4; lastKnownFileType = sourcecode.c.objc; name = TiUITableView.m; path = ../Classes/TiUITableView.m; sourceTree = SOURCE_ROOT; };
		24CA8A49111161FD0084E2DE /* TiUITableView.h */ = {isa = PBXFileReference; fileEncoding = 4; lastKnownFileType = sourcecode.c.h; name = TiUITableView.h; path = ../Classes/TiUITableView.h; sourceTree = SOURCE_ROOT; };
		24CA8A4A111161FD0084E2DE /* TiUITabGroupProxy.m */ = {isa = PBXFileReference; fileEncoding = 4; lastKnownFileType = sourcecode.c.objc; name = TiUITabGroupProxy.m; path = ../Classes/TiUITabGroupProxy.m; sourceTree = SOURCE_ROOT; };
		24CA8A4B111161FD0084E2DE /* TiUITabGroupProxy.h */ = {isa = PBXFileReference; fileEncoding = 4; lastKnownFileType = sourcecode.c.h; name = TiUITabGroupProxy.h; path = ../Classes/TiUITabGroupProxy.h; sourceTree = SOURCE_ROOT; };
		24CA8A4C111161FD0084E2DE /* TiUITabGroup.m */ = {isa = PBXFileReference; fileEncoding = 4; lastKnownFileType = sourcecode.c.objc; name = TiUITabGroup.m; path = ../Classes/TiUITabGroup.m; sourceTree = SOURCE_ROOT; };
		24CA8A4D111161FD0084E2DE /* TiUITabGroup.h */ = {isa = PBXFileReference; fileEncoding = 4; lastKnownFileType = sourcecode.c.h; name = TiUITabGroup.h; path = ../Classes/TiUITabGroup.h; sourceTree = SOURCE_ROOT; };
		24CA8A4E111161FD0084E2DE /* TiUITabController.m */ = {isa = PBXFileReference; fileEncoding = 4; lastKnownFileType = sourcecode.c.objc; name = TiUITabController.m; path = ../Classes/TiUITabController.m; sourceTree = SOURCE_ROOT; };
		24CA8A4F111161FD0084E2DE /* TiUITabController.h */ = {isa = PBXFileReference; fileEncoding = 4; lastKnownFileType = sourcecode.c.h; name = TiUITabController.h; path = ../Classes/TiUITabController.h; sourceTree = SOURCE_ROOT; };
		24CA8A50111161FD0084E2DE /* TiUITabbedBarProxy.m */ = {isa = PBXFileReference; fileEncoding = 4; lastKnownFileType = sourcecode.c.objc; name = TiUITabbedBarProxy.m; path = ../Classes/TiUITabbedBarProxy.m; sourceTree = SOURCE_ROOT; };
		24CA8A51111161FD0084E2DE /* TiUITabbedBarProxy.h */ = {isa = PBXFileReference; fileEncoding = 4; lastKnownFileType = sourcecode.c.h; name = TiUITabbedBarProxy.h; path = ../Classes/TiUITabbedBarProxy.h; sourceTree = SOURCE_ROOT; };
		24CA8A52111161FD0084E2DE /* TiUISystemIconProxy.m */ = {isa = PBXFileReference; fileEncoding = 4; lastKnownFileType = sourcecode.c.objc; name = TiUISystemIconProxy.m; path = ../Classes/TiUISystemIconProxy.m; sourceTree = SOURCE_ROOT; };
		24CA8A53111161FD0084E2DE /* TiUISystemIconProxy.h */ = {isa = PBXFileReference; fileEncoding = 4; lastKnownFileType = sourcecode.c.h; name = TiUISystemIconProxy.h; path = ../Classes/TiUISystemIconProxy.h; sourceTree = SOURCE_ROOT; };
		24CA8A54111161FD0084E2DE /* TiUISystemButtonStyleProxy.m */ = {isa = PBXFileReference; fileEncoding = 4; lastKnownFileType = sourcecode.c.objc; name = TiUISystemButtonStyleProxy.m; path = ../Classes/TiUISystemButtonStyleProxy.m; sourceTree = SOURCE_ROOT; };
		24CA8A55111161FD0084E2DE /* TiUISystemButtonStyleProxy.h */ = {isa = PBXFileReference; fileEncoding = 4; lastKnownFileType = sourcecode.c.h; name = TiUISystemButtonStyleProxy.h; path = ../Classes/TiUISystemButtonStyleProxy.h; sourceTree = SOURCE_ROOT; };
		24CA8A56111161FD0084E2DE /* TiUISystemButtonProxy.m */ = {isa = PBXFileReference; fileEncoding = 4; lastKnownFileType = sourcecode.c.objc; name = TiUISystemButtonProxy.m; path = ../Classes/TiUISystemButtonProxy.m; sourceTree = SOURCE_ROOT; };
		24CA8A57111161FD0084E2DE /* TiUISystemButtonProxy.h */ = {isa = PBXFileReference; fileEncoding = 4; lastKnownFileType = sourcecode.c.h; name = TiUISystemButtonProxy.h; path = ../Classes/TiUISystemButtonProxy.h; sourceTree = SOURCE_ROOT; };
		24CA8A58111161FD0084E2DE /* TiUISwitchProxy.m */ = {isa = PBXFileReference; fileEncoding = 4; lastKnownFileType = sourcecode.c.objc; name = TiUISwitchProxy.m; path = ../Classes/TiUISwitchProxy.m; sourceTree = SOURCE_ROOT; };
		24CA8A59111161FD0084E2DE /* TiUISwitchProxy.h */ = {isa = PBXFileReference; fileEncoding = 4; lastKnownFileType = sourcecode.c.h; name = TiUISwitchProxy.h; path = ../Classes/TiUISwitchProxy.h; sourceTree = SOURCE_ROOT; };
		24CA8A5A111161FD0084E2DE /* TiUISwitch.m */ = {isa = PBXFileReference; fileEncoding = 4; lastKnownFileType = sourcecode.c.objc; name = TiUISwitch.m; path = ../Classes/TiUISwitch.m; sourceTree = SOURCE_ROOT; };
		24CA8A5B111161FD0084E2DE /* TiUISwitch.h */ = {isa = PBXFileReference; fileEncoding = 4; lastKnownFileType = sourcecode.c.h; name = TiUISwitch.h; path = ../Classes/TiUISwitch.h; sourceTree = SOURCE_ROOT; };
		24CA8A5C111161FD0084E2DE /* TiUIStatusBarProxy.m */ = {isa = PBXFileReference; fileEncoding = 4; lastKnownFileType = sourcecode.c.objc; name = TiUIStatusBarProxy.m; path = ../Classes/TiUIStatusBarProxy.m; sourceTree = SOURCE_ROOT; };
		24CA8A5D111161FD0084E2DE /* TiUIStatusBarProxy.h */ = {isa = PBXFileReference; fileEncoding = 4; lastKnownFileType = sourcecode.c.h; name = TiUIStatusBarProxy.h; path = ../Classes/TiUIStatusBarProxy.h; sourceTree = SOURCE_ROOT; };
		24CA8A5E111161FD0084E2DE /* TiUISliderProxy.m */ = {isa = PBXFileReference; fileEncoding = 4; lastKnownFileType = sourcecode.c.objc; name = TiUISliderProxy.m; path = ../Classes/TiUISliderProxy.m; sourceTree = SOURCE_ROOT; };
		24CA8A5F111161FD0084E2DE /* TiUISliderProxy.h */ = {isa = PBXFileReference; fileEncoding = 4; lastKnownFileType = sourcecode.c.h; name = TiUISliderProxy.h; path = ../Classes/TiUISliderProxy.h; sourceTree = SOURCE_ROOT; };
		24CA8A60111161FD0084E2DE /* TiUISlider.m */ = {isa = PBXFileReference; fileEncoding = 4; lastKnownFileType = sourcecode.c.objc; name = TiUISlider.m; path = ../Classes/TiUISlider.m; sourceTree = SOURCE_ROOT; };
		24CA8A61111161FD0084E2DE /* TiUISlider.h */ = {isa = PBXFileReference; fileEncoding = 4; lastKnownFileType = sourcecode.c.h; name = TiUISlider.h; path = ../Classes/TiUISlider.h; sourceTree = SOURCE_ROOT; };
		24CA8A62111161FD0084E2DE /* TiUISearchBarProxy.m */ = {isa = PBXFileReference; fileEncoding = 4; lastKnownFileType = sourcecode.c.objc; name = TiUISearchBarProxy.m; path = ../Classes/TiUISearchBarProxy.m; sourceTree = SOURCE_ROOT; };
		24CA8A63111161FD0084E2DE /* TiUISearchBarProxy.h */ = {isa = PBXFileReference; fileEncoding = 4; lastKnownFileType = sourcecode.c.h; name = TiUISearchBarProxy.h; path = ../Classes/TiUISearchBarProxy.h; sourceTree = SOURCE_ROOT; };
		24CA8A64111161FD0084E2DE /* TiUISearchBar.m */ = {isa = PBXFileReference; fileEncoding = 4; lastKnownFileType = sourcecode.c.objc; name = TiUISearchBar.m; path = ../Classes/TiUISearchBar.m; sourceTree = SOURCE_ROOT; };
		24CA8A65111161FD0084E2DE /* TiUISearchBar.h */ = {isa = PBXFileReference; fileEncoding = 4; lastKnownFileType = sourcecode.c.h; name = TiUISearchBar.h; path = ../Classes/TiUISearchBar.h; sourceTree = SOURCE_ROOT; };
		24CA8A66111161FD0084E2DE /* TiUIRowAnimationStyleProxy.m */ = {isa = PBXFileReference; fileEncoding = 4; lastKnownFileType = sourcecode.c.objc; name = TiUIRowAnimationStyleProxy.m; path = ../Classes/TiUIRowAnimationStyleProxy.m; sourceTree = SOURCE_ROOT; };
		24CA8A67111161FD0084E2DE /* TiUIRowAnimationStyleProxy.h */ = {isa = PBXFileReference; fileEncoding = 4; lastKnownFileType = sourcecode.c.h; name = TiUIRowAnimationStyleProxy.h; path = ../Classes/TiUIRowAnimationStyleProxy.h; sourceTree = SOURCE_ROOT; };
		24CA8A68111161FD0084E2DE /* TiUIProgressBarStyleProxy.m */ = {isa = PBXFileReference; fileEncoding = 4; lastKnownFileType = sourcecode.c.objc; name = TiUIProgressBarStyleProxy.m; path = ../Classes/TiUIProgressBarStyleProxy.m; sourceTree = SOURCE_ROOT; };
		24CA8A69111161FD0084E2DE /* TiUIProgressBarStyleProxy.h */ = {isa = PBXFileReference; fileEncoding = 4; lastKnownFileType = sourcecode.c.h; name = TiUIProgressBarStyleProxy.h; path = ../Classes/TiUIProgressBarStyleProxy.h; sourceTree = SOURCE_ROOT; };
		24CA8A6A111161FD0084E2DE /* TiUIProgressBarProxy.m */ = {isa = PBXFileReference; fileEncoding = 4; lastKnownFileType = sourcecode.c.objc; name = TiUIProgressBarProxy.m; path = ../Classes/TiUIProgressBarProxy.m; sourceTree = SOURCE_ROOT; };
		24CA8A6B111161FD0084E2DE /* TiUIProgressBarProxy.h */ = {isa = PBXFileReference; fileEncoding = 4; lastKnownFileType = sourcecode.c.h; name = TiUIProgressBarProxy.h; path = ../Classes/TiUIProgressBarProxy.h; sourceTree = SOURCE_ROOT; };
		24CA8A6C111161FD0084E2DE /* TiUIProgressBar.m */ = {isa = PBXFileReference; fileEncoding = 4; lastKnownFileType = sourcecode.c.objc; name = TiUIProgressBar.m; path = ../Classes/TiUIProgressBar.m; sourceTree = SOURCE_ROOT; };
		24CA8A6D111161FD0084E2DE /* TiUIProgressBar.h */ = {isa = PBXFileReference; fileEncoding = 4; lastKnownFileType = sourcecode.c.h; name = TiUIProgressBar.h; path = ../Classes/TiUIProgressBar.h; sourceTree = SOURCE_ROOT; };
		24CA8A6E111161FD0084E2DE /* TiUIOptionDialogProxy.m */ = {isa = PBXFileReference; fileEncoding = 4; lastKnownFileType = sourcecode.c.objc; name = TiUIOptionDialogProxy.m; path = ../Classes/TiUIOptionDialogProxy.m; sourceTree = SOURCE_ROOT; };
		24CA8A6F111161FD0084E2DE /* TiUIOptionDialogProxy.h */ = {isa = PBXFileReference; fileEncoding = 4; lastKnownFileType = sourcecode.c.h; name = TiUIOptionDialogProxy.h; path = ../Classes/TiUIOptionDialogProxy.h; sourceTree = SOURCE_ROOT; };
		24CA8A70111161FD0084E2DE /* TiUINavBarButton.m */ = {isa = PBXFileReference; fileEncoding = 4; lastKnownFileType = sourcecode.c.objc; name = TiUINavBarButton.m; path = ../Classes/TiUINavBarButton.m; sourceTree = SOURCE_ROOT; };
		24CA8A71111161FD0084E2DE /* TiUINavBarButton.h */ = {isa = PBXFileReference; fileEncoding = 4; lastKnownFileType = sourcecode.c.h; name = TiUINavBarButton.h; path = ../Classes/TiUINavBarButton.h; sourceTree = SOURCE_ROOT; };
		24CA8A72111161FD0084E2DE /* TiUILabelProxy.m */ = {isa = PBXFileReference; fileEncoding = 4; lastKnownFileType = sourcecode.c.objc; name = TiUILabelProxy.m; path = ../Classes/TiUILabelProxy.m; sourceTree = SOURCE_ROOT; };
		24CA8A73111161FD0084E2DE /* TiUILabelProxy.h */ = {isa = PBXFileReference; fileEncoding = 4; lastKnownFileType = sourcecode.c.h; name = TiUILabelProxy.h; path = ../Classes/TiUILabelProxy.h; sourceTree = SOURCE_ROOT; };
		24CA8A74111161FD0084E2DE /* TiUILabel.m */ = {isa = PBXFileReference; fileEncoding = 4; lastKnownFileType = sourcecode.c.objc; name = TiUILabel.m; path = ../Classes/TiUILabel.m; sourceTree = SOURCE_ROOT; };
		24CA8A75111161FD0084E2DE /* TiUILabel.h */ = {isa = PBXFileReference; fileEncoding = 4; lastKnownFileType = sourcecode.c.h; name = TiUILabel.h; path = ../Classes/TiUILabel.h; sourceTree = SOURCE_ROOT; };
		24CA8A76111161FD0084E2DE /* TiUIiPhoneProxy.m */ = {isa = PBXFileReference; fileEncoding = 4; lastKnownFileType = sourcecode.c.objc; name = TiUIiPhoneProxy.m; path = ../Classes/TiUIiPhoneProxy.m; sourceTree = SOURCE_ROOT; };
		24CA8A77111161FD0084E2DE /* TiUIiPhoneProxy.h */ = {isa = PBXFileReference; fileEncoding = 4; lastKnownFileType = sourcecode.c.h; name = TiUIiPhoneProxy.h; path = ../Classes/TiUIiPhoneProxy.h; sourceTree = SOURCE_ROOT; };
		24CA8A78111161FD0084E2DE /* TiUIImageViewProxy.m */ = {isa = PBXFileReference; fileEncoding = 4; lastKnownFileType = sourcecode.c.objc; name = TiUIImageViewProxy.m; path = ../Classes/TiUIImageViewProxy.m; sourceTree = SOURCE_ROOT; };
		24CA8A79111161FD0084E2DE /* TiUIImageViewProxy.h */ = {isa = PBXFileReference; fileEncoding = 4; lastKnownFileType = sourcecode.c.h; name = TiUIImageViewProxy.h; path = ../Classes/TiUIImageViewProxy.h; sourceTree = SOURCE_ROOT; };
		24CA8A7A111161FD0084E2DE /* TiUIImageView.m */ = {isa = PBXFileReference; fileEncoding = 4; lastKnownFileType = sourcecode.c.objc; name = TiUIImageView.m; path = ../Classes/TiUIImageView.m; sourceTree = SOURCE_ROOT; };
		24CA8A7B111161FD0084E2DE /* TiUIImageView.h */ = {isa = PBXFileReference; fileEncoding = 4; lastKnownFileType = sourcecode.c.h; name = TiUIImageView.h; path = ../Classes/TiUIImageView.h; sourceTree = SOURCE_ROOT; };
		24CA8A82111161FD0084E2DE /* TiUIEmailDialogProxy.m */ = {isa = PBXFileReference; fileEncoding = 4; lastKnownFileType = sourcecode.c.objc; name = TiUIEmailDialogProxy.m; path = ../Classes/TiUIEmailDialogProxy.m; sourceTree = SOURCE_ROOT; };
		24CA8A83111161FD0084E2DE /* TiUIEmailDialogProxy.h */ = {isa = PBXFileReference; fileEncoding = 4; lastKnownFileType = sourcecode.c.h; name = TiUIEmailDialogProxy.h; path = ../Classes/TiUIEmailDialogProxy.h; sourceTree = SOURCE_ROOT; };
		24CA8A86111161FD0084E2DE /* TiUICoverFlowViewProxy.m */ = {isa = PBXFileReference; fileEncoding = 4; lastKnownFileType = sourcecode.c.objc; name = TiUICoverFlowViewProxy.m; path = ../Classes/TiUICoverFlowViewProxy.m; sourceTree = SOURCE_ROOT; };
		24CA8A87111161FD0084E2DE /* TiUICoverFlowViewProxy.h */ = {isa = PBXFileReference; fileEncoding = 4; lastKnownFileType = sourcecode.c.h; name = TiUICoverFlowViewProxy.h; path = ../Classes/TiUICoverFlowViewProxy.h; sourceTree = SOURCE_ROOT; };
		24CA8A88111161FD0084E2DE /* TiUICoverFlowView.m */ = {isa = PBXFileReference; fileEncoding = 4; lastKnownFileType = sourcecode.c.objc; name = TiUICoverFlowView.m; path = ../Classes/TiUICoverFlowView.m; sourceTree = SOURCE_ROOT; };
		24CA8A89111161FD0084E2DE /* TiUICoverFlowView.h */ = {isa = PBXFileReference; fileEncoding = 4; lastKnownFileType = sourcecode.c.h; name = TiUICoverFlowView.h; path = ../Classes/TiUICoverFlowView.h; sourceTree = SOURCE_ROOT; };
		24CA8A8A111161FD0084E2DE /* TiUICanvasViewProxy.m */ = {isa = PBXFileReference; fileEncoding = 4; lastKnownFileType = sourcecode.c.objc; name = TiUICanvasViewProxy.m; path = ../Classes/TiUICanvasViewProxy.m; sourceTree = SOURCE_ROOT; };
		24CA8A8B111161FD0084E2DE /* TiUICanvasViewProxy.h */ = {isa = PBXFileReference; fileEncoding = 4; lastKnownFileType = sourcecode.c.h; name = TiUICanvasViewProxy.h; path = ../Classes/TiUICanvasViewProxy.h; sourceTree = SOURCE_ROOT; };
		24CA8A8C111161FD0084E2DE /* TiUICanvasView.m */ = {isa = PBXFileReference; fileEncoding = 4; lastKnownFileType = sourcecode.c.objc; name = TiUICanvasView.m; path = ../Classes/TiUICanvasView.m; sourceTree = SOURCE_ROOT; };
		24CA8A8D111161FD0084E2DE /* TiUICanvasView.h */ = {isa = PBXFileReference; fileEncoding = 4; lastKnownFileType = sourcecode.c.h; name = TiUICanvasView.h; path = ../Classes/TiUICanvasView.h; sourceTree = SOURCE_ROOT; };
		24CA8A8E111161FD0084E2DE /* TiUIButtonProxy.m */ = {isa = PBXFileReference; fileEncoding = 4; lastKnownFileType = sourcecode.c.objc; name = TiUIButtonProxy.m; path = ../Classes/TiUIButtonProxy.m; sourceTree = SOURCE_ROOT; };
		24CA8A8F111161FD0084E2DE /* TiUIButtonProxy.h */ = {isa = PBXFileReference; fileEncoding = 4; lastKnownFileType = sourcecode.c.h; name = TiUIButtonProxy.h; path = ../Classes/TiUIButtonProxy.h; sourceTree = SOURCE_ROOT; };
		24CA8A90111161FD0084E2DE /* TiUIButtonBarProxy.m */ = {isa = PBXFileReference; fileEncoding = 4; lastKnownFileType = sourcecode.c.objc; name = TiUIButtonBarProxy.m; path = ../Classes/TiUIButtonBarProxy.m; sourceTree = SOURCE_ROOT; };
		24CA8A91111161FD0084E2DE /* TiUIButtonBarProxy.h */ = {isa = PBXFileReference; fileEncoding = 4; lastKnownFileType = sourcecode.c.h; name = TiUIButtonBarProxy.h; path = ../Classes/TiUIButtonBarProxy.h; sourceTree = SOURCE_ROOT; };
		24CA8A92111161FD0084E2DE /* TiUIButtonBar.m */ = {isa = PBXFileReference; fileEncoding = 4; lastKnownFileType = sourcecode.c.objc; name = TiUIButtonBar.m; path = ../Classes/TiUIButtonBar.m; sourceTree = SOURCE_ROOT; };
		24CA8A93111161FD0084E2DE /* TiUIButtonBar.h */ = {isa = PBXFileReference; fileEncoding = 4; lastKnownFileType = sourcecode.c.h; name = TiUIButtonBar.h; path = ../Classes/TiUIButtonBar.h; sourceTree = SOURCE_ROOT; };
		24CA8A94111161FD0084E2DE /* TiUIButton.m */ = {isa = PBXFileReference; fileEncoding = 4; lastKnownFileType = sourcecode.c.objc; name = TiUIButton.m; path = ../Classes/TiUIButton.m; sourceTree = SOURCE_ROOT; };
		24CA8A95111161FD0084E2DE /* TiUIButton.h */ = {isa = PBXFileReference; fileEncoding = 4; lastKnownFileType = sourcecode.c.h; name = TiUIButton.h; path = ../Classes/TiUIButton.h; sourceTree = SOURCE_ROOT; };
		24CA8A96111161FD0084E2DE /* TiUIAnimationStyleProxy.m */ = {isa = PBXFileReference; fileEncoding = 4; lastKnownFileType = sourcecode.c.objc; name = TiUIAnimationStyleProxy.m; path = ../Classes/TiUIAnimationStyleProxy.m; sourceTree = SOURCE_ROOT; };
		24CA8A97111161FD0084E2DE /* TiUIAnimationStyleProxy.h */ = {isa = PBXFileReference; fileEncoding = 4; lastKnownFileType = sourcecode.c.h; name = TiUIAnimationStyleProxy.h; path = ../Classes/TiUIAnimationStyleProxy.h; sourceTree = SOURCE_ROOT; };
		24CA8A98111161FD0084E2DE /* TiUIAlertDialogProxy.m */ = {isa = PBXFileReference; fileEncoding = 4; lastKnownFileType = sourcecode.c.objc; name = TiUIAlertDialogProxy.m; path = ../Classes/TiUIAlertDialogProxy.m; sourceTree = SOURCE_ROOT; };
		24CA8A99111161FD0084E2DE /* TiUIAlertDialogProxy.h */ = {isa = PBXFileReference; fileEncoding = 4; lastKnownFileType = sourcecode.c.h; name = TiUIAlertDialogProxy.h; path = ../Classes/TiUIAlertDialogProxy.h; sourceTree = SOURCE_ROOT; };
		24CA8A9A111161FD0084E2DE /* TiUIActivityIndicatorStyleProxy.m */ = {isa = PBXFileReference; fileEncoding = 4; lastKnownFileType = sourcecode.c.objc; name = TiUIActivityIndicatorStyleProxy.m; path = ../Classes/TiUIActivityIndicatorStyleProxy.m; sourceTree = SOURCE_ROOT; };
		24CA8A9B111161FD0084E2DE /* TiUIActivityIndicatorStyleProxy.h */ = {isa = PBXFileReference; fileEncoding = 4; lastKnownFileType = sourcecode.c.h; name = TiUIActivityIndicatorStyleProxy.h; path = ../Classes/TiUIActivityIndicatorStyleProxy.h; sourceTree = SOURCE_ROOT; };
		24CA8A9C111161FD0084E2DE /* TiUIActivityIndicatorProxy.m */ = {isa = PBXFileReference; fileEncoding = 4; lastKnownFileType = sourcecode.c.objc; name = TiUIActivityIndicatorProxy.m; path = ../Classes/TiUIActivityIndicatorProxy.m; sourceTree = SOURCE_ROOT; };
		24CA8A9D111161FD0084E2DE /* TiUIActivityIndicatorProxy.h */ = {isa = PBXFileReference; fileEncoding = 4; lastKnownFileType = sourcecode.c.h; name = TiUIActivityIndicatorProxy.h; path = ../Classes/TiUIActivityIndicatorProxy.h; sourceTree = SOURCE_ROOT; };
		24CA8A9E111161FD0084E2DE /* TiUIActivityIndicator.m */ = {isa = PBXFileReference; fileEncoding = 4; lastKnownFileType = sourcecode.c.objc; name = TiUIActivityIndicator.m; path = ../Classes/TiUIActivityIndicator.m; sourceTree = SOURCE_ROOT; };
		24CA8A9F111161FD0084E2DE /* TiUIActivityIndicator.h */ = {isa = PBXFileReference; fileEncoding = 4; lastKnownFileType = sourcecode.c.h; name = TiUIActivityIndicator.h; path = ../Classes/TiUIActivityIndicator.h; sourceTree = SOURCE_ROOT; };
		24CA8AAB111161FD0084E2DE /* TiTab.h */ = {isa = PBXFileReference; fileEncoding = 4; lastKnownFileType = sourcecode.c.h; name = TiTab.h; path = ../Classes/TiTab.h; sourceTree = SOURCE_ROOT; };
		24CA8AAC111161FD0084E2DE /* TiRect.m */ = {isa = PBXFileReference; fileEncoding = 4; lastKnownFileType = sourcecode.c.objc; name = TiRect.m; path = ../Classes/TiRect.m; sourceTree = SOURCE_ROOT; };
		24CA8AAD111161FD0084E2DE /* TiRect.h */ = {isa = PBXFileReference; fileEncoding = 4; lastKnownFileType = sourcecode.c.h; name = TiRect.h; path = ../Classes/TiRect.h; sourceTree = SOURCE_ROOT; };
		24CA8AAE111161FD0084E2DE /* TiRange.m */ = {isa = PBXFileReference; fileEncoding = 4; lastKnownFileType = sourcecode.c.objc; name = TiRange.m; path = ../Classes/TiRange.m; sourceTree = SOURCE_ROOT; };
		24CA8AAF111161FD0084E2DE /* TiRange.h */ = {isa = PBXFileReference; fileEncoding = 4; lastKnownFileType = sourcecode.c.h; name = TiRange.h; path = ../Classes/TiRange.h; sourceTree = SOURCE_ROOT; };
		24CA8AB0111161FD0084E2DE /* TiProxy.m */ = {isa = PBXFileReference; fileEncoding = 4; lastKnownFileType = sourcecode.c.objc; name = TiProxy.m; path = ../Classes/TiProxy.m; sourceTree = SOURCE_ROOT; };
		24CA8AB1111161FD0084E2DE /* TiProxy.h */ = {isa = PBXFileReference; fileEncoding = 4; lastKnownFileType = sourcecode.c.h; name = TiProxy.h; path = ../Classes/TiProxy.h; sourceTree = SOURCE_ROOT; };
		24CA8AB2111161FD0084E2DE /* TiPoint.m */ = {isa = PBXFileReference; fileEncoding = 4; lastKnownFileType = sourcecode.c.objc; name = TiPoint.m; path = ../Classes/TiPoint.m; sourceTree = SOURCE_ROOT; };
		24CA8AB3111161FD0084E2DE /* TiPoint.h */ = {isa = PBXFileReference; fileEncoding = 4; lastKnownFileType = sourcecode.c.h; name = TiPoint.h; path = ../Classes/TiPoint.h; sourceTree = SOURCE_ROOT; };
		24CA8AB4111161FD0084E2DE /* TiNetworkHTTPClientResultProxy.m */ = {isa = PBXFileReference; fileEncoding = 4; lastKnownFileType = sourcecode.c.objc; name = TiNetworkHTTPClientResultProxy.m; path = ../Classes/TiNetworkHTTPClientResultProxy.m; sourceTree = SOURCE_ROOT; };
		24CA8AB5111161FD0084E2DE /* TiNetworkHTTPClientResultProxy.h */ = {isa = PBXFileReference; fileEncoding = 4; lastKnownFileType = sourcecode.c.h; name = TiNetworkHTTPClientResultProxy.h; path = ../Classes/TiNetworkHTTPClientResultProxy.h; sourceTree = SOURCE_ROOT; };
		24CA8AB6111161FD0084E2DE /* TiNetworkHTTPClientProxy.m */ = {isa = PBXFileReference; fileEncoding = 4; lastKnownFileType = sourcecode.c.objc; name = TiNetworkHTTPClientProxy.m; path = ../Classes/TiNetworkHTTPClientProxy.m; sourceTree = SOURCE_ROOT; };
		24CA8AB7111161FD0084E2DE /* TiNetworkHTTPClientProxy.h */ = {isa = PBXFileReference; fileEncoding = 4; lastKnownFileType = sourcecode.c.h; name = TiNetworkHTTPClientProxy.h; path = ../Classes/TiNetworkHTTPClientProxy.h; sourceTree = SOURCE_ROOT; };
		24CA8AB8111161FD0084E2DE /* TiModule.m */ = {isa = PBXFileReference; fileEncoding = 4; lastKnownFileType = sourcecode.c.objc; name = TiModule.m; path = ../Classes/TiModule.m; sourceTree = SOURCE_ROOT; };
		24CA8AB9111161FD0084E2DE /* TiModule.h */ = {isa = PBXFileReference; fileEncoding = 4; lastKnownFileType = sourcecode.c.h; name = TiModule.h; path = ../Classes/TiModule.h; sourceTree = SOURCE_ROOT; };
		24CA8ABA111161FD0084E2DE /* TiMediaVideoPlayerProxy.m */ = {isa = PBXFileReference; fileEncoding = 4; lastKnownFileType = sourcecode.c.objc; name = TiMediaVideoPlayerProxy.m; path = ../Classes/TiMediaVideoPlayerProxy.m; sourceTree = SOURCE_ROOT; };
		24CA8ABB111161FD0084E2DE /* TiMediaVideoPlayerProxy.h */ = {isa = PBXFileReference; fileEncoding = 4; lastKnownFileType = sourcecode.c.h; name = TiMediaVideoPlayerProxy.h; path = ../Classes/TiMediaVideoPlayerProxy.h; sourceTree = SOURCE_ROOT; };
		24CA8ABC111161FD0084E2DE /* TiMediaSoundProxy.m */ = {isa = PBXFileReference; fileEncoding = 4; lastKnownFileType = sourcecode.c.objc; name = TiMediaSoundProxy.m; path = ../Classes/TiMediaSoundProxy.m; sourceTree = SOURCE_ROOT; };
		24CA8ABD111161FD0084E2DE /* TiMediaSoundProxy.h */ = {isa = PBXFileReference; fileEncoding = 4; lastKnownFileType = sourcecode.c.h; name = TiMediaSoundProxy.h; path = ../Classes/TiMediaSoundProxy.h; sourceTree = SOURCE_ROOT; };
		24CA8ABE111161FD0084E2DE /* TiMediaAudioPlayerProxy.m */ = {isa = PBXFileReference; fileEncoding = 4; lastKnownFileType = sourcecode.c.objc; name = TiMediaAudioPlayerProxy.m; path = ../Classes/TiMediaAudioPlayerProxy.m; sourceTree = SOURCE_ROOT; };
		24CA8ABF111161FD0084E2DE /* TiMediaAudioPlayerProxy.h */ = {isa = PBXFileReference; fileEncoding = 4; lastKnownFileType = sourcecode.c.h; name = TiMediaAudioPlayerProxy.h; path = ../Classes/TiMediaAudioPlayerProxy.h; sourceTree = SOURCE_ROOT; };
		24CA8AC0111161FD0084E2DE /* TiMapViewProxy.m */ = {isa = PBXFileReference; fileEncoding = 4; lastKnownFileType = sourcecode.c.objc; name = TiMapViewProxy.m; path = ../Classes/TiMapViewProxy.m; sourceTree = SOURCE_ROOT; };
		24CA8AC1111161FD0084E2DE /* TiMapViewProxy.h */ = {isa = PBXFileReference; fileEncoding = 4; lastKnownFileType = sourcecode.c.h; name = TiMapViewProxy.h; path = ../Classes/TiMapViewProxy.h; sourceTree = SOURCE_ROOT; };
		24CA8AC2111161FD0084E2DE /* TiMapView.m */ = {isa = PBXFileReference; fileEncoding = 4; lastKnownFileType = sourcecode.c.objc; name = TiMapView.m; path = ../Classes/TiMapView.m; sourceTree = SOURCE_ROOT; };
		24CA8AC3111161FD0084E2DE /* TiMapView.h */ = {isa = PBXFileReference; fileEncoding = 4; lastKnownFileType = sourcecode.c.h; name = TiMapView.h; path = ../Classes/TiMapView.h; sourceTree = SOURCE_ROOT; };
		24CA8AC4111161FD0084E2DE /* TiMapAnnotationProxy.m */ = {isa = PBXFileReference; fileEncoding = 4; lastKnownFileType = sourcecode.c.objc; name = TiMapAnnotationProxy.m; path = ../Classes/TiMapAnnotationProxy.m; sourceTree = SOURCE_ROOT; };
		24CA8AC5111161FD0084E2DE /* TiMapAnnotationProxy.h */ = {isa = PBXFileReference; fileEncoding = 4; lastKnownFileType = sourcecode.c.h; name = TiMapAnnotationProxy.h; path = ../Classes/TiMapAnnotationProxy.h; sourceTree = SOURCE_ROOT; };
		24CA8AC6111161FD0084E2DE /* TiHost.m */ = {isa = PBXFileReference; fileEncoding = 4; lastKnownFileType = sourcecode.c.objc; name = TiHost.m; path = ../Classes/TiHost.m; sourceTree = SOURCE_ROOT; };
		24CA8AC7111161FD0084E2DE /* TiHost.h */ = {isa = PBXFileReference; fileEncoding = 4; lastKnownFileType = sourcecode.c.h; name = TiHost.h; path = ../Classes/TiHost.h; sourceTree = SOURCE_ROOT; };
		24CA8AC8111161FD0084E2DE /* TiFilesystemFileProxy.m */ = {isa = PBXFileReference; fileEncoding = 4; lastKnownFileType = sourcecode.c.objc; name = TiFilesystemFileProxy.m; path = ../Classes/TiFilesystemFileProxy.m; sourceTree = SOURCE_ROOT; };
		24CA8AC9111161FD0084E2DE /* TiFilesystemFileProxy.h */ = {isa = PBXFileReference; fileEncoding = 4; lastKnownFileType = sourcecode.c.h; name = TiFilesystemFileProxy.h; path = ../Classes/TiFilesystemFileProxy.h; sourceTree = SOURCE_ROOT; };
		24CA8ACC111161FD0084E2DE /* TiFacebookLoginButtonProxy.m */ = {isa = PBXFileReference; fileEncoding = 4; lastKnownFileType = sourcecode.c.objc; name = TiFacebookLoginButtonProxy.m; path = ../Classes/TiFacebookLoginButtonProxy.m; sourceTree = SOURCE_ROOT; };
		24CA8ACD111161FD0084E2DE /* TiFacebookLoginButtonProxy.h */ = {isa = PBXFileReference; fileEncoding = 4; lastKnownFileType = sourcecode.c.h; name = TiFacebookLoginButtonProxy.h; path = ../Classes/TiFacebookLoginButtonProxy.h; sourceTree = SOURCE_ROOT; };
		24CA8ACE111161FD0084E2DE /* TiFacebookLoginButton.m */ = {isa = PBXFileReference; fileEncoding = 4; lastKnownFileType = sourcecode.c.objc; name = TiFacebookLoginButton.m; path = ../Classes/TiFacebookLoginButton.m; sourceTree = SOURCE_ROOT; };
		24CA8ACF111161FD0084E2DE /* TiFacebookLoginButton.h */ = {isa = PBXFileReference; fileEncoding = 4; lastKnownFileType = sourcecode.c.h; name = TiFacebookLoginButton.h; path = ../Classes/TiFacebookLoginButton.h; sourceTree = SOURCE_ROOT; };
		24CA8AD0111161FD0084E2DE /* TiEvaluator.h */ = {isa = PBXFileReference; fileEncoding = 4; lastKnownFileType = sourcecode.c.h; name = TiEvaluator.h; path = ../Classes/TiEvaluator.h; sourceTree = SOURCE_ROOT; };
		24CA8AD1111161FD0084E2DE /* TiDimension.m */ = {isa = PBXFileReference; fileEncoding = 4; lastKnownFileType = sourcecode.c.objc; name = TiDimension.m; path = ../Classes/TiDimension.m; sourceTree = SOURCE_ROOT; };
		24CA8AD2111161FD0084E2DE /* TiDimension.h */ = {isa = PBXFileReference; fileEncoding = 4; lastKnownFileType = sourcecode.c.h; name = TiDimension.h; path = ../Classes/TiDimension.h; sourceTree = SOURCE_ROOT; };
		24CA8AD3111161FD0084E2DE /* TiDatabaseResultSetProxy.m */ = {isa = PBXFileReference; fileEncoding = 4; lastKnownFileType = sourcecode.c.objc; name = TiDatabaseResultSetProxy.m; path = ../Classes/TiDatabaseResultSetProxy.m; sourceTree = SOURCE_ROOT; };
		24CA8AD4111161FD0084E2DE /* TiDatabaseResultSetProxy.h */ = {isa = PBXFileReference; fileEncoding = 4; lastKnownFileType = sourcecode.c.h; name = TiDatabaseResultSetProxy.h; path = ../Classes/TiDatabaseResultSetProxy.h; sourceTree = SOURCE_ROOT; };
		24CA8AD5111161FD0084E2DE /* TiDatabaseProxy.m */ = {isa = PBXFileReference; fileEncoding = 4; lastKnownFileType = sourcecode.c.objc; name = TiDatabaseProxy.m; path = ../Classes/TiDatabaseProxy.m; sourceTree = SOURCE_ROOT; };
		24CA8AD6111161FD0084E2DE /* TiDatabaseProxy.h */ = {isa = PBXFileReference; fileEncoding = 4; lastKnownFileType = sourcecode.c.h; name = TiDatabaseProxy.h; path = ../Classes/TiDatabaseProxy.h; sourceTree = SOURCE_ROOT; };
		24CA8AD7111161FD0084E2DE /* TiController.h */ = {isa = PBXFileReference; fileEncoding = 4; lastKnownFileType = sourcecode.c.h; name = TiController.h; path = ../Classes/TiController.h; sourceTree = SOURCE_ROOT; };
		24CA8AD8111161FD0084E2DE /* TiContactsPerson.m */ = {isa = PBXFileReference; fileEncoding = 4; lastKnownFileType = sourcecode.c.objc; path = TiContactsPerson.m; sourceTree = "<group>"; };
		24CA8AD9111161FD0084E2DE /* TiContactsPerson.h */ = {isa = PBXFileReference; fileEncoding = 4; lastKnownFileType = sourcecode.c.h; path = TiContactsPerson.h; sourceTree = "<group>"; };
		24CA8ADA111161FE0084E2DE /* TiComplexValue.m */ = {isa = PBXFileReference; fileEncoding = 4; lastKnownFileType = sourcecode.c.objc; name = TiComplexValue.m; path = ../Classes/TiComplexValue.m; sourceTree = SOURCE_ROOT; };
		24CA8ADB111161FE0084E2DE /* TiComplexValue.h */ = {isa = PBXFileReference; fileEncoding = 4; lastKnownFileType = sourcecode.c.h; name = TiComplexValue.h; path = ../Classes/TiComplexValue.h; sourceTree = SOURCE_ROOT; };
		24CA8ADC111161FE0084E2DE /* TiColor.m */ = {isa = PBXFileReference; fileEncoding = 4; lastKnownFileType = sourcecode.c.objc; name = TiColor.m; path = ../Classes/TiColor.m; sourceTree = SOURCE_ROOT; };
		24CA8ADD111161FE0084E2DE /* TiColor.h */ = {isa = PBXFileReference; fileEncoding = 4; lastKnownFileType = sourcecode.c.h; name = TiColor.h; path = ../Classes/TiColor.h; sourceTree = SOURCE_ROOT; };
		24CA8ADE111161FE0084E2DE /* TiButtonUtil.m */ = {isa = PBXFileReference; fileEncoding = 4; lastKnownFileType = sourcecode.c.objc; name = TiButtonUtil.m; path = ../Classes/TiButtonUtil.m; sourceTree = SOURCE_ROOT; };
		24CA8ADF111161FE0084E2DE /* TiButtonUtil.h */ = {isa = PBXFileReference; fileEncoding = 4; lastKnownFileType = sourcecode.c.h; name = TiButtonUtil.h; path = ../Classes/TiButtonUtil.h; sourceTree = SOURCE_ROOT; };
		24CA8AE0111161FE0084E2DE /* TiBlob.m */ = {isa = PBXFileReference; fileEncoding = 4; lastKnownFileType = sourcecode.c.objc; name = TiBlob.m; path = ../Classes/TiBlob.m; sourceTree = SOURCE_ROOT; };
		24CA8AE1111161FE0084E2DE /* TiBlob.h */ = {isa = PBXFileReference; fileEncoding = 4; lastKnownFileType = sourcecode.c.h; name = TiBlob.h; path = ../Classes/TiBlob.h; sourceTree = SOURCE_ROOT; };
		24CA8AE2111161FE0084E2DE /* TiBase.m */ = {isa = PBXFileReference; fileEncoding = 4; lastKnownFileType = sourcecode.c.objc; name = TiBase.m; path = ../Classes/TiBase.m; sourceTree = SOURCE_ROOT; };
		24CA8AE3111161FE0084E2DE /* TiBase.h */ = {isa = PBXFileReference; fileEncoding = 4; lastKnownFileType = sourcecode.c.h; name = TiBase.h; path = ../Classes/TiBase.h; sourceTree = SOURCE_ROOT; };
		24CA8AE4111161FE0084E2DE /* TiAppPropertiesProxy.m */ = {isa = PBXFileReference; fileEncoding = 4; lastKnownFileType = sourcecode.c.objc; name = TiAppPropertiesProxy.m; path = ../Classes/TiAppPropertiesProxy.m; sourceTree = SOURCE_ROOT; };
		24CA8AE5111161FE0084E2DE /* TiAppPropertiesProxy.h */ = {isa = PBXFileReference; fileEncoding = 4; lastKnownFileType = sourcecode.c.h; name = TiAppPropertiesProxy.h; path = ../Classes/TiAppPropertiesProxy.h; sourceTree = SOURCE_ROOT; };
		24CA8AE6111161FE0084E2DE /* TiAnimation.m */ = {isa = PBXFileReference; fileEncoding = 4; lastKnownFileType = sourcecode.c.objc; name = TiAnimation.m; path = ../Classes/TiAnimation.m; sourceTree = SOURCE_ROOT; };
		24CA8AE7111161FE0084E2DE /* TiAnimation.h */ = {isa = PBXFileReference; fileEncoding = 4; lastKnownFileType = sourcecode.c.h; name = TiAnimation.h; path = ../Classes/TiAnimation.h; sourceTree = SOURCE_ROOT; };
		24CA8AE8111161FE0084E2DE /* TiAction.m */ = {isa = PBXFileReference; fileEncoding = 4; lastKnownFileType = sourcecode.c.objc; name = TiAction.m; path = ../Classes/TiAction.m; sourceTree = SOURCE_ROOT; };
		24CA8AE9111161FE0084E2DE /* TiAction.h */ = {isa = PBXFileReference; fileEncoding = 4; lastKnownFileType = sourcecode.c.h; name = TiAction.h; path = ../Classes/TiAction.h; sourceTree = SOURCE_ROOT; };
		24CA8AEA111161FE0084E2DE /* Ti3DMatrix.m */ = {isa = PBXFileReference; fileEncoding = 4; lastKnownFileType = sourcecode.c.objc; name = Ti3DMatrix.m; path = ../Classes/Ti3DMatrix.m; sourceTree = SOURCE_ROOT; };
		24CA8AEB111161FE0084E2DE /* Ti3DMatrix.h */ = {isa = PBXFileReference; fileEncoding = 4; lastKnownFileType = sourcecode.c.h; name = Ti3DMatrix.h; path = ../Classes/Ti3DMatrix.h; sourceTree = SOURCE_ROOT; };
		24CA8AEC111161FE0084E2DE /* Ti2DMatrix.m */ = {isa = PBXFileReference; fileEncoding = 4; lastKnownFileType = sourcecode.c.objc; name = Ti2DMatrix.m; path = ../Classes/Ti2DMatrix.m; sourceTree = SOURCE_ROOT; };
		24CA8AED111161FE0084E2DE /* Ti2DMatrix.h */ = {isa = PBXFileReference; fileEncoding = 4; lastKnownFileType = sourcecode.c.h; name = Ti2DMatrix.h; path = ../Classes/Ti2DMatrix.h; sourceTree = SOURCE_ROOT; };
		24CA8AFA111161FE0084E2DE /* PlatformModuleDisplayCapsProxy.m */ = {isa = PBXFileReference; fileEncoding = 4; lastKnownFileType = sourcecode.c.objc; name = PlatformModuleDisplayCapsProxy.m; path = ../Classes/PlatformModuleDisplayCapsProxy.m; sourceTree = SOURCE_ROOT; };
		24CA8AFB111161FE0084E2DE /* PlatformModuleDisplayCapsProxy.h */ = {isa = PBXFileReference; fileEncoding = 4; lastKnownFileType = sourcecode.c.h; name = PlatformModuleDisplayCapsProxy.h; path = ../Classes/PlatformModuleDisplayCapsProxy.h; sourceTree = SOURCE_ROOT; };
		24CA8AFC111161FE0084E2DE /* PlatformModule.m */ = {isa = PBXFileReference; fileEncoding = 4; lastKnownFileType = sourcecode.c.objc; name = PlatformModule.m; path = ../Classes/PlatformModule.m; sourceTree = SOURCE_ROOT; };
		24CA8AFD111161FE0084E2DE /* PlatformModule.h */ = {isa = PBXFileReference; fileEncoding = 4; lastKnownFileType = sourcecode.c.h; name = PlatformModule.h; path = ../Classes/PlatformModule.h; sourceTree = SOURCE_ROOT; };
		24CA8AFE111161FE0084E2DE /* OperationQueue.m */ = {isa = PBXFileReference; fileEncoding = 4; lastKnownFileType = sourcecode.c.objc; name = OperationQueue.m; path = ../Classes/OperationQueue.m; sourceTree = SOURCE_ROOT; };
		24CA8AFF111161FE0084E2DE /* OperationQueue.h */ = {isa = PBXFileReference; fileEncoding = 4; lastKnownFileType = sourcecode.c.h; name = OperationQueue.h; path = ../Classes/OperationQueue.h; sourceTree = SOURCE_ROOT; };
		24CA8B00111161FE0084E2DE /* NetworkModule.m */ = {isa = PBXFileReference; fileEncoding = 4; lastKnownFileType = sourcecode.c.objc; name = NetworkModule.m; path = ../Classes/NetworkModule.m; sourceTree = SOURCE_ROOT; };
		24CA8B01111161FE0084E2DE /* NetworkModule.h */ = {isa = PBXFileReference; fileEncoding = 4; lastKnownFileType = sourcecode.c.h; name = NetworkModule.h; path = ../Classes/NetworkModule.h; sourceTree = SOURCE_ROOT; };
		24CA8B02111161FE0084E2DE /* Mimetypes.m */ = {isa = PBXFileReference; fileEncoding = 4; lastKnownFileType = sourcecode.c.objc; name = Mimetypes.m; path = ../Classes/Mimetypes.m; sourceTree = SOURCE_ROOT; };
		24CA8B03111161FE0084E2DE /* Mimetypes.h */ = {isa = PBXFileReference; fileEncoding = 4; lastKnownFileType = sourcecode.c.h; name = Mimetypes.h; path = ../Classes/Mimetypes.h; sourceTree = SOURCE_ROOT; };
		24CA8B04111161FE0084E2DE /* MediaModule.m */ = {isa = PBXFileReference; fileEncoding = 4; lastKnownFileType = sourcecode.c.objc; name = MediaModule.m; path = ../Classes/MediaModule.m; sourceTree = SOURCE_ROOT; };
		24CA8B05111161FE0084E2DE /* MediaModule.h */ = {isa = PBXFileReference; fileEncoding = 4; lastKnownFileType = sourcecode.c.h; name = MediaModule.h; path = ../Classes/MediaModule.h; sourceTree = SOURCE_ROOT; };
		24CA8B06111161FE0084E2DE /* MapModule.m */ = {isa = PBXFileReference; fileEncoding = 4; lastKnownFileType = sourcecode.c.objc; name = MapModule.m; path = ../Classes/MapModule.m; sourceTree = SOURCE_ROOT; };
		24CA8B07111161FE0084E2DE /* MapModule.h */ = {isa = PBXFileReference; fileEncoding = 4; lastKnownFileType = sourcecode.c.h; name = MapModule.h; path = ../Classes/MapModule.h; sourceTree = SOURCE_ROOT; };
		24CA8B0A111161FE0084E2DE /* LayoutConstraint.m */ = {isa = PBXFileReference; fileEncoding = 4; lastKnownFileType = sourcecode.c.objc; name = LayoutConstraint.m; path = ../Classes/LayoutConstraint.m; sourceTree = SOURCE_ROOT; };
		24CA8B0B111161FE0084E2DE /* LayoutConstraint.h */ = {isa = PBXFileReference; fileEncoding = 4; lastKnownFileType = sourcecode.c.h; name = LayoutConstraint.h; path = ../Classes/LayoutConstraint.h; sourceTree = SOURCE_ROOT; };
		24CA8B0C111161FE0084E2DE /* ImageLoader.m */ = {isa = PBXFileReference; fileEncoding = 4; lastKnownFileType = sourcecode.c.objc; name = ImageLoader.m; path = ../Classes/ImageLoader.m; sourceTree = SOURCE_ROOT; };
		24CA8B0D111161FE0084E2DE /* ImageLoader.h */ = {isa = PBXFileReference; fileEncoding = 4; lastKnownFileType = sourcecode.c.h; name = ImageLoader.h; path = ../Classes/ImageLoader.h; sourceTree = SOURCE_ROOT; };
		24CA8B0E111161FE0084E2DE /* GestureModule.m */ = {isa = PBXFileReference; fileEncoding = 4; lastKnownFileType = sourcecode.c.objc; name = GestureModule.m; path = ../Classes/GestureModule.m; sourceTree = SOURCE_ROOT; };
		24CA8B0F111161FE0084E2DE /* GestureModule.h */ = {isa = PBXFileReference; fileEncoding = 4; lastKnownFileType = sourcecode.c.h; name = GestureModule.h; path = ../Classes/GestureModule.h; sourceTree = SOURCE_ROOT; };
		24CA8B10111161FE0084E2DE /* GeolocationModule.m */ = {isa = PBXFileReference; fileEncoding = 4; lastKnownFileType = sourcecode.c.objc; name = GeolocationModule.m; path = ../Classes/GeolocationModule.m; sourceTree = SOURCE_ROOT; };
		24CA8B11111161FE0084E2DE /* GeolocationModule.h */ = {isa = PBXFileReference; fileEncoding = 4; lastKnownFileType = sourcecode.c.h; name = GeolocationModule.h; path = ../Classes/GeolocationModule.h; sourceTree = SOURCE_ROOT; };
		24CA8B12111161FE0084E2DE /* FilesystemModule.m */ = {isa = PBXFileReference; fileEncoding = 4; lastKnownFileType = sourcecode.c.objc; name = FilesystemModule.m; path = ../Classes/FilesystemModule.m; sourceTree = SOURCE_ROOT; };
		24CA8B13111161FE0084E2DE /* FilesystemModule.h */ = {isa = PBXFileReference; fileEncoding = 4; lastKnownFileType = sourcecode.c.h; name = FilesystemModule.h; path = ../Classes/FilesystemModule.h; sourceTree = SOURCE_ROOT; };
		24CA8B33111161FE0084E2DE /* FacebookModule.m */ = {isa = PBXFileReference; fileEncoding = 4; lastKnownFileType = sourcecode.c.objc; name = FacebookModule.m; path = ../Classes/FacebookModule.m; sourceTree = SOURCE_ROOT; };
		24CA8B34111161FE0084E2DE /* FacebookModule.h */ = {isa = PBXFileReference; fileEncoding = 4; lastKnownFileType = sourcecode.c.h; name = FacebookModule.h; path = ../Classes/FacebookModule.h; sourceTree = SOURCE_ROOT; };
		24CA8B35111161FE0084E2DE /* DatabaseModule.m */ = {isa = PBXFileReference; fileEncoding = 4; lastKnownFileType = sourcecode.c.objc; name = DatabaseModule.m; path = ../Classes/DatabaseModule.m; sourceTree = SOURCE_ROOT; };
		24CA8B36111161FE0084E2DE /* DatabaseModule.h */ = {isa = PBXFileReference; fileEncoding = 4; lastKnownFileType = sourcecode.c.h; name = DatabaseModule.h; path = ../Classes/DatabaseModule.h; sourceTree = SOURCE_ROOT; };
		24CA8B37111161FE0084E2DE /* ContactsModule.m */ = {isa = PBXFileReference; fileEncoding = 4; lastKnownFileType = sourcecode.c.objc; name = ContactsModule.m; path = ../Classes/ContactsModule.m; sourceTree = SOURCE_ROOT; };
		24CA8B38111161FE0084E2DE /* ContactsModule.h */ = {isa = PBXFileReference; fileEncoding = 4; lastKnownFileType = sourcecode.c.h; name = ContactsModule.h; path = ../Classes/ContactsModule.h; sourceTree = SOURCE_ROOT; };
		24CA8B39111161FE0084E2DE /* TiUITableViewRowProxy.m */ = {isa = PBXFileReference; fileEncoding = 4; lastKnownFileType = sourcecode.c.objc; path = TiUITableViewRowProxy.m; sourceTree = "<group>"; };
		24CA8B3A111161FE0084E2DE /* TiUITableViewRowProxy.h */ = {isa = PBXFileReference; fileEncoding = 4; lastKnownFileType = sourcecode.c.h; path = TiUITableViewRowProxy.h; sourceTree = "<group>"; };
		24CA8B3B111161FE0084E2DE /* Bridge.m */ = {isa = PBXFileReference; fileEncoding = 4; lastKnownFileType = sourcecode.c.objc; name = Bridge.m; path = ../Classes/Bridge.m; sourceTree = SOURCE_ROOT; };
		24CA8B3C111161FE0084E2DE /* Bridge.h */ = {isa = PBXFileReference; fileEncoding = 4; lastKnownFileType = sourcecode.c.h; name = Bridge.h; path = ../Classes/Bridge.h; sourceTree = SOURCE_ROOT; };
		24CA8B56111161FE0084E2DE /* AppModule.m */ = {isa = PBXFileReference; fileEncoding = 4; lastKnownFileType = sourcecode.c.objc; name = AppModule.m; path = ../Classes/AppModule.m; sourceTree = SOURCE_ROOT; };
		24CA8B57111161FE0084E2DE /* AppModule.h */ = {isa = PBXFileReference; fileEncoding = 4; lastKnownFileType = sourcecode.c.h; name = AppModule.h; path = ../Classes/AppModule.h; sourceTree = SOURCE_ROOT; };
		24CA8B58111161FE0084E2DE /* APIModule.m */ = {isa = PBXFileReference; fileEncoding = 4; lastKnownFileType = sourcecode.c.objc; name = APIModule.m; path = ../Classes/APIModule.m; sourceTree = SOURCE_ROOT; };
		24CA8B59111161FE0084E2DE /* APIModule.h */ = {isa = PBXFileReference; fileEncoding = 4; lastKnownFileType = sourcecode.c.h; name = APIModule.h; path = ../Classes/APIModule.h; sourceTree = SOURCE_ROOT; };
		24CA8B5A111161FE0084E2DE /* AnalyticsModule.m */ = {isa = PBXFileReference; fileEncoding = 4; lastKnownFileType = sourcecode.c.objc; name = AnalyticsModule.m; path = ../Classes/AnalyticsModule.m; sourceTree = SOURCE_ROOT; };
		24CA8B5B111161FE0084E2DE /* AnalyticsModule.h */ = {isa = PBXFileReference; fileEncoding = 4; lastKnownFileType = sourcecode.c.h; name = AnalyticsModule.h; path = ../Classes/AnalyticsModule.h; sourceTree = SOURCE_ROOT; };
		24CA8B64111161FE0084E2DE /* AccelerometerModule.m */ = {isa = PBXFileReference; fileEncoding = 4; lastKnownFileType = sourcecode.c.objc; name = AccelerometerModule.m; path = ../Classes/AccelerometerModule.m; sourceTree = SOURCE_ROOT; };
		24CA8B65111161FE0084E2DE /* AccelerometerModule.h */ = {isa = PBXFileReference; fileEncoding = 4; lastKnownFileType = sourcecode.c.h; name = AccelerometerModule.h; path = ../Classes/AccelerometerModule.h; sourceTree = SOURCE_ROOT; };
		24CA8C75111167B60084E2DE /* AddressBook.framework */ = {isa = PBXFileReference; lastKnownFileType = wrapper.framework; name = AddressBook.framework; path = System/Library/Frameworks/AddressBook.framework; sourceTree = SDKROOT; };
		24CA8C77111167B60084E2DE /* AddressBookUI.framework */ = {isa = PBXFileReference; lastKnownFileType = wrapper.framework; name = AddressBookUI.framework; path = System/Library/Frameworks/AddressBookUI.framework; sourceTree = SDKROOT; };
		24CA8C7B111167B60084E2DE /* CFNetwork.framework */ = {isa = PBXFileReference; lastKnownFileType = wrapper.framework; name = CFNetwork.framework; path = System/Library/Frameworks/CFNetwork.framework; sourceTree = SDKROOT; };
		24CA8C7D111167B60084E2DE /* CoreLocation.framework */ = {isa = PBXFileReference; lastKnownFileType = wrapper.framework; name = CoreLocation.framework; path = System/Library/Frameworks/CoreLocation.framework; sourceTree = SDKROOT; };
		24CA8C7F111167B60084E2DE /* MapKit.framework */ = {isa = PBXFileReference; lastKnownFileType = wrapper.framework; name = MapKit.framework; path = System/Library/Frameworks/MapKit.framework; sourceTree = SDKROOT; };
		24CA8C81111167B60084E2DE /* MessageUI.framework */ = {isa = PBXFileReference; lastKnownFileType = wrapper.framework; name = MessageUI.framework; path = System/Library/Frameworks/MessageUI.framework; sourceTree = SDKROOT; };
		24CA8C83111167B60084E2DE /* MobileCoreServices.framework */ = {isa = PBXFileReference; lastKnownFileType = wrapper.framework; name = MobileCoreServices.framework; path = System/Library/Frameworks/MobileCoreServices.framework; sourceTree = SDKROOT; };
		24CA8C85111167B60084E2DE /* OpenGLES.framework */ = {isa = PBXFileReference; lastKnownFileType = wrapper.framework; name = OpenGLES.framework; path = System/Library/Frameworks/OpenGLES.framework; sourceTree = SDKROOT; };
		24CA8C87111167B60084E2DE /* QuartzCore.framework */ = {isa = PBXFileReference; lastKnownFileType = wrapper.framework; name = QuartzCore.framework; path = System/Library/Frameworks/QuartzCore.framework; sourceTree = SDKROOT; };
		24CA8C89111167B60084E2DE /* SystemConfiguration.framework */ = {isa = PBXFileReference; lastKnownFileType = wrapper.framework; name = SystemConfiguration.framework; path = System/Library/Frameworks/SystemConfiguration.framework; sourceTree = SDKROOT; };
		24CA8C8D111167B60084E2DE /* libsqlite3.dylib */ = {isa = PBXFileReference; lastKnownFileType = "compiled.mach-o.dylib"; name = libsqlite3.dylib; path = usr/lib/libsqlite3.dylib; sourceTree = SDKROOT; };
		24CA8C8F111167B60084E2DE /* libz.dylib */ = {isa = PBXFileReference; lastKnownFileType = "compiled.mach-o.dylib"; name = libz.dylib; path = usr/lib/libz.dylib; sourceTree = SDKROOT; };
		24CA8CEC1111689B0084E2DE /* AudioToolbox.framework */ = {isa = PBXFileReference; lastKnownFileType = wrapper.framework; name = AudioToolbox.framework; path = System/Library/Frameworks/AudioToolbox.framework; sourceTree = SDKROOT; };
		24CA8CF3111168AE0084E2DE /* MediaPlayer.framework */ = {isa = PBXFileReference; lastKnownFileType = wrapper.framework; name = MediaPlayer.framework; path = System/Library/Frameworks/MediaPlayer.framework; sourceTree = SDKROOT; };
		24CA8CFA111168C30084E2DE /* AVFoundation.framework */ = {isa = PBXFileReference; lastKnownFileType = wrapper.framework; name = AVFoundation.framework; path = System/Library/Frameworks/AVFoundation.framework; sourceTree = SDKROOT; };
		24CA916411116F870084E2DE /* Titanium.plist */ = {isa = PBXFileReference; fileEncoding = 4; lastKnownFileType = text.plist.xml; path = Titanium.plist; sourceTree = "<group>"; };
		24CA9182111170820084E2DE /* Default.png */ = {isa = PBXFileReference; lastKnownFileType = image.png; name = Default.png; path = ../Resources/Default.png; sourceTree = SOURCE_ROOT; };
		24D06FDF11D0211100F615D8 /* TiUIiOSAdViewProxy.h */ = {isa = PBXFileReference; fileEncoding = 4; lastKnownFileType = sourcecode.c.h; path = TiUIiOSAdViewProxy.h; sourceTree = "<group>"; };
		24D06FE011D0211100F615D8 /* TiUIiOSAdViewProxy.m */ = {isa = PBXFileReference; fileEncoding = 4; lastKnownFileType = sourcecode.c.objc; path = TiUIiOSAdViewProxy.m; sourceTree = "<group>"; };
		24D06FE611D0219B00F615D8 /* TiUIiOSAdView.h */ = {isa = PBXFileReference; fileEncoding = 4; lastKnownFileType = sourcecode.c.h; path = TiUIiOSAdView.h; sourceTree = "<group>"; };
		24D06FE711D0219B00F615D8 /* TiUIiOSAdView.m */ = {isa = PBXFileReference; fileEncoding = 4; lastKnownFileType = sourcecode.c.objc; path = TiUIiOSAdView.m; sourceTree = "<group>"; };
		24D0700411D0253D00F615D8 /* TiUIiOSProxy.h */ = {isa = PBXFileReference; fileEncoding = 4; lastKnownFileType = sourcecode.c.h; path = TiUIiOSProxy.h; sourceTree = "<group>"; };
		24D0700511D0253D00F615D8 /* TiUIiOSProxy.m */ = {isa = PBXFileReference; fileEncoding = 4; lastKnownFileType = sourcecode.c.objc; path = TiUIiOSProxy.m; sourceTree = "<group>"; };
		24D5C75811E6364F00F097E2 /* libtiverify.a */ = {isa = PBXFileReference; lastKnownFileType = archive.ar; name = libtiverify.a; path = ../lib/libtiverify.a; sourceTree = SOURCE_ROOT; };
		24D8E4B1119B9D8A00F8CAA6 /* Titanium.app */ = {isa = PBXFileReference; explicitFileType = wrapper.application; includeInIndex = 0; path = Titanium.app; sourceTree = BUILT_PRODUCTS_DIR; };
		24DD042A116A6C58006FD6E1 /* TiToolbar.h */ = {isa = PBXFileReference; fileEncoding = 4; lastKnownFileType = sourcecode.c.h; path = TiToolbar.h; sourceTree = "<group>"; };
		24DD042B116A6C58006FD6E1 /* TiToolbar.m */ = {isa = PBXFileReference; fileEncoding = 4; lastKnownFileType = sourcecode.c.objc; path = TiToolbar.m; sourceTree = "<group>"; };
		24DD0455116A6F02006FD6E1 /* TiTabGroup.h */ = {isa = PBXFileReference; fileEncoding = 4; lastKnownFileType = sourcecode.c.h; path = TiTabGroup.h; sourceTree = "<group>"; };
		24DD0977116D8E07006FD6E1 /* TiToolbarButton.h */ = {isa = PBXFileReference; fileEncoding = 4; lastKnownFileType = sourcecode.c.h; path = TiToolbarButton.h; sourceTree = "<group>"; };
		24DDF65D11646D51006FD6E1 /* TiUIiPadDocumentViewerProxy.h */ = {isa = PBXFileReference; fileEncoding = 4; lastKnownFileType = sourcecode.c.h; path = TiUIiPadDocumentViewerProxy.h; sourceTree = "<group>"; };
		24DDF65E11646D51006FD6E1 /* TiUIiPadDocumentViewerProxy.m */ = {isa = PBXFileReference; fileEncoding = 4; lastKnownFileType = sourcecode.c.objc; path = TiUIiPadDocumentViewerProxy.m; sourceTree = "<group>"; };
		24DEDAC3112371A500398D86 /* XMLModule.h */ = {isa = PBXFileReference; fileEncoding = 4; lastKnownFileType = sourcecode.c.h; path = XMLModule.h; sourceTree = "<group>"; };
		24DEDAC4112371A500398D86 /* XMLModule.m */ = {isa = PBXFileReference; fileEncoding = 4; lastKnownFileType = sourcecode.c.objc; path = XMLModule.m; sourceTree = "<group>"; };
		24E25CBF112A698C0083D43D /* AQRecorder.h */ = {isa = PBXFileReference; fileEncoding = 4; lastKnownFileType = sourcecode.c.h; name = AQRecorder.h; path = ../Classes/AQRecorder.h; sourceTree = SOURCE_ROOT; };
		24E25CC0112A698C0083D43D /* AQRecorder.mm */ = {isa = PBXFileReference; fileEncoding = 4; lastKnownFileType = sourcecode.cpp.objcpp; name = AQRecorder.mm; path = ../Classes/AQRecorder.mm; sourceTree = SOURCE_ROOT; };
		24E25CC1112A698C0083D43D /* SCListener.h */ = {isa = PBXFileReference; fileEncoding = 4; lastKnownFileType = sourcecode.c.h; name = SCListener.h; path = ../Classes/SCListener.h; sourceTree = SOURCE_ROOT; };
		24E25CC2112A698C0083D43D /* SCListener.m */ = {isa = PBXFileReference; fileEncoding = 4; lastKnownFileType = sourcecode.c.objc; name = SCListener.m; path = ../Classes/SCListener.m; sourceTree = SOURCE_ROOT; };
		24E50CF21160569B00AF54AF /* TiUIiPadSplitWindowButtonProxy.h */ = {isa = PBXFileReference; fileEncoding = 4; lastKnownFileType = sourcecode.c.h; path = TiUIiPadSplitWindowButtonProxy.h; sourceTree = "<group>"; };
		24E50CF31160569B00AF54AF /* TiUIiPadSplitWindowButtonProxy.m */ = {isa = PBXFileReference; fileEncoding = 4; lastKnownFileType = sourcecode.c.objc; path = TiUIiPadSplitWindowButtonProxy.m; sourceTree = "<group>"; };
		24E50E051160666300AF54AF /* LauncherButton.h */ = {isa = PBXFileReference; fileEncoding = 4; lastKnownFileType = sourcecode.c.h; path = LauncherButton.h; sourceTree = "<group>"; };
		24E50E061160666300AF54AF /* LauncherButton.m */ = {isa = PBXFileReference; fileEncoding = 4; lastKnownFileType = sourcecode.c.objc; path = LauncherButton.m; sourceTree = "<group>"; };
		24E50E071160666300AF54AF /* LauncherItem.h */ = {isa = PBXFileReference; fileEncoding = 4; lastKnownFileType = sourcecode.c.h; path = LauncherItem.h; sourceTree = "<group>"; };
		24E50E081160666300AF54AF /* LauncherItem.m */ = {isa = PBXFileReference; fileEncoding = 4; lastKnownFileType = sourcecode.c.objc; path = LauncherItem.m; sourceTree = "<group>"; };
		24E50E091160666300AF54AF /* LauncherView.h */ = {isa = PBXFileReference; fileEncoding = 4; lastKnownFileType = sourcecode.c.h; path = LauncherView.h; sourceTree = "<group>"; };
		24E50E0A1160666300AF54AF /* LauncherView.m */ = {isa = PBXFileReference; fileEncoding = 4; lastKnownFileType = sourcecode.c.objc; path = LauncherView.m; sourceTree = "<group>"; };
		24E50E20116066A800AF54AF /* TiUIDashboardViewProxy.h */ = {isa = PBXFileReference; fileEncoding = 4; lastKnownFileType = sourcecode.c.h; path = TiUIDashboardViewProxy.h; sourceTree = "<group>"; };
		24E50E21116066A800AF54AF /* TiUIDashboardViewProxy.m */ = {isa = PBXFileReference; fileEncoding = 4; lastKnownFileType = sourcecode.c.objc; path = TiUIDashboardViewProxy.m; sourceTree = "<group>"; };
		24E50E29116066B400AF54AF /* TiUIDashboardView.h */ = {isa = PBXFileReference; fileEncoding = 4; lastKnownFileType = sourcecode.c.h; path = TiUIDashboardView.h; sourceTree = "<group>"; };
		24E50E2A116066B400AF54AF /* TiUIDashboardView.m */ = {isa = PBXFileReference; fileEncoding = 4; lastKnownFileType = sourcecode.c.objc; path = TiUIDashboardView.m; sourceTree = "<group>"; };
		24E50F8A1160792D00AF54AF /* TiUIDashboardItemProxy.h */ = {isa = PBXFileReference; fileEncoding = 4; lastKnownFileType = sourcecode.c.h; path = TiUIDashboardItemProxy.h; sourceTree = "<group>"; };
		24E50F8B1160792D00AF54AF /* TiUIDashboardItemProxy.m */ = {isa = PBXFileReference; fileEncoding = 4; lastKnownFileType = sourcecode.c.objc; path = TiUIDashboardItemProxy.m; sourceTree = "<group>"; };
		24EB02BF111BF827001DC2D1 /* TiUIWebView.h */ = {isa = PBXFileReference; fileEncoding = 4; lastKnownFileType = sourcecode.c.h; path = TiUIWebView.h; sourceTree = "<group>"; };
		24EB02C0111BF827001DC2D1 /* TiUIWebView.m */ = {isa = PBXFileReference; fileEncoding = 4; lastKnownFileType = sourcecode.c.objc; path = TiUIWebView.m; sourceTree = "<group>"; };
		24EB06EC111D03F9001DC2D1 /* bridge.txt */ = {isa = PBXFileReference; fileEncoding = 4; lastKnownFileType = text; path = bridge.txt; sourceTree = "<group>"; };
		24EB07D2111D4264001DC2D1 /* TiDOMDocumentProxy.h */ = {isa = PBXFileReference; fileEncoding = 4; lastKnownFileType = sourcecode.c.h; path = TiDOMDocumentProxy.h; sourceTree = "<group>"; };
		24EB07D3111D4264001DC2D1 /* TiDOMDocumentProxy.m */ = {isa = PBXFileReference; fileEncoding = 4; lastKnownFileType = sourcecode.c.objc; path = TiDOMDocumentProxy.m; sourceTree = "<group>"; };
		24EB07DE111D43AE001DC2D1 /* GDataXMLNode.h */ = {isa = PBXFileReference; fileEncoding = 4; lastKnownFileType = sourcecode.c.h; path = GDataXMLNode.h; sourceTree = "<group>"; };
		24EB07DF111D43AE001DC2D1 /* GDataXMLNode.m */ = {isa = PBXFileReference; fileEncoding = 4; lastKnownFileType = sourcecode.c.objc; path = GDataXMLNode.m; sourceTree = "<group>"; };
		24EB0807111D4654001DC2D1 /* TiDOMNodeProxy.h */ = {isa = PBXFileReference; fileEncoding = 4; lastKnownFileType = sourcecode.c.h; path = TiDOMNodeProxy.h; sourceTree = "<group>"; };
		24EB0808111D4654001DC2D1 /* TiDOMNodeProxy.m */ = {isa = PBXFileReference; fileEncoding = 4; lastKnownFileType = sourcecode.c.objc; path = TiDOMNodeProxy.m; sourceTree = "<group>"; };
		24EB080D111D46C0001DC2D1 /* TiDOMElementProxy.h */ = {isa = PBXFileReference; fileEncoding = 4; lastKnownFileType = sourcecode.c.h; path = TiDOMElementProxy.h; sourceTree = "<group>"; };
		24EB080E111D46C0001DC2D1 /* TiDOMElementProxy.m */ = {isa = PBXFileReference; fileEncoding = 4; lastKnownFileType = sourcecode.c.objc; path = TiDOMElementProxy.m; sourceTree = "<group>"; };
		24EB0827111D4BEB001DC2D1 /* TiDOMNamedNodeMapProxy.h */ = {isa = PBXFileReference; fileEncoding = 4; lastKnownFileType = sourcecode.c.h; path = TiDOMNamedNodeMapProxy.h; sourceTree = "<group>"; };
		24EB0828111D4BEB001DC2D1 /* TiDOMNamedNodeMapProxy.m */ = {isa = PBXFileReference; fileEncoding = 4; lastKnownFileType = sourcecode.c.objc; path = TiDOMNamedNodeMapProxy.m; sourceTree = "<group>"; };
		24EB0841111D500E001DC2D1 /* TiDOMNodeListProxy.h */ = {isa = PBXFileReference; fileEncoding = 4; lastKnownFileType = sourcecode.c.h; path = TiDOMNodeListProxy.h; sourceTree = "<group>"; };
		24EB0842111D500E001DC2D1 /* TiDOMNodeListProxy.m */ = {isa = PBXFileReference; fileEncoding = 4; lastKnownFileType = sourcecode.c.objc; path = TiDOMNodeListProxy.m; sourceTree = "<group>"; };
		24EB085B111D51D9001DC2D1 /* TiDOMAttrProxy.h */ = {isa = PBXFileReference; fileEncoding = 4; lastKnownFileType = sourcecode.c.h; path = TiDOMAttrProxy.h; sourceTree = "<group>"; };
		24EB085C111D51D9001DC2D1 /* TiDOMAttrProxy.m */ = {isa = PBXFileReference; fileEncoding = 4; lastKnownFileType = sourcecode.c.objc; path = TiDOMAttrProxy.m; sourceTree = "<group>"; };
		24EB0A57111E1BAE001DC2D1 /* libxml2.dylib */ = {isa = PBXFileReference; lastKnownFileType = "compiled.mach-o.dylib"; name = libxml2.dylib; path = usr/lib/libxml2.dylib; sourceTree = SDKROOT; };
		24EB0B72111E7EE8001DC2D1 /* NSData+Additions.h */ = {isa = PBXFileReference; fileEncoding = 4; lastKnownFileType = sourcecode.c.h; name = "NSData+Additions.h"; path = "../Classes/NSData+Additions.h"; sourceTree = SOURCE_ROOT; };
		24EB0B73111E7EE8001DC2D1 /* NSData+Additions.m */ = {isa = PBXFileReference; fileEncoding = 4; lastKnownFileType = sourcecode.c.objc; name = "NSData+Additions.m"; path = "../Classes/NSData+Additions.m"; sourceTree = SOURCE_ROOT; };
		24EB0BA8111F7959001DC2D1 /* TiMapPinAnnotationView.h */ = {isa = PBXFileReference; fileEncoding = 4; lastKnownFileType = sourcecode.c.h; path = TiMapPinAnnotationView.h; sourceTree = "<group>"; };
		24EB0BA9111F7959001DC2D1 /* TiMapPinAnnotationView.m */ = {isa = PBXFileReference; fileEncoding = 4; lastKnownFileType = sourcecode.c.objc; path = TiMapPinAnnotationView.m; sourceTree = "<group>"; };
		24F1584411D72A23000DD736 /* TiMapImageAnnotationView.h */ = {isa = PBXFileReference; fileEncoding = 4; lastKnownFileType = sourcecode.c.h; path = TiMapImageAnnotationView.h; sourceTree = "<group>"; };
		24F1584511D72A23000DD736 /* TiMapImageAnnotationView.m */ = {isa = PBXFileReference; fileEncoding = 4; lastKnownFileType = sourcecode.c.objc; path = TiMapImageAnnotationView.m; sourceTree = "<group>"; };
		24F158DF11D73330000DD736 /* TiMapRouteAnnotation.h */ = {isa = PBXFileReference; fileEncoding = 4; lastKnownFileType = sourcecode.c.h; path = TiMapRouteAnnotation.h; sourceTree = "<group>"; };
		24F158E011D73330000DD736 /* TiMapRouteAnnotation.m */ = {isa = PBXFileReference; fileEncoding = 4; lastKnownFileType = sourcecode.c.objc; path = TiMapRouteAnnotation.m; sourceTree = "<group>"; };
		24F1591B11D7356D000DD736 /* TiMapRouteAnnotationView.h */ = {isa = PBXFileReference; fileEncoding = 4; lastKnownFileType = sourcecode.c.h; path = TiMapRouteAnnotationView.h; sourceTree = "<group>"; };
		24F1591C11D7356D000DD736 /* TiMapRouteAnnotationView.m */ = {isa = PBXFileReference; fileEncoding = 4; lastKnownFileType = sourcecode.c.objc; path = TiMapRouteAnnotationView.m; sourceTree = "<group>"; };
		24F29E2C12209C920099351D /* TiStylesheet.h */ = {isa = PBXFileReference; fileEncoding = 4; lastKnownFileType = sourcecode.c.h; path = TiStylesheet.h; sourceTree = "<group>"; };
		24F29E2D12209C920099351D /* TiStylesheet.m */ = {isa = PBXFileReference; fileEncoding = 4; lastKnownFileType = sourcecode.c.objc; path = TiStylesheet.m; sourceTree = "<group>"; };
		24F29E3612209E6F0099351D /* stylesheet.plist */ = {isa = PBXFileReference; fileEncoding = 4; lastKnownFileType = text.plist.xml; name = stylesheet.plist; path = ../Resources/stylesheet.plist; sourceTree = SOURCE_ROOT; };
		24F29E6E1220CE0A0099351D /* TiLocale.h */ = {isa = PBXFileReference; fileEncoding = 4; lastKnownFileType = sourcecode.c.h; path = TiLocale.h; sourceTree = "<group>"; };
		24F29E6F1220CE0A0099351D /* TiLocale.m */ = {isa = PBXFileReference; fileEncoding = 4; lastKnownFileType = sourcecode.c.objc; path = TiLocale.m; sourceTree = "<group>"; };
		24F29F80122105C70099351D /* LocaleModule.m */ = {isa = PBXFileReference; fileEncoding = 4; lastKnownFileType = sourcecode.c.objc; path = LocaleModule.m; sourceTree = "<group>"; };
		24F29F81122105C70099351D /* LocaleModule.h */ = {isa = PBXFileReference; fileEncoding = 4; lastKnownFileType = sourcecode.c.h; path = LocaleModule.h; sourceTree = "<group>"; };
		24F5AEB2111F9DE9005C9199 /* TiFile.h */ = {isa = PBXFileReference; fileEncoding = 4; lastKnownFileType = sourcecode.c.h; path = TiFile.h; sourceTree = "<group>"; };
		24F5AEB3111F9DE9005C9199 /* TiFile.m */ = {isa = PBXFileReference; fileEncoding = 4; lastKnownFileType = sourcecode.c.objc; path = TiFile.m; sourceTree = "<group>"; };
		24F5B144111FDFE8005C9199 /* ListenerEntry.h */ = {isa = PBXFileReference; fileEncoding = 4; lastKnownFileType = sourcecode.c.h; path = ListenerEntry.h; sourceTree = "<group>"; };
		24F5B145111FDFE8005C9199 /* ListenerEntry.m */ = {isa = PBXFileReference; fileEncoding = 4; lastKnownFileType = sourcecode.c.objc; path = ListenerEntry.m; sourceTree = "<group>"; };
		24F6204D1199F1F400EEAD3C /* TopTiModule.h */ = {isa = PBXFileReference; fileEncoding = 4; lastKnownFileType = sourcecode.c.h; path = TopTiModule.h; sourceTree = "<group>"; };
		24F6204E1199F1F400EEAD3C /* TopTiModule.m */ = {isa = PBXFileReference; fileEncoding = 4; lastKnownFileType = sourcecode.c.objc; path = TopTiModule.m; sourceTree = "<group>"; };
		24F620521199F26500EEAD3C /* TiApp.h */ = {isa = PBXFileReference; fileEncoding = 4; lastKnownFileType = sourcecode.c.h; path = TiApp.h; sourceTree = "<group>"; };
		24F620531199F26500EEAD3C /* TiApp.mm */ = {isa = PBXFileReference; fileEncoding = 4; lastKnownFileType = sourcecode.cpp.objcpp; path = TiApp.mm; sourceTree = "<group>"; };
		24F620571199F27700EEAD3C /* TiErrorController.m */ = {isa = PBXFileReference; fileEncoding = 4; lastKnownFileType = sourcecode.c.objc; path = TiErrorController.m; sourceTree = "<group>"; };
		24F620581199F27700EEAD3C /* TiRootViewController.h */ = {isa = PBXFileReference; fileEncoding = 4; lastKnownFileType = sourcecode.c.h; path = TiRootViewController.h; sourceTree = "<group>"; };
		24F620591199F27700EEAD3C /* TiRootViewController.m */ = {isa = PBXFileReference; fileEncoding = 4; lastKnownFileType = sourcecode.c.objc; path = TiRootViewController.m; sourceTree = "<group>"; };
		24F620601199F28600EEAD3C /* TiErrorController.h */ = {isa = PBXFileReference; fileEncoding = 4; lastKnownFileType = sourcecode.c.h; path = TiErrorController.h; sourceTree = "<group>"; };
		24FB4EDB115C81A7001AAF99 /* TiUIiPadSplitWindowProxy.h */ = {isa = PBXFileReference; fileEncoding = 4; lastKnownFileType = sourcecode.c.h; path = TiUIiPadSplitWindowProxy.h; sourceTree = "<group>"; };
		24FB4EDC115C81A7001AAF99 /* TiUIiPadSplitWindowProxy.m */ = {isa = PBXFileReference; fileEncoding = 4; lastKnownFileType = sourcecode.c.objc; path = TiUIiPadSplitWindowProxy.m; sourceTree = "<group>"; };
		24FB4EED115C81C5001AAF99 /* TiUIiPadPopoverProxy.h */ = {isa = PBXFileReference; fileEncoding = 4; lastKnownFileType = sourcecode.c.h; path = TiUIiPadPopoverProxy.h; sourceTree = "<group>"; };
		24FB4EEE115C81C5001AAF99 /* TiUIiPadPopoverProxy.m */ = {isa = PBXFileReference; fileEncoding = 4; lastKnownFileType = sourcecode.c.objc; path = TiUIiPadPopoverProxy.m; sourceTree = "<group>"; };
		24FB4EF6115C81DD001AAF99 /* TiUIiPadPopover.h */ = {isa = PBXFileReference; fileEncoding = 4; lastKnownFileType = sourcecode.c.h; path = TiUIiPadPopover.h; sourceTree = "<group>"; };
		24FB4EF7115C81DD001AAF99 /* TiUIiPadPopover.m */ = {isa = PBXFileReference; fileEncoding = 4; lastKnownFileType = sourcecode.c.objc; path = TiUIiPadPopover.m; sourceTree = "<group>"; };
		24FB4F40115C8C4E001AAF99 /* TiUIiPadProxy.h */ = {isa = PBXFileReference; fileEncoding = 4; lastKnownFileType = sourcecode.c.h; path = TiUIiPadProxy.h; sourceTree = "<group>"; };
		24FB4F41115C8C4E001AAF99 /* TiUIiPadProxy.m */ = {isa = PBXFileReference; fileEncoding = 4; lastKnownFileType = sourcecode.c.objc; path = TiUIiPadProxy.m; sourceTree = "<group>"; };
		24FB5DD411600456001AAF99 /* TiUIiPhoneNavigationGroupProxy.h */ = {isa = PBXFileReference; fileEncoding = 4; lastKnownFileType = sourcecode.c.h; path = TiUIiPhoneNavigationGroupProxy.h; sourceTree = "<group>"; };
		24FB5DD511600456001AAF99 /* TiUIiPhoneNavigationGroupProxy.m */ = {isa = PBXFileReference; fileEncoding = 4; lastKnownFileType = sourcecode.c.objc; path = TiUIiPhoneNavigationGroupProxy.m; sourceTree = "<group>"; };
		24FB5DDD11600480001AAF99 /* TiUIiPhoneNavigationGroup.h */ = {isa = PBXFileReference; fileEncoding = 4; lastKnownFileType = sourcecode.c.h; path = TiUIiPhoneNavigationGroup.h; sourceTree = "<group>"; };
		24FB5DDE11600480001AAF99 /* TiUIiPhoneNavigationGroup.m */ = {isa = PBXFileReference; fileEncoding = 4; lastKnownFileType = sourcecode.c.objc; path = TiUIiPhoneNavigationGroup.m; sourceTree = "<group>"; };
		24FBE58111293D06005C8D48 /* TiMediaAudioRecorderProxy.h */ = {isa = PBXFileReference; fileEncoding = 4; lastKnownFileType = sourcecode.c.h; path = TiMediaAudioRecorderProxy.h; sourceTree = "<group>"; };
		24FBE58211293D06005C8D48 /* TiMediaAudioRecorderProxy.mm */ = {isa = PBXFileReference; fileEncoding = 4; lastKnownFileType = sourcecode.cpp.objcpp; path = TiMediaAudioRecorderProxy.mm; sourceTree = "<group>"; };
		24FBE5A711293DD1005C8D48 /* CADebugMacros.cpp */ = {isa = PBXFileReference; fileEncoding = 4; lastKnownFileType = sourcecode.cpp.cpp; name = CADebugMacros.cpp; path = ../Classes/CADebugMacros.cpp; sourceTree = SOURCE_ROOT; };
		24FBE5A811293DD1005C8D48 /* CADebugMacros.h */ = {isa = PBXFileReference; fileEncoding = 4; lastKnownFileType = sourcecode.c.h; name = CADebugMacros.h; path = ../Classes/CADebugMacros.h; sourceTree = SOURCE_ROOT; };
		24FBE5A911293DD1005C8D48 /* CAMath.h */ = {isa = PBXFileReference; fileEncoding = 4; lastKnownFileType = sourcecode.c.h; name = CAMath.h; path = ../Classes/CAMath.h; sourceTree = SOURCE_ROOT; };
		24FBE5AA11293DD1005C8D48 /* CAStreamBasicDescription.cpp */ = {isa = PBXFileReference; fileEncoding = 4; lastKnownFileType = sourcecode.cpp.cpp; name = CAStreamBasicDescription.cpp; path = ../Classes/CAStreamBasicDescription.cpp; sourceTree = SOURCE_ROOT; };
		24FBE5AB11293DD1005C8D48 /* CAStreamBasicDescription.h */ = {isa = PBXFileReference; fileEncoding = 4; lastKnownFileType = sourcecode.c.h; name = CAStreamBasicDescription.h; path = ../Classes/CAStreamBasicDescription.h; sourceTree = SOURCE_ROOT; };
		24FBE5AC11293DD1005C8D48 /* CAXException.cpp */ = {isa = PBXFileReference; fileEncoding = 4; lastKnownFileType = sourcecode.cpp.cpp; name = CAXException.cpp; path = ../Classes/CAXException.cpp; sourceTree = SOURCE_ROOT; };
		24FBE5AD11293DD1005C8D48 /* CAXException.h */ = {isa = PBXFileReference; fileEncoding = 4; lastKnownFileType = sourcecode.c.h; name = CAXException.h; path = ../Classes/CAXException.h; sourceTree = SOURCE_ROOT; };
		288765FC0DF74451002DB57D /* CoreGraphics.framework */ = {isa = PBXFileReference; lastKnownFileType = wrapper.framework; name = CoreGraphics.framework; path = System/Library/Frameworks/CoreGraphics.framework; sourceTree = SDKROOT; };
		29B97316FDCFA39411CA2CEA /* main.m */ = {isa = PBXFileReference; fileEncoding = 4; lastKnownFileType = sourcecode.c.objc; path = main.m; sourceTree = "<group>"; };
		32CA4F630368D1EE00C91783 /* Titanium_Prefix.pch */ = {isa = PBXFileReference; fileEncoding = 4; lastKnownFileType = sourcecode.c.h; path = Titanium_Prefix.pch; sourceTree = "<group>"; };
		B421C4101113AA9300DBCB42 /* TiUIScrollableViewProxy.h */ = {isa = PBXFileReference; fileEncoding = 4; lastKnownFileType = sourcecode.c.h; path = TiUIScrollableViewProxy.h; sourceTree = "<group>"; };
		B421C4111113AA9300DBCB42 /* TiUIScrollableViewProxy.m */ = {isa = PBXFileReference; fileEncoding = 4; lastKnownFileType = sourcecode.c.objc; path = TiUIScrollableViewProxy.m; sourceTree = "<group>"; };
		B421C4141113AAA900DBCB42 /* TiUIScrollableView.h */ = {isa = PBXFileReference; fileEncoding = 4; lastKnownFileType = sourcecode.c.h; path = TiUIScrollableView.h; sourceTree = "<group>"; };
		B421C4151113AAA900DBCB42 /* TiUIScrollableView.m */ = {isa = PBXFileReference; fileEncoding = 4; lastKnownFileType = sourcecode.c.objc; path = TiUIScrollableView.m; sourceTree = "<group>"; };
		B440EF781209DC400045FEAE /* MGSplitCornersView.h */ = {isa = PBXFileReference; fileEncoding = 4; lastKnownFileType = sourcecode.c.h; path = MGSplitCornersView.h; sourceTree = "<group>"; };
		B440EF791209DC400045FEAE /* MGSplitCornersView.m */ = {isa = PBXFileReference; fileEncoding = 4; lastKnownFileType = sourcecode.c.objc; path = MGSplitCornersView.m; sourceTree = "<group>"; };
		B440EF7A1209DC400045FEAE /* MGSplitDividerView.h */ = {isa = PBXFileReference; fileEncoding = 4; lastKnownFileType = sourcecode.c.h; path = MGSplitDividerView.h; sourceTree = "<group>"; };
		B440EF7B1209DC400045FEAE /* MGSplitDividerView.m */ = {isa = PBXFileReference; fileEncoding = 4; lastKnownFileType = sourcecode.c.objc; path = MGSplitDividerView.m; sourceTree = "<group>"; };
		B440EF7C1209DC400045FEAE /* MGSplitViewController.h */ = {isa = PBXFileReference; fileEncoding = 4; lastKnownFileType = sourcecode.c.h; path = MGSplitViewController.h; sourceTree = "<group>"; };
		B440EF7D1209DC400045FEAE /* MGSplitViewController.m */ = {isa = PBXFileReference; fileEncoding = 4; lastKnownFileType = sourcecode.c.objc; path = MGSplitViewController.m; sourceTree = "<group>"; };
		B468B4EF11B5816F007D1C1E /* TiLayoutQueue.h */ = {isa = PBXFileReference; fileEncoding = 4; lastKnownFileType = sourcecode.c.h; path = TiLayoutQueue.h; sourceTree = "<group>"; };
		B468B4F011B5816F007D1C1E /* TiLayoutQueue.m */ = {isa = PBXFileReference; fileEncoding = 4; lastKnownFileType = sourcecode.c.objc; path = TiLayoutQueue.m; sourceTree = "<group>"; };
		B4D5828F11264FD000A6B66C /* TiUITextWidgetProxy.h */ = {isa = PBXFileReference; fileEncoding = 4; lastKnownFileType = sourcecode.c.h; path = TiUITextWidgetProxy.h; sourceTree = "<group>"; };
		B4D5829011264FD000A6B66C /* TiUITextWidgetProxy.m */ = {isa = PBXFileReference; fileEncoding = 4; lastKnownFileType = sourcecode.c.objc; path = TiUITextWidgetProxy.m; sourceTree = "<group>"; };
		B4D5829511264FF500A6B66C /* TiUITextWidget.h */ = {isa = PBXFileReference; fileEncoding = 4; lastKnownFileType = sourcecode.c.h; path = TiUITextWidget.h; sourceTree = "<group>"; };
		B4D5829611264FF500A6B66C /* TiUITextWidget.m */ = {isa = PBXFileReference; fileEncoding = 4; lastKnownFileType = sourcecode.c.objc; path = TiUITextWidget.m; sourceTree = "<group>"; };
		B4DE7E4C11823E990006DDE1 /* TiGradient.h */ = {isa = PBXFileReference; fileEncoding = 4; lastKnownFileType = sourcecode.c.h; path = TiGradient.h; sourceTree = "<group>"; };
		B4DE7E4D11823E990006DDE1 /* TiGradient.m */ = {isa = PBXFileReference; fileEncoding = 4; lastKnownFileType = sourcecode.c.objc; path = TiGradient.m; sourceTree = "<group>"; };
		B4F97B6D111A41B600E2F72C /* TiUIScrollViewProxy.h */ = {isa = PBXFileReference; fileEncoding = 4; lastKnownFileType = sourcecode.c.h; path = TiUIScrollViewProxy.h; sourceTree = "<group>"; };
		B4F97B6E111A41B600E2F72C /* TiUIScrollViewProxy.m */ = {isa = PBXFileReference; fileEncoding = 4; lastKnownFileType = sourcecode.c.objc; path = TiUIScrollViewProxy.m; sourceTree = "<group>"; };
		B4F97B71111A41C800E2F72C /* TiUIScrollView.h */ = {isa = PBXFileReference; fileEncoding = 4; lastKnownFileType = sourcecode.c.h; path = TiUIScrollView.h; sourceTree = "<group>"; };
		B4F97B72111A41C800E2F72C /* TiUIScrollView.m */ = {isa = PBXFileReference; fileEncoding = 4; lastKnownFileType = sourcecode.c.objc; path = TiUIScrollView.m; sourceTree = "<group>"; };
		B4F97C56111BAD4700E2F72C /* TiUIScrollIndicatorStyleProxy.h */ = {isa = PBXFileReference; fileEncoding = 4; lastKnownFileType = sourcecode.c.h; path = TiUIScrollIndicatorStyleProxy.h; sourceTree = "<group>"; };
		B4F97C57111BAD4700E2F72C /* TiUIScrollIndicatorStyleProxy.m */ = {isa = PBXFileReference; fileEncoding = 4; lastKnownFileType = sourcecode.c.objc; path = TiUIScrollIndicatorStyleProxy.m; sourceTree = "<group>"; };
		D4AB36F3123DE20200DED4A0 /* TiUIClipboardProxy.h */ = {isa = PBXFileReference; fileEncoding = 4; lastKnownFileType = sourcecode.c.h; path = TiUIClipboardProxy.h; sourceTree = "<group>"; };
		D4AB36F4123DE20200DED4A0 /* TiUIClipboardProxy.m */ = {isa = PBXFileReference; fileEncoding = 4; lastKnownFileType = sourcecode.c.objc; path = TiUIClipboardProxy.m; sourceTree = "<group>"; };
		DA285CA411BDBE0A00D20833 /* TiRootController.h */ = {isa = PBXFileReference; fileEncoding = 4; lastKnownFileType = sourcecode.c.h; path = TiRootController.h; sourceTree = "<group>"; };
		DA4E12D511C0A55F00A55BAB /* TiContactsGroup.h */ = {isa = PBXFileReference; fileEncoding = 4; lastKnownFileType = sourcecode.c.h; path = TiContactsGroup.h; sourceTree = "<group>"; };
		DA4E12D611C0A55F00A55BAB /* TiContactsGroup.m */ = {isa = PBXFileReference; fileEncoding = 4; lastKnownFileType = sourcecode.c.objc; path = TiContactsGroup.m; sourceTree = "<group>"; };
		DA864E3011A2314A00B9CD68 /* TiMediaMusicPlayer.h */ = {isa = PBXFileReference; fileEncoding = 4; lastKnownFileType = sourcecode.c.h; path = TiMediaMusicPlayer.h; sourceTree = "<group>"; };
		DA864E3111A2314A00B9CD68 /* TiMediaMusicPlayer.m */ = {isa = PBXFileReference; fileEncoding = 4; lastKnownFileType = sourcecode.c.objc; path = TiMediaMusicPlayer.m; sourceTree = "<group>"; };
		DAA905CC11A359F10030B119 /* TiMediaItem.h */ = {isa = PBXFileReference; fileEncoding = 4; lastKnownFileType = sourcecode.c.h; path = TiMediaItem.h; sourceTree = "<group>"; };
		DAA905CD11A359F10030B119 /* TiMediaItem.m */ = {isa = PBXFileReference; fileEncoding = 4; lastKnownFileType = sourcecode.c.objc; path = TiMediaItem.m; sourceTree = "<group>"; };
/* End PBXFileReference section */

/* Begin PBXFrameworksBuildPhase section */
		1D60588F0D05DD3D006BFB54 /* Frameworks */ = {
			isa = PBXFrameworksBuildPhase;
			buildActionMask = 2147483647;
			files = (
				1D60589F0D05DD5A006BFB54 /* Foundation.framework in Frameworks */,
				1DF5F4E00D08C38300B7A737 /* UIKit.framework in Frameworks */,
				288765FD0DF74451002DB57D /* CoreGraphics.framework in Frameworks */,
				24CA8C76111167B60084E2DE /* AddressBook.framework in Frameworks */,
				24CA8C78111167B60084E2DE /* AddressBookUI.framework in Frameworks */,
				24CA8C7C111167B60084E2DE /* CFNetwork.framework in Frameworks */,
				24CA8C7E111167B60084E2DE /* CoreLocation.framework in Frameworks */,
				24CA8C80111167B60084E2DE /* MapKit.framework in Frameworks */,
				24CA8C82111167B60084E2DE /* MessageUI.framework in Frameworks */,
				24CA8C84111167B60084E2DE /* MobileCoreServices.framework in Frameworks */,
				24CA8C86111167B60084E2DE /* OpenGLES.framework in Frameworks */,
				24CA8C88111167B60084E2DE /* QuartzCore.framework in Frameworks */,
				24CA8C8A111167B60084E2DE /* SystemConfiguration.framework in Frameworks */,
				24CA8C8E111167B60084E2DE /* libsqlite3.dylib in Frameworks */,
				24CA8C90111167B60084E2DE /* libz.dylib in Frameworks */,
				24CA8CED1111689B0084E2DE /* AudioToolbox.framework in Frameworks */,
				24CA8CF4111168AE0084E2DE /* MediaPlayer.framework in Frameworks */,
				24CA8CFB111168C30084E2DE /* AVFoundation.framework in Frameworks */,
				24EB0A58111E1BAE001DC2D1 /* libxml2.dylib in Frameworks */,
				24597035118FF66300519F79 /* StoreKit.framework in Frameworks */,
				242E8E3111BA39FD0046A0D0 /* libTiCore.a in Frameworks */,
				242EA11611BD956F0046A0D0 /* ExternalAccessory.framework in Frameworks */,
				24D5C75911E6364F00F097E2 /* libtiverify.a in Frameworks */,
			);
			runOnlyForDeploymentPostprocessing = 0;
		};
		24D8E497119B9D8A00F8CAA6 /* Frameworks */ = {
			isa = PBXFrameworksBuildPhase;
			buildActionMask = 2147483647;
			files = (
				24D8E498119B9D8A00F8CAA6 /* Foundation.framework in Frameworks */,
				24D8E499119B9D8A00F8CAA6 /* UIKit.framework in Frameworks */,
				24D8E49A119B9D8A00F8CAA6 /* CoreGraphics.framework in Frameworks */,
				24D8E49C119B9D8A00F8CAA6 /* AddressBook.framework in Frameworks */,
				24D8E49D119B9D8A00F8CAA6 /* AddressBookUI.framework in Frameworks */,
				24D8E49E119B9D8A00F8CAA6 /* CFNetwork.framework in Frameworks */,
				24D8E49F119B9D8A00F8CAA6 /* CoreLocation.framework in Frameworks */,
				24D8E4A0119B9D8A00F8CAA6 /* MapKit.framework in Frameworks */,
				24D8E4A1119B9D8A00F8CAA6 /* MessageUI.framework in Frameworks */,
				24D8E4A2119B9D8A00F8CAA6 /* MobileCoreServices.framework in Frameworks */,
				24D8E4A3119B9D8A00F8CAA6 /* OpenGLES.framework in Frameworks */,
				24D8E4A4119B9D8A00F8CAA6 /* QuartzCore.framework in Frameworks */,
				24D8E4A5119B9D8A00F8CAA6 /* SystemConfiguration.framework in Frameworks */,
				24D8E4A6119B9D8A00F8CAA6 /* libsqlite3.dylib in Frameworks */,
				24D8E4A7119B9D8A00F8CAA6 /* libz.dylib in Frameworks */,
				24D8E4A8119B9D8A00F8CAA6 /* AudioToolbox.framework in Frameworks */,
				24D8E4A9119B9D8A00F8CAA6 /* MediaPlayer.framework in Frameworks */,
				24D8E4AA119B9D8A00F8CAA6 /* AVFoundation.framework in Frameworks */,
				24D8E4AB119B9D8A00F8CAA6 /* libxml2.dylib in Frameworks */,
				24D8E4AC119B9D8A00F8CAA6 /* StoreKit.framework in Frameworks */,
				242E8E3211BA39FE0046A0D0 /* libTiCore.a in Frameworks */,
				24D5C75A11E6364F00F097E2 /* libtiverify.a in Frameworks */,
			);
			runOnlyForDeploymentPostprocessing = 0;
		};
/* End PBXFrameworksBuildPhase section */

/* Begin PBXGroup section */
		19C28FACFE9D520D11CA2CBB /* Products */ = {
			isa = PBXGroup;
			children = (
				1D6058910D05DD3D006BFB54 /* Titanium.app */,
				24D8E4B1119B9D8A00F8CAA6 /* Titanium.app */,
			);
			name = Products;
			sourceTree = "<group>";
		};
		242E95C211BAC8070046A0D0 /* Debugger */ = {
			isa = PBXGroup;
			children = (
				242E8E1B11BA38DC0046A0D0 /* TiDebuggerContext.mm */,
				242E8E1C11BA38DC0046A0D0 /* TiDebuggerContext.h */,
				242E95C811BAC8B40046A0D0 /* TiDebugger.h */,
				242E95C911BAC8B40046A0D0 /* TiDebugger.mm */,
				242E989811BAF7DB0046A0D0 /* TiDebuggerCallFrame.h */,
				242E989911BAF7DB0046A0D0 /* TiDebuggerCallFrame.mm */,
			);
			name = Debugger;
			sourceTree = "<group>";
		};
		242E967211BAD2E30046A0D0 /* AsyncSocket */ = {
			isa = PBXGroup;
			children = (
				242E967311BAD2F20046A0D0 /* AsyncSocket.h */,
				242E967411BAD2F20046A0D0 /* AsyncSocket.m */,
				242E967511BAD2F20046A0D0 /* AsyncUdpSocket.h */,
				242E967611BAD2F20046A0D0 /* AsyncUdpSocket.m */,
			);
			name = AsyncSocket;
			sourceTree = "<group>";
		};
		245B3C3011375A4D00CE7530 /* Utils */ = {
			isa = PBXGroup;
			children = (
				245B3C3811375A6600CE7530 /* UtilsModule.h */,
				245B3C3911375A6600CE7530 /* UtilsModule.m */,
			);
			name = Utils;
			sourceTree = "<group>";
		};
		24A1E872112DF7E4003DA834 /* Picker */ = {
			isa = PBXGroup;
			children = (
				24A1E873112DF80B003DA834 /* TiUIPickerProxy.h */,
				24A1E874112DF80B003DA834 /* TiUIPickerProxy.m */,
				24A1E879112DF83E003DA834 /* TiUIPicker.h */,
				24A1E87A112DF83E003DA834 /* TiUIPicker.m */,
				24A1E8A6112DFACA003DA834 /* TiUIPickerRowProxy.h */,
				24A1E8A7112DFACA003DA834 /* TiUIPickerRowProxy.m */,
				24A1E990112E1363003DA834 /* TiUIPickerColumnProxy.h */,
				24A1E991112E1363003DA834 /* TiUIPickerColumnProxy.m */,
			);
			name = Picker;
			sourceTree = "<group>";
		};
		24CA8902111160BE0084E2DE /* Classes */ = {
			isa = PBXGroup;
			children = (
				D4AB36F3123DE20200DED4A0 /* TiUIClipboardProxy.h */,
				D4AB36F4123DE20200DED4A0 /* TiUIClipboardProxy.m */,
				24EB07D1111D420D001DC2D1 /* DOM */,
				24CA8A09111161D60084E2DE /* Modules */,
				24CA8A0A111161DC0084E2DE /* Utils */,
				24CA8A0B111161E10084E2DE /* API */,
			);
			name = Classes;
			path = ../Classes;
			sourceTree = "<group>";
		};
		24CA8903111160C30084E2DE /* Thirdparty */ = {
			isa = PBXGroup;
			children = (
				B440EF771209DC400045FEAE /* MGSplitView */,
				242E967211BAD2E30046A0D0 /* AsyncSocket */,
				242E95C211BAC8070046A0D0 /* Debugger */,
				24CA89F31111618F0084E2DE /* TiCore */,
				24CA8909111161050084E2DE /* AFOpenFlow */,
				24CA89A6111161230084E2DE /* Misc */,
				24CA89A7111161460084E2DE /* Kroll */,
				24CA8911111161050084E2DE /* ASI */,
				24CA8927111161050084E2DE /* AudioStreamer */,
				24CA892C111161050084E2DE /* FBConnect */,
				24CA894D111161050084E2DE /* PlausibleDatabase */,
			);
			name = Thirdparty;
			sourceTree = "<group>";
		};
		24CA8909111161050084E2DE /* AFOpenFlow */ = {
			isa = PBXGroup;
			children = (
				24CA890A111161050084E2DE /* AFItemView.h */,
				24CA890B111161050084E2DE /* AFItemView.m */,
				24CA890C111161050084E2DE /* AFOpenFlowConstants.h */,
				24CA890D111161050084E2DE /* AFOpenFlowView.h */,
				24CA890E111161050084E2DE /* AFOpenFlowView.m */,
				24CA890F111161050084E2DE /* AFUIImageReflection.h */,
				24CA8910111161050084E2DE /* AFUIImageReflection.m */,
			);
			name = AFOpenFlow;
			path = ../Classes/AFOpenFlow;
			sourceTree = SOURCE_ROOT;
		};
		24CA8911111161050084E2DE /* ASI */ = {
			isa = PBXGroup;
			children = (
				247FC32811CD5B6B00F97C4E /* ASIHTTPRequestDelegate.h */,
				247FC32911CD5B6B00F97C4E /* ASIProgressDelegate.h */,
				24CA8912111161050084E2DE /* ASIAuthenticationDialog.h */,
				24CA8913111161050084E2DE /* ASIAuthenticationDialog.m */,
				24CA8914111161050084E2DE /* ASIFormDataRequest.h */,
				24CA8915111161050084E2DE /* ASIFormDataRequest.m */,
				24CA8916111161050084E2DE /* ASIHTTPRequest.h */,
				24CA8917111161050084E2DE /* ASIHTTPRequest.m */,
				24CA8918111161050084E2DE /* ASIHTTPRequestConfig.h */,
				24CA8919111161050084E2DE /* ASIInputStream.h */,
				24CA891A111161050084E2DE /* ASIInputStream.m */,
				24CA891B111161050084E2DE /* ASINetworkQueue.h */,
				24CA891C111161050084E2DE /* ASINetworkQueue.m */,
				24CA891D111161050084E2DE /* ASINSStringAdditions.h */,
				24CA891E111161050084E2DE /* ASINSStringAdditions.m */,
				24CA8925111161050084E2DE /* Reachability.h */,
				24CA8926111161050084E2DE /* Reachability.m */,
			);
			name = ASI;
			path = ../Classes/ASI;
			sourceTree = SOURCE_ROOT;
		};
		24CA8927111161050084E2DE /* AudioStreamer */ = {
			isa = PBXGroup;
			children = (
				24CA8928111161050084E2DE /* AudioStreamer.h */,
				24CA8929111161050084E2DE /* AudioStreamer.m */,
			);
			name = AudioStreamer;
			path = ../Classes/AudioStreamer;
			sourceTree = SOURCE_ROOT;
		};
		24CA892C111161050084E2DE /* FBConnect */ = {
			isa = PBXGroup;
			children = (
				24CA892D111161050084E2DE /* FBConnect.h */,
				24CA892E111161050084E2DE /* FBConnectGlobal.h */,
				24CA892F111161050084E2DE /* FBConnectGlobal.m */,
				24CA8930111161050084E2DE /* FBDialog.h */,
				24CA8931111161050084E2DE /* FBDialog.m */,
				24CA8932111161050084E2DE /* FBFeedDialog.h */,
				24CA8933111161050084E2DE /* FBFeedDialog.m */,
				24CA8934111161050084E2DE /* FBLoginButton.h */,
				24CA8935111161050084E2DE /* FBLoginButton.m */,
				24CA8936111161050084E2DE /* FBLoginDialog.h */,
				24CA8937111161050084E2DE /* FBLoginDialog.m */,
				24CA8938111161050084E2DE /* FBPermissionDialog.h */,
				24CA8939111161050084E2DE /* FBPermissionDialog.m */,
				24CA893A111161050084E2DE /* FBRequest.h */,
				24CA893B111161050084E2DE /* FBRequest.m */,
				24CA893C111161050084E2DE /* FBSession.h */,
				24CA893D111161050084E2DE /* FBSession.m */,
				24CA893E111161050084E2DE /* FBStreamDialog.h */,
				24CA893F111161050084E2DE /* FBStreamDialog.m */,
				24CA8940111161050084E2DE /* FBXMLHandler.h */,
				24CA8941111161050084E2DE /* FBXMLHandler.m */,
			);
			name = FBConnect;
			path = ../Classes/FBConnect;
			sourceTree = SOURCE_ROOT;
		};
		24CA894D111161050084E2DE /* PlausibleDatabase */ = {
			isa = PBXGroup;
			children = (
				24CA894E111161050084E2DE /* PlausibleDatabase.h */,
				24CA894F111161050084E2DE /* PlausibleDatabase.m */,
				24CA8950111161050084E2DE /* PLDatabase.h */,
				24CA8951111161050084E2DE /* PLPreparedStatement.h */,
				24CA8952111161050084E2DE /* PLResultSet.h */,
				24CA8953111161050084E2DE /* PLSqliteDatabase.h */,
				24CA8954111161050084E2DE /* PLSqliteDatabase.m */,
				24CA8955111161050084E2DE /* PLSqlitePreparedStatement.h */,
				24CA8956111161050084E2DE /* PLSqlitePreparedStatement.m */,
				24CA8957111161050084E2DE /* PLSqliteResultSet.h */,
				24CA8958111161050084E2DE /* PLSqliteResultSet.m */,
			);
			name = PlausibleDatabase;
			path = ../Classes/PlausibleDatabase;
			sourceTree = SOURCE_ROOT;
		};
		24CA89A6111161230084E2DE /* Misc */ = {
			isa = PBXGroup;
			children = (
				24A1EAF0112F4C02003DA834 /* UIImage+Alpha.h */,
				24A1EAF1112F4C02003DA834 /* UIImage+Alpha.m */,
				24A1EAF2112F4C02003DA834 /* UIImage+Resize.h */,
				24A1EAF3112F4C02003DA834 /* UIImage+Resize.m */,
				24A1EAF4112F4C02003DA834 /* UIImage+RoundedCorner.h */,
				24A1EAF5112F4C02003DA834 /* UIImage+RoundedCorner.m */,
				24E25CBF112A698C0083D43D /* AQRecorder.h */,
				24E25CC0112A698C0083D43D /* AQRecorder.mm */,
				24E25CC1112A698C0083D43D /* SCListener.h */,
				24E25CC2112A698C0083D43D /* SCListener.m */,
				24FBE5A711293DD1005C8D48 /* CADebugMacros.cpp */,
				24FBE5A811293DD1005C8D48 /* CADebugMacros.h */,
				24FBE5A911293DD1005C8D48 /* CAMath.h */,
				24FBE5AA11293DD1005C8D48 /* CAStreamBasicDescription.cpp */,
				24FBE5AB11293DD1005C8D48 /* CAStreamBasicDescription.h */,
				24FBE5AC11293DD1005C8D48 /* CAXException.cpp */,
				24FBE5AD11293DD1005C8D48 /* CAXException.h */,
				24EB0B72111E7EE8001DC2D1 /* NSData+Additions.h */,
				24EB0B73111E7EE8001DC2D1 /* NSData+Additions.m */,
				24CA892A111161050084E2DE /* Base64Transcoder.c */,
				24CA892B111161050084E2DE /* Base64Transcoder.h */,
				24CA8959111161050084E2DE /* SBJSON.h */,
				24CA895A111161050084E2DE /* SBJSON.m */,
			);
			name = Misc;
			sourceTree = "<group>";
		};
		24CA89A7111161460084E2DE /* Kroll */ = {
			isa = PBXGroup;
			children = (
				24CA89AA1111615D0084E2DE /* KrollCallback.h */,
				24CA89AB1111615D0084E2DE /* KrollCallback.m */,
				24CA89AC1111615D0084E2DE /* KrollContext.h */,
				24CA89AD1111615D0084E2DE /* KrollContext.mm */,
				24CA89AE1111615D0084E2DE /* KrollMethod.h */,
				24CA89AF1111615D0084E2DE /* KrollMethod.m */,
				24CA89B01111615D0084E2DE /* KrollMethodDelegate.h */,
				24CA89B11111615D0084E2DE /* KrollMethodDelegate.m */,
				24CA89B21111615D0084E2DE /* KrollObject.h */,
				24CA89B31111615D0084E2DE /* KrollObject.m */,
				24CA89B41111615D0084E2DE /* KrollPropertyDelegate.h */,
				24CA89B51111615D0084E2DE /* KrollPropertyDelegate.m */,
				24CA89B61111615D0084E2DE /* KrollTimer.h */,
				24CA89B71111615D0084E2DE /* KrollTimer.m */,
			);
			name = Kroll;
			sourceTree = "<group>";
		};
		24CA89F31111618F0084E2DE /* TiCore */ = {
			isa = PBXGroup;
			children = (
				24CA89F41111618F0084E2DE /* APICast.h */,
				24CA89F51111618F0084E2DE /* OpaqueTiString.h */,
				24CA89F61111618F0084E2DE /* Ti.h */,
				24CA89F71111618F0084E2DE /* TiBase.h */,
				24CA89F81111618F0084E2DE /* TiBasePrivate.h */,
				24CA89F91111618F0084E2DE /* TiCallbackConstructor.h */,
				24CA89FA1111618F0084E2DE /* TiCallbackFunction.h */,
				24CA89FB1111618F0084E2DE /* TiCallbackObject.h */,
				24CA89FC1111618F0084E2DE /* TiCallbackObjectFunctions.h */,
				24CA89FD1111618F0084E2DE /* TiClassRef.h */,
				24CA89FE1111618F0084E2DE /* TiContextRef.h */,
				24CA89FF1111618F0084E2DE /* TiContextRefPrivate.h */,
				24CA8A001111618F0084E2DE /* TiCore.h */,
				24CA8A011111618F0084E2DE /* TiObjectRef.h */,
				24CA8A021111618F0084E2DE /* TiProfilerPrivate.h */,
				24CA8A031111618F0084E2DE /* TiRetainPtr.h */,
				24CA8A041111618F0084E2DE /* TiStringRef.h */,
				24CA8A051111618F0084E2DE /* TiStringRefBSTR.h */,
				24CA8A061111618F0084E2DE /* TiStringRefCF.h */,
				24CA8A071111618F0084E2DE /* TiValueRef.h */,
				24CA8A081111618F0084E2DE /* WebKitAvailability.h */,
			);
			name = TiCore;
			path = ../headers/TiCore;
			sourceTree = SOURCE_ROOT;
		};
		24CA8A09111161D60084E2DE /* Modules */ = {
			isa = PBXGroup;
			children = (
				24F6204D1199F1F400EEAD3C /* TopTiModule.h */,
				24F6204E1199F1F400EEAD3C /* TopTiModule.m */,
				245B3C3011375A4D00CE7530 /* Utils */,
				24DEDAC21123719700398D86 /* XML */,
				24CA8C58111165180084E2DE /* Accelerometer */,
				24CA8C10111163BB0084E2DE /* API */,
				24CA8C0F111163B50084E2DE /* App */,
				24CA8C57111165070084E2DE /* Analytics */,
				24CA8C1C1111645B0084E2DE /* Contacts */,
				24CA8C19111164490084E2DE /* Database */,
				24CA8C151111640B0084E2DE /* Facebook */,
				24CA8C1B111164530084E2DE /* Filesystem */,
				24CA8C13111163F20084E2DE /* Geolocation */,
				24CA8C12111163CD0084E2DE /* Gesture */,
				24CA8C1A1111644E0084E2DE /* Map */,
				24CA8C18111164440084E2DE /* Media */,
				24CA8C171111643E0084E2DE /* Network */,
				24CA8C11111163C30084E2DE /* Platform */,
				24CA8C16111164150084E2DE /* Yahoo */,
				24CA8C14111164040084E2DE /* UI */,
				24F29E781220D0DB0099351D /* Locale */,
			);
			name = Modules;
			sourceTree = "<group>";
		};
		24CA8A0A111161DC0084E2DE /* Utils */ = {
			isa = PBXGroup;
			children = (
				24CA8A10111161FD0084E2DE /* WebFont.m */,
				24CA8A11111161FD0084E2DE /* WebFont.h */,
				2467310611E2549300D39AF7 /* Webcolor.m */,
				24CA8A13111161FD0084E2DE /* Webcolor.h */,
				24CA8A20111161FD0084E2DE /* TiUtils.m */,
				24CA8A21111161FD0084E2DE /* TiUtils.h */,
				24CA8AAC111161FD0084E2DE /* TiRect.m */,
				24CA8AAD111161FD0084E2DE /* TiRect.h */,
				24CA8AAE111161FD0084E2DE /* TiRange.m */,
				24CA8AAF111161FD0084E2DE /* TiRange.h */,
				24CA8AB2111161FD0084E2DE /* TiPoint.m */,
				24CA8AB3111161FD0084E2DE /* TiPoint.h */,
				24CA8AD1111161FD0084E2DE /* TiDimension.m */,
				24CA8AD2111161FD0084E2DE /* TiDimension.h */,
				24CA8ADA111161FE0084E2DE /* TiComplexValue.m */,
				24CA8ADB111161FE0084E2DE /* TiComplexValue.h */,
				24CA8ADC111161FE0084E2DE /* TiColor.m */,
				24CA8ADD111161FE0084E2DE /* TiColor.h */,
				24CA8ADE111161FE0084E2DE /* TiButtonUtil.m */,
				24CA8ADF111161FE0084E2DE /* TiButtonUtil.h */,
				24CA8AEB111161FE0084E2DE /* Ti3DMatrix.h */,
				24CA8AEA111161FE0084E2DE /* Ti3DMatrix.m */,
				24CA8AEC111161FE0084E2DE /* Ti2DMatrix.m */,
				24CA8AED111161FE0084E2DE /* Ti2DMatrix.h */,
				24CA8AFE111161FE0084E2DE /* OperationQueue.m */,
				24CA8AFF111161FE0084E2DE /* OperationQueue.h */,
				24CA8B02111161FE0084E2DE /* Mimetypes.m */,
				24CA8B03111161FE0084E2DE /* Mimetypes.h */,
				24CA8B0A111161FE0084E2DE /* LayoutConstraint.m */,
				24CA8B0B111161FE0084E2DE /* LayoutConstraint.h */,
				24CA8B0C111161FE0084E2DE /* ImageLoader.m */,
				24CA8B0D111161FE0084E2DE /* ImageLoader.h */,
				24F5B144111FDFE8005C9199 /* ListenerEntry.h */,
				24F5B145111FDFE8005C9199 /* ListenerEntry.m */,
				B4DE7E4C11823E990006DDE1 /* TiGradient.h */,
				B4DE7E4D11823E990006DDE1 /* TiGradient.m */,
				B468B4EF11B5816F007D1C1E /* TiLayoutQueue.h */,
				B468B4F011B5816F007D1C1E /* TiLayoutQueue.m */,
			);
			name = Utils;
			sourceTree = "<group>";
		};
		24CA8A0B111161E10084E2DE /* API */ = {
			isa = PBXGroup;
			children = (
				24F620601199F28600EEAD3C /* TiErrorController.h */,
				24F620571199F27700EEAD3C /* TiErrorController.m */,
				24F620581199F27700EEAD3C /* TiRootViewController.h */,
				24F620591199F27700EEAD3C /* TiRootViewController.m */,
				24F620521199F26500EEAD3C /* TiApp.h */,
				24F620531199F26500EEAD3C /* TiApp.mm */,
				24F5AEB2111F9DE9005C9199 /* TiFile.h */,
				24F5AEB3111F9DE9005C9199 /* TiFile.m */,
				24CA8A2C111161FD0084E2DE /* TiUIView.m */,
				24CA8A2D111161FD0084E2DE /* TiUIView.h */,
				24CA8A18111161FD0084E2DE /* TiViewProxy.m */,
				24CA8A19111161FD0084E2DE /* TiViewProxy.h */,
				24CA8AB8111161FD0084E2DE /* TiModule.m */,
				24CA8AB9111161FD0084E2DE /* TiModule.h */,
				24CA8A0E111161FD0084E2DE /* XHRBridge.m */,
				24CA8A0F111161FD0084E2DE /* XHRBridge.h */,
				24CA8A16111161FD0084E2DE /* TiWindowProxy.m */,
				24CA8A17111161FD0084E2DE /* TiWindowProxy.h */,
				24CA8A1A111161FD0084E2DE /* TiViewController.m */,
				24CA8A1B111161FD0084E2DE /* TiViewController.h */,
				24CA8AB0111161FD0084E2DE /* TiProxy.m */,
				24CA8AB1111161FD0084E2DE /* TiProxy.h */,
				24CA8AAB111161FD0084E2DE /* TiTab.h */,
				24CA8AD0111161FD0084E2DE /* TiEvaluator.h */,
				24CA8AE0111161FE0084E2DE /* TiBlob.m */,
				24CA8AE1111161FE0084E2DE /* TiBlob.h */,
				24CA8AD7111161FD0084E2DE /* TiController.h */,
				24CA8AC6111161FD0084E2DE /* TiHost.m */,
				24CA8AC7111161FD0084E2DE /* TiHost.h */,
				24CA8AE2111161FE0084E2DE /* TiBase.m */,
				24CA8AE3111161FE0084E2DE /* TiBase.h */,
				24CA8AE6111161FE0084E2DE /* TiAnimation.m */,
				24CA8AE7111161FE0084E2DE /* TiAnimation.h */,
				24CA8AE8111161FE0084E2DE /* TiAction.m */,
				24CA8AE9111161FE0084E2DE /* TiAction.h */,
				24CA8B3B111161FE0084E2DE /* Bridge.m */,
				24CA8B3C111161FE0084E2DE /* Bridge.h */,
				24CA89A81111615D0084E2DE /* KrollBridge.h */,
				24CA89A91111615D0084E2DE /* KrollBridge.mm */,
				24DD042A116A6C58006FD6E1 /* TiToolbar.h */,
				24DD042B116A6C58006FD6E1 /* TiToolbar.m */,
				24DD0455116A6F02006FD6E1 /* TiTabGroup.h */,
				24DD0977116D8E07006FD6E1 /* TiToolbarButton.h */,
				24596A29118E88FE00519F79 /* TiTabController.h */,
				DA285CA411BDBE0A00D20833 /* TiRootController.h */,
				24F29E2C12209C920099351D /* TiStylesheet.h */,
				24F29E2D12209C920099351D /* TiStylesheet.m */,
				24F29E6E1220CE0A0099351D /* TiLocale.h */,
				24F29E6F1220CE0A0099351D /* TiLocale.m */,
			);
			name = API;
			sourceTree = "<group>";
		};
		24CA8C0F111163B50084E2DE /* App */ = {
			isa = PBXGroup;
			children = (
				24CA8B56111161FE0084E2DE /* AppModule.m */,
				24CA8B57111161FE0084E2DE /* AppModule.h */,
				24CA8AE4111161FE0084E2DE /* TiAppPropertiesProxy.m */,
				24CA8AE5111161FE0084E2DE /* TiAppPropertiesProxy.h */,
			);
			name = App;
			sourceTree = "<group>";
		};
		24CA8C10111163BB0084E2DE /* API */ = {
			isa = PBXGroup;
			children = (
				24CA8B58111161FE0084E2DE /* APIModule.m */,
				24CA8B59111161FE0084E2DE /* APIModule.h */,
			);
			name = API;
			sourceTree = "<group>";
		};
		24CA8C11111163C30084E2DE /* Platform */ = {
			isa = PBXGroup;
			children = (
				24CA8AFC111161FE0084E2DE /* PlatformModule.m */,
				24CA8AFD111161FE0084E2DE /* PlatformModule.h */,
				24CA8AFA111161FE0084E2DE /* PlatformModuleDisplayCapsProxy.m */,
				24CA8AFB111161FE0084E2DE /* PlatformModuleDisplayCapsProxy.h */,
			);
			name = Platform;
			sourceTree = "<group>";
		};
		24CA8C12111163CD0084E2DE /* Gesture */ = {
			isa = PBXGroup;
			children = (
				24CA8B0E111161FE0084E2DE /* GestureModule.m */,
				24CA8B0F111161FE0084E2DE /* GestureModule.h */,
			);
			name = Gesture;
			sourceTree = "<group>";
		};
		24CA8C13111163F20084E2DE /* Geolocation */ = {
			isa = PBXGroup;
			children = (
				24CA8B10111161FE0084E2DE /* GeolocationModule.m */,
				24CA8B11111161FE0084E2DE /* GeolocationModule.h */,
			);
			name = Geolocation;
			sourceTree = "<group>";
		};
		24CA8C14111164040084E2DE /* UI */ = {
			isa = PBXGroup;
			children = (
				24D06FDE11D020E600F615D8 /* iOS */,
				24E50E031160661600AF54AF /* Dashboard */,
				B4F97B6C111A418700E2F72C /* Scroll View */,
				B43663DA11138AB300782262 /* Scrollable View */,
				24CA8A14111161FD0084E2DE /* UIModule.m */,
				24CA8A15111161FD0084E2DE /* UIModule.h */,
				24CA8C65111165D40084E2DE /* Canvas */,
				24CA8C64111165B60084E2DE /* Email Dialog */,
				24CA8C63111165890084E2DE /* Tableview & Groupview */,
				24CA8C62111165840084E2DE /* Tabgroup */,
				24CA8C60111165780084E2DE /* Alert */,
				24CA8C5F111165720084E2DE /* Option Dialog */,
				24CA8C5D111165550084E2DE /* Coverflow */,
				24CA8C5C111165510084E2DE /* View */,
				24CA8C5B111165470084E2DE /* Window */,
				24CA8C66111166550084E2DE /* Webview */,
				24CA8C5A111165420084E2DE /* ImageView */,
				24CA8C591111653B0084E2DE /* Widgets */,
			);
			name = UI;
			sourceTree = "<group>";
		};
		24CA8C151111640B0084E2DE /* Facebook */ = {
			isa = PBXGroup;
			children = (
				24CA8B33111161FE0084E2DE /* FacebookModule.m */,
				24CA8B34111161FE0084E2DE /* FacebookModule.h */,
				24CA8ACC111161FD0084E2DE /* TiFacebookLoginButtonProxy.m */,
				24CA8ACD111161FD0084E2DE /* TiFacebookLoginButtonProxy.h */,
				24CA8ACF111161FD0084E2DE /* TiFacebookLoginButton.h */,
				24CA8ACE111161FD0084E2DE /* TiFacebookLoginButton.m */,
			);
			name = Facebook;
			sourceTree = "<group>";
		};
		24CA8C16111164150084E2DE /* Yahoo */ = {
			isa = PBXGroup;
			children = (
				24CA8A0C111161FD0084E2DE /* YahooModule.m */,
				24CA8A0D111161FD0084E2DE /* YahooModule.h */,
			);
			name = Yahoo;
			sourceTree = "<group>";
		};
		24CA8C171111643E0084E2DE /* Network */ = {
			isa = PBXGroup;
			children = (
				248133A1115761DE00E3A9BA /* TiNetworkBonjourBrowserProxy.h */,
				248133A2115761DE00E3A9BA /* TiNetworkBonjourBrowserProxy.m */,
				248133A3115761DE00E3A9BA /* TiNetworkBonjourServiceProxy.h */,
				248133A4115761DE00E3A9BA /* TiNetworkBonjourServiceProxy.m */,
				248133A5115761DE00E3A9BA /* TiNetworkTCPSocketProxy.h */,
				248133A6115761DE00E3A9BA /* TiNetworkTCPSocketProxy.mm */,
				24CA8B00111161FE0084E2DE /* NetworkModule.m */,
				24CA8B01111161FE0084E2DE /* NetworkModule.h */,
				24CA8AB4111161FD0084E2DE /* TiNetworkHTTPClientResultProxy.m */,
				24CA8AB5111161FD0084E2DE /* TiNetworkHTTPClientResultProxy.h */,
				24CA8AB6111161FD0084E2DE /* TiNetworkHTTPClientProxy.m */,
				24CA8AB7111161FD0084E2DE /* TiNetworkHTTPClientProxy.h */,
			);
			name = Network;
			sourceTree = "<group>";
		};
		24CA8C18111164440084E2DE /* Media */ = {
			isa = PBXGroup;
			children = (
				24CA8B04111161FE0084E2DE /* MediaModule.m */,
				24CA8B05111161FE0084E2DE /* MediaModule.h */,
				24CA8ABE111161FD0084E2DE /* TiMediaAudioPlayerProxy.m */,
				24CA8ABF111161FD0084E2DE /* TiMediaAudioPlayerProxy.h */,
				24CA8ABA111161FD0084E2DE /* TiMediaVideoPlayerProxy.m */,
				24CA8ABB111161FD0084E2DE /* TiMediaVideoPlayerProxy.h */,
				24CA8ABC111161FD0084E2DE /* TiMediaSoundProxy.m */,
				24CA8ABD111161FD0084E2DE /* TiMediaSoundProxy.h */,
				24FBE58111293D06005C8D48 /* TiMediaAudioRecorderProxy.h */,
				24FBE58211293D06005C8D48 /* TiMediaAudioRecorderProxy.mm */,
				24A1E515112D33AF003DA834 /* TiMediaAudioSession.h */,
				24A1E516112D33AF003DA834 /* TiMediaAudioSession.m */,
				2412F464115C296300454E5B /* TiMediaVideoPlayer.h */,
				2412F465115C296300454E5B /* TiMediaVideoPlayer.m */,
				DA864E3011A2314A00B9CD68 /* TiMediaMusicPlayer.h */,
				DA864E3111A2314A00B9CD68 /* TiMediaMusicPlayer.m */,
				DAA905CC11A359F10030B119 /* TiMediaItem.h */,
				DAA905CD11A359F10030B119 /* TiMediaItem.m */,
			);
			name = Media;
			sourceTree = "<group>";
		};
		24CA8C19111164490084E2DE /* Database */ = {
			isa = PBXGroup;
			children = (
				24CA8B35111161FE0084E2DE /* DatabaseModule.m */,
				24CA8B36111161FE0084E2DE /* DatabaseModule.h */,
				24CA8AD3111161FD0084E2DE /* TiDatabaseResultSetProxy.m */,
				24CA8AD4111161FD0084E2DE /* TiDatabaseResultSetProxy.h */,
				24CA8AD5111161FD0084E2DE /* TiDatabaseProxy.m */,
				24CA8AD6111161FD0084E2DE /* TiDatabaseProxy.h */,
			);
			name = Database;
			sourceTree = "<group>";
		};
		24CA8C1A1111644E0084E2DE /* Map */ = {
			isa = PBXGroup;
			children = (
				24CA8B06111161FE0084E2DE /* MapModule.m */,
				24CA8B07111161FE0084E2DE /* MapModule.h */,
				24CA8AC0111161FD0084E2DE /* TiMapViewProxy.m */,
				24CA8AC1111161FD0084E2DE /* TiMapViewProxy.h */,
				24CA8AC2111161FD0084E2DE /* TiMapView.m */,
				24CA8AC3111161FD0084E2DE /* TiMapView.h */,
				24CA8AC4111161FD0084E2DE /* TiMapAnnotationProxy.m */,
				24CA8AC5111161FD0084E2DE /* TiMapAnnotationProxy.h */,
				24EB0BA8111F7959001DC2D1 /* TiMapPinAnnotationView.h */,
				24EB0BA9111F7959001DC2D1 /* TiMapPinAnnotationView.m */,
				24F1584411D72A23000DD736 /* TiMapImageAnnotationView.h */,
				24F1584511D72A23000DD736 /* TiMapImageAnnotationView.m */,
				24F158DF11D73330000DD736 /* TiMapRouteAnnotation.h */,
				24F158E011D73330000DD736 /* TiMapRouteAnnotation.m */,
				24F1591B11D7356D000DD736 /* TiMapRouteAnnotationView.h */,
				24F1591C11D7356D000DD736 /* TiMapRouteAnnotationView.m */,
			);
			name = Map;
			sourceTree = "<group>";
		};
		24CA8C1B111164530084E2DE /* Filesystem */ = {
			isa = PBXGroup;
			children = (
				24CA8B12111161FE0084E2DE /* FilesystemModule.m */,
				24CA8B13111161FE0084E2DE /* FilesystemModule.h */,
				24CA8AC8111161FD0084E2DE /* TiFilesystemFileProxy.m */,
				24CA8AC9111161FD0084E2DE /* TiFilesystemFileProxy.h */,
				2465592211E5862F0059BBF4 /* TiFilesystemBlobProxy.h */,
				2465592311E5862F0059BBF4 /* TiFilesystemBlobProxy.m */,
			);
			name = Filesystem;
			sourceTree = "<group>";
		};
		24CA8C1C1111645B0084E2DE /* Contacts */ = {
			isa = PBXGroup;
			children = (
				24CA8B37111161FE0084E2DE /* ContactsModule.m */,
				24CA8B38111161FE0084E2DE /* ContactsModule.h */,
				24CA8AD8111161FD0084E2DE /* TiContactsPerson.m */,
				24CA8AD9111161FD0084E2DE /* TiContactsPerson.h */,
				DA4E12D511C0A55F00A55BAB /* TiContactsGroup.h */,
				DA4E12D611C0A55F00A55BAB /* TiContactsGroup.m */,
			);
			name = Contacts;
			sourceTree = "<group>";
		};
		24CA8C57111165070084E2DE /* Analytics */ = {
			isa = PBXGroup;
			children = (
				24CA8B5A111161FE0084E2DE /* AnalyticsModule.m */,
				24CA8B5B111161FE0084E2DE /* AnalyticsModule.h */,
			);
			name = Analytics;
			sourceTree = "<group>";
		};
		24CA8C58111165180084E2DE /* Accelerometer */ = {
			isa = PBXGroup;
			children = (
				24CA8B64111161FE0084E2DE /* AccelerometerModule.m */,
				24CA8B65111161FE0084E2DE /* AccelerometerModule.h */,
			);
			name = Accelerometer;
			sourceTree = "<group>";
		};
		24CA8C591111653B0084E2DE /* Widgets */ = {
			isa = PBXGroup;
			children = (
				24CA8C72111167590084E2DE /* Label */,
				24CA8C701111672E0084E2DE /* Button */,
				24CA8C6F111167140084E2DE /* TabbedBar */,
				24CA8C711111673C0084E2DE /* Progressbar */,
				24CA8C6D111166C20084E2DE /* Searchbar */,
				24CA8C6C111166BA0084E2DE /* Activity Indicator */,
				24CA8C6B111166B60084E2DE /* Switch */,
				24CA8C6A111166B20084E2DE /* Slider */,
				24CA8C69111166AB0084E2DE /* Text widgets */,
				24A1E872112DF7E4003DA834 /* Picker */,
				24CA8C67111166A10084E2DE /* Toolbar */,
			);
			name = Widgets;
			sourceTree = "<group>";
		};
		24CA8C5A111165420084E2DE /* ImageView */ = {
			isa = PBXGroup;
			children = (
				24CA8A78111161FD0084E2DE /* TiUIImageViewProxy.m */,
				24CA8A79111161FD0084E2DE /* TiUIImageViewProxy.h */,
				24CA8A7A111161FD0084E2DE /* TiUIImageView.m */,
				24CA8A7B111161FD0084E2DE /* TiUIImageView.h */,
				24C012871140D30B00A94CE2 /* TiUIMaskedImageProxy.h */,
				24C012881140D30B00A94CE2 /* TiUIMaskedImageProxy.m */,
				24C0128D1140D31C00A94CE2 /* TiUIMaskedImage.h */,
				24C0128E1140D31C00A94CE2 /* TiUIMaskedImage.m */,
			);
			name = ImageView;
			sourceTree = "<group>";
		};
		24CA8C5B111165470084E2DE /* Window */ = {
			isa = PBXGroup;
			children = (
				24CA8A23111161FD0084E2DE /* TiUIWindowProxy.h */,
				24CA8A22111161FD0084E2DE /* TiUIWindowProxy.m */,
				24CA8A25111161FD0084E2DE /* TiUIWindow.h */,
				24CA8A24111161FD0084E2DE /* TiUIWindow.m */,
			);
			name = Window;
			sourceTree = "<group>";
		};
		24CA8C5C111165510084E2DE /* View */ = {
			isa = PBXGroup;
			children = (
				24CA8A2A111161FD0084E2DE /* TiUIViewProxy.m */,
				24CA8A2B111161FD0084E2DE /* TiUIViewProxy.h */,
			);
			name = View;
			sourceTree = "<group>";
		};
		24CA8C5D111165550084E2DE /* Coverflow */ = {
			isa = PBXGroup;
			children = (
				24CA8A86111161FD0084E2DE /* TiUICoverFlowViewProxy.m */,
				24CA8A87111161FD0084E2DE /* TiUICoverFlowViewProxy.h */,
				24CA8A88111161FD0084E2DE /* TiUICoverFlowView.m */,
				24CA8A89111161FD0084E2DE /* TiUICoverFlowView.h */,
			);
			name = Coverflow;
			sourceTree = "<group>";
		};
		24CA8C5E1111655E0084E2DE /* iPhone */ = {
			isa = PBXGroup;
			children = (
				24E50C9211603B5800AF54AF /* Nav Group */,
				24CA8A5D111161FD0084E2DE /* TiUIStatusBarProxy.h */,
				24CA8A5C111161FD0084E2DE /* TiUIStatusBarProxy.m */,
				24CA8A52111161FD0084E2DE /* TiUISystemIconProxy.m */,
				24CA8A53111161FD0084E2DE /* TiUISystemIconProxy.h */,
				24CA8A54111161FD0084E2DE /* TiUISystemButtonStyleProxy.m */,
				24CA8A55111161FD0084E2DE /* TiUISystemButtonStyleProxy.h */,
				24CA8A56111161FD0084E2DE /* TiUISystemButtonProxy.m */,
				24CA8A57111161FD0084E2DE /* TiUISystemButtonProxy.h */,
				24CA8A96111161FD0084E2DE /* TiUIAnimationStyleProxy.m */,
				24CA8A97111161FD0084E2DE /* TiUIAnimationStyleProxy.h */,
				24CA8A76111161FD0084E2DE /* TiUIiPhoneProxy.m */,
				24CA8A77111161FD0084E2DE /* TiUIiPhoneProxy.h */,
				24CA8A9A111161FD0084E2DE /* TiUIActivityIndicatorStyleProxy.m */,
				24CA8A9B111161FD0084E2DE /* TiUIActivityIndicatorStyleProxy.h */,
				24CA8A66111161FD0084E2DE /* TiUIRowAnimationStyleProxy.m */,
				24CA8A67111161FD0084E2DE /* TiUIRowAnimationStyleProxy.h */,
				24CA8A68111161FD0084E2DE /* TiUIProgressBarStyleProxy.m */,
				24CA8A69111161FD0084E2DE /* TiUIProgressBarStyleProxy.h */,
				B4F97C56111BAD4700E2F72C /* TiUIScrollIndicatorStyleProxy.h */,
				B4F97C57111BAD4700E2F72C /* TiUIScrollIndicatorStyleProxy.m */,
				243EC9681126632700639DF4 /* TiUITableViewStyleProxy.h */,
				243EC9691126632700639DF4 /* TiUITableViewStyleProxy.m */,
				243ECB2311267CC100639DF4 /* TiUITableViewSeparatorStyleProxy.h */,
				243ECB2411267CC100639DF4 /* TiUITableViewSeparatorStyleProxy.m */,
				243ED8EB11288B4300639DF4 /* TiUITableViewScrollPositionProxy.h */,
				243ED8EC11288B4300639DF4 /* TiUITableViewScrollPositionProxy.m */,
				245B455F1139B41800CE7530 /* TiUITableViewCellSelectionStyleProxy.h */,
				245B45601139B41800CE7530 /* TiUITableViewCellSelectionStyleProxy.m */,
			);
			name = iPhone;
			sourceTree = "<group>";
		};
		24CA8C5F111165720084E2DE /* Option Dialog */ = {
			isa = PBXGroup;
			children = (
				24CA8A6E111161FD0084E2DE /* TiUIOptionDialogProxy.m */,
				24CA8A6F111161FD0084E2DE /* TiUIOptionDialogProxy.h */,
			);
			name = "Option Dialog";
			sourceTree = "<group>";
		};
		24CA8C60111165780084E2DE /* Alert */ = {
			isa = PBXGroup;
			children = (
				24CA8A98111161FD0084E2DE /* TiUIAlertDialogProxy.m */,
				24CA8A99111161FD0084E2DE /* TiUIAlertDialogProxy.h */,
			);
			name = Alert;
			sourceTree = "<group>";
		};
		24CA8C62111165840084E2DE /* Tabgroup */ = {
			isa = PBXGroup;
			children = (
				24CA8A4A111161FD0084E2DE /* TiUITabGroupProxy.m */,
				24CA8A4B111161FD0084E2DE /* TiUITabGroupProxy.h */,
				24CA8A3A111161FD0084E2DE /* TiUITabProxy.m */,
				24CA8A3B111161FD0084E2DE /* TiUITabProxy.h */,
				24CA8A4C111161FD0084E2DE /* TiUITabGroup.m */,
				24CA8A4D111161FD0084E2DE /* TiUITabGroup.h */,
				24CA8A4E111161FD0084E2DE /* TiUITabController.m */,
				24CA8A4F111161FD0084E2DE /* TiUITabController.h */,
			);
			name = Tabgroup;
			sourceTree = "<group>";
		};
		24CA8C63111165890084E2DE /* Tableview & Groupview */ = {
			isa = PBXGroup;
			children = (
				24CA8A40111161FD0084E2DE /* TiUITableViewProxy.m */,
				24CA8A41111161FD0084E2DE /* TiUITableViewProxy.h */,
				24CA8A48111161FD0084E2DE /* TiUITableView.m */,
				24CA8A49111161FD0084E2DE /* TiUITableView.h */,
				24CA8B39111161FE0084E2DE /* TiUITableViewRowProxy.m */,
				24CA8B3A111161FE0084E2DE /* TiUITableViewRowProxy.h */,
				243EC5E9112617F900639DF4 /* TiUITableViewSectionProxy.h */,
				243EC5EA112617F900639DF4 /* TiUITableViewSectionProxy.m */,
				243EC7D5112634AF00639DF4 /* TiUITableViewAction.h */,
				243EC7D6112634AF00639DF4 /* TiUITableViewAction.m */,
			);
			name = "Tableview & Groupview";
			sourceTree = "<group>";
		};
		24CA8C64111165B60084E2DE /* Email Dialog */ = {
			isa = PBXGroup;
			children = (
				24CA8A82111161FD0084E2DE /* TiUIEmailDialogProxy.m */,
				24CA8A83111161FD0084E2DE /* TiUIEmailDialogProxy.h */,
			);
			name = "Email Dialog";
			sourceTree = "<group>";
		};
		24CA8C65111165D40084E2DE /* Canvas */ = {
			isa = PBXGroup;
			children = (
				24CA8A8A111161FD0084E2DE /* TiUICanvasViewProxy.m */,
				24CA8A8B111161FD0084E2DE /* TiUICanvasViewProxy.h */,
				24CA8A8C111161FD0084E2DE /* TiUICanvasView.m */,
				24CA8A8D111161FD0084E2DE /* TiUICanvasView.h */,
			);
			name = Canvas;
			sourceTree = "<group>";
		};
		24CA8C66111166550084E2DE /* Webview */ = {
			isa = PBXGroup;
			children = (
				24CA8A28111161FD0084E2DE /* TiUIWebViewProxy.m */,
				24CA8A29111161FD0084E2DE /* TiUIWebViewProxy.h */,
				24EB02BF111BF827001DC2D1 /* TiUIWebView.h */,
				24EB02C0111BF827001DC2D1 /* TiUIWebView.m */,
				24EB06EC111D03F9001DC2D1 /* bridge.txt */,
			);
			name = Webview;
			sourceTree = "<group>";
		};
		24CA8C67111166A10084E2DE /* Toolbar */ = {
			isa = PBXGroup;
			children = (
				24CA8A30111161FD0084E2DE /* TiUIToolbar.m */,
				24CA8A31111161FD0084E2DE /* TiUIToolbar.h */,
				24CA8A2E111161FD0084E2DE /* TiUIToolbarProxy.m */,
				24CA8A2F111161FD0084E2DE /* TiUIToolbarProxy.h */,
			);
			name = Toolbar;
			sourceTree = "<group>";
		};
		24CA8C68111166A60084E2DE /* Textfield */ = {
			isa = PBXGroup;
			children = (
				24CA8A32111161FD0084E2DE /* TiUITextFieldProxy.m */,
				24CA8A33111161FD0084E2DE /* TiUITextFieldProxy.h */,
				24CA8A34111161FD0084E2DE /* TiUITextField.m */,
				24CA8A35111161FD0084E2DE /* TiUITextField.h */,
			);
			name = Textfield;
			sourceTree = "<group>";
		};
		24CA8C69111166AB0084E2DE /* Text widgets */ = {
			isa = PBXGroup;
			children = (
				24CA8C68111166A60084E2DE /* Textfield */,
				B4D5828E11264F8600A6B66C /* Textarea */,
				B4D5828F11264FD000A6B66C /* TiUITextWidgetProxy.h */,
				B4D5829011264FD000A6B66C /* TiUITextWidgetProxy.m */,
				B4D5829511264FF500A6B66C /* TiUITextWidget.h */,
				B4D5829611264FF500A6B66C /* TiUITextWidget.m */,
			);
			name = "Text widgets";
			sourceTree = "<group>";
		};
		24CA8C6A111166B20084E2DE /* Slider */ = {
			isa = PBXGroup;
			children = (
				24CA8A5E111161FD0084E2DE /* TiUISliderProxy.m */,
				24CA8A5F111161FD0084E2DE /* TiUISliderProxy.h */,
				24CA8A60111161FD0084E2DE /* TiUISlider.m */,
				24CA8A61111161FD0084E2DE /* TiUISlider.h */,
			);
			name = Slider;
			sourceTree = "<group>";
		};
		24CA8C6B111166B60084E2DE /* Switch */ = {
			isa = PBXGroup;
			children = (
				24CA8A58111161FD0084E2DE /* TiUISwitchProxy.m */,
				24CA8A59111161FD0084E2DE /* TiUISwitchProxy.h */,
				24CA8A5A111161FD0084E2DE /* TiUISwitch.m */,
				24CA8A5B111161FD0084E2DE /* TiUISwitch.h */,
			);
			name = Switch;
			sourceTree = "<group>";
		};
		24CA8C6C111166BA0084E2DE /* Activity Indicator */ = {
			isa = PBXGroup;
			children = (
				24CA8A9C111161FD0084E2DE /* TiUIActivityIndicatorProxy.m */,
				24CA8A9D111161FD0084E2DE /* TiUIActivityIndicatorProxy.h */,
				24CA8A9E111161FD0084E2DE /* TiUIActivityIndicator.m */,
				24CA8A9F111161FD0084E2DE /* TiUIActivityIndicator.h */,
			);
			name = "Activity Indicator";
			sourceTree = "<group>";
		};
		24CA8C6D111166C20084E2DE /* Searchbar */ = {
			isa = PBXGroup;
			children = (
				24CA8A62111161FD0084E2DE /* TiUISearchBarProxy.m */,
				24CA8A63111161FD0084E2DE /* TiUISearchBarProxy.h */,
				24CA8A64111161FD0084E2DE /* TiUISearchBar.m */,
				24CA8A65111161FD0084E2DE /* TiUISearchBar.h */,
			);
			name = Searchbar;
			sourceTree = "<group>";
		};
		24CA8C6F111167140084E2DE /* TabbedBar */ = {
			isa = PBXGroup;
			children = (
				24CA8A90111161FD0084E2DE /* TiUIButtonBarProxy.m */,
				24CA8A91111161FD0084E2DE /* TiUIButtonBarProxy.h */,
				24CA8A50111161FD0084E2DE /* TiUITabbedBarProxy.m */,
				24CA8A51111161FD0084E2DE /* TiUITabbedBarProxy.h */,
				24CA8A92111161FD0084E2DE /* TiUIButtonBar.m */,
				24CA8A93111161FD0084E2DE /* TiUIButtonBar.h */,
			);
			name = TabbedBar;
			sourceTree = "<group>";
		};
		24CA8C701111672E0084E2DE /* Button */ = {
			isa = PBXGroup;
			children = (
				24CA8A8E111161FD0084E2DE /* TiUIButtonProxy.m */,
				24CA8A8F111161FD0084E2DE /* TiUIButtonProxy.h */,
				24CA8A94111161FD0084E2DE /* TiUIButton.m */,
				24CA8A95111161FD0084E2DE /* TiUIButton.h */,
				24CA8A70111161FD0084E2DE /* TiUINavBarButton.m */,
				24CA8A71111161FD0084E2DE /* TiUINavBarButton.h */,
			);
			name = Button;
			sourceTree = "<group>";
		};
		24CA8C711111673C0084E2DE /* Progressbar */ = {
			isa = PBXGroup;
			children = (
				24CA8A6A111161FD0084E2DE /* TiUIProgressBarProxy.m */,
				24CA8A6B111161FD0084E2DE /* TiUIProgressBarProxy.h */,
				24CA8A6C111161FD0084E2DE /* TiUIProgressBar.m */,
				24CA8A6D111161FD0084E2DE /* TiUIProgressBar.h */,
			);
			name = Progressbar;
			sourceTree = "<group>";
		};
		24CA8C72111167590084E2DE /* Label */ = {
			isa = PBXGroup;
			children = (
				24CA8A72111161FD0084E2DE /* TiUILabelProxy.m */,
				24CA8A73111161FD0084E2DE /* TiUILabelProxy.h */,
				24CA8A74111161FD0084E2DE /* TiUILabel.m */,
				24CA8A75111161FD0084E2DE /* TiUILabel.h */,
			);
			name = Label;
			sourceTree = "<group>";
		};
		24D06FDE11D020E600F615D8 /* iOS */ = {
			isa = PBXGroup;
			children = (
				24D06FE311D0216100F615D8 /* iAd */,
				24CA8C5E1111655E0084E2DE /* iPhone */,
				24FB4ECF115C8120001AAF99 /* iPad */,
				24D0700411D0253D00F615D8 /* TiUIiOSProxy.h */,
				24D0700511D0253D00F615D8 /* TiUIiOSProxy.m */,
			);
			name = iOS;
			sourceTree = "<group>";
		};
		24D06FE311D0216100F615D8 /* iAd */ = {
			isa = PBXGroup;
			children = (
				24D06FDF11D0211100F615D8 /* TiUIiOSAdViewProxy.h */,
				24D06FE011D0211100F615D8 /* TiUIiOSAdViewProxy.m */,
				24D06FE611D0219B00F615D8 /* TiUIiOSAdView.h */,
				24D06FE711D0219B00F615D8 /* TiUIiOSAdView.m */,
			);
			name = iAd;
			sourceTree = "<group>";
		};
		24DDF65B11646D0F006FD6E1 /* Document View */ = {
			isa = PBXGroup;
			children = (
				24DDF65D11646D51006FD6E1 /* TiUIiPadDocumentViewerProxy.h */,
				24DDF65E11646D51006FD6E1 /* TiUIiPadDocumentViewerProxy.m */,
			);
			name = "Document View";
			sourceTree = "<group>";
		};
		24DEDAC21123719700398D86 /* XML */ = {
			isa = PBXGroup;
			children = (
				24DEDAC3112371A500398D86 /* XMLModule.h */,
				24DEDAC4112371A500398D86 /* XMLModule.m */,
			);
			name = XML;
			sourceTree = "<group>";
		};
		24E50C9211603B5800AF54AF /* Nav Group */ = {
			isa = PBXGroup;
			children = (
				24FB5DD411600456001AAF99 /* TiUIiPhoneNavigationGroupProxy.h */,
				24FB5DD511600456001AAF99 /* TiUIiPhoneNavigationGroupProxy.m */,
				24FB5DDD11600480001AAF99 /* TiUIiPhoneNavigationGroup.h */,
				24FB5DDE11600480001AAF99 /* TiUIiPhoneNavigationGroup.m */,
			);
			name = "Nav Group";
			sourceTree = "<group>";
		};
		24E50E031160661600AF54AF /* Dashboard */ = {
			isa = PBXGroup;
			children = (
				24E50E051160666300AF54AF /* LauncherButton.h */,
				24E50E061160666300AF54AF /* LauncherButton.m */,
				24E50E071160666300AF54AF /* LauncherItem.h */,
				24E50E081160666300AF54AF /* LauncherItem.m */,
				24E50E091160666300AF54AF /* LauncherView.h */,
				24E50E0A1160666300AF54AF /* LauncherView.m */,
				24E50E20116066A800AF54AF /* TiUIDashboardViewProxy.h */,
				24E50E21116066A800AF54AF /* TiUIDashboardViewProxy.m */,
				24E50E29116066B400AF54AF /* TiUIDashboardView.h */,
				24E50E2A116066B400AF54AF /* TiUIDashboardView.m */,
				24E50F8A1160792D00AF54AF /* TiUIDashboardItemProxy.h */,
				24E50F8B1160792D00AF54AF /* TiUIDashboardItemProxy.m */,
				243AAFB311FCE62500E37D8B /* TiUIDashboardItem.h */,
				243AAFB411FCE62600E37D8B /* TiUIDashboardItem.m */,
			);
			name = Dashboard;
			sourceTree = "<group>";
		};
		24EB07D1111D420D001DC2D1 /* DOM */ = {
			isa = PBXGroup;
			children = (
				24EB07DE111D43AE001DC2D1 /* GDataXMLNode.h */,
				24EB07DF111D43AE001DC2D1 /* GDataXMLNode.m */,
				24EB07D2111D4264001DC2D1 /* TiDOMDocumentProxy.h */,
				24EB07D3111D4264001DC2D1 /* TiDOMDocumentProxy.m */,
				24EB0807111D4654001DC2D1 /* TiDOMNodeProxy.h */,
				24EB0808111D4654001DC2D1 /* TiDOMNodeProxy.m */,
				24EB080D111D46C0001DC2D1 /* TiDOMElementProxy.h */,
				24EB080E111D46C0001DC2D1 /* TiDOMElementProxy.m */,
				24EB0827111D4BEB001DC2D1 /* TiDOMNamedNodeMapProxy.h */,
				24EB0828111D4BEB001DC2D1 /* TiDOMNamedNodeMapProxy.m */,
				24EB0841111D500E001DC2D1 /* TiDOMNodeListProxy.h */,
				24EB0842111D500E001DC2D1 /* TiDOMNodeListProxy.m */,
				24EB085B111D51D9001DC2D1 /* TiDOMAttrProxy.h */,
				24EB085C111D51D9001DC2D1 /* TiDOMAttrProxy.m */,
				24813711115A852800E3A9BA /* TiDOMTextNodeProxy.h */,
				24813712115A852800E3A9BA /* TiDOMTextNodeProxy.m */,
			);
			name = DOM;
			sourceTree = "<group>";
		};
		24F29E781220D0DB0099351D /* Locale */ = {
			isa = PBXGroup;
			children = (
				24F29F80122105C70099351D /* LocaleModule.m */,
				24F29F81122105C70099351D /* LocaleModule.h */,
			);
			name = Locale;
			sourceTree = "<group>";
		};
		24FB4ECF115C8120001AAF99 /* iPad */ = {
			isa = PBXGroup;
			children = (
				24DDF65B11646D0F006FD6E1 /* Document View */,
				24FB4ED2115C813F001AAF99 /* Popover */,
				24FB4ED0115C812E001AAF99 /* Split View */,
				24FB4F40115C8C4E001AAF99 /* TiUIiPadProxy.h */,
				24FB4F41115C8C4E001AAF99 /* TiUIiPadProxy.m */,
			);
			name = iPad;
			sourceTree = "<group>";
		};
		24FB4ED0115C812E001AAF99 /* Split View */ = {
			isa = PBXGroup;
			children = (
				245972C411921D0D00519F79 /* TiUIiPadSplitWindow.h */,
				245972C511921D0D00519F79 /* TiUIiPadSplitWindow.m */,
				24FB4EDB115C81A7001AAF99 /* TiUIiPadSplitWindowProxy.h */,
				24FB4EDC115C81A7001AAF99 /* TiUIiPadSplitWindowProxy.m */,
				24E50CF21160569B00AF54AF /* TiUIiPadSplitWindowButtonProxy.h */,
				24E50CF31160569B00AF54AF /* TiUIiPadSplitWindowButtonProxy.m */,
			);
			name = "Split View";
			sourceTree = "<group>";
		};
		24FB4ED2115C813F001AAF99 /* Popover */ = {
			isa = PBXGroup;
			children = (
				24FB4EED115C81C5001AAF99 /* TiUIiPadPopoverProxy.h */,
				24FB4EEE115C81C5001AAF99 /* TiUIiPadPopoverProxy.m */,
				24FB4EF6115C81DD001AAF99 /* TiUIiPadPopover.h */,
				24FB4EF7115C81DD001AAF99 /* TiUIiPadPopover.m */,
			);
			name = Popover;
			sourceTree = "<group>";
		};
		29B97314FDCFA39411CA2CEA /* CustomTemplate */ = {
			isa = PBXGroup;
			children = (
				24CA8902111160BE0084E2DE /* Classes */,
				24CA8903111160C30084E2DE /* Thirdparty */,
				29B97315FDCFA39411CA2CEA /* Other Sources */,
				29B97317FDCFA39411CA2CEA /* Resources */,
				29B97323FDCFA39411CA2CEA /* Frameworks */,
				19C28FACFE9D520D11CA2CBB /* Products */,
			);
			name = CustomTemplate;
			sourceTree = "<group>";
		};
		29B97315FDCFA39411CA2CEA /* Other Sources */ = {
			isa = PBXGroup;
			children = (
				32CA4F630368D1EE00C91783 /* Titanium_Prefix.pch */,
				29B97316FDCFA39411CA2CEA /* main.m */,
				241EAA21118AB3BB0081A5BE /* defines.h */,
				241EAEC5118E2BA90081A5BE /* project.xcconfig */,
				24596691118E70D300519F79 /* ApplicationRouting.h */,
				24596692118E70D300519F79 /* ApplicationRouting.m */,
				2464F96211AB996C001C035A /* module.xcconfig */,
				2478B2A311C447A4005814DF /* ApplicationMods.h */,
				2478B2A411C447A4005814DF /* ApplicationMods.m */,
				24F29E3612209E6F0099351D /* stylesheet.plist */,
			);
			name = "Other Sources";
			sourceTree = "<group>";
		};
		29B97317FDCFA39411CA2CEA /* Resources */ = {
			isa = PBXGroup;
			children = (
				24CA9182111170820084E2DE /* Default.png */,
				24CA916411116F870084E2DE /* Titanium.plist */,
			);
			name = Resources;
			sourceTree = "<group>";
		};
		29B97323FDCFA39411CA2CEA /* Frameworks */ = {
			isa = PBXGroup;
			children = (
				24D5C75811E6364F00F097E2 /* libtiverify.a */,
				242E8E3011BA39FD0046A0D0 /* libTiCore.a */,
				1DF5F4DF0D08C38300B7A737 /* UIKit.framework */,
				1D30AB110D05D00D00671497 /* Foundation.framework */,
				288765FC0DF74451002DB57D /* CoreGraphics.framework */,
				24CA8C75111167B60084E2DE /* AddressBook.framework */,
				24CA8C77111167B60084E2DE /* AddressBookUI.framework */,
				24CA8C7B111167B60084E2DE /* CFNetwork.framework */,
				24CA8C7D111167B60084E2DE /* CoreLocation.framework */,
				24CA8C7F111167B60084E2DE /* MapKit.framework */,
				24CA8C81111167B60084E2DE /* MessageUI.framework */,
				24CA8C83111167B60084E2DE /* MobileCoreServices.framework */,
				24CA8C85111167B60084E2DE /* OpenGLES.framework */,
				24CA8C87111167B60084E2DE /* QuartzCore.framework */,
				24CA8C89111167B60084E2DE /* SystemConfiguration.framework */,
				24CA8C8D111167B60084E2DE /* libsqlite3.dylib */,
				24CA8C8F111167B60084E2DE /* libz.dylib */,
				24CA8CEC1111689B0084E2DE /* AudioToolbox.framework */,
				24CA8CF3111168AE0084E2DE /* MediaPlayer.framework */,
				24CA8CFA111168C30084E2DE /* AVFoundation.framework */,
				24EB0A57111E1BAE001DC2D1 /* libxml2.dylib */,
				24597034118FF66300519F79 /* StoreKit.framework */,
				242EA11511BD956F0046A0D0 /* ExternalAccessory.framework */,
			);
			name = Frameworks;
			sourceTree = "<group>";
		};
		B43663DA11138AB300782262 /* Scrollable View */ = {
			isa = PBXGroup;
			children = (
				B421C4101113AA9300DBCB42 /* TiUIScrollableViewProxy.h */,
				B421C4111113AA9300DBCB42 /* TiUIScrollableViewProxy.m */,
				B421C4141113AAA900DBCB42 /* TiUIScrollableView.h */,
				B421C4151113AAA900DBCB42 /* TiUIScrollableView.m */,
			);
			name = "Scrollable View";
			sourceTree = "<group>";
		};
		B440EF771209DC400045FEAE /* MGSplitView */ = {
			isa = PBXGroup;
			children = (
				B440EF781209DC400045FEAE /* MGSplitCornersView.h */,
				B440EF791209DC400045FEAE /* MGSplitCornersView.m */,
				B440EF7A1209DC400045FEAE /* MGSplitDividerView.h */,
				B440EF7B1209DC400045FEAE /* MGSplitDividerView.m */,
				B440EF7C1209DC400045FEAE /* MGSplitViewController.h */,
				B440EF7D1209DC400045FEAE /* MGSplitViewController.m */,
			);
			name = MGSplitView;
			path = ../Classes/MGSplitView;
			sourceTree = SOURCE_ROOT;
		};
		B4D5828E11264F8600A6B66C /* Textarea */ = {
			isa = PBXGroup;
			children = (
				24CA8A36111161FD0084E2DE /* TiUITextAreaProxy.m */,
				24CA8A37111161FD0084E2DE /* TiUITextAreaProxy.h */,
				24CA8A38111161FD0084E2DE /* TiUITextArea.m */,
				24CA8A39111161FD0084E2DE /* TiUITextArea.h */,
			);
			name = Textarea;
			sourceTree = "<group>";
		};
		B4F97B6C111A418700E2F72C /* Scroll View */ = {
			isa = PBXGroup;
			children = (
				B4F97B6D111A41B600E2F72C /* TiUIScrollViewProxy.h */,
				B4F97B6E111A41B600E2F72C /* TiUIScrollViewProxy.m */,
				B4F97B71111A41C800E2F72C /* TiUIScrollView.h */,
				B4F97B72111A41C800E2F72C /* TiUIScrollView.m */,
			);
			name = "Scroll View";
			sourceTree = "<group>";
		};
/* End PBXGroup section */

/* Begin PBXNativeTarget section */
		1D6058900D05DD3D006BFB54 /* Titanium-KitchenSink */ = {
			isa = PBXNativeTarget;
			buildConfigurationList = 1D6058960D05DD3E006BFB54 /* Build configuration list for PBXNativeTarget "Titanium-KitchenSink" */;
			buildPhases = (
				1D60588D0D05DD3D006BFB54 /* Resources */,
				241EAF36118E30260081A5BE /* Pre-Compile */,
				1D60588E0D05DD3D006BFB54 /* Sources */,
				1D60588F0D05DD3D006BFB54 /* Frameworks */,
				24CA8D03111169070084E2DE /* Post-Compile */,
			);
			buildRules = (
			);
			dependencies = (
			);
			name = "Titanium-KitchenSink";
			productName = Titanium;
			productReference = 1D6058910D05DD3D006BFB54 /* Titanium.app */;
			productType = "com.apple.product-type.application";
		};
		24D8E3B5119B9D8A00F8CAA6 /* Titanium-KitchenSink-iPad */ = {
			isa = PBXNativeTarget;
			buildConfigurationList = 24D8E4AE119B9D8A00F8CAA6 /* Build configuration list for PBXNativeTarget "Titanium-KitchenSink-iPad" */;
			buildPhases = (
				24D8E3B6119B9D8A00F8CAA6 /* Resources */,
				24D8E3B9119B9D8A00F8CAA6 /* Pre-Compile */,
				24D8E3BA119B9D8A00F8CAA6 /* Sources */,
				24D8E497119B9D8A00F8CAA6 /* Frameworks */,
				24D8E4AD119B9D8A00F8CAA6 /* Post-Compile */,
			);
			buildRules = (
			);
			dependencies = (
			);
			name = "Titanium-KitchenSink-iPad";
			productName = Titanium;
			productReference = 24D8E4B1119B9D8A00F8CAA6 /* Titanium.app */;
			productType = "com.apple.product-type.application";
		};
/* End PBXNativeTarget section */

/* Begin PBXProject section */
		29B97313FDCFA39411CA2CEA /* Project object */ = {
			isa = PBXProject;
			buildConfigurationList = C01FCF4E08A954540054247B /* Build configuration list for PBXProject "Titanium" */;
			compatibilityVersion = "Xcode 3.1";
			developmentRegion = English;
			hasScannedForEncodings = 1;
			knownRegions = (
				English,
				Japanese,
				French,
				German,
			);
			mainGroup = 29B97314FDCFA39411CA2CEA /* CustomTemplate */;
			projectDirPath = "";
			projectRoot = "";
			targets = (
				1D6058900D05DD3D006BFB54 /* Titanium-KitchenSink */,
				24D8E3B5119B9D8A00F8CAA6 /* Titanium-KitchenSink-iPad */,
			);
		};
/* End PBXProject section */

/* Begin PBXResourcesBuildPhase section */
		1D60588D0D05DD3D006BFB54 /* Resources */ = {
			isa = PBXResourcesBuildPhase;
			buildActionMask = 2147483647;
			files = (
				24CA9183111170820084E2DE /* Default.png in Resources */,
				24F29E3812209E6F0099351D /* stylesheet.plist in Resources */,
			);
			runOnlyForDeploymentPostprocessing = 0;
		};
		24D8E3B6119B9D8A00F8CAA6 /* Resources */ = {
			isa = PBXResourcesBuildPhase;
			buildActionMask = 2147483647;
			files = (
				24D8E3B7119B9D8A00F8CAA6 /* Default.png in Resources */,
				2464F96411AB996C001C035A /* module.xcconfig in Resources */,
				24F29E3712209E6F0099351D /* stylesheet.plist in Resources */,
			);
			runOnlyForDeploymentPostprocessing = 0;
		};
/* End PBXResourcesBuildPhase section */

/* Begin PBXShellScriptBuildPhase section */
		241EAF36118E30260081A5BE /* Pre-Compile */ = {
			isa = PBXShellScriptBuildPhase;
			buildActionMask = 2147483647;
			files = (
			);
			inputPaths = (
			);
			name = "Pre-Compile";
			outputPaths = (
			);
			runOnlyForDeploymentPostprocessing = 0;
			shellPath = /bin/sh;
			shellScript = "cp -Rf \"$PROJECT_DIR/../../demos/KitchenSink/Resources/.\" \"$TARGET_BUILD_DIR/$PRODUCT_NAME.app\" \nmkdir -p \"$TARGET_BUILD_DIR/$PRODUCT_NAME.app/modules/facebook/images\"\nmkdir -p \"$TARGET_BUILD_DIR/$PRODUCT_NAME.app/modules/ui/images\"\ncp -Rf \"$PROJECT_DIR/../Resources/modules/facebook/.\" \"$TARGET_BUILD_DIR/$PRODUCT_NAME.app/modules/facebook/images\"\ncp -Rf \"$PROJECT_DIR/../Resources/modules/ui/.\" \"$TARGET_BUILD_DIR/$PRODUCT_NAME.app/modules/ui/images\"\n\"$PROJECT_DIR/../../support/common/localecompiler.py\" \"$PROJECT_DIR/../../demos/KitchenSink\" ios simulator \"$TARGET_BUILD_DIR/$PRODUCT_NAME.app\"\n\"$PROJECT_DIR/../../support/common/css/csscompiler.py\" \"$PROJECT_DIR/../../demos/KitchenSink\" ios \"$TARGET_BUILD_DIR/$PRODUCT_NAME.app\"\n";
		};
		24CA8D03111169070084E2DE /* Post-Compile */ = {
			isa = PBXShellScriptBuildPhase;
			buildActionMask = 2147483647;
			files = (
			);
			inputPaths = (
			);
			name = "Post-Compile";
			outputPaths = (
			);
			runOnlyForDeploymentPostprocessing = 0;
			shellPath = /bin/sh;
			shellScript = "";
		};
		24D8E3B9119B9D8A00F8CAA6 /* Pre-Compile */ = {
			isa = PBXShellScriptBuildPhase;
			buildActionMask = 2147483647;
			files = (
			);
			inputPaths = (
			);
			name = "Pre-Compile";
			outputPaths = (
			);
			runOnlyForDeploymentPostprocessing = 0;
			shellPath = /bin/sh;
			shellScript = "cp -Rf \"$PROJECT_DIR/../../demos/KitchenSink-iPad/Resources/.\" \"$TARGET_BUILD_DIR/$PRODUCT_NAME.app\" \nmkdir -p \"$TARGET_BUILD_DIR/$PRODUCT_NAME.app/modules/facebook/images\"\nmkdir -p \"$TARGET_BUILD_DIR/$PRODUCT_NAME.app/modules/ui/images\"\ncp -Rf \"$PROJECT_DIR/../Resources/modules/facebook/.\" \"$TARGET_BUILD_DIR/$PRODUCT_NAME.app/modules/facebook/images\"\ncp -Rf \"$PROJECT_DIR/../Resources/modules/ui/.\" \"$TARGET_BUILD_DIR/$PRODUCT_NAME.app/modules/ui/images\"\n\n";
		};
		24D8E4AD119B9D8A00F8CAA6 /* Post-Compile */ = {
			isa = PBXShellScriptBuildPhase;
			buildActionMask = 2147483647;
			files = (
			);
			inputPaths = (
			);
			name = "Post-Compile";
			outputPaths = (
			);
			runOnlyForDeploymentPostprocessing = 0;
			shellPath = /bin/sh;
			shellScript = "";
		};
/* End PBXShellScriptBuildPhase section */

/* Begin PBXSourcesBuildPhase section */
		1D60588E0D05DD3D006BFB54 /* Sources */ = {
			isa = PBXSourcesBuildPhase;
			buildActionMask = 2147483647;
			files = (
				243ECCB21126984E00639DF4 /* TiUITableViewAction.m in Sources */,
				243ECCB71126986F00639DF4 /* TiFile.m in Sources */,
				24F5ACF9111F7B8A005C9199 /* TiMapPinAnnotationView.m in Sources */,
				1D60589B0D05DD56006BFB54 /* main.m in Sources */,
				24CA895B111161050084E2DE /* AFItemView.m in Sources */,
				24CA895C111161050084E2DE /* AFOpenFlowView.m in Sources */,
				24CA895D111161050084E2DE /* AFUIImageReflection.m in Sources */,
				24CA895E111161050084E2DE /* ASIAuthenticationDialog.m in Sources */,
				24CA895F111161050084E2DE /* ASIFormDataRequest.m in Sources */,
				24CA8960111161050084E2DE /* ASIHTTPRequest.m in Sources */,
				243ECCB81126988200639DF4 /* TiUIScrollIndicatorStyleProxy.m in Sources */,
				24CA8961111161050084E2DE /* ASIInputStream.m in Sources */,
				24CA8962111161050084E2DE /* ASINetworkQueue.m in Sources */,
				243ECCBE112698AA00639DF4 /* TiUITextWidgetProxy.m in Sources */,
				24CA8963111161050084E2DE /* ASINSStringAdditions.m in Sources */,
				243ECCAA1126981C00639DF4 /* TiUITableViewSectionProxy.m in Sources */,
				243ECCAB1126981C00639DF4 /* TiUITableViewStyleProxy.m in Sources */,
				243ECCAC1126981C00639DF4 /* TiUITableViewSeparatorStyleProxy.m in Sources */,
				24CA8967111161050084E2DE /* Reachability.m in Sources */,
				24CA8968111161050084E2DE /* AudioStreamer.m in Sources */,
				24CA8969111161050084E2DE /* Base64Transcoder.c in Sources */,
				243ECCB91126989700639DF4 /* TiUITextWidget.m in Sources */,
				24CA896A111161050084E2DE /* FBConnectGlobal.m in Sources */,
				24CA896B111161050084E2DE /* FBDialog.m in Sources */,
				24CA896C111161050084E2DE /* FBFeedDialog.m in Sources */,
				24CA896D111161050084E2DE /* FBLoginButton.m in Sources */,
				24CA896E111161050084E2DE /* FBLoginDialog.m in Sources */,
				24CA896F111161050084E2DE /* FBPermissionDialog.m in Sources */,
				24CA8970111161050084E2DE /* FBRequest.m in Sources */,
				24CA8971111161050084E2DE /* FBSession.m in Sources */,
				24CA8972111161050084E2DE /* FBStreamDialog.m in Sources */,
				24CA8973111161050084E2DE /* FBXMLHandler.m in Sources */,
				24CA897D111161050084E2DE /* PlausibleDatabase.m in Sources */,
				24CA897E111161050084E2DE /* PLSqliteDatabase.m in Sources */,
				24CA897F111161050084E2DE /* PLSqlitePreparedStatement.m in Sources */,
				24CA8980111161050084E2DE /* PLSqliteResultSet.m in Sources */,
				24CA8981111161050084E2DE /* SBJSON.m in Sources */,
				24CA89B81111615D0084E2DE /* KrollBridge.mm in Sources */,
				24CA89B91111615D0084E2DE /* KrollCallback.m in Sources */,
				24CA89BA1111615D0084E2DE /* KrollContext.mm in Sources */,
				24CA89BB1111615D0084E2DE /* KrollMethod.m in Sources */,
				24CA89BC1111615D0084E2DE /* KrollMethodDelegate.m in Sources */,
				24CA89BD1111615D0084E2DE /* KrollObject.m in Sources */,
				24CA89BE1111615D0084E2DE /* KrollPropertyDelegate.m in Sources */,
				24CA89BF1111615D0084E2DE /* KrollTimer.m in Sources */,
				24CA8B66111161FE0084E2DE /* YahooModule.m in Sources */,
				24CA8B67111161FE0084E2DE /* XHRBridge.m in Sources */,
				24CA8B68111161FE0084E2DE /* WebFont.m in Sources */,
				24CA8B6A111161FE0084E2DE /* UIModule.m in Sources */,
				24CA8B6B111161FE0084E2DE /* TiWindowProxy.m in Sources */,
				24CA8B6C111161FE0084E2DE /* TiViewProxy.m in Sources */,
				24CA8B6D111161FE0084E2DE /* TiViewController.m in Sources */,
				24CA8B70111161FE0084E2DE /* TiUtils.m in Sources */,
				24CA8B71111161FE0084E2DE /* TiUIWindowProxy.m in Sources */,
				24CA8B72111161FE0084E2DE /* TiUIWindow.m in Sources */,
				24CA8B74111161FE0084E2DE /* TiUIWebViewProxy.m in Sources */,
				24CA8B75111161FE0084E2DE /* TiUIViewProxy.m in Sources */,
				24CA8B76111161FE0084E2DE /* TiUIView.m in Sources */,
				24CA8B77111161FE0084E2DE /* TiUIToolbarProxy.m in Sources */,
				24CA8B78111161FE0084E2DE /* TiUIToolbar.m in Sources */,
				24CA8B79111161FE0084E2DE /* TiUITextFieldProxy.m in Sources */,
				24CA8B7A111161FE0084E2DE /* TiUITextField.m in Sources */,
				24CA8B7B111161FE0084E2DE /* TiUITextAreaProxy.m in Sources */,
				24CA8B7C111161FE0084E2DE /* TiUITextArea.m in Sources */,
				24CA8B7D111161FE0084E2DE /* TiUITabProxy.m in Sources */,
				24CA8B80111161FE0084E2DE /* TiUITableViewProxy.m in Sources */,
				24CA8B84111161FE0084E2DE /* TiUITableView.m in Sources */,
				24CA8B85111161FE0084E2DE /* TiUITabGroupProxy.m in Sources */,
				24CA8B86111161FE0084E2DE /* TiUITabGroup.m in Sources */,
				24CA8B87111161FE0084E2DE /* TiUITabController.m in Sources */,
				24CA8B88111161FE0084E2DE /* TiUITabbedBarProxy.m in Sources */,
				24CA8B89111161FE0084E2DE /* TiUISystemIconProxy.m in Sources */,
				24CA8B8A111161FE0084E2DE /* TiUISystemButtonStyleProxy.m in Sources */,
				24CA8B8B111161FE0084E2DE /* TiUISystemButtonProxy.m in Sources */,
				24CA8B8C111161FE0084E2DE /* TiUISwitchProxy.m in Sources */,
				24CA8B8D111161FE0084E2DE /* TiUISwitch.m in Sources */,
				24CA8B8E111161FE0084E2DE /* TiUIStatusBarProxy.m in Sources */,
				24CA8B8F111161FE0084E2DE /* TiUISliderProxy.m in Sources */,
				24CA8B90111161FE0084E2DE /* TiUISlider.m in Sources */,
				24CA8B91111161FE0084E2DE /* TiUISearchBarProxy.m in Sources */,
				24CA8B92111161FE0084E2DE /* TiUISearchBar.m in Sources */,
				24CA8B93111161FE0084E2DE /* TiUIRowAnimationStyleProxy.m in Sources */,
				24CA8B94111161FE0084E2DE /* TiUIProgressBarStyleProxy.m in Sources */,
				24CA8B95111161FE0084E2DE /* TiUIProgressBarProxy.m in Sources */,
				24CA8B96111161FE0084E2DE /* TiUIProgressBar.m in Sources */,
				24CA8B97111161FE0084E2DE /* TiUIOptionDialogProxy.m in Sources */,
				24CA8B98111161FE0084E2DE /* TiUINavBarButton.m in Sources */,
				24CA8B99111161FE0084E2DE /* TiUILabelProxy.m in Sources */,
				24CA8B9A111161FE0084E2DE /* TiUILabel.m in Sources */,
				24CA8B9B111161FE0084E2DE /* TiUIiPhoneProxy.m in Sources */,
				24CA8B9C111161FE0084E2DE /* TiUIImageViewProxy.m in Sources */,
				24CA8B9D111161FE0084E2DE /* TiUIImageView.m in Sources */,
				24CA8BA1111161FE0084E2DE /* TiUIEmailDialogProxy.m in Sources */,
				24CA8BA3111161FE0084E2DE /* TiUICoverFlowViewProxy.m in Sources */,
				24CA8BA4111161FE0084E2DE /* TiUICoverFlowView.m in Sources */,
				24CA8BA5111161FE0084E2DE /* TiUICanvasViewProxy.m in Sources */,
				24CA8BA6111161FE0084E2DE /* TiUICanvasView.m in Sources */,
				24CA8BA7111161FE0084E2DE /* TiUIButtonProxy.m in Sources */,
				24CA8BA8111161FE0084E2DE /* TiUIButtonBarProxy.m in Sources */,
				24CA8BA9111161FE0084E2DE /* TiUIButtonBar.m in Sources */,
				24CA8BAA111161FE0084E2DE /* TiUIButton.m in Sources */,
				24CA8BAB111161FE0084E2DE /* TiUIAnimationStyleProxy.m in Sources */,
				24CA8BAC111161FE0084E2DE /* TiUIAlertDialogProxy.m in Sources */,
				24CA8BAD111161FE0084E2DE /* TiUIActivityIndicatorStyleProxy.m in Sources */,
				24CA8BAE111161FE0084E2DE /* TiUIActivityIndicatorProxy.m in Sources */,
				24CA8BAF111161FE0084E2DE /* TiUIActivityIndicator.m in Sources */,
				24CA8BB5111161FE0084E2DE /* TiRect.m in Sources */,
				24CA8BB6111161FE0084E2DE /* TiRange.m in Sources */,
				24CA8BB7111161FE0084E2DE /* TiProxy.m in Sources */,
				24CA8BB8111161FE0084E2DE /* TiPoint.m in Sources */,
				24CA8BB9111161FE0084E2DE /* TiNetworkHTTPClientResultProxy.m in Sources */,
				24CA8BBA111161FE0084E2DE /* TiNetworkHTTPClientProxy.m in Sources */,
				24CA8BBB111161FE0084E2DE /* TiModule.m in Sources */,
				24CA8BBC111161FE0084E2DE /* TiMediaVideoPlayerProxy.m in Sources */,
				24CA8BBD111161FE0084E2DE /* TiMediaSoundProxy.m in Sources */,
				24CA8BBE111161FE0084E2DE /* TiMediaAudioPlayerProxy.m in Sources */,
				24CA8BBF111161FE0084E2DE /* TiMapViewProxy.m in Sources */,
				24CA8BC0111161FE0084E2DE /* TiMapView.m in Sources */,
				24CA8BC1111161FE0084E2DE /* TiMapAnnotationProxy.m in Sources */,
				24CA8BC2111161FE0084E2DE /* TiHost.m in Sources */,
				24CA8BC3111161FE0084E2DE /* TiFilesystemFileProxy.m in Sources */,
				24CA8BC5111161FE0084E2DE /* TiFacebookLoginButtonProxy.m in Sources */,
				24CA8BC6111161FE0084E2DE /* TiFacebookLoginButton.m in Sources */,
				24CA8BC7111161FE0084E2DE /* TiDimension.m in Sources */,
				24CA8BC8111161FE0084E2DE /* TiDatabaseResultSetProxy.m in Sources */,
				24CA8BC9111161FE0084E2DE /* TiDatabaseProxy.m in Sources */,
				24CA8BCA111161FE0084E2DE /* TiContactsPerson.m in Sources */,
				24CA8BCB111161FE0084E2DE /* TiComplexValue.m in Sources */,
				24CA8BCC111161FE0084E2DE /* TiColor.m in Sources */,
				24CA8BCD111161FE0084E2DE /* TiButtonUtil.m in Sources */,
				24CA8BCE111161FE0084E2DE /* TiBlob.m in Sources */,
				24CA8BCF111161FE0084E2DE /* TiBase.m in Sources */,
				24CA8BD0111161FE0084E2DE /* TiAppPropertiesProxy.m in Sources */,
				24CA8BD1111161FE0084E2DE /* TiAnimation.m in Sources */,
				24CA8BD2111161FE0084E2DE /* TiAction.m in Sources */,
				24CA8BD3111161FE0084E2DE /* Ti3DMatrix.m in Sources */,
				24CA8BD4111161FE0084E2DE /* Ti2DMatrix.m in Sources */,
				24CA8BD9111161FE0084E2DE /* PlatformModuleDisplayCapsProxy.m in Sources */,
				24CA8BDA111161FE0084E2DE /* PlatformModule.m in Sources */,
				24CA8BDB111161FE0084E2DE /* OperationQueue.m in Sources */,
				24CA8BDC111161FE0084E2DE /* NetworkModule.m in Sources */,
				24CA8BDD111161FE0084E2DE /* Mimetypes.m in Sources */,
				24CA8BDE111161FE0084E2DE /* MediaModule.m in Sources */,
				24CA8BDF111161FE0084E2DE /* MapModule.m in Sources */,
				24CA8BE1111161FE0084E2DE /* LayoutConstraint.m in Sources */,
				24CA8BE2111161FE0084E2DE /* ImageLoader.m in Sources */,
				24CA8BE3111161FE0084E2DE /* GestureModule.m in Sources */,
				24CA8BE4111161FE0084E2DE /* GeolocationModule.m in Sources */,
				24CA8BE5111161FE0084E2DE /* FilesystemModule.m in Sources */,
				24CA8BF8111161FE0084E2DE /* FacebookModule.m in Sources */,
				24CA8BF9111161FE0084E2DE /* DatabaseModule.m in Sources */,
				24CA8BFA111161FE0084E2DE /* ContactsModule.m in Sources */,
				24CA8BFB111161FE0084E2DE /* TiUITableViewRowProxy.m in Sources */,
				24CA8BFC111161FE0084E2DE /* Bridge.m in Sources */,
				24CA8C08111161FE0084E2DE /* AppModule.m in Sources */,
				24CA8C09111161FE0084E2DE /* APIModule.m in Sources */,
				24CA8C0A111161FE0084E2DE /* AnalyticsModule.m in Sources */,
				24CA8C0E111161FE0084E2DE /* AccelerometerModule.m in Sources */,
				B421C4121113AA9300DBCB42 /* TiUIScrollableViewProxy.m in Sources */,
				B421C4161113AAA900DBCB42 /* TiUIScrollableView.m in Sources */,
				B4F97B6F111A41B600E2F72C /* TiUIScrollViewProxy.m in Sources */,
				B4F97B73111A41C800E2F72C /* TiUIScrollView.m in Sources */,
				24EB02C2111BF827001DC2D1 /* TiUIWebView.m in Sources */,
				24EB07D4111D4264001DC2D1 /* TiDOMDocumentProxy.m in Sources */,
				24EB07E0111D43AE001DC2D1 /* GDataXMLNode.m in Sources */,
				24EB0809111D4654001DC2D1 /* TiDOMNodeProxy.m in Sources */,
				24EB080F111D46C0001DC2D1 /* TiDOMElementProxy.m in Sources */,
				24EB0829111D4BEB001DC2D1 /* TiDOMNamedNodeMapProxy.m in Sources */,
				24EB0843111D500E001DC2D1 /* TiDOMNodeListProxy.m in Sources */,
				24EB085D111D51D9001DC2D1 /* TiDOMAttrProxy.m in Sources */,
				24EB0B74111E7EE8001DC2D1 /* NSData+Additions.m in Sources */,
				24F5B146111FDFE8005C9199 /* ListenerEntry.m in Sources */,
				24DEDAC7112371A500398D86 /* XMLModule.m in Sources */,
				243ED8EF11288B4300639DF4 /* TiUITableViewScrollPositionProxy.m in Sources */,
				24FBE58311293D06005C8D48 /* TiMediaAudioRecorderProxy.mm in Sources */,
				24FBE5AE11293DD1005C8D48 /* CADebugMacros.cpp in Sources */,
				24FBE5AF11293DD1005C8D48 /* CAStreamBasicDescription.cpp in Sources */,
				24FBE5B011293DD1005C8D48 /* CAXException.cpp in Sources */,
				24E25CC3112A698C0083D43D /* AQRecorder.mm in Sources */,
				24E25CC4112A698C0083D43D /* SCListener.m in Sources */,
				24A1E519112D33AF003DA834 /* TiMediaAudioSession.m in Sources */,
				24A1E875112DF80B003DA834 /* TiUIPickerProxy.m in Sources */,
				24A1E87B112DF83E003DA834 /* TiUIPicker.m in Sources */,
				24A1E8A8112DFACA003DA834 /* TiUIPickerRowProxy.m in Sources */,
				24A1E992112E1363003DA834 /* TiUIPickerColumnProxy.m in Sources */,
				24A1EAF6112F4C02003DA834 /* UIImage+Alpha.m in Sources */,
				24A1EAF7112F4C02003DA834 /* UIImage+Resize.m in Sources */,
				24A1EAF8112F4C02003DA834 /* UIImage+RoundedCorner.m in Sources */,
				245B3C3D11375A6600CE7530 /* UtilsModule.m in Sources */,
				245B45641139B41800CE7530 /* TiUITableViewCellSelectionStyleProxy.m in Sources */,
				24C0128C1140D30B00A94CE2 /* TiUIMaskedImageProxy.m in Sources */,
				24C012921140D31C00A94CE2 /* TiUIMaskedImage.m in Sources */,
				248133A7115761DE00E3A9BA /* TiNetworkBonjourBrowserProxy.m in Sources */,
				248133A8115761DE00E3A9BA /* TiNetworkBonjourServiceProxy.m in Sources */,
				248133A9115761DE00E3A9BA /* TiNetworkTCPSocketProxy.mm in Sources */,
				24813714115A852800E3A9BA /* TiDOMTextNodeProxy.m in Sources */,
				2412F467115C296300454E5B /* TiMediaVideoPlayer.m in Sources */,
				24FB4EE3115C81A7001AAF99 /* TiUIiPadSplitWindowProxy.m in Sources */,
				24FB4EF4115C81C5001AAF99 /* TiUIiPadPopoverProxy.m in Sources */,
				24FB4EFC115C81DD001AAF99 /* TiUIiPadPopover.m in Sources */,
				24FB4F42115C8C4E001AAF99 /* TiUIiPadProxy.m in Sources */,
				24FB5DD611600456001AAF99 /* TiUIiPhoneNavigationGroupProxy.m in Sources */,
				24FB5DE511600480001AAF99 /* TiUIiPhoneNavigationGroup.m in Sources */,
				24E50CF91160569B00AF54AF /* TiUIiPadSplitWindowButtonProxy.m in Sources */,
				24E50E1A1160666300AF54AF /* LauncherButton.m in Sources */,
				24E50E1B1160666300AF54AF /* LauncherItem.m in Sources */,
				24E50E1C1160666300AF54AF /* LauncherView.m in Sources */,
				24E50E27116066A800AF54AF /* TiUIDashboardViewProxy.m in Sources */,
				24E50E30116066B400AF54AF /* TiUIDashboardView.m in Sources */,
				24E50F911160792D00AF54AF /* TiUIDashboardItemProxy.m in Sources */,
				24DDF66011646D51006FD6E1 /* TiUIiPadDocumentViewerProxy.m in Sources */,
				24DD042D116A6C58006FD6E1 /* TiToolbar.m in Sources */,
				B4DE7E4E11823E990006DDE1 /* TiGradient.m in Sources */,
				24596694118E70D300519F79 /* ApplicationRouting.m in Sources */,
				245972C611921D0D00519F79 /* TiUIiPadSplitWindow.m in Sources */,
				24F6204F1199F1F400EEAD3C /* TopTiModule.m in Sources */,
				24F620541199F26500EEAD3C /* TiApp.mm in Sources */,
				24F6205A1199F27700EEAD3C /* TiErrorController.m in Sources */,
				24F6205B1199F27700EEAD3C /* TiRootViewController.m in Sources */,
				DA864E3211A2314A00B9CD68 /* TiMediaMusicPlayer.m in Sources */,
				DAA905CE11A359F10030B119 /* TiMediaItem.m in Sources */,
				B468B4F111B5816F007D1C1E /* TiLayoutQueue.m in Sources */,
				242E8E1D11BA38DD0046A0D0 /* TiDebuggerContext.mm in Sources */,
				242E95CA11BAC8B40046A0D0 /* TiDebugger.mm in Sources */,
				242E967711BAD2F20046A0D0 /* AsyncSocket.m in Sources */,
				242E967811BAD2F20046A0D0 /* AsyncUdpSocket.m in Sources */,
				242E989A11BAF7DB0046A0D0 /* TiDebuggerCallFrame.mm in Sources */,
				DA4E12D711C0A55F00A55BAB /* TiContactsGroup.m in Sources */,
				2478B2A611C447A4005814DF /* ApplicationMods.m in Sources */,
				24D06FE111D0211100F615D8 /* TiUIiOSAdViewProxy.m in Sources */,
				24D06FE811D0219B00F615D8 /* TiUIiOSAdView.m in Sources */,
				24D0700611D0253D00F615D8 /* TiUIiOSProxy.m in Sources */,
				24F1584711D72A23000DD736 /* TiMapImageAnnotationView.m in Sources */,
				24F158E211D73330000DD736 /* TiMapRouteAnnotation.m in Sources */,
				24F1591E11D7356D000DD736 /* TiMapRouteAnnotationView.m in Sources */,
				2467310811E2549300D39AF7 /* Webcolor.m in Sources */,
				2465592411E5862F0059BBF4 /* TiFilesystemBlobProxy.m in Sources */,
				243AAFB511FCE62600E37D8B /* TiUIDashboardItem.m in Sources */,
				B440EF7E1209DC400045FEAE /* MGSplitCornersView.m in Sources */,
				B440EF7F1209DC400045FEAE /* MGSplitDividerView.m in Sources */,
				B440EF801209DC400045FEAE /* MGSplitViewController.m in Sources */,
<<<<<<< HEAD
				24F29E2F12209C920099351D /* TiStylesheet.m in Sources */,
				24F29E711220CE0A0099351D /* TiLocale.m in Sources */,
				24F29F83122105C70099351D /* LocaleModule.m in Sources */,
=======
				D4AB36F5123DE20200DED4A0 /* TiUIClipboardProxy.m in Sources */,
>>>>>>> 46c00d6f
			);
			runOnlyForDeploymentPostprocessing = 0;
		};
		24D8E3BA119B9D8A00F8CAA6 /* Sources */ = {
			isa = PBXSourcesBuildPhase;
			buildActionMask = 2147483647;
			files = (
				24D8E3BB119B9D8A00F8CAA6 /* TiUITableViewAction.m in Sources */,
				24D8E3BC119B9D8A00F8CAA6 /* TiFile.m in Sources */,
				24D8E3BD119B9D8A00F8CAA6 /* TiMapPinAnnotationView.m in Sources */,
				24D8E3BE119B9D8A00F8CAA6 /* main.m in Sources */,
				24D8E3BF119B9D8A00F8CAA6 /* AFItemView.m in Sources */,
				24D8E3C0119B9D8A00F8CAA6 /* AFOpenFlowView.m in Sources */,
				24D8E3C1119B9D8A00F8CAA6 /* AFUIImageReflection.m in Sources */,
				24D8E3C2119B9D8A00F8CAA6 /* ASIAuthenticationDialog.m in Sources */,
				24D8E3C3119B9D8A00F8CAA6 /* ASIFormDataRequest.m in Sources */,
				24D8E3C4119B9D8A00F8CAA6 /* ASIHTTPRequest.m in Sources */,
				24D8E3C5119B9D8A00F8CAA6 /* TiUIScrollIndicatorStyleProxy.m in Sources */,
				24D8E3C6119B9D8A00F8CAA6 /* ASIInputStream.m in Sources */,
				24D8E3C7119B9D8A00F8CAA6 /* ASINetworkQueue.m in Sources */,
				24D8E3C8119B9D8A00F8CAA6 /* TiUITextWidgetProxy.m in Sources */,
				24D8E3C9119B9D8A00F8CAA6 /* ASINSStringAdditions.m in Sources */,
				24D8E3CA119B9D8A00F8CAA6 /* TiUITableViewSectionProxy.m in Sources */,
				24D8E3CB119B9D8A00F8CAA6 /* TiUITableViewStyleProxy.m in Sources */,
				24D8E3CC119B9D8A00F8CAA6 /* TiUITableViewSeparatorStyleProxy.m in Sources */,
				24D8E3CD119B9D8A00F8CAA6 /* Reachability.m in Sources */,
				24D8E3CE119B9D8A00F8CAA6 /* AudioStreamer.m in Sources */,
				24D8E3CF119B9D8A00F8CAA6 /* Base64Transcoder.c in Sources */,
				24D8E3D0119B9D8A00F8CAA6 /* TiUITextWidget.m in Sources */,
				24D8E3D1119B9D8A00F8CAA6 /* FBConnectGlobal.m in Sources */,
				24D8E3D2119B9D8A00F8CAA6 /* FBDialog.m in Sources */,
				24D8E3D3119B9D8A00F8CAA6 /* FBFeedDialog.m in Sources */,
				24D8E3D4119B9D8A00F8CAA6 /* FBLoginButton.m in Sources */,
				24D8E3D5119B9D8A00F8CAA6 /* FBLoginDialog.m in Sources */,
				24D8E3D6119B9D8A00F8CAA6 /* FBPermissionDialog.m in Sources */,
				24D8E3D7119B9D8A00F8CAA6 /* FBRequest.m in Sources */,
				24D8E3D8119B9D8A00F8CAA6 /* FBSession.m in Sources */,
				24D8E3D9119B9D8A00F8CAA6 /* FBStreamDialog.m in Sources */,
				24D8E3DA119B9D8A00F8CAA6 /* FBXMLHandler.m in Sources */,
				24D8E3DB119B9D8A00F8CAA6 /* PlausibleDatabase.m in Sources */,
				24D8E3DC119B9D8A00F8CAA6 /* PLSqliteDatabase.m in Sources */,
				24D8E3DD119B9D8A00F8CAA6 /* PLSqlitePreparedStatement.m in Sources */,
				24D8E3DE119B9D8A00F8CAA6 /* PLSqliteResultSet.m in Sources */,
				24D8E3DF119B9D8A00F8CAA6 /* SBJSON.m in Sources */,
				24D8E3E0119B9D8A00F8CAA6 /* KrollBridge.mm in Sources */,
				24D8E3E1119B9D8A00F8CAA6 /* KrollCallback.m in Sources */,
				24D8E3E2119B9D8A00F8CAA6 /* KrollContext.mm in Sources */,
				24D8E3E3119B9D8A00F8CAA6 /* KrollMethod.m in Sources */,
				24D8E3E4119B9D8A00F8CAA6 /* KrollMethodDelegate.m in Sources */,
				24D8E3E5119B9D8A00F8CAA6 /* KrollObject.m in Sources */,
				24D8E3E6119B9D8A00F8CAA6 /* KrollPropertyDelegate.m in Sources */,
				24D8E3E7119B9D8A00F8CAA6 /* KrollTimer.m in Sources */,
				24D8E3E8119B9D8A00F8CAA6 /* YahooModule.m in Sources */,
				24D8E3E9119B9D8A00F8CAA6 /* XHRBridge.m in Sources */,
				24D8E3EA119B9D8A00F8CAA6 /* WebFont.m in Sources */,
				24D8E3EC119B9D8A00F8CAA6 /* UIModule.m in Sources */,
				24D8E3ED119B9D8A00F8CAA6 /* TiWindowProxy.m in Sources */,
				24D8E3EE119B9D8A00F8CAA6 /* TiViewProxy.m in Sources */,
				24D8E3EF119B9D8A00F8CAA6 /* TiViewController.m in Sources */,
				24D8E3F0119B9D8A00F8CAA6 /* TiUtils.m in Sources */,
				24D8E3F1119B9D8A00F8CAA6 /* TiUIWindowProxy.m in Sources */,
				24D8E3F2119B9D8A00F8CAA6 /* TiUIWindow.m in Sources */,
				24D8E3F3119B9D8A00F8CAA6 /* TiUIWebViewProxy.m in Sources */,
				24D8E3F4119B9D8A00F8CAA6 /* TiUIViewProxy.m in Sources */,
				24D8E3F5119B9D8A00F8CAA6 /* TiUIView.m in Sources */,
				24D8E3F6119B9D8A00F8CAA6 /* TiUIToolbarProxy.m in Sources */,
				24D8E3F7119B9D8A00F8CAA6 /* TiUIToolbar.m in Sources */,
				24D8E3F8119B9D8A00F8CAA6 /* TiUITextFieldProxy.m in Sources */,
				24D8E3F9119B9D8A00F8CAA6 /* TiUITextField.m in Sources */,
				24D8E3FA119B9D8A00F8CAA6 /* TiUITextAreaProxy.m in Sources */,
				24D8E3FB119B9D8A00F8CAA6 /* TiUITextArea.m in Sources */,
				24D8E3FC119B9D8A00F8CAA6 /* TiUITabProxy.m in Sources */,
				24D8E3FD119B9D8A00F8CAA6 /* TiUITableViewProxy.m in Sources */,
				24D8E3FE119B9D8A00F8CAA6 /* TiUITableView.m in Sources */,
				24D8E3FF119B9D8A00F8CAA6 /* TiUITabGroupProxy.m in Sources */,
				24D8E400119B9D8A00F8CAA6 /* TiUITabGroup.m in Sources */,
				24D8E401119B9D8A00F8CAA6 /* TiUITabController.m in Sources */,
				24D8E402119B9D8A00F8CAA6 /* TiUITabbedBarProxy.m in Sources */,
				24D8E403119B9D8A00F8CAA6 /* TiUISystemIconProxy.m in Sources */,
				24D8E404119B9D8A00F8CAA6 /* TiUISystemButtonStyleProxy.m in Sources */,
				24D8E405119B9D8A00F8CAA6 /* TiUISystemButtonProxy.m in Sources */,
				24D8E406119B9D8A00F8CAA6 /* TiUISwitchProxy.m in Sources */,
				24D8E407119B9D8A00F8CAA6 /* TiUISwitch.m in Sources */,
				24D8E408119B9D8A00F8CAA6 /* TiUIStatusBarProxy.m in Sources */,
				24D8E409119B9D8A00F8CAA6 /* TiUISliderProxy.m in Sources */,
				24D8E40A119B9D8A00F8CAA6 /* TiUISlider.m in Sources */,
				24D8E40B119B9D8A00F8CAA6 /* TiUISearchBarProxy.m in Sources */,
				24D8E40C119B9D8A00F8CAA6 /* TiUISearchBar.m in Sources */,
				24D8E40D119B9D8A00F8CAA6 /* TiUIRowAnimationStyleProxy.m in Sources */,
				24D8E40E119B9D8A00F8CAA6 /* TiUIProgressBarStyleProxy.m in Sources */,
				24D8E40F119B9D8A00F8CAA6 /* TiUIProgressBarProxy.m in Sources */,
				24D8E410119B9D8A00F8CAA6 /* TiUIProgressBar.m in Sources */,
				24D8E411119B9D8A00F8CAA6 /* TiUIOptionDialogProxy.m in Sources */,
				24D8E412119B9D8A00F8CAA6 /* TiUINavBarButton.m in Sources */,
				24D8E413119B9D8A00F8CAA6 /* TiUILabelProxy.m in Sources */,
				24D8E414119B9D8A00F8CAA6 /* TiUILabel.m in Sources */,
				24D8E415119B9D8A00F8CAA6 /* TiUIiPhoneProxy.m in Sources */,
				24D8E416119B9D8A00F8CAA6 /* TiUIImageViewProxy.m in Sources */,
				24D8E417119B9D8A00F8CAA6 /* TiUIImageView.m in Sources */,
				24D8E418119B9D8A00F8CAA6 /* TiUIEmailDialogProxy.m in Sources */,
				24D8E419119B9D8A00F8CAA6 /* TiUICoverFlowViewProxy.m in Sources */,
				24D8E41A119B9D8A00F8CAA6 /* TiUICoverFlowView.m in Sources */,
				24D8E41B119B9D8A00F8CAA6 /* TiUICanvasViewProxy.m in Sources */,
				24D8E41C119B9D8A00F8CAA6 /* TiUICanvasView.m in Sources */,
				24D8E41D119B9D8A00F8CAA6 /* TiUIButtonProxy.m in Sources */,
				24D8E41E119B9D8A00F8CAA6 /* TiUIButtonBarProxy.m in Sources */,
				24D8E41F119B9D8A00F8CAA6 /* TiUIButtonBar.m in Sources */,
				24D8E420119B9D8A00F8CAA6 /* TiUIButton.m in Sources */,
				24D8E421119B9D8A00F8CAA6 /* TiUIAnimationStyleProxy.m in Sources */,
				24D8E422119B9D8A00F8CAA6 /* TiUIAlertDialogProxy.m in Sources */,
				24D8E423119B9D8A00F8CAA6 /* TiUIActivityIndicatorStyleProxy.m in Sources */,
				24D8E424119B9D8A00F8CAA6 /* TiUIActivityIndicatorProxy.m in Sources */,
				24D8E425119B9D8A00F8CAA6 /* TiUIActivityIndicator.m in Sources */,
				24D8E426119B9D8A00F8CAA6 /* TiRect.m in Sources */,
				24D8E427119B9D8A00F8CAA6 /* TiRange.m in Sources */,
				24D8E428119B9D8A00F8CAA6 /* TiProxy.m in Sources */,
				24D8E429119B9D8A00F8CAA6 /* TiPoint.m in Sources */,
				24D8E42A119B9D8A00F8CAA6 /* TiNetworkHTTPClientResultProxy.m in Sources */,
				24D8E42B119B9D8A00F8CAA6 /* TiNetworkHTTPClientProxy.m in Sources */,
				24D8E42C119B9D8A00F8CAA6 /* TiModule.m in Sources */,
				24D8E42D119B9D8A00F8CAA6 /* TiMediaVideoPlayerProxy.m in Sources */,
				24D8E42E119B9D8A00F8CAA6 /* TiMediaSoundProxy.m in Sources */,
				24D8E42F119B9D8A00F8CAA6 /* TiMediaAudioPlayerProxy.m in Sources */,
				24D8E430119B9D8A00F8CAA6 /* TiMapViewProxy.m in Sources */,
				24D8E431119B9D8A00F8CAA6 /* TiMapView.m in Sources */,
				24D8E432119B9D8A00F8CAA6 /* TiMapAnnotationProxy.m in Sources */,
				24D8E433119B9D8A00F8CAA6 /* TiHost.m in Sources */,
				24D8E434119B9D8A00F8CAA6 /* TiFilesystemFileProxy.m in Sources */,
				24D8E435119B9D8A00F8CAA6 /* TiFacebookLoginButtonProxy.m in Sources */,
				24D8E436119B9D8A00F8CAA6 /* TiFacebookLoginButton.m in Sources */,
				24D8E437119B9D8A00F8CAA6 /* TiDimension.m in Sources */,
				24D8E438119B9D8A00F8CAA6 /* TiDatabaseResultSetProxy.m in Sources */,
				24D8E439119B9D8A00F8CAA6 /* TiDatabaseProxy.m in Sources */,
				24D8E43A119B9D8A00F8CAA6 /* TiContactsPerson.m in Sources */,
				24D8E43B119B9D8A00F8CAA6 /* TiComplexValue.m in Sources */,
				24D8E43C119B9D8A00F8CAA6 /* TiColor.m in Sources */,
				24D8E43D119B9D8A00F8CAA6 /* TiButtonUtil.m in Sources */,
				24D8E43E119B9D8A00F8CAA6 /* TiBlob.m in Sources */,
				24D8E43F119B9D8A00F8CAA6 /* TiBase.m in Sources */,
				24D8E440119B9D8A00F8CAA6 /* TiAppPropertiesProxy.m in Sources */,
				24D8E441119B9D8A00F8CAA6 /* TiAnimation.m in Sources */,
				24D8E442119B9D8A00F8CAA6 /* TiAction.m in Sources */,
				24D8E443119B9D8A00F8CAA6 /* Ti3DMatrix.m in Sources */,
				24D8E444119B9D8A00F8CAA6 /* Ti2DMatrix.m in Sources */,
				24D8E445119B9D8A00F8CAA6 /* PlatformModuleDisplayCapsProxy.m in Sources */,
				24D8E446119B9D8A00F8CAA6 /* PlatformModule.m in Sources */,
				24D8E447119B9D8A00F8CAA6 /* OperationQueue.m in Sources */,
				24D8E448119B9D8A00F8CAA6 /* NetworkModule.m in Sources */,
				24D8E449119B9D8A00F8CAA6 /* Mimetypes.m in Sources */,
				24D8E44A119B9D8A00F8CAA6 /* MediaModule.m in Sources */,
				24D8E44B119B9D8A00F8CAA6 /* MapModule.m in Sources */,
				24D8E44C119B9D8A00F8CAA6 /* LayoutConstraint.m in Sources */,
				24D8E44D119B9D8A00F8CAA6 /* ImageLoader.m in Sources */,
				24D8E44E119B9D8A00F8CAA6 /* GestureModule.m in Sources */,
				24D8E44F119B9D8A00F8CAA6 /* GeolocationModule.m in Sources */,
				24D8E450119B9D8A00F8CAA6 /* FilesystemModule.m in Sources */,
				24D8E451119B9D8A00F8CAA6 /* FacebookModule.m in Sources */,
				24D8E452119B9D8A00F8CAA6 /* DatabaseModule.m in Sources */,
				24D8E453119B9D8A00F8CAA6 /* ContactsModule.m in Sources */,
				24D8E454119B9D8A00F8CAA6 /* TiUITableViewRowProxy.m in Sources */,
				24D8E455119B9D8A00F8CAA6 /* Bridge.m in Sources */,
				24D8E456119B9D8A00F8CAA6 /* AppModule.m in Sources */,
				24D8E457119B9D8A00F8CAA6 /* APIModule.m in Sources */,
				24D8E458119B9D8A00F8CAA6 /* AnalyticsModule.m in Sources */,
				24D8E459119B9D8A00F8CAA6 /* AccelerometerModule.m in Sources */,
				24D8E45A119B9D8A00F8CAA6 /* TiUIScrollableViewProxy.m in Sources */,
				24D8E45B119B9D8A00F8CAA6 /* TiUIScrollableView.m in Sources */,
				24D8E45C119B9D8A00F8CAA6 /* TiUIScrollViewProxy.m in Sources */,
				24D8E45D119B9D8A00F8CAA6 /* TiUIScrollView.m in Sources */,
				24D8E45E119B9D8A00F8CAA6 /* TiUIWebView.m in Sources */,
				24D8E45F119B9D8A00F8CAA6 /* TiDOMDocumentProxy.m in Sources */,
				24D8E460119B9D8A00F8CAA6 /* GDataXMLNode.m in Sources */,
				24D8E461119B9D8A00F8CAA6 /* TiDOMNodeProxy.m in Sources */,
				24D8E462119B9D8A00F8CAA6 /* TiDOMElementProxy.m in Sources */,
				24D8E463119B9D8A00F8CAA6 /* TiDOMNamedNodeMapProxy.m in Sources */,
				24D8E464119B9D8A00F8CAA6 /* TiDOMNodeListProxy.m in Sources */,
				24D8E465119B9D8A00F8CAA6 /* TiDOMAttrProxy.m in Sources */,
				24D8E466119B9D8A00F8CAA6 /* NSData+Additions.m in Sources */,
				24D8E467119B9D8A00F8CAA6 /* ListenerEntry.m in Sources */,
				24D8E468119B9D8A00F8CAA6 /* XMLModule.m in Sources */,
				24D8E469119B9D8A00F8CAA6 /* TiUITableViewScrollPositionProxy.m in Sources */,
				24D8E46A119B9D8A00F8CAA6 /* TiMediaAudioRecorderProxy.mm in Sources */,
				24D8E46B119B9D8A00F8CAA6 /* CADebugMacros.cpp in Sources */,
				24D8E46C119B9D8A00F8CAA6 /* CAStreamBasicDescription.cpp in Sources */,
				24D8E46D119B9D8A00F8CAA6 /* CAXException.cpp in Sources */,
				24D8E46E119B9D8A00F8CAA6 /* AQRecorder.mm in Sources */,
				24D8E46F119B9D8A00F8CAA6 /* SCListener.m in Sources */,
				24D8E470119B9D8A00F8CAA6 /* TiMediaAudioSession.m in Sources */,
				24D8E471119B9D8A00F8CAA6 /* TiUIPickerProxy.m in Sources */,
				24D8E472119B9D8A00F8CAA6 /* TiUIPicker.m in Sources */,
				24D8E473119B9D8A00F8CAA6 /* TiUIPickerRowProxy.m in Sources */,
				24D8E474119B9D8A00F8CAA6 /* TiUIPickerColumnProxy.m in Sources */,
				24D8E475119B9D8A00F8CAA6 /* UIImage+Alpha.m in Sources */,
				24D8E476119B9D8A00F8CAA6 /* UIImage+Resize.m in Sources */,
				24D8E477119B9D8A00F8CAA6 /* UIImage+RoundedCorner.m in Sources */,
				24D8E478119B9D8A00F8CAA6 /* UtilsModule.m in Sources */,
				24D8E479119B9D8A00F8CAA6 /* TiUITableViewCellSelectionStyleProxy.m in Sources */,
				24D8E47A119B9D8A00F8CAA6 /* TiUIMaskedImageProxy.m in Sources */,
				24D8E47B119B9D8A00F8CAA6 /* TiUIMaskedImage.m in Sources */,
				24D8E47C119B9D8A00F8CAA6 /* TiNetworkBonjourBrowserProxy.m in Sources */,
				24D8E47D119B9D8A00F8CAA6 /* TiNetworkBonjourServiceProxy.m in Sources */,
				24D8E47E119B9D8A00F8CAA6 /* TiNetworkTCPSocketProxy.mm in Sources */,
				24D8E47F119B9D8A00F8CAA6 /* TiDOMTextNodeProxy.m in Sources */,
				24D8E480119B9D8A00F8CAA6 /* TiMediaVideoPlayer.m in Sources */,
				24D8E481119B9D8A00F8CAA6 /* TiUIiPadSplitWindowProxy.m in Sources */,
				24D8E482119B9D8A00F8CAA6 /* TiUIiPadPopoverProxy.m in Sources */,
				24D8E483119B9D8A00F8CAA6 /* TiUIiPadPopover.m in Sources */,
				24D8E484119B9D8A00F8CAA6 /* TiUIiPadProxy.m in Sources */,
				24D8E485119B9D8A00F8CAA6 /* TiUIiPhoneNavigationGroupProxy.m in Sources */,
				24D8E486119B9D8A00F8CAA6 /* TiUIiPhoneNavigationGroup.m in Sources */,
				24D8E487119B9D8A00F8CAA6 /* TiUIiPadSplitWindowButtonProxy.m in Sources */,
				24D8E488119B9D8A00F8CAA6 /* LauncherButton.m in Sources */,
				24D8E489119B9D8A00F8CAA6 /* LauncherItem.m in Sources */,
				24D8E48A119B9D8A00F8CAA6 /* LauncherView.m in Sources */,
				24D8E48B119B9D8A00F8CAA6 /* TiUIDashboardViewProxy.m in Sources */,
				24D8E48C119B9D8A00F8CAA6 /* TiUIDashboardView.m in Sources */,
				24D8E48D119B9D8A00F8CAA6 /* TiUIDashboardItemProxy.m in Sources */,
				24D8E48E119B9D8A00F8CAA6 /* TiUIiPadDocumentViewerProxy.m in Sources */,
				24D8E48F119B9D8A00F8CAA6 /* TiToolbar.m in Sources */,
				24D8E490119B9D8A00F8CAA6 /* TiGradient.m in Sources */,
				24D8E491119B9D8A00F8CAA6 /* ApplicationRouting.m in Sources */,
				24D8E492119B9D8A00F8CAA6 /* TiUIiPadSplitWindow.m in Sources */,
				24D8E493119B9D8A00F8CAA6 /* TopTiModule.m in Sources */,
				24D8E494119B9D8A00F8CAA6 /* TiApp.mm in Sources */,
				24D8E495119B9D8A00F8CAA6 /* TiErrorController.m in Sources */,
				24D8E496119B9D8A00F8CAA6 /* TiRootViewController.m in Sources */,
				DAA905CF11A35A010030B119 /* TiMediaMusicPlayer.m in Sources */,
				DAA905D011A35A010030B119 /* TiMediaItem.m in Sources */,
				B468B4F211B5816F007D1C1E /* TiLayoutQueue.m in Sources */,
				242E95CB11BAC8B40046A0D0 /* TiDebugger.mm in Sources */,
				242E967911BAD2F20046A0D0 /* AsyncSocket.m in Sources */,
				242E967A11BAD2F20046A0D0 /* AsyncUdpSocket.m in Sources */,
				242E989B11BAF7DB0046A0D0 /* TiDebuggerCallFrame.mm in Sources */,
				DAA17BE411C15A0000957ED1 /* TiContactsGroup.m in Sources */,
				2478B2A511C447A4005814DF /* ApplicationMods.m in Sources */,
				24D06FE211D0211200F615D8 /* TiUIiOSAdViewProxy.m in Sources */,
				24D06FE911D0219B00F615D8 /* TiUIiOSAdView.m in Sources */,
				24D0700711D0253D00F615D8 /* TiUIiOSProxy.m in Sources */,
				24F1584611D72A23000DD736 /* TiMapImageAnnotationView.m in Sources */,
				24F158E111D73330000DD736 /* TiMapRouteAnnotation.m in Sources */,
				24F1591D11D7356D000DD736 /* TiMapRouteAnnotationView.m in Sources */,
				2467310711E2549300D39AF7 /* Webcolor.m in Sources */,
				2465592511E5862F0059BBF4 /* TiFilesystemBlobProxy.m in Sources */,
				243AAFB611FCE62600E37D8B /* TiUIDashboardItem.m in Sources */,
				B440EF811209DC400045FEAE /* MGSplitCornersView.m in Sources */,
				B440EF821209DC400045FEAE /* MGSplitDividerView.m in Sources */,
				B440EF831209DC400045FEAE /* MGSplitViewController.m in Sources */,
<<<<<<< HEAD
				24F29E2E12209C920099351D /* TiStylesheet.m in Sources */,
				24F29E701220CE0A0099351D /* TiLocale.m in Sources */,
				24F29F82122105C70099351D /* LocaleModule.m in Sources */,
=======
				D4AB36F6123DE20200DED4A0 /* TiUIClipboardProxy.m in Sources */,
>>>>>>> 46c00d6f
			);
			runOnlyForDeploymentPostprocessing = 0;
		};
/* End PBXSourcesBuildPhase section */

/* Begin XCBuildConfiguration section */
		1D6058940D05DD3E006BFB54 /* Debug */ = {
			isa = XCBuildConfiguration;
			baseConfigurationReference = 241EAEC5118E2BA90081A5BE /* project.xcconfig */;
			buildSettings = {
				ALWAYS_SEARCH_USER_PATHS = NO;
				COPY_PHASE_STRIP = NO;
				GCC_DYNAMIC_NO_PIC = NO;
				GCC_ENABLE_CPP_RTTI = NO;
				GCC_OPTIMIZATION_LEVEL = 0;
				GCC_PRECOMPILE_PREFIX_HEADER = YES;
				GCC_PREFIX_HEADER = Titanium_Prefix.pch;
				INFOPLIST_FILE = Titanium.plist;
				LIBRARY_SEARCH_PATHS = (
					"$(inherited)",
					"\"$(SRCROOT)/../lib\"",
					"\"$(SRCROOT)/../../../../tmp/debug/build\"",
					"\"$(SRCROOT)/../../../../tmp/staticlib/build/Debug-iphonesimulator\"",
					"\"$(SRCROOT)/../../../tijs/TiCore/TiCore/build/Release-iphonesimulator\"",
				);
				PRODUCT_NAME = Titanium;
				SDKROOT = iphonesimulator4.0;
				TARGETED_DEVICE_FAMILY = 1;
			};
			name = Debug;
		};
		1D6058950D05DD3E006BFB54 /* Release */ = {
			isa = XCBuildConfiguration;
			baseConfigurationReference = 241EAEC5118E2BA90081A5BE /* project.xcconfig */;
			buildSettings = {
				ALWAYS_SEARCH_USER_PATHS = NO;
				COPY_PHASE_STRIP = YES;
				GCC_PRECOMPILE_PREFIX_HEADER = YES;
				GCC_PREFIX_HEADER = Titanium_Prefix.pch;
				INFOPLIST_FILE = Titanium.plist;
				LIBRARY_SEARCH_PATHS = (
					"$(inherited)",
					"\"$(SRCROOT)/../lib\"",
					"\"$(SRCROOT)/../../../../tmp/debug/build\"",
					"\"$(SRCROOT)/../../../../tmp/staticlib/build/Debug-iphonesimulator\"",
					"\"$(SRCROOT)/../../../tijs/TiCore/TiCore/build/Release-iphonesimulator\"",
				);
				PRODUCT_NAME = Titanium;
				SDKROOT = iphonesimulator4.0;
				TARGETED_DEVICE_FAMILY = 1;
				VALIDATE_PRODUCT = YES;
			};
			name = Release;
		};
		24D8E4AF119B9D8A00F8CAA6 /* Debug */ = {
			isa = XCBuildConfiguration;
			baseConfigurationReference = 241EAEC5118E2BA90081A5BE /* project.xcconfig */;
			buildSettings = {
				ALWAYS_SEARCH_USER_PATHS = NO;
				ARCHS = "$(ARCHS_STANDARD_32_BIT)";
				COPY_PHASE_STRIP = NO;
				GCC_DYNAMIC_NO_PIC = NO;
				GCC_OPTIMIZATION_LEVEL = 0;
				GCC_PRECOMPILE_PREFIX_HEADER = YES;
				GCC_PREFIX_HEADER = Titanium_Prefix.pch;
				INFOPLIST_FILE = Titanium.plist;
				IPHONEOS_DEPLOYMENT_TARGET = 3.2;
				LIBRARY_SEARCH_PATHS = (
					"$(inherited)",
					"\"$(SRCROOT)/../lib\"",
					"\"$(SRCROOT)/../../../../tmp/staticlib/build/Debug-iphonesimulator\"",
					"\"$(SRCROOT)/../../../tijs/TiCore/TiCore/build/Release-iphonesimulator\"",
				);
				OTHER_CFLAGS = (
					"-DIPAD",
					"-DTI_POST_1_2",
					"-DDEBUG",
				);
				PRODUCT_NAME = Titanium;
				SDKROOT = iphonesimulator3.2;
				TARGETED_DEVICE_FAMILY = 2;
				VALID_ARCHS = "armv6 armv7 i386";
			};
			name = Debug;
		};
		24D8E4B0119B9D8A00F8CAA6 /* Release */ = {
			isa = XCBuildConfiguration;
			baseConfigurationReference = 241EAEC5118E2BA90081A5BE /* project.xcconfig */;
			buildSettings = {
				ALWAYS_SEARCH_USER_PATHS = NO;
				ARCHS = "$(ARCHS_STANDARD_32_BIT)";
				COPY_PHASE_STRIP = YES;
				GCC_PRECOMPILE_PREFIX_HEADER = YES;
				GCC_PREFIX_HEADER = Titanium_Prefix.pch;
				INFOPLIST_FILE = Titanium.plist;
				IPHONEOS_DEPLOYMENT_TARGET = 3.2;
				LIBRARY_SEARCH_PATHS = (
					"$(inherited)",
					"\"$(SRCROOT)/../lib\"",
					"\"$(SRCROOT)/../../../../tmp/staticlib/build/Debug-iphonesimulator\"",
					"\"$(SRCROOT)/../../../tijs/TiCore/TiCore/build/Release-iphonesimulator\"",
				);
				OTHER_CFLAGS = (
					"-DIPAD",
					"-DTI_POST_1_2",
				);
				PRODUCT_NAME = Titanium;
				SDKROOT = iphonesimulator3.2;
				TARGETED_DEVICE_FAMILY = 2;
				VALIDATE_PRODUCT = YES;
				VALID_ARCHS = "armv6 armv7 i386";
			};
			name = Release;
		};
		C01FCF4F08A954540054247B /* Debug */ = {
			isa = XCBuildConfiguration;
			baseConfigurationReference = 241EAEC5118E2BA90081A5BE /* project.xcconfig */;
			buildSettings = {
				ARCHS = "$(ARCHS_STANDARD_32_BIT)";
				CODE_SIGN_IDENTITY = "iPhone Developer";
				"CODE_SIGN_IDENTITY[sdk=iphoneos*]" = "iPhone Developer";
				GCC_C_LANGUAGE_STANDARD = c99;
				GCC_PREPROCESSOR_DEFINITIONS = "TI_VERSION=$(TI_VERSION)";
				GCC_TREAT_WARNINGS_AS_ERRORS = NO;
				GCC_VERSION = "";
				GCC_WARN_ABOUT_RETURN_TYPE = NO;
				GCC_WARN_MISSING_PARENTHESES = NO;
				GCC_WARN_SHADOW = NO;
				GCC_WARN_STRICT_SELECTOR_MATCH = NO;
				GCC_WARN_UNUSED_FUNCTION = YES;
				GCC_WARN_UNUSED_PARAMETER = NO;
				GCC_WARN_UNUSED_VALUE = NO;
				GCC_WARN_UNUSED_VARIABLE = NO;
				HEADER_SEARCH_PATHS = (
					"${SDKROOT}/usr/include/libxml2",
					../headers,
				);
				IPHONEOS_DEPLOYMENT_TARGET = 3.1;
				OTHER_CFLAGS = (
					"-DDEBUG",
					"-DTI_POST_1_2",
				);
				OTHER_LDFLAGS = "-ObjC";
				PREBINDING = NO;
				PROVISIONING_PROFILE = "";
				"PROVISIONING_PROFILE[sdk=iphoneos*]" = "";
				RUN_CLANG_STATIC_ANALYZER = NO;
				SDKROOT = iphoneos4.0;
				USER_HEADER_SEARCH_PATHS = "";
			};
			name = Debug;
		};
		C01FCF5008A954540054247B /* Release */ = {
			isa = XCBuildConfiguration;
			baseConfigurationReference = 241EAEC5118E2BA90081A5BE /* project.xcconfig */;
			buildSettings = {
				ARCHS = "$(ARCHS_STANDARD_32_BIT)";
				CODE_SIGN_IDENTITY = "iPhone Developer";
				"CODE_SIGN_IDENTITY[sdk=iphoneos*]" = "iPhone Developer";
				GCC_C_LANGUAGE_STANDARD = c99;
				GCC_PREPROCESSOR_DEFINITIONS = "TI_VERSION=$(TI_VERSION)";
				GCC_TREAT_WARNINGS_AS_ERRORS = NO;
				GCC_VERSION = "";
				GCC_WARN_ABOUT_RETURN_TYPE = NO;
				GCC_WARN_MISSING_PARENTHESES = NO;
				GCC_WARN_SHADOW = NO;
				GCC_WARN_STRICT_SELECTOR_MATCH = NO;
				GCC_WARN_UNUSED_FUNCTION = YES;
				GCC_WARN_UNUSED_PARAMETER = NO;
				GCC_WARN_UNUSED_VALUE = NO;
				GCC_WARN_UNUSED_VARIABLE = NO;
				HEADER_SEARCH_PATHS = (
					"${SDKROOT}/usr/include/libxml2",
					../headers,
				);
				IPHONEOS_DEPLOYMENT_TARGET = 3.1;
				OTHER_CFLAGS = "-DTI_POST_1_2";
				OTHER_LDFLAGS = "-ObjC";
				PREBINDING = NO;
				PROVISIONING_PROFILE = "";
				"PROVISIONING_PROFILE[sdk=iphoneos*]" = "";
				RUN_CLANG_STATIC_ANALYZER = NO;
				SDKROOT = iphoneos4.0;
				USER_HEADER_SEARCH_PATHS = "";
			};
			name = Release;
		};
/* End XCBuildConfiguration section */

/* Begin XCConfigurationList section */
		1D6058960D05DD3E006BFB54 /* Build configuration list for PBXNativeTarget "Titanium-KitchenSink" */ = {
			isa = XCConfigurationList;
			buildConfigurations = (
				1D6058940D05DD3E006BFB54 /* Debug */,
				1D6058950D05DD3E006BFB54 /* Release */,
			);
			defaultConfigurationIsVisible = 0;
			defaultConfigurationName = Release;
		};
		24D8E4AE119B9D8A00F8CAA6 /* Build configuration list for PBXNativeTarget "Titanium-KitchenSink-iPad" */ = {
			isa = XCConfigurationList;
			buildConfigurations = (
				24D8E4AF119B9D8A00F8CAA6 /* Debug */,
				24D8E4B0119B9D8A00F8CAA6 /* Release */,
			);
			defaultConfigurationIsVisible = 0;
			defaultConfigurationName = Release;
		};
		C01FCF4E08A954540054247B /* Build configuration list for PBXProject "Titanium" */ = {
			isa = XCConfigurationList;
			buildConfigurations = (
				C01FCF4F08A954540054247B /* Debug */,
				C01FCF5008A954540054247B /* Release */,
			);
			defaultConfigurationIsVisible = 0;
			defaultConfigurationName = Release;
		};
/* End XCConfigurationList section */
	};
	rootObject = 29B97313FDCFA39411CA2CEA /* Project object */;
}<|MERGE_RESOLUTION|>--- conflicted
+++ resolved
@@ -2748,13 +2748,10 @@
 				B440EF7E1209DC400045FEAE /* MGSplitCornersView.m in Sources */,
 				B440EF7F1209DC400045FEAE /* MGSplitDividerView.m in Sources */,
 				B440EF801209DC400045FEAE /* MGSplitViewController.m in Sources */,
-<<<<<<< HEAD
 				24F29E2F12209C920099351D /* TiStylesheet.m in Sources */,
 				24F29E711220CE0A0099351D /* TiLocale.m in Sources */,
 				24F29F83122105C70099351D /* LocaleModule.m in Sources */,
-=======
 				D4AB36F5123DE20200DED4A0 /* TiUIClipboardProxy.m in Sources */,
->>>>>>> 46c00d6f
 			);
 			runOnlyForDeploymentPostprocessing = 0;
 		};
@@ -3002,13 +2999,10 @@
 				B440EF811209DC400045FEAE /* MGSplitCornersView.m in Sources */,
 				B440EF821209DC400045FEAE /* MGSplitDividerView.m in Sources */,
 				B440EF831209DC400045FEAE /* MGSplitViewController.m in Sources */,
-<<<<<<< HEAD
 				24F29E2E12209C920099351D /* TiStylesheet.m in Sources */,
 				24F29E701220CE0A0099351D /* TiLocale.m in Sources */,
 				24F29F82122105C70099351D /* LocaleModule.m in Sources */,
-=======
 				D4AB36F6123DE20200DED4A0 /* TiUIClipboardProxy.m in Sources */,
->>>>>>> 46c00d6f
 			);
 			runOnlyForDeploymentPostprocessing = 0;
 		};
