define(
	["Ti/_", "Ti/_/Evented", "Ti/_/lang", "Ti/_/ready", "Ti/_/style", "Ti/_/dom"],
	function(_, Evented, lang, ready, style, dom) {

	var global = window,
		doc = document,
		body = doc.body,
		on = require.on,
		modules = "2DMatrix,ActivityIndicator,AlertDialog,Animation,Button,EmailDialog,ImageView,Label,OptionDialog,Picker,PickerColumn,PickerRow,ProgressBar,ScrollableView,ScrollView,Slider,Switch,Tab,TabGroup,TableView,TableViewRow,TableViewSection,TextArea,TextField,View,WebView,Window",
		creators = {},
		setStyle = style.set,
		handheld = navigator.userAgent.toLowerCase().match(/(iphone|android)/),
		iphone = handheld && handheld[0] === "iphone",
		targetHeight = {},
		hidingAddressBar,
		hideAddressBar = finishAddressBar = function() {
			Ti.UI._recalculateLayout();
			hidingAddressBar = 0;
		},
		splashScreen,
		unitize = dom.unitize,
		has = require.has;

	on(body, "touchmove", function(e) {
		e.preventDefault();
	});

	require.each(modules.split(','), function(name) {
		creators['create' + name] = function(args) {
			return new (require("Ti/UI/" + name))(args);
		};
	});

	if (!navigator.standalone && handheld) {
		hideAddressBar = function() {
			if (!hidingAddressBar) {
				hidingAddressBar = 1;
				var isPortrait = require("Ti/Gesture").isPortrait | 0,
					h = targetHeight[isPortrait],
					timer;

				if (!h) {
					if (iphone) {
						h = global.innerHeight + 60;
						if (global.screen.availHeight - h > 50) {
							h += 50;
						}
					} else {
						h = global.outerHeight / (global.devicePixelRatio || 0);
					}
					targetHeight[isPortrait] = h;
				}

				setStyle(body, "height", h + "px");

				if (iphone) {
					global.scrollTo(0, 0);
					finishAddressBar();
				} else {
					timer = setInterval(function() {
						global.scrollTo(0, -1);
						if (global.innerHeight + 1 >= h) {
							clearTimeout(timer);
							finishAddressBar();
						}
					}, 50);
				}
			}
		}
		ready(hideAddressBar);
		on(global, "orientationchange", hideAddressBar);
		on(global, "touchstart", hideAddressBar);
	}

	ready(10, function() {
		var container = (Ti.UI._container = Ti.UI.createView({
				left: 0,
				top: 0
			})),
			node = container.domNode;
		node.id = "TiUIContainer";
		setStyle(node, "overflow", "hidden");
		body.appendChild(node);
		(splashScreen = doc.getElementById("splash")) && container.addEventListener("postlayout", function(){
			setTimeout(function(){
				setStyle(splashScreen,{
					position: "absolute",
					width: unitize(container._measuredWidth),
					height: unitize(container._measuredHeight),
					left: 0,
					top: 0,
					right: '',
					bottom: ''
				});
			}, 10);
		});
		hideAddressBar();
	});

	function updateOrientation() {
		Ti.UI._recalculateLayout();
		require("Ti/Gesture")._updateOrientation();
	}
	on(global, "resize", updateOrientation);
	on(global, "orientationchange", updateOrientation);

	return lang.setObject("Ti.UI", Evented, creators, {

		_addWindow: function(win, set) {
			this._container.add(win.modal ? win._modalParentContainer : win);
			set && this._setWindow(win);

			// as soon as we add a window or tabgroup, we can destroy the splash screen
			splashScreen && dom.destroy(splashScreen);

			return win;
		},

		_setWindow: function(win) {
			this.constants.currentWindow = win;
		},

		_removeWindow: function(win) {
			this._container.remove(win.modal ? win._modalParentContainer : win);
			return win;
		},

		_layoutSemaphore: 0,

		_nodesToLayout: [],

		_startLayout: function() {
			this._layoutSemaphore++;
		},

		_finishLayout: function() {
			if (--this._layoutSemaphore === 0) {
				this._triggerLayout(true);
			}
		},

		_elementLayoutCount: 0,
<<<<<<< HEAD

		_layoutCount: 0,

=======
		
>>>>>>> 606c51ef
		_triggerLayout: function(node, force) {
			var self = this;

			if (~self._nodesToLayout.indexOf(node)) {
				return;
			}

			self._nodesToLayout.push(node);

			function startLayout() {
<<<<<<< HEAD
=======
			
>>>>>>> 606c51ef
				self._elementLayoutCount = 0;
				var nodes = self._nodesToLayout,
					layoutNode,
					node,
					parent,
					previousParent,
					children,
					child,
					recursionStack,
					rootNodesToLayout = [],
					layoutRootNode = false,
					breakAfterChildrenCalculations;
			   has("ti-instrumentation") && (this._layoutInstrumentationTest = instrumentation.startTest("Layout"));
					
				// Determine which nodes need to be re-layed out
				for (var i in nodes) {
					layoutNode = nodes[i];
						
					// Mark all of the children for update that need to be updated
					recursionStack = [layoutNode];
					while (recursionStack.length > 0) {
						node = recursionStack.pop();
						node._markedForLayout = true;
						children = node.children;
						for (var j in children) {
							child = children[j];
							if (node.layout !== "composite" || child._isDependentOnParent() || !child._hasBeenLayedOut) {
								recursionStack.push(child);
							}
						}
					}
					
					// Go up and mark any other nodes that need to be marked
					parent = layoutNode;
					while(1) {
						breakAfterChildrenCalculations = false;
						if (!parent._parent) {
							layoutRootNode = true;
							break;
						} else if(!parent._parent._hasSizeDimensions()) {
							!parent._parent._markedForLayout && !~rootNodesToLayout.indexOf(parent._parent) && rootNodesToLayout.push(parent._parent);
							if (parent._parent.layout !== "composite") {
								breakAfterChildrenCalculations = true;
							} else {
								break;
							}
						}
						parent._markedForLayout = true;
						
						previousParent = parent;
						parent = parent._parent;
						recursionStack = [parent];
						while (recursionStack.length > 0) {
							node = recursionStack.pop();
							children = node.children;
							for (var j in children) {
								child = children[j];
								if (child !== previousParent && (node.layout !== "composite" || child._isDependentOnParent())) {
									child._markedForLayout = true;
									recursionStack.push(child);
								}
							}
						}
						if (breakAfterChildrenCalculations) {
							break;
						}
					}
				}
				
				// Layout all nodes that need it
				if (layoutRootNode) {
					var container = self._container;
					container._doLayout({
					 	origin: {
					 		x: 0,
					 		y: 0
					 	},
					 	isParentSize: {
					 		width: false,
					 		height: false
					 	},
					 	boundingSize: {
					 		width: global.innerWidth,
					 		height: global.innerHeight
					 	},
					 	alignment: {
					 		horizontal: "center",
					 		vertical: "center"
					 	},
					 	positionElement: true,
					 	layoutChildren: true
				 	});
				}
				for (var i in rootNodesToLayout) {
					node = rootNodesToLayout[i];
					node._layout._doLayout(node, node._measuredWidth, node._measuredHeight, node._getInheritedWidth() === Ti.UI.SIZE, node._getInheritedHeight() === Ti.UI.SIZE);
				}
<<<<<<< HEAD

				showStats && console.debug("Layout " + self._layoutCount + ": " + self._elementLayoutCount + 
					" elements laid out in " + ((new Date().getTime() - startTime)) + "ms");

=======
				
				has("ti-instrumentation") && instrumentation.stopTest(this._layoutInstrumentationTest, 
					self._elementLayoutCount + " out of approximately " + document.getElementById("TiUIContainer").getElementsByTagName("*").length + " elements laid out.");
					
>>>>>>> 606c51ef
				self._layoutInProgress = false;
				self._layoutTimer = null;
				self._nodesToLayout = [];
				
				self.fireEvent("postlayout");
			}

			if (force) {
				clearTimeout(self._layoutTimer);
				self._layoutInProgress = true;
				startLayout();
			} else if (self._nodesToLayout.length === 1) {
				self._layoutInProgress = true;
				self._layoutTimer = setTimeout(function(){ startLayout(); }, 25);
			}
		},

		_recalculateLayout: function() {
			var container = this._container;
			if (container) {
				container.width = global.innerWidth;
				container.height = global.innerHeight;
			}
		},

		properties: {
			backgroundColor: {
				set: function(value) {
					return this._container.backgroundColor = value;
				}
			},
			backgroundImage: {
				set: function(value) {
					return setStyle(body, "backgroundImage", value ? style.url(value) : "");
				}
			},
			currentTab: void 0
		},

		convertUnits: function(convertFromValue, convertToUnits) {
			var intermediary = dom.computeSize(convertFromValue, 0, false);
			switch(convertToUnits) {
				case Ti.UI.UNIT_MM:
					intermediary *= 10;
				case Ti.UI.UNIT_CM:
					return intermediary / ( 0.0393700787 * _.dpi * 10);
				case Ti.UI.UNIT_IN:
					return intermediary / _.dpi;
				case Ti.UI.UNIT_DIP:
					return intermediary * 96 / _.dpi;
				case Ti.UI.UNIT_PX:
					return intermediary;
				default: return 0;
			}
		},

		constants: {
			currentWindow: void 0,
			UNKNOWN: 0,
			FACE_DOWN: 1,
			FACE_UP: 2,
			PORTRAIT: 3,
			UPSIDE_PORTRAIT: 4,
			LANDSCAPE_LEFT: 5,
			LANDSCAPE_RIGHT: 6,
			INPUT_BORDERSTYLE_NONE: 0, // DO NOT CHANGE! Values are referenced directly in code
			INPUT_BORDERSTYLE_LINE: 1, // DO NOT CHANGE! Values are referenced directly in code
			INPUT_BORDERSTYLE_BEZEL: 2, // DO NOT CHANGE! Values are referenced directly in code
			INPUT_BORDERSTYLE_ROUNDED: 3, // DO NOT CHANGE! Values are referenced directly in code
			KEYBOARD_DEFAULT: 2,
			KEYBOARD_EMAIL: 3,
			KEYBOARD_NUMBER_PAD: 6,
			KEYBOARD_PHONE_PAD: 7,
			KEYBOARD_URL: 8,
			NOTIFICATION_DURATION_LONG: 1,
			NOTIFICATION_DURATION_SHORT: 2,
			PICKER_TYPE_DATE: 2,
			PICKER_TYPE_DATE_AND_TIME: 3,
			PICKER_TYPE_PLAIN: 4,
			PICKER_TYPE_TIME: 5,
			RETURNKEY_DEFAULT: 0, // return
			RETURNKEY_DONE: 1, // Done
			RETURNKEY_EMERGENCY_CALL: 2, // Emergency Call
			RETURNKEY_GO: 3, // Go
			RETURNKEY_GOOGLE: 4, // Search
			RETURNKEY_JOIN: 5, // Join
			RETURNKEY_NEXT: 6, // Next
			RETURNKEY_ROUTE: 7, // Route
			RETURNKEY_SEARCH: 8, // Search
			RETURNKEY_SEND: 9, // Send
			RETURNKEY_YAHOO: 10, // Search
			TEXT_ALIGNMENT_CENTER: "center",
			TEXT_ALIGNMENT_RIGHT: "right",
			TEXT_ALIGNMENT_LEFT: "left",
			TEXT_AUTOCAPITALIZATION_ALL: 3,
			TEXT_AUTOCAPITALIZATION_NONE: 0,
			TEXT_AUTOCAPITALIZATION_SENTENCES: 2,
			TEXT_AUTOCAPITALIZATION_WORDS: 1,
			TEXT_VERTICAL_ALIGNMENT_BOTTOM: "bottom",
			TEXT_VERTICAL_ALIGNMENT_CENTER: "center",
			TEXT_VERTICAL_ALIGNMENT_TOP: "top",
			ANIMATION_CURVE_EASE_IN: 1,
			ANIMATION_CURVE_EASE_IN_OUT: 2,
			ANIMATION_CURVE_EASE_OUT: 3,
			ANIMATION_CURVE_LINEAR: 4,
			SIZE: "auto",
			FILL: "fill",
			INHERIT: "inherit",
			UNIT_PX: "px",
			UNIT_MM: "mm",
			UNIT_CM: "cm",
			UNIT_IN: "in",
			UNIT_DIP: "dp" // We don't have DIPs, so we treat them as pixels
		}

	});

});<|MERGE_RESOLUTION|>--- conflicted
+++ resolved
@@ -140,13 +140,7 @@
 		},
 
 		_elementLayoutCount: 0,
-<<<<<<< HEAD
-
-		_layoutCount: 0,
-
-=======
-		
->>>>>>> 606c51ef
+
 		_triggerLayout: function(node, force) {
 			var self = this;
 
@@ -157,10 +151,6 @@
 			self._nodesToLayout.push(node);
 
 			function startLayout() {
-<<<<<<< HEAD
-=======
-			
->>>>>>> 606c51ef
 				self._elementLayoutCount = 0;
 				var nodes = self._nodesToLayout,
 					layoutNode,
@@ -258,17 +248,10 @@
 					node = rootNodesToLayout[i];
 					node._layout._doLayout(node, node._measuredWidth, node._measuredHeight, node._getInheritedWidth() === Ti.UI.SIZE, node._getInheritedHeight() === Ti.UI.SIZE);
 				}
-<<<<<<< HEAD
-
-				showStats && console.debug("Layout " + self._layoutCount + ": " + self._elementLayoutCount + 
-					" elements laid out in " + ((new Date().getTime() - startTime)) + "ms");
-
-=======
-				
+
 				has("ti-instrumentation") && instrumentation.stopTest(this._layoutInstrumentationTest, 
 					self._elementLayoutCount + " out of approximately " + document.getElementById("TiUIContainer").getElementsByTagName("*").length + " elements laid out.");
-					
->>>>>>> 606c51ef
+
 				self._layoutInProgress = false;
 				self._layoutTimer = null;
 				self._nodesToLayout = [];
