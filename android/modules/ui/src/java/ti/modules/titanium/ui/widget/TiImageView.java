--- conflicted
+++ resolved
@@ -49,73 +49,12 @@
 
 	private Matrix baseMatrix;
 	private Matrix changeMatrix;
-<<<<<<< HEAD
-=======
 
 	// Flags to help determine whether width/height is defined, so we can scale appropriately
 	private boolean viewWidthDefined;
 	private boolean viewHeightDefined;
 
-	public interface OnSizeChangeListener
-	{
-		public void sizeChanged(int w, int h, int oldWidth, int oldHeight);
-	};
-
-	public class NoLayoutImageView extends ImageView
-	{
-
-		public boolean allowLayoutRequest;
-		public SoftReference<OnSizeChangeListener> listener;
-
-		public NoLayoutImageView(Context context)
-		{
-			super(context);
-			allowLayoutRequest = true;
-		}
-
-		@Override
-		public void requestLayout()
-		{
-			if (allowLayoutRequest) {
-				super.requestLayout();
-				allowLayoutRequest = false;
-			}
-		}
-
-		@Override
-		protected void onSizeChanged(int w, int h, int oldw, int oldh)
-		{
-			super.onSizeChanged(w, h, oldw, oldh);
-			Log.d(TAG, "ImageView size change: w: " + w + " h: " + h + " oldw: " + oldw + " oldh: " + oldh, Log.DEBUG_MODE);
-			if (listener != null) {
-				OnSizeChangeListener l = listener.get();
-				if (l != null) {
-					l.sizeChanged(w, h, oldw, oldh);
-				}
-			}
-		}
-
-		public void setOnSizeChangeListener(OnSizeChangeListener listener)
-		{
-			if (listener != null) {
-				this.listener = new SoftReference<OnSizeChangeListener>(listener);
-			} else {
-				listener = null;
-			}
-		}
-
-		public OnSizeChangeListener getOnSizeChangeListener()
-		{
-			if (listener != null) {
-				return listener.get();
-			}
-			return null;
-		}
-	}
->>>>>>> 7b8f3f06
-
-	public TiImageView(Context context)
-	{
+	public TiImageView(Context context) {
 		super(context);
 
 		final TiImageView me = this;
@@ -193,37 +132,11 @@
 
 		super.setOnClickListener(this);
 	}
-<<<<<<< HEAD
-=======
-
-	public void setOnSizeChangeListener(OnSizeChangeListener listener)
-	{
-		if (imageView != null) {
-			((NoLayoutImageView) imageView).setOnSizeChangeListener(listener);
-		}
-	}
->>>>>>> 7b8f3f06
 
 	public void setCanScaleImage(boolean canScaleImage)
 	{
 		this.canScaleImage = canScaleImage;
-<<<<<<< HEAD
-
-		if (canScaleImage) {
-			imageView.setAdjustViewBounds(true);
-			if (Integer.parseInt(Build.VERSION.SDK) > 3) {
-				imageView.setScaleType(ScaleType.MATRIX);
-			} else {
-				imageView.setScaleType(ScaleType.FIT_CENTER);
-			}
-		} else {
-			imageView.setScaleType(ScaleType.FIT_CENTER); // Android default and our iOS implementation
-		}
-		requestLayout();
-=======
 		updateScaleType();
-		((NoLayoutImageView) imageView).allowLayoutRequest = true;
->>>>>>> 7b8f3f06
 	}
 
 	public void setEnableZoomControls(boolean enableZoomControls)
@@ -232,7 +145,6 @@
 		updateScaleType();
 	}
 
-<<<<<<< HEAD
 	public Drawable getImageDrawable() {
 		return imageView.getDrawable();
 	}
@@ -243,49 +155,6 @@
 	 */
 	public void setImageBitmap(Bitmap bitmap) {
 		imageView.setImageBitmap(bitmap);
-=======
-	public void setImageDrawable(Drawable d)
-	{
-		setImageDrawable(d, true);
-	}
-
-	public void setImageDrawable(Drawable d, boolean recycle)
-	{
-		Drawable od = imageView.getDrawable();
-		if (od == d) {
-			// If setting the same image drawable just return here.
-			return;
-		}
-
-		if (od != null) {
-			od.setCallback(null);
-			if (od instanceof BitmapDrawable && recycle) {
-				Bitmap bitmap = ((BitmapDrawable) od).getBitmap();
-				// check if bitmap exists before recycling (it may not if the user creates an imageView without passing
-				// in an image or defaultImage)
-				if (bitmap != null) {
-					bitmap.recycle();
-				}
-			}
-		}
-		imageView.setImageDrawable(d);
-		scaleFactor = originalScaleFactor;
-		updateChangeMatrix(0);
-	}
-
-	public Drawable getImageDrawable()
-	{
-		return imageView.getDrawable();
-	}
-
-	public void setImageBitmap(Bitmap bitmap)
-	{
-		if (bitmap == null) {
-			imageView.setImageResource(0);
-		} else {
-			imageView.setImageBitmap(bitmap);
-		}
->>>>>>> 7b8f3f06
 	}
 
 	public void setOnClickListener(OnClickListener clickListener)
