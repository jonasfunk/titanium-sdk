--- conflicted
+++ resolved
@@ -43,10 +43,6 @@
 
 	public MenuProxy(Menu menu) 
 	{
-<<<<<<< HEAD
-		super();
-=======
->>>>>>> d11637a8
 		this.menu = menu;
 		menuMap = new HashMap<MenuItem,MenuItemProxy>();
 	}
@@ -103,11 +99,7 @@
 	{
 		MenuItemProxy mip = null;
 
-<<<<<<< HEAD
-		if (TiApplication.isUIThread()) {
-=======
-		if (isUIThread()) {
->>>>>>> d11637a8
+		if (TiApplication.isUIThread()) {
 			mip = handleAdd(d);
 			return mip;
 		}
@@ -149,11 +141,7 @@
 	@Kroll.method
 	public void clear()
 	{
-<<<<<<< HEAD
-		if (TiApplication.isUIThread()) {
-=======
-		if (isUIThread()) {
->>>>>>> d11637a8
+		if (TiApplication.isUIThread()) {
 			handleClear();
 			return;
 		}
@@ -173,11 +161,7 @@
 	@Kroll.method
 	public void close()
 	{
-<<<<<<< HEAD
-		if (TiApplication.isUIThread()) {
-=======
-		if (isUIThread()) {
->>>>>>> d11637a8
+		if (TiApplication.isUIThread()) {
 			handleClose();
 			return;
 		}
@@ -232,11 +216,7 @@
 	@Kroll.method
 	public void removeGroup(int groupId)
 	{
-<<<<<<< HEAD
-		if (TiApplication.isUIThread()) {
-=======
-		if (isUIThread()) {
->>>>>>> d11637a8
+		if (TiApplication.isUIThread()) {
 			handleRemoveGroup(groupId);
 			return;
 		}
@@ -263,11 +243,7 @@
 	@Kroll.method
 	public void removeItem(int itemId)
 	{
-<<<<<<< HEAD
-		if (TiApplication.isUIThread()) {
-=======
-		if (isUIThread()) {
->>>>>>> d11637a8
+		if (TiApplication.isUIThread()) {
 			handleRemoveItem(itemId);
 			return;
 		}
@@ -300,11 +276,7 @@
 		args.put("groupId", groupId);
 		args.put("enabled", enabled);
 
-<<<<<<< HEAD
-		if (TiApplication.isUIThread()) {
-=======
-		if (isUIThread()) {
->>>>>>> d11637a8
+		if (TiApplication.isUIThread()) {
 			handleSetGroupEnabled(args);
 			return;
 		}
@@ -323,11 +295,7 @@
 		args.put("groupId", groupId);
 		args.put("visible", visible);
 
-<<<<<<< HEAD
-		if (TiApplication.isUIThread()) {
-=======
-		if (isUIThread()) {
->>>>>>> d11637a8
+		if (TiApplication.isUIThread()) {
 			handleSetGroupVisible(args);
 			return;
 		}
