/**
 * Appcelerator Titanium Mobile
 * Copyright (c) 2009-2010 by Appcelerator, Inc. All Rights Reserved.
 * Licensed under the terms of the Apache Public License
 * Please see the LICENSE included with this distribution for details.
 */
package ti.modules.titanium.network;

import org.apache.http.MethodNotSupportedException;
import org.appcelerator.kroll.KrollProxy;
import org.appcelerator.kroll.annotations.Kroll;
import org.appcelerator.titanium.TiBlob;
import org.appcelerator.titanium.TiContext;

import ti.modules.titanium.xml.DocumentProxy;

@Kroll.proxy(creatableInModule=NetworkModule.class)
public class HTTPClientProxy extends KrollProxy {
	
	@Kroll.constant public static final int UNSENT = TiHTTPClient.READY_STATE_UNSENT;
	@Kroll.constant public static final int OPENED = TiHTTPClient.READY_STATE_OPENED;
	@Kroll.constant public static final int HEADERS_RECEIVED = TiHTTPClient.READY_STATE_HEADERS_RECEIVED;
	@Kroll.constant public static final int LOADING = TiHTTPClient.READY_STATE_LOADING;
	@Kroll.constant public static final int DONE = TiHTTPClient.READY_STATE_DONE;
	
	private TiHTTPClient client;
	public HTTPClientProxy(TiContext context)
	{
		super(context);
		this.client = new TiHTTPClient(this);
	}
	
	@Kroll.method
	public void abort() {
		client.abort();
	}

	@Kroll.getProperty @Kroll.method
	public String getAllResponseHeaders() {
		return client.getAllResponseHeaders();
	}

	@Kroll.getProperty @Kroll.method
	public int getReadyState() {
		return client.getReadyState();
	}

	@Kroll.getProperty @Kroll.method
	public TiBlob getResponseData() {
		return client.getResponseData();
	}

	@Kroll.method
	public String getResponseHeader(String header) {
		return client.getResponseHeader(header);
	}

	@Kroll.getProperty @Kroll.method
	public String getResponseText() {
		return client.getResponseText();
	}
	
	@Kroll.getProperty @Kroll.method
	public DocumentProxy getResponseXML() {
		return client.getResponseXML();
	}

	@Kroll.getProperty @Kroll.method
	public int getStatus() {
		return client.getStatus();
	}

	@Kroll.getProperty @Kroll.method
	public String getStatusText() {
		return client.getStatusText();
	}

	@Kroll.method
	public void open(String method, String url)
	{
		client.open(method, url);
	}

	@Kroll.method
	public void send(Object data) 
		throws MethodNotSupportedException
	{
		client.send(data);
	}

	@Kroll.method
	public void setRequestHeader(String header, String value) {
		client.setRequestHeader(header, value);
	}
	
<<<<<<< HEAD
	@Kroll.getProperty @Kroll.method
=======
	public void setTimeout(int millis) {
		client.setTimeout(millis);
	}
	
>>>>>>> 7df967e4
	public String getLocation() {
		return client.getLocation();
	}

	@Kroll.getProperty @Kroll.method
	public String getConnectionType() {
		return client.getConnectionType();
	}
	
	@Kroll.getProperty @Kroll.method
	public boolean getConnected() {
		return client.isConnected();
	}
}<|MERGE_RESOLUTION|>--- conflicted
+++ resolved
@@ -93,14 +93,12 @@
 		client.setRequestHeader(header, value);
 	}
 	
-<<<<<<< HEAD
-	@Kroll.getProperty @Kroll.method
-=======
+	@Kroll.setProperty @Kroll.method
 	public void setTimeout(int millis) {
 		client.setTimeout(millis);
 	}
 	
->>>>>>> 7df967e4
+	@Kroll.getProperty @Kroll.method
 	public String getLocation() {
 		return client.getLocation();
 	}
