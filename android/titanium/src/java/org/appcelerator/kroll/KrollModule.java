/**
 * Appcelerator Titanium Mobile
 * Copyright (c) 2010 by Appcelerator, Inc. All Rights Reserved.
 * Licensed under the terms of the Apache Public License
 * Please see the LICENSE included with this distribution for details.
 */
package org.appcelerator.kroll;

import java.util.ArrayList;
import java.util.List;

import org.appcelerator.kroll.annotations.Kroll;
import org.appcelerator.titanium.TiApplication;
import org.appcelerator.titanium.TiBaseActivity;
import org.appcelerator.titanium.TiContext;
import org.appcelerator.titanium.TiLifecycle.OnLifecycleEvent;
import org.appcelerator.titanium.TiRootActivity;

import android.app.Activity;

@Kroll.module(name="KrollModule")
public class KrollModule extends KrollProxy
	implements KrollProxyListener, OnLifecycleEvent
{
	private static final String TAG = "KrollModule";

	@Deprecated
	protected TiContext tiContext;
<<<<<<< HEAD
=======

	protected static ArrayList<KrollModuleInfo> customModuleInfoList = new ArrayList<KrollModuleInfo>();


	public static void addCustomModuleInfo(KrollModuleInfo customModuleInfo)
	{
		customModuleInfoList.add(customModuleInfo);
	}

	public static ArrayList<KrollModuleInfo> getCustomModuleInfoList()
	{
		return customModuleInfoList;
	}
>>>>>>> ee85d5db

	public KrollModule()
	{
		super();
		modelListener = this;
	}

	public KrollModule(String name)
	{
		this();
		// Register module with TiApplication if a name is provided.
		TiApplication.getInstance().registerModuleInstance(name, this);
	}

	public KrollModule(TiContext tiContext)
	{
		this();
		this.tiContext = tiContext;
	}

	@Override
	protected void initActivity(Activity activity)
	{
		Activity moduleActivity = TiApplication.getInstance().getRootActivity();
		if (moduleActivity == null) {
			// this should only occur in case such as JS activities etc where root 
			// activity will not be available
			moduleActivity = activity;
		}

		super.initActivity(moduleActivity);
		if (moduleActivity instanceof TiBaseActivity) {
			((TiBaseActivity)moduleActivity).addOnLifecycleEventListener(this);
		}
	}

	// TODO @Override
	public void onResume(Activity activity) {
	}

	// TODO @Override
	public void onPause(Activity activity) {
	}
	
	// TODO @Override
	public void onDestroy(Activity activity) {
	}
	
	// TODO @Override
	public void onStart(Activity activity) {
	}
	
	// TODO @Override
	public void onStop(Activity activity) {	
	}
	
	// TODO @Override
	public void listenerAdded(String type, int count, KrollProxy proxy) {
	}
	
	// TODO @Override
	public void listenerRemoved(String type, int count, KrollProxy proxy) {
	}
	
	// TODO @Override
	public void processProperties(KrollDict d) {
	}
	
	// TODO @Override
	public void propertyChanged(String key, Object oldValue, Object newValue, KrollProxy proxy) {
	}
	
	// TODO @Override
	public void propertiesChanged(List<KrollPropertyChange> changes, KrollProxy proxy) {
		for (KrollPropertyChange change : changes) {
			propertyChanged(change.getName(), change.getOldValue(), change.getNewValue(), proxy);
		}
	}
}<|MERGE_RESOLUTION|>--- conflicted
+++ resolved
@@ -26,8 +26,6 @@
 
 	@Deprecated
 	protected TiContext tiContext;
-<<<<<<< HEAD
-=======
 
 	protected static ArrayList<KrollModuleInfo> customModuleInfoList = new ArrayList<KrollModuleInfo>();
 
@@ -41,7 +39,6 @@
 	{
 		return customModuleInfoList;
 	}
->>>>>>> ee85d5db
 
 	public KrollModule()
 	{
