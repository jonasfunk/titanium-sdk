--- conflicted
+++ resolved
@@ -7,10 +7,7 @@
 'use strict';
 
 const path = require('path');
-<<<<<<< HEAD
-=======
 const spawn = require('child_process').spawn; // eslint-disable-line security/detect-child-process
->>>>>>> 59b43665
 const fs = require('fs-extra');
 
 exports.cliVersion = '>=3.2';
