--- conflicted
+++ resolved
@@ -62,10 +62,6 @@
         type: Dictionary<MediaQueryType>
     returns:
         type: Array<MediaItemType>
-<<<<<<< HEAD
-        
-=======
->>>>>>> d762d3b3
   - name: startMicrophoneMonitor
     description: start the monitoring of microphone sound level
   - name: stopMicrophoneMonitor
