/**
 * Appcelerator Titanium Mobile
 * Copyright (c) 2009-2010 by Appcelerator, Inc. All Rights Reserved.
 * Licensed under the terms of the Apache Public License
 * Please see the LICENSE included with this distribution for details.
 */
package ti.modules.titanium.media;

import org.appcelerator.kroll.KrollDict;
import org.appcelerator.kroll.KrollProxy;
import org.appcelerator.kroll.annotations.Kroll;
import org.appcelerator.titanium.TiBaseActivity;
import org.appcelerator.titanium.TiC;
import org.appcelerator.titanium.TiContext;
import org.appcelerator.titanium.util.Log;
import org.appcelerator.titanium.util.TiConfig;
import org.appcelerator.titanium.util.TiConvert;

import ti.modules.titanium.filesystem.FileProxy;
import android.app.Activity;

@Kroll.proxy(creatableInModule=MediaModule.class)
public class SoundProxy extends KrollProxy
	implements org.appcelerator.titanium.TiLifecycle.OnLifecycleEvent
{
	private static final String LCAT = "SoundProxy";
	private static final boolean DBG = TiConfig.LOGD;

	public static final String PROPERTY_VOLUME = "volume";

	protected TiSound snd;

	public SoundProxy()
	{
<<<<<<< HEAD
		super();

		// TODO needs to happen post-activity assignment
		((TiBaseActivity)getActivity()).addOnLifecycleEventListener(this);
=======
>>>>>>> a9ada49f
		setProperty(PROPERTY_VOLUME, 0.5, true);
		setProperty(TiC.PROPERTY_TIME, 0d, false);
	}

<<<<<<< HEAD
	public SoundProxy(TiContext tiContext)
	{
		this();
	}

=======
	@Override
	protected void initActivity(Activity activity) {
		super.initActivity(activity);
		((TiBaseActivity)activity).addOnLifecycleEventListener(this);
	}
	
>>>>>>> a9ada49f
	@Override
	public void handleCreationDict(KrollDict options) {
		super.handleCreationDict(options);
		if (options.containsKey(TiC.PROPERTY_URL)) {
			setProperty(TiC.PROPERTY_URL, resolveUrl(null, TiConvert.toString(options, TiC.PROPERTY_URL)));
		} else if (options.containsKey(TiC.PROPERTY_SOUND)) {
			FileProxy fp = (FileProxy) options.get(TiC.PROPERTY_SOUND);
			if (fp != null) {
				String url = fp.getNativePath();
				setProperty(TiC.PROPERTY_URL, url);
			}
		}
		if (options.containsKey(TiC.PROPERTY_ALLOW_BACKGROUND)) {
			setProperty(TiC.PROPERTY_ALLOW_BACKGROUND, options.get(TiC.PROPERTY_ALLOW_BACKGROUND));
		}
		if (DBG) {
			Log.i(LCAT, "Creating sound proxy for url: " + TiConvert.toString(getProperty(TiC.PROPERTY_URL)));
		}
	}
	
	@Kroll.getProperty
	public String getUrl() {
		return TiConvert.toString(getProperty(TiC.PROPERTY_URL));
	}
	
	@Kroll.setProperty
	public void setUrl(String url) {
		if (url != null) {
			setProperty(TiC.PROPERTY_URL, resolveUrl(null, TiConvert.toString(url)));
		}
	}

	@Kroll.method @Kroll.getProperty
	public boolean isPlaying() {
		TiSound s = getSound();
		if (s != null) {
			return s.isPlaying();
		}
		return false;
	}

	@Kroll.method @Kroll.getProperty
	public boolean isPaused() {
		TiSound s = getSound();
		if (s != null) {
			return s.isPaused();
		}
		return false;
	}

	@Kroll.method @Kroll.getProperty
	public boolean isLooping() {
		TiSound s = getSound();
		if (s != null) {
			return s.isLooping();
		}
		return false;
	}
	
	@Kroll.method @Kroll.setProperty
	public void setLooping(boolean looping) {
		TiSound s = getSound();
		if (s != null) {
			s.setLooping(looping);
		}
	}

	@Kroll.method
	// An alias for play so that sound can be used instead of an audioplayer
	public void start() {
		play();
	}

	@Kroll.method
	public void play() {
		TiSound s = getSound();
		if (s != null) {
			s.play();
		}
	}

	@Kroll.method
	public void pause() {
		TiSound s = getSound();
		if (s != null) {
			s.pause();
		}
	}

	@Kroll.method
	public void reset() {
		TiSound s = getSound();
		if (s != null) {
			s.reset();
		}
	}

	@Kroll.method
	public void release() {
		TiSound s = getSound();
		if (s != null) {
			s.release();
			snd = null;
		}
	}

	@Kroll.method
	public void destroy() {
		release();
	}

	@Kroll.method
	public void stop() {
		TiSound s = getSound();
		if (s != null) {
			s.stop();
		}
	}

	@Kroll.method @Kroll.getProperty
	public int getDuration() {
		TiSound s = getSound();
		if (s != null) {
			return s.getDuration();
		}

		return 0;
	}

	@Kroll.method @Kroll.getProperty
	public double getTime() {
		TiSound s = getSound();
		if (s != null) {
			int time = s.getTime();
			setProperty(TiC.PROPERTY_TIME, time);
		} 
		return TiConvert.toDouble(getProperty(TiC.PROPERTY_TIME));
	}

	@Kroll.method @Kroll.setProperty
	public void setTime(Object pos) {
		if (pos != null) {
			TiSound s = getSound();
			if (s != null) {
				s.setTime(TiConvert.toInt(pos));
			} else {
				setProperty(TiC.PROPERTY_TIME, TiConvert.toDouble(pos));
			}
		}
	}
	
	protected TiSound getSound()
	{
		if (snd == null) {
			snd = new TiSound(this);
			setModelListener(snd);
		}
		return snd;
	}

	private boolean allowBackground() {
		boolean allow = false;
		if (hasProperty(TiC.PROPERTY_ALLOW_BACKGROUND)) {
			allow = TiConvert.toBoolean(getProperty(TiC.PROPERTY_ALLOW_BACKGROUND));
		}
		return allow;
	}

	public void onStart(Activity activity) {
	}

	public void onResume(Activity activity) {
		if (!allowBackground()) {
			if (snd != null) {
				snd.onResume();
			}
		}
	}

	public void onPause(Activity activity) {
		if (!allowBackground()) {
			if (snd != null) {
				snd.onPause();
			}
		}
	}

	public void onStop(Activity activity) {
	}

	public void onDestroy(Activity activity) {
		if (snd != null) {
			snd.onDestroy();
		}
		snd = null;
	}


}<|MERGE_RESOLUTION|>--- conflicted
+++ resolved
@@ -32,31 +32,25 @@
 
 	public SoundProxy()
 	{
-<<<<<<< HEAD
 		super();
 
 		// TODO needs to happen post-activity assignment
 		((TiBaseActivity)getActivity()).addOnLifecycleEventListener(this);
-=======
->>>>>>> a9ada49f
 		setProperty(PROPERTY_VOLUME, 0.5, true);
 		setProperty(TiC.PROPERTY_TIME, 0d, false);
 	}
 
-<<<<<<< HEAD
 	public SoundProxy(TiContext tiContext)
 	{
 		this();
 	}
 
-=======
 	@Override
 	protected void initActivity(Activity activity) {
 		super.initActivity(activity);
 		((TiBaseActivity)activity).addOnLifecycleEventListener(this);
 	}
-	
->>>>>>> a9ada49f
+
 	@Override
 	public void handleCreationDict(KrollDict options) {
 		super.handleCreationDict(options);
