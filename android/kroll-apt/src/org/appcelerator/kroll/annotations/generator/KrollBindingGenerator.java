--- conflicted
+++ resolved
@@ -161,13 +161,9 @@
 			String projectDir = processingEnv.getOptions().get(PROPERTY_PROJECT_DIR);
 			InputStream headerStream, sourceStream = null;
 			ClassLoader loader = getClass().getClassLoader();
-<<<<<<< HEAD
-			headerStream = loader.getResourceAsStream("org/appcelerator/kroll/annotations/generator/V8ProxyBinding.h.fm");
-			sourceStream = loader.getResourceAsStream("org/appcelerator/kroll/annotations/generator/V8ProxyBinding.cpp.fm");
-=======
+
 			headerStream = loader.getResourceAsStream("org/appcelerator/kroll/annotations/generator/ProxyBindingV8.h.fm");
 			sourceStream = loader.getResourceAsStream("org/appcelerator/kroll/annotations/generator/ProxyBindingV8.cpp.fm");
->>>>>>> dd7f4f86
 
 			/*  Disable eclipse for now...
 				// Special case for Eclipse -- using the classpath to load
@@ -184,17 +180,10 @@
 				stream = new FileInputStream(proxyBinding);
 			*/
 
-<<<<<<< HEAD
-			headerTemplate = new Template("V8ProxyBinding.h.fm",
-										  new InputStreamReader(headerStream),
-										  fmConfig);
-			sourceTemplate = new Template("V8ProxyBinding.cpp.fm",
-=======
 			headerTemplate = new Template("ProxyBindingV8.h.fm",
 										  new InputStreamReader(headerStream),
 										  fmConfig);
 			sourceTemplate = new Template("ProxyBindingV8.cpp.fm",
->>>>>>> dd7f4f86
 										  new InputStreamReader(sourceStream),
 										  fmConfig);
 		} catch (IOException e) {
