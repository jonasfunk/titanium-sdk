/**
 * Android build command.
 *
 * @module cli/_build
 *
 * @copyright
 * Copyright (c) 2009-2017 by Appcelerator, Inc. All Rights Reserved.
 *
 * Copyright (c) 2012-2013 Chris Talkington, contributors.
 * {@link https://github.com/ctalkington/node-archiver}
 *
 * @license
 * Licensed under the terms of the Apache Public License
 * Please see the LICENSE included with this distribution for details.
 */

'use strict';

const ADB = require('node-titanium-sdk/lib/adb'),
	AdmZip = require('adm-zip'),
	android = require('node-titanium-sdk/lib/android'),
	androidDetect = require('../lib/detect').detect,
	AndroidManifest = require('../lib/AndroidManifest'),
	appc = require('node-appc'),
	archiver = require('archiver'),
	async = require('async'),
	Builder = require('../lib/base-builder.js'),
	CleanCSS = require('clean-css'),
	DOMParser = require('xmldom').DOMParser,
	ejs = require('ejs'),
	EmulatorManager = require('node-titanium-sdk/lib/emulator'),
	fields = require('fields'),
	fs = require('fs'),
	i18n = require('node-titanium-sdk/lib/i18n'),
	jsanalyze = require('node-titanium-sdk/lib/jsanalyze'),
	path = require('path'),
	temp = require('temp'),
	SymbolLoader = require('appc-aar-tools').SymbolLoader,
	SymbolWriter = require('appc-aar-tools').SymbolWriter,
	ti = require('node-titanium-sdk'),
	tiappxml = require('node-titanium-sdk/lib/tiappxml'),
	util = require('util'),
	wrench = require('wrench'),

	afs = appc.fs,
	i18nLib = appc.i18n(__dirname),
	__ = i18nLib.__,
	__n = i18nLib.__n,
	version = appc.version;

function AndroidBuilder() {
	Builder.apply(this, arguments);

	this.devices = null; // set by findTargetDevices() during 'config' phase
	this.devicesToAutoSelectFrom = [];

	this.keystoreAliases = [];

	this.tiSymbols = {};

	this.dexAgent = false;

	this.compileSdkVersion = this.packageJson.compileSDKVersion; // this should always be >= maxSupportedApiLevel
	this.minSupportedApiLevel = parseInt(this.packageJson.minSDKVersion);
	this.minTargetApiLevel = parseInt(version.parseMin(this.packageJson.vendorDependencies['android sdk']));
	this.maxSupportedApiLevel = parseInt(version.parseMax(this.packageJson.vendorDependencies['android sdk']));

	this.deployTypes = {
		'emulator': 'development',
		'device': 'test',
		'dist-playstore': 'production'
	};

	this.targets = [ 'emulator', 'device', 'dist-playstore' ];

	this.validABIs = [ 'arm64-v8a', 'armeabi-v7a', 'x86' ];

	this.uncompressedTypes = [
		'jpg', 'jpeg', 'png', 'gif',
		'wav', 'mp2', 'mp3', 'ogg', 'aac',
		'mpg', 'mpeg', 'mid', 'midi', 'smf', 'jet',
		'rtttl', 'imy', 'xmf', 'mp4', 'm4a',
		'm4v', '3gp', '3gpp', '3g2', '3gpp2',
		'amr', 'awb', 'wma', 'wmv'
	];
}

util.inherits(AndroidBuilder, Builder);

AndroidBuilder.prototype.config = function config(logger, config, cli) {
	Builder.prototype.config.apply(this, arguments);

	const _t = this;

	function assertIssue(logger, issues, name) {
		for (let i = 0; i < issues.length; i++) {
			if ((typeof name === 'string' && issues[i].id === name) || (typeof name === 'object' && name.test(issues[i].id))) {
				issues[i].message.split('\n').forEach(function (line) {
					logger[issues[i].type === 'error' ? 'error' : 'warn'](line.replace(/(__(.+?)__)/g, '$2'.bold));
				});
				logger.log();
				if (issues[i].type === 'error') {
					process.exit(1);
				}
			}
		}
	}

	// we hook into the pre-validate event so that we can stop the build before
	// prompting if we know the build is going to fail.
	//
	// this is also where we can detect android and jdk environments before
	// prompting occurs. because detection is expensive we also do it here instead
	// of during config() because there's no sense detecting if config() is being
	// called because of the help command.
	cli.on('cli:pre-validate', function (obj, callback) {
		if (cli.argv.platform && cli.argv.platform !== 'android') {
			return callback();
		}

		async.series([
			function (next) {
				// detect android environment
				androidDetect(config, { packageJson: _t.packageJson }, function (androidInfo) {
					_t.androidInfo = androidInfo;
					assertIssue(logger, androidInfo.issues, 'ANDROID_JDK_NOT_FOUND');
					assertIssue(logger, androidInfo.issues, 'ANDROID_JDK_PATH_CONTAINS_AMPERSANDS');
					assertIssue(logger, androidInfo.issues, 'ANDROID_BUILD_TOOLS_TOO_NEW');

					if (!cli.argv.prompt) {
						// check that the Android SDK is found and sane
						// note: if we're prompting, then we'll do this check in the --android-sdk validate() callback
						assertIssue(logger, androidInfo.issues, 'ANDROID_SDK_NOT_FOUND');
						assertIssue(logger, androidInfo.issues, 'ANDROID_SDK_MISSING_PROGRAMS');

						// make sure we have an Android SDK and some Android targets
						if (!Object.keys(androidInfo.targets).filter(function (id) {
							var t = androidInfo.targets[id];
							return t.type === 'platform' && t['api-level'] >= _t.minTargetApiLevel;
						}).length) {
							if (Object.keys(androidInfo.targets).length) {
								logger.error(__('No valid Android SDK targets found.'));
							} else {
								logger.error(__('No Android SDK targets found.'));
							}
							logger.error(__('Please download an Android SDK target API level %s or newer from the Android SDK Manager and try again.', _t.minTargetApiLevel) + '\n');
							process.exit(1);
						}
					}

					// if --android-sdk was not specified, then we simply try to set a default android sdk
					if (!cli.argv['android-sdk']) {
						let androidSdkPath = config.android && config.android.sdkPath;
						if (!androidSdkPath && androidInfo.sdk) {
							androidSdkPath = androidInfo.sdk.path;
						}
						androidSdkPath && (cli.argv['android-sdk'] = afs.resolvePath(androidSdkPath));
					}

					next();
				});
			},

			function (next) {
				// detect java development kit
				appc.jdk.detect(config, null, function (jdkInfo) {
					assertIssue(logger, jdkInfo.issues, 'JDK_NOT_INSTALLED');
					assertIssue(logger, jdkInfo.issues, 'JDK_MISSING_PROGRAMS');
					assertIssue(logger, jdkInfo.issues, 'JDK_INVALID_JAVA_HOME');

					if (!jdkInfo.version) {
						logger.error(__('Unable to locate the Java Development Kit') + '\n');
						logger.log(__('You can specify the location by setting the %s environment variable.', 'JAVA_HOME'.cyan) + '\n');
						process.exit(1);
					}

					if (!version.satisfies(jdkInfo.version, _t.packageJson.vendorDependencies.java)) {
						logger.error(__('JDK version %s detected, but only version %s is supported', jdkInfo.version, _t.packageJson.vendorDependencies.java) + '\n');
						process.exit(1);
					}

					_t.jdkInfo = jdkInfo;
					next();
				});
			}
		], callback);
	});

	const targetDeviceCache = {},
		findTargetDevices = function findTargetDevices(target, callback) {
			if (targetDeviceCache[target]) {
				return callback(null, targetDeviceCache[target]);
			}

			if (target === 'device') {
				new ADB(config).devices(function (err, devices) {
					if (err) {
						callback(err);
					} else {
						this.devices = devices.filter(function (d) {
							return !d.emulator && d.state === 'device';
						});
						if (this.devices.length > 1) {
							// we have more than 1 device, so we should show 'all'
							this.devices.push({
								id: 'all',
								model: 'All Devices'
							});
						}
						callback(null, targetDeviceCache[target] = this.devices.map(function (d) {
							return {
								name: d.model || d.manufacturer,
								id: d.id,
								version: d.release,
								abi: Array.isArray(d.abi) ? d.abi.join(',') : d.abi,
								type: 'device'
							};
						}));
					}
				}.bind(this));
			} else if (target === 'emulator') {
				new EmulatorManager(config).detect(function (err, emus) {
					if (err) {
						callback(err);
					} else {
						this.devices = emus;
						callback(null, targetDeviceCache[target] = emus.map(function (emu) {
							// normalize the emulator info
							if (emu.type === 'avd') {
								return {
									name: emu.name,
									id: emu.id,
									api: emu['api-level'],
									version: emu['sdk-version'],
									abi: emu.abi,
									type: emu.type,
									googleApis: emu.googleApis,
									sdcard: emu.sdcard
								};
							} else if (emu.type === 'genymotion') {
								return {
									name: emu.name,
									id: emu.name,
									api: emu['api-level'],
									version: emu['sdk-version'],
									abi: emu.abi,
									type: emu.type,
									googleApis: emu.googleApis,
									sdcard: true
								};
							}
							return emu; // not good
						}));
					}
				}.bind(this));
			} else {
				callback();
			}
		}.bind(this);

	return function (finished) {
		cli.createHook('build.android.config', this, function (callback) {
			const conf = {
				flags: {
					'launch': {
						desc: __('disable launching the app after installing'),
						default: true,
						hideDefault: true,
						negate: true
					}
				},
				options: {
					'alias': {
						abbr: 'L',
						desc: __('the alias for the keystore'),
						hint: 'alias',
						order: 155,
						prompt: function (callback) {
							callback(fields.select({
								title: __('What is the name of the keystore\'s certificate alias?'),
								promptLabel: __('Select a certificate alias by number or name'),
								margin: '',
								optionLabel: 'name',
								optionValue: 'name',
								numbered: true,
								relistOnError: true,
								complete: true,
								suggest: false,
								options: _t.keystoreAliases,
								validate: conf.options.alias.validate
							}));
						},
						validate: function (value, callback) {
							// if there's a value, then they entered something, otherwise let the cli prompt
							if (value) {
								const selectedAlias = value.toLowerCase(),
									alias = _t.keystoreAlias = _t.keystoreAliases.filter(function (a) { return a.name && a.name.toLowerCase() === selectedAlias; }).shift();
								if (!alias) {
									return callback(new Error(__('Invalid "--alias" value "%s"', value)));
								}
								if (alias.sigalg && alias.sigalg.toLowerCase() === 'sha256withrsa') {
									logger.warn(__('The selected alias %s uses the %s signature algorithm which will likely have issues with Android 4.3 and older.', ('"' + value + '"').cyan, ('"' + alias.sigalg + '"').cyan));
									logger.warn(__('Certificates that use the %s or %s signature algorithm will provide better compatibility.', '"SHA1withRSA"'.cyan, '"MD5withRSA"'.cyan));
								}
							}
							callback(null, value);
						}
					},
					'android-sdk': {
						abbr: 'A',
						default: config.android && config.android.sdkPath && afs.resolvePath(config.android.sdkPath),
						desc: __('the path to the Android SDK'),
						hint: __('path'),
						order: 100,
						prompt: function (callback) {
							let androidSdkPath = config.android && config.android.sdkPath;
							if (!androidSdkPath && _t.androidInfo.sdk) {
								androidSdkPath = _t.androidInfo.sdk.path;
							}
							if (androidSdkPath) {
								androidSdkPath = afs.resolvePath(androidSdkPath);
								if (process.platform === 'win32' || androidSdkPath.indexOf('&') !== -1) {
									androidSdkPath = undefined;
								}
							}

							callback(fields.file({
								promptLabel: __('Where is the Android SDK?'),
								default: androidSdkPath,
								complete: true,
								showHidden: true,
								ignoreDirs: _t.ignoreDirs,
								ignoreFiles: _t.ignoreFiles,
								validate: _t.conf.options['android-sdk'].validate.bind(_t)
							}));
						},
						required: true,
						validate: function (value, callback) {
							if (!value) {
								callback(new Error(__('Invalid Android SDK path')));
							} else if (process.platform === 'win32' && value.indexOf('&') !== -1) {
								callback(new Error(__('The Android SDK path cannot contain ampersands (&) on Windows')));
							} else if (_t.androidInfo.sdk && _t.androidInfo.sdk.path === afs.resolvePath(value)) {
								// no sense doing the detection again, just make sure we found the sdk
								assertIssue(logger, _t.androidInfo.issues, 'ANDROID_SDK_NOT_FOUND');
								assertIssue(logger, _t.androidInfo.issues, 'ANDROID_SDK_MISSING_PROGRAMS');
								callback(null, value);
							} else {
								// do a quick scan to see if the path is correct
								android.findSDK(value, config, appc.pkginfo.package(module), function (err) {
									if (err) {
										callback(new Error(__('Invalid Android SDK path: %s', value)));
									} else {
										function next() {
											// set the android sdk in the config just in case a plugin or something needs it
											config.set('android.sdkPath', value);

											// path looks good, do a full scan again
											androidDetect(config, { packageJson: _t.packageJson, bypassCache: true }, function (androidInfo) {
												// check that the Android SDK is found and sane
												assertIssue(logger, androidInfo.issues, 'ANDROID_SDK_NOT_FOUND');
												assertIssue(logger, androidInfo.issues, 'ANDROID_SDK_MISSING_PROGRAMS');
												_t.androidInfo = androidInfo;
												callback(null, value);
											});
										}

										// new android sdk path looks good
										// if we found an android sdk in the pre-validate hook, then we need to kill the other sdk's adb server
										if (_t.androidInfo.sdk) {
											new ADB(config).stopServer(next);
										} else {
											next();
										}
									}
								});
							}
						}
					},
					'avd-abi': {
						abbr: 'B',
						desc: __('the abi for the Android emulator; deprecated, use --device-id'),
						hint: __('abi')
					},
					'avd-id': {
						abbr: 'I',
						desc: __('the id for the Android emulator; deprecated, use --device-id'),
						hint: __('id')
					},
					'avd-skin': {
						abbr: 'S',
						desc: __('the skin for the Android emulator; deprecated, use --device-id'),
						hint: __('skin')
					},
					'build-type': {
						hidden: true
					},
					'debug-host': {
						hidden: true
					},
					'deploy-type': {
						abbr: 'D',
						desc: __('the type of deployment; only used when target is %s or %s', 'emulator'.cyan, 'device'.cyan),
						hint: __('type'),
						order: 110,
						values: [ 'test', 'development' ]
					},
					'device-id': {
						abbr: 'C',
						desc: __('the id of the Android emulator or the device id to install the application to'),
						hint: __('name'),
						order: 130,
						prompt: function (callback) {
							findTargetDevices(cli.argv.target, function (err, results) {
								var opts = {},
									title,
									promptLabel;

								// we need to sort all results into groups for the select field
								if (cli.argv.target === 'device' && results.length) {
									opts[__('Devices')] = results;
									title = __('Which device do you want to install your app on?');
									promptLabel = __('Select a device by number or name');
								} else if (cli.argv.target === 'emulator') {
									// for emulators, we sort by type
									let emus = results.filter(function (e) {
										return e.type === 'avd';
									});

									if (emus.length) {
										opts[__('Android Emulators')] = emus;
									}

									emus = results.filter(function (e) {
										return e.type === 'genymotion';
									});
									if (emus.length) {
										opts[__('Genymotion Emulators')] = emus;

										logger.log(__('NOTE: Genymotion emulator must be running to detect Google API support').magenta + '\n');
									}

									title = __('Which emulator do you want to launch your app in?');
									promptLabel = __('Select an emulator by number or name');
								}

								// if there are no devices/emulators, error
								if (!Object.keys(opts).length) {
									if (cli.argv.target === 'device') {
										logger.error(__('Unable to find any devices') + '\n');
										logger.log(__('Please plug in an Android device, then try again.') + '\n');
									} else {
										logger.error(__('Unable to find any emulators') + '\n');
										logger.log(__('Please create an Android emulator, then try again.') + '\n');
									}
									process.exit(1);
								}

								callback(fields.select({
									title: title,
									promptLabel: promptLabel,
									formatters: {
										option: function (opt, idx, num) {
											return '  ' + num + opt.name.cyan + (opt.version ? ' (' + opt.version + ')' : '') + (opt.googleApis
												? (' (' + __('Google APIs supported') + ')').grey
												: opt.googleApis === null
													? (' (' + __('Google APIs support unknown') + ')').grey
													: '');
										}
									},
									autoSelectOne: true,
									margin: '',
									optionLabel: 'name',
									optionValue: 'id',
									numbered: true,
									relistOnError: true,
									complete: true,
									suggest: true,
									options: opts
								}));
							});
						},
						required: true,
						validate: function (device, callback) {
							const dev = device.toLowerCase();
							findTargetDevices(cli.argv.target, function (err, devices) {
								if (cli.argv.target === 'device' && dev === 'all') {
									// we let 'all' slide by
									return callback(null, dev);
								}
								for (let i = 0; i < devices.length; i++) {
									if (devices[i].id.toLowerCase() === dev) {
										return callback(null, devices[i].id);
									}
								}
								callback(new Error(cli.argv.target ? __('Invalid Android device "%s"', device) : __('Invalid Android emulator "%s"', device)));
							});
						},
						verifyIfRequired: function (callback) {
							if (cli.argv['build-only']) {
								// not required if we're build only
								return callback();
							}

							findTargetDevices(cli.argv.target, function (err, results) {
								if (cli.argv.target === 'emulator' && cli.argv['device-id'] === undefined && cli.argv['avd-id']) {
									// if --device-id was not specified, but --avd-id was, then we need to
									// try to resolve a device based on the legacy --avd-* options
									let avds = results.filter(function (a) {
											return a.type === 'avd';
										}).map(function (a) {
											return a.name;
										}),
										name = 'titanium_' + cli.argv['avd-id'] + '_';

									if (avds.length) {
										// try finding the first avd that starts with the avd id
										avds = avds.filter(function (avd) {
											return avd.indexOf(name) === 0;
										});
										if (avds.length === 1) {
											cli.argv['device-id'] = avds[0];
											return callback();
										} else if (avds.length > 1) {
											// next try using the avd skin
											if (!cli.argv['avd-skin']) {
												// we have more than one match
												logger.error(__n('Found %s avd with id "%%s"', 'Found %s avds with id "%%s"', avds.length, cli.argv['avd-id']));
												logger.error(__('Specify --avd-skin and --avd-abi to select a specific emulator') + '\n');
											} else {
												name += cli.argv['avd-skin'];
												// try exact match
												let tmp = avds.filter(function (avd) {
													return avd === name;
												});
												if (tmp.length) {
													avds = tmp;
												} else {
													// try partial match
													avds = avds.filter(function (avd) {
														return avd.indexOf(name + '_') === 0;
													});
												}
												if (avds.length === 0) {
													logger.error(__('No emulators found with id "%s" and skin "%s"', cli.argv['avd-id'], cli.argv['avd-skin']) + '\n');
												} else if (avds.length === 1) {
													cli.argv['device-id'] = avds[0];
													return callback();
												} else if (!cli.argv['avd-abi']) {
													// we have more than one matching avd, but no abi to filter by so we have to error
													logger.error(__n('Found %s avd with id "%%s" and skin "%%s"', 'Found %s avds with id "%%s" and skin "%%s"', avds.length, cli.argv['avd-id'], cli.argv['avd-skin']));
													logger.error(__('Specify --avd-abi to select a specific emulator') + '\n');
												} else {
													name += '_' + cli.argv['avd-abi'];
													// try exact match
													tmp = avds.filter(function (avd) {
														return avd === name;
													});
													/* eslint-disable max-depth */
													if (tmp.length) {
														avds = tmp;
													} else {
														avds = avds.filter(function (avd) {
															return avd.indexOf(name + '_') === 0;
														});
													}
													if (avds.length === 0) {
														logger.error(__('No emulators found with id "%s", skin "%s", and abi "%s"', cli.argv['avd-id'], cli.argv['avd-skin'], cli.argv['avd-abi']) + '\n');
													} else {
														// there is one or more avds, but we'll just return the first one
														cli.argv['device-id'] = avds[0];
														return callback();
													}
													/* eslint-enable max-depth */
												}
											}
										}

										logger.warn(__('%s options have been %s, please use %s', '--avd-*'.cyan, 'deprecated'.red, '--device-id'.cyan) + '\n');

										// print list of available avds
										if (results.length && !cli.argv.prompt) {
											logger.log(__('Available Emulators:'));
											results.forEach(function (emu) {
												logger.log('   ' + emu.name.cyan + ' (' + emu.version + ')');
											});
											logger.log();
										}
									}

								} else if (cli.argv['device-id'] === undefined && results.length && config.get('android.autoSelectDevice', true)) {
									// we set the device-id to an array of devices so that later in validate()
									// after the tiapp.xml has been parsed, we can auto select the best device
									_t.devicesToAutoSelectFrom = results.sort(function (a, b) {
										var eq = a.api && b.api && appc.version.eq(a.api, b.api),
											gt = a.api && b.api && appc.version.gt(a.api, b.api);

										if (eq) {
											if (a.type === b.type) {
												if (a.googleApis === b.googleApis) {
													return 0;
												} else if (b.googleApis) {
													return 1;
												} else if (a.googleApis === false && b.googleApis === null) {
													return 1;
												}
												return -1;
											}
											return a.type === 'avd' ? -1 : 1;
										}

										return gt ? 1 : -1;
									});
									return callback();
								}

								// yup, still required
								callback(true);
							});
						}
					},
					'key-password': {
						desc: __('the password for the keystore private key (defaults to the store-password)'),
						hint: 'keypass',
						order: 160,
						prompt: function (callback) {
							callback(fields.text({
								promptLabel: __('What is the keystore\'s __key password__?') + ' ' + __('(leave blank to use the store password)').grey,
								password: true,
								validate: _t.conf.options['key-password'].validate.bind(_t)
							}));
						},
						secret: true,
						validate: function (keyPassword, callback) {
							// sanity check the keystore and store password
							_t.conf.options['store-password'].validate(cli.argv['store-password'], function (err, storePassword) {
								if (err) {
									// we have a bad --keystore or --store-password arg
									cli.argv.keystore = cli.argv['store-password'] = undefined;
									return callback(err);
								}

								const keystoreFile = cli.argv.keystore,
									alias = cli.argv.alias,
									tmpKeystoreFile = temp.path({ suffix: '.jks' });

								if (keystoreFile && storePassword && alias && _t.jdkInfo && _t.jdkInfo.executables.keytool) {
									// the only way to test the key password is to export the cert
									appc.subprocess.run(_t.jdkInfo.executables.keytool, [
										'-J-Duser.language=en',
										'-importkeystore',
										'-v',
										'-srckeystore', keystoreFile,
										'-destkeystore', tmpKeystoreFile,
										'-srcstorepass', storePassword,
										'-deststorepass', storePassword,
										'-srcalias', alias,
										'-destalias', alias,
										'-srckeypass', keyPassword || storePassword,
										'-noprompt'
									], function (code, out) {
										if (code) {
											if (out.indexOf('java.security.UnrecoverableKeyException') !== -1) {
												return callback(new Error(__('Bad key password')));
											}
											return callback(new Error(out.trim()));
										}

										// remove the temp keystore
										fs.existsSync(tmpKeystoreFile) && fs.unlinkSync(tmpKeystoreFile);

										callback(null, keyPassword);
									});
								} else {
									callback(null, keyPassword);
								}
							});
						}
					},
					'keystore': {
						abbr: 'K',
						callback: function () {
							_t.conf.options['alias'].required = true;
							_t.conf.options['store-password'].required = true;
						},
						desc: __('the location of the keystore file'),
						hint: 'path',
						order: 140,
						prompt: function (callback) {
							_t.conf.options['key-password'].required = true;
							callback(fields.file({
								promptLabel: __('Where is the __keystore file__ used to sign the app?'),
								complete: true,
								showHidden: true,
								ignoreDirs: _t.ignoreDirs,
								ignoreFiles: _t.ignoreFiles,
								validate: _t.conf.options.keystore.validate.bind(_t)
							}));
						},
						validate: function (keystoreFile, callback) {
							if (!keystoreFile) {
								callback(new Error(__('Please specify the path to your keystore file')));
							} else {
								keystoreFile = afs.resolvePath(keystoreFile);
								if (!fs.existsSync(keystoreFile) || !fs.statSync(keystoreFile).isFile()) {
									callback(new Error(__('Invalid keystore file')));
								} else {
									callback(null, keystoreFile);
								}
							}
						}
					},
					'output-dir': {
						abbr: 'O',
						desc: __('the output directory when using %s', 'dist-playstore'.cyan),
						hint: 'dir',
						order: 180,
						prompt: function (callback) {
							callback(fields.file({
								promptLabel: __('Where would you like the output APK file saved?'),
								default: cli.argv['project-dir'] && afs.resolvePath(cli.argv['project-dir'], 'dist'),
								complete: true,
								showHidden: true,
								ignoreDirs: _t.ignoreDirs,
								ignoreFiles: /.*/,
								validate: _t.conf.options['output-dir'].validate.bind(_t)
							}));
						},
						validate: function (outputDir, callback) {
							callback(outputDir || !_t.conf.options['output-dir'].required ? null : new Error(__('Invalid output directory')), outputDir);
						}
					},
					'profiler-host': {
						hidden: true
					},
					'store-password': {
						abbr: 'P',
						desc: __('the password for the keystore'),
						hint: 'password',
						order: 150,
						prompt: function (callback) {
							callback(fields.text({
								next: function (err) {
									return err && err.next || null;
								},
								promptLabel: __('What is the keystore\'s __password__?'),
								password: true,
								// if the password fails due to bad keystore file,
								// we need to prompt for the keystore file again
								repromptOnError: false,
								validate: _t.conf.options['store-password'].validate.bind(_t)
							}));
						},
						secret: true,
						validate: function (storePassword, callback) {
							if (!storePassword) {
								return callback(new Error(__('Please specify a keystore password')));
							}

							// sanity check the keystore
							_t.conf.options.keystore.validate(cli.argv.keystore, function (err, keystoreFile) {
								if (err) {
									// we have a bad --keystore arg
									cli.argv.keystore = undefined;
									return callback(err);
								}

								if (keystoreFile && _t.jdkInfo && _t.jdkInfo.executables.keytool) {
									appc.subprocess.run(_t.jdkInfo.executables.keytool, [
										'-J-Duser.language=en',
										'-list',
										'-v',
										'-keystore', keystoreFile,
										'-storepass', storePassword
									], function (code, out) {
										if (code) {
											let msg = out.split('\n').shift().split('java.io.IOException:');
											if (msg.length > 1) {
												msg = msg[1].trim();
												if (/invalid keystore format/i.test(msg)) {
													msg = __('Invalid keystore file');
													cli.argv.keystore = undefined;
													_t.conf.options.keystore.required = true;
												}
											} else {
												msg = out.trim();
											}

											return callback(new Error(msg));
										}

										// empty the alias array. it is important that we don't destory the original
										// instance since it was passed by reference to the alias select list
										while (_t.keystoreAliases.length) {
											_t.keystoreAliases.pop();
										}

										const aliasRegExp = /Alias name: (.+)/,
											sigalgRegExp = /Signature algorithm name: (.+)/;
										out.split('\n\n').forEach(function (chunk) {
											chunk = chunk.trim();
											const m = chunk.match(aliasRegExp);
											if (m) {
												const sigalg = chunk.match(sigalgRegExp);
												_t.keystoreAliases.push({
													name: m[1],
													sigalg: sigalg && sigalg[1]
												});
											}
										});

										if (_t.keystoreAliases.length === 0) {
											cli.argv.keystore = undefined;
											return callback(new Error(__('Keystore does not contain any certificates')));
										} else if (!cli.argv.alias && _t.keystoreAliases.length === 1) {
											cli.argv.alias = _t.keystoreAliases[0].name;
										}

										// check if this keystore requires a key password
										const keystoreFile = cli.argv.keystore,
											alias = cli.argv.alias,
											tmpKeystoreFile = temp.path({ suffix: '.jks' });

										if (keystoreFile && storePassword && alias && _t.jdkInfo && _t.jdkInfo.executables.keytool) {
											// the only way to test the key password is to export the cert
											appc.subprocess.run(_t.jdkInfo.executables.keytool, [
												'-J-Duser.language=en',
												'-importkeystore',
												'-v',
												'-srckeystore', keystoreFile,
												'-destkeystore', tmpKeystoreFile,
												'-srcstorepass', storePassword,
												'-deststorepass', storePassword,
												'-srcalias', alias,
												'-destalias', alias,
												'-srckeypass', storePassword,
												'-noprompt'
											], function (code, out) {
												if (code) {
													if (out.indexOf('Alias <' + alias + '> does not exist') !== -1) {
														// bad alias, we'll let --alias find it again
														_t.conf.options['alias'].required = true;
													}

													// since we have an error, force the key password to be required
													_t.conf.options['key-password'].required = true;
												} else {
													// remove the temp keystore
													fs.existsSync(tmpKeystoreFile) && fs.unlinkSync(tmpKeystoreFile);
												}
												callback(null, storePassword);
											});
										} else {
											callback(null, storePassword);
										}
									});
								} else {
									callback(null, storePassword);
								}
							});
						}
					},
					'target': {
						abbr: 'T',
						callback: function (value) {
							// as soon as we know the target, toggle required options for validation
							if (value === 'dist-playstore') {
								_t.conf.options['alias'].required = true;
								_t.conf.options['deploy-type'].values = [ 'production' ];
								_t.conf.options['device-id'].required = false;
								_t.conf.options['keystore'].required = true;
								_t.conf.options['output-dir'].required = true;
								_t.conf.options['store-password'].required = true;
							}
						},
						default: 'emulator',
						desc: __('the target to build for'),
						order: 120,
						required: true,
						values: _t.targets
					},
					'sigalg': {
						desc: __('the type of a digital signature algorithm. only used when overriding keystore signing algorithm'),
						hint: __('signing'),
						order: 170,
						values: [ 'MD5withRSA', 'SHA1withRSA', 'SHA256withRSA' ]
					}
				}
			};

			callback(null, _t.conf = conf);
		})(function (err, result) {
			finished(result);
		});
	}.bind(this);
};

AndroidBuilder.prototype.validate = function validate(logger, config, cli) {
	Builder.prototype.validate.apply(this, arguments);

	this.target = cli.argv.target;
	this.deployType = !/^dist-/.test(this.target) && cli.argv['deploy-type'] ? cli.argv['deploy-type'] : this.deployTypes[this.target];
	this.buildType = cli.argv['build-type'] || '';

	// ti.deploytype is deprecated and so we force the real deploy type
	if (cli.tiapp.properties['ti.deploytype']) {
		logger.warn(__('The %s tiapp.xml property has been deprecated, please use the %s option', 'ti.deploytype'.cyan, '--deploy-type'.cyan));
	}
	cli.tiapp.properties['ti.deploytype'] = { type: 'string', value: this.deployType };

	// get the javac params
	this.javacMaxMemory = cli.tiapp.properties['android.javac.maxmemory'] && cli.tiapp.properties['android.javac.maxmemory'].value || config.get('android.javac.maxMemory', '1024M');
	this.javacSource = cli.tiapp.properties['android.javac.source'] && cli.tiapp.properties['android.javac.source'].value || config.get('android.javac.source', '1.7');
	this.javacTarget = cli.tiapp.properties['android.javac.target'] && cli.tiapp.properties['android.javac.target'].value || config.get('android.javac.target', '1.7');
	this.dxMaxMemory = cli.tiapp.properties['android.dx.maxmemory'] && cli.tiapp.properties['android.dx.maxmemory'].value || config.get('android.dx.maxMemory', '1024M');
	this.dxMaxIdxNumber = cli.tiapp.properties['android.dx.maxIdxNumber'] && cli.tiapp.properties['android.dx.maxIdxNumber'].value || config.get('android.dx.maxIdxNumber', '65536');

	// manually inject the build profile settings into the tiapp.xml
	switch (this.deployType) {
		case 'production':
			this.minifyJS = true;
			this.encryptJS = true;
			this.minifyCSS = true;
			this.allowDebugging = false;
			this.allowProfiling = false;
			this.includeAllTiModules = false;
			this.proguard = false;
			break;

		case 'test':
			this.minifyJS = true;
			this.encryptJS = true;
			this.minifyCSS = true;
			this.allowDebugging = true;
			this.allowProfiling = true;
			this.includeAllTiModules = false;
			this.proguard = false;
			break;

		case 'development':
		default:
			this.minifyJS = false;
			this.encryptJS = false;
			this.minifyCSS = false;
			this.allowDebugging = true;
			this.allowProfiling = true;
			this.includeAllTiModules = true;
			this.proguard = false;
	}

	if (cli.tiapp.properties['ti.android.compilejs']) {
		logger.warn(__('The %s tiapp.xml property has been deprecated, please use the %s option to bypass JavaScript minification', 'ti.android.compilejs'.cyan, '--skip-js-minify'.cyan));
	}

	if (cli.argv['skip-js-minify']) {
		this.minifyJS = false;
	}

	// check the app name
	if (cli.tiapp.name.indexOf('&') !== -1) {
		if (config.get('android.allowAppNameAmpersands', false)) {
			logger.warn(__('The app name "%s" contains an ampersand (&) which will most likely cause problems.', cli.tiapp.name));
			logger.warn(__('It is recommended that you define the app name using i18n strings.'));
			logger.warn(__('Refer to %s for more information.', 'http://appcelerator.com/i18n-app-name'.cyan));
		} else {
			logger.error(__('The app name "%s" contains an ampersand (&) which will most likely cause problems.', cli.tiapp.name));
			logger.error(__('It is recommended that you define the app name using i18n strings.'));
			logger.error(__('Refer to %s for more information.', 'http://appcelerator.com/i18n-app-name'));
			logger.error(__('To allow ampersands in the app name, run:'));
			logger.error('    ti config android.allowAppNameAmpersands true\n');
			process.exit(1);
		}
	}

	// check the Android specific app id rules
	if (!config.get('app.skipAppIdValidation') && !cli.tiapp.properties['ti.skipAppIdValidation']) {
		if (!/^([a-zA-Z_]{1}[a-zA-Z0-9_-]*(\.[a-zA-Z0-9_-]*)*)$/.test(cli.tiapp.id)) {
			logger.error(__('tiapp.xml contains an invalid app id "%s"', cli.tiapp.id));
			logger.error(__('The app id must consist only of letters, numbers, dashes, and underscores.'));
			logger.error(__('Note: Android does not allow dashes.'));
			logger.error(__('The first character must be a letter or underscore.'));
			logger.error(__('Usually the app id is your company\'s reversed Internet domain name. (i.e. com.example.myapp)') + '\n');
			process.exit(1);
		}

		if (!/^([a-zA-Z_]{1}[a-zA-Z0-9_]*(\.[a-zA-Z_]{1}[a-zA-Z0-9_]*)*)$/.test(cli.tiapp.id)) {
			logger.error(__('tiapp.xml contains an invalid app id "%s"', cli.tiapp.id));
			logger.error(__('The app id must consist of letters, numbers, and underscores.'));
			logger.error(__('The first character must be a letter or underscore.'));
			logger.error(__('The first character after a period must not be a number.'));
			logger.error(__('Usually the app id is your company\'s reversed Internet domain name. (i.e. com.example.myapp)') + '\n');
			process.exit(1);
		}

		if (!ti.validAppId(cli.tiapp.id)) {
			logger.error(__('Invalid app id "%s"', cli.tiapp.id));
			logger.error(__('The app id must not contain Java reserved words.') + '\n');
			process.exit(1);
		}
	}

	// check the default unit
	cli.tiapp.properties || (cli.tiapp.properties = {});
	cli.tiapp.properties['ti.ui.defaultunit'] || (cli.tiapp.properties['ti.ui.defaultunit'] = { type: 'string', value: 'system' });
	if (!/^system|px|dp|dip|mm|cm|in$/.test(cli.tiapp.properties['ti.ui.defaultunit'].value)) {
		logger.error(__('Invalid "ti.ui.defaultunit" property value "%s"', cli.tiapp.properties['ti.ui.defaultunit'].value) + '\n');
		logger.log(__('Valid units:'));
		'system,px,dp,dip,mm,cm,in'.split(',').forEach(function (unit) {
			logger.log('  ' + unit.cyan);
		});
		logger.log();
		process.exit(1);
	}

	// if we're building for the emulator, make sure we don't have any issues
	if (cli.argv.target === 'emulator') {
		this.androidInfo.issues.forEach(function (issue) {
			if (/^ANDROID_MISSING_(LIBGL|I386_ARCH|IA32_LIBS|32BIT_GLIBC|32BIT_LIBSTDCPP)$/.test(issue.id)) {
				issue.message.split('\n').forEach(function (line) {
					logger.warn(line);
				});
			}
		});
	}

	// check that the proguard config exists
	const proguardConfigFile = path.join(cli.argv['project-dir'], 'platform', 'android', 'proguard.cfg');
	if (this.proguard && !fs.existsSync(proguardConfigFile)) {
		logger.error(__('Missing ProGuard configuration file'));
		logger.error(__('ProGuard settings must go in the file "%s"', proguardConfigFile));
		logger.error(__('For example configurations, visit %s', 'http://proguard.sourceforge.net/index.html#manual/examples.html') + '\n');
		process.exit(1);
	}

	// map sdk versions to sdk targets instead of by id
	const targetSDKMap = {};
	Object.keys(this.androidInfo.targets).forEach(function (i) {
		var t = this.androidInfo.targets[i];
		if (t.type === 'platform') {
			targetSDKMap[t.id.replace('android-', '')] = t;
		}
	}, this);

	// check the Android SDK we require to build exists
	this.androidCompileSDK = targetSDKMap[this.compileSdkVersion];
	if (!this.androidCompileSDK) {
		logger.error(__('Unable to find Android SDK API %s', this.compileSdkVersion));
		logger.error(__('Android SDK API %s is required to build Android apps', this.compileSdkVersion) + '\n');
		process.exit(1);
	}

	let tiappAndroidManifest;
	try {
		tiappAndroidManifest = this.tiappAndroidManifest = cli.tiapp.android && cli.tiapp.android.manifest && (new AndroidManifest()).parse(cli.tiapp.android.manifest);
	} catch (ex) {
		logger.error(__('Malformed <manifest> definition in the <android> section of the tiapp.xml') + '\n');
		process.exit(1);
	}

	const customAndroidManifestFile = path.join(cli.argv['project-dir'], 'platform', 'android', 'AndroidManifest.xml');
	try {
		this.customAndroidManifest = fs.existsSync(customAndroidManifestFile) && (new AndroidManifest(customAndroidManifestFile));
	} catch (ex) {
		logger.error(__('Malformed custom AndroidManifest.xml file: %s', customAndroidManifestFile) + '\n');
		process.exit(1);
	}

	// validate the sdk levels
	const usesSDK = (tiappAndroidManifest && tiappAndroidManifest['uses-sdk']) || (this.customAndroidManifest && this.customAndroidManifest['uses-sdk']);

	this.minSDK = this.minSupportedApiLevel;
	this.targetSDK = cli.tiapp.android && ~~cli.tiapp.android['tool-api-level'] || null;
	this.maxSDK = null;

	if (this.targetSDK) {
		logger.log();
		logger.warn(__('%s has been deprecated, please specify the target SDK API using the %s tag:', '<tool-api-level>'.cyan, '<uses-sdk>'.cyan));
		logger.warn();
		logger.warn('<ti:app xmlns:ti="http://ti.appcelerator.org">'.grey);
		logger.warn('    <android>'.grey);
		logger.warn('        <manifest>'.grey);
		logger.warn(('            <uses-sdk android:minSdkVersion="' + this.minSupportedApiLevel + '" android:targetSdkVersion="' + this.minTargetApiLevel + '" android:maxSdkVersion="' + this.maxSupportedApiLevel + '"/>').magenta);
		logger.warn('        </manifest>'.grey);
		logger.warn('    </android>'.grey);
		logger.warn('</ti:app>'.grey);
		logger.log();
	}

	if (usesSDK) {
		usesSDK.minSdkVersion    && (this.minSDK    = usesSDK.minSdkVersion);
		usesSDK.targetSdkVersion && (this.targetSDK = usesSDK.targetSdkVersion);
		usesSDK.maxSdkVersion    && (this.maxSDK    = usesSDK.maxSdkVersion);
	}

	// we need to translate the sdk to a real api level (i.e. L => 20, MNC => 22) so that
	// we can valiate them
	function getRealAPILevel(ver) {
		return (ver && targetSDKMap[ver] && targetSDKMap[ver].sdk) || ver;
	}
	this.realMinSDK    = getRealAPILevel(this.minSDK);
	this.realTargetSDK = getRealAPILevel(this.targetSDK);
	this.realMaxSDK    = getRealAPILevel(this.maxSDK);

	// min sdk is too old
	if (this.minSDK && this.realMinSDK < this.minSupportedApiLevel) {
		logger.error(__('The minimum supported SDK API version must be %s or newer, but is currently set to %s', this.minSupportedApiLevel, this.minSDK + (this.minSDK !== this.realMinSDK ? ' (' + this.realMinSDK + ')' : '')) + '\n');
		logger.log(
			appc.string.wrap(
				__('Update the %s in the tiapp.xml or custom AndroidManifest to at least %s:', 'android:minSdkVersion'.cyan, String(this.minSupportedApiLevel).cyan),
				config.get('cli.width', 100)
			)
		);
		logger.log();
		logger.log('<ti:app xmlns:ti="http://ti.appcelerator.org">'.grey);
		logger.log('    <android>'.grey);
		logger.log('        <manifest>'.grey);
		logger.log(('            <uses-sdk '
			+ 'android:minSdkVersion="' + this.minSupportedApiLevel + '" '
			+ (this.targetSDK ? 'android:targetSdkVersion="' + this.targetSDK + '" ' : '')
			+ (this.maxSDK ? 'android:maxSdkVersion="' + this.maxSDK + '" ' : '')
			+ '/>').magenta);
		logger.log('        </manifest>'.grey);
		logger.log('    </android>'.grey);
		logger.log('</ti:app>'.grey);
		logger.log();
		process.exit(1);
	}

	if (this.targetSDK) {
		// target sdk is too old
		if (this.realTargetSDK < this.minTargetApiLevel) {
			logger.error(__('The target SDK API %s is not supported by Titanium SDK %s', this.targetSDK + (this.targetSDK !== this.realTargetSDK ? ' (' + this.realTargetSDK + ')' : ''), ti.manifest.version));
			logger.error(__('The target SDK API version must be %s or newer', this.minTargetApiLevel) + '\n');
			logger.log(
				appc.string.wrap(
					__('Update the %s in the tiapp.xml or custom AndroidManifest to at least %s:', 'android:targetSdkVersion'.cyan, String(this.minTargetApiLevel).cyan),
					config.get('cli.width', 100)
				)
			);
			logger.log();
			logger.log('<ti:app xmlns:ti="http://ti.appcelerator.org">'.grey);
			logger.log('    <android>'.grey);
			logger.log('        <manifest>'.grey);
			logger.log(('            <uses-sdk '
				+ (this.minSupportedApiLevel ? 'android:minSdkVersion="' + this.minSupportedApiLevel + '" ' : '')
				+ 'android:targetSdkVersion="' + this.minTargetApiLevel + '" '
				+ (this.maxSDK ? 'android:maxSdkVersion="' + this.maxSDK + '" ' : '')
				+ '/>').magenta);
			logger.log('        </manifest>'.grey);
			logger.log('    </android>'.grey);
			logger.log('</ti:app>'.grey);
			logger.log();
			process.exit(1);
		}

		// target sdk < min sdk
		if (this.realTargetSDK < this.realMinSDK) {
			logger.error(__('The target SDK API must be greater than or equal to the minimum SDK %s, but is currently set to %s',
				this.minSDK + (this.minSDK !== this.realMinSDK ? ' (' + this.realMinSDK + ')' : ''),
				this.targetSDK + (this.targetSDK !== this.realTargetSDK ? ' (' + this.realTargetSDK + ')' : '')
			) + '\n');
			process.exit(1);
		}

	} else {
		// if no target sdk, then default to most recent supported/installed
		Object
			.keys(targetSDKMap)
			.sort(function (a, b) {
				if (targetSDKMap[a].sdk === targetSDKMap[b].sdk && targetSDKMap[a].revision === targetSDKMap[b].revision) {
					return 0;
				} else if (targetSDKMap[a].sdk < targetSDKMap[b].sdk || (targetSDKMap[a].sdk === targetSDKMap[b].sdk && targetSDKMap[a].revision < targetSDKMap[b].revision)) {
					return -1;
				}
				return 1;
			})
			.reverse()
			.some(function (ver) {
				if (targetSDKMap[ver].sdk >= this.minTargetApiLevel && targetSDKMap[ver].sdk <= this.maxSupportedApiLevel) {
					this.targetSDK = this.realTargetSDK = targetSDKMap[ver].sdk;
					return true;
				}
				return false;
			}, this);

		if (!this.targetSDK || this.realTargetSDK < this.minTargetApiLevel) {
			if (this.minTargetApiLevel === this.maxSupportedApiLevel) {
				logger.error(__('Unable to find Android SDK API %s', this.maxSupportedApiLevel));
				logger.error(__('Android SDK API %s is required to build Android apps', this.maxSupportedApiLevel) + '\n');
			} else {
				logger.error(__('Unable to find a suitable installed Android SDK that is API >=%s and <=%s', this.minTargetApiLevel, this.maxSupportedApiLevel) + '\n');
			}
			process.exit(1);
		}
	}

	// check that we have this target sdk installed
	this.androidTargetSDK = targetSDKMap[this.targetSDK];

	if (!this.androidTargetSDK) {
		logger.error(__('Target Android SDK API %s is not installed', this.targetSDK) + '\n');

		const sdks = Object.keys(targetSDKMap).filter(function (ver) {
			return ~~ver > this.minSupportedApiLevel;
		}.bind(this)).sort().filter(function (s) { return s >= this.minSDK; }, this);

		if (sdks.length) {
			logger.log(__('To target Android SDK API %s, you first must install it using the Android SDK manager.', String(this.targetSDK).cyan) + '\n');
			logger.log(
				appc.string.wrap(
					__('Alternatively, you can set the %s in the %s section of the tiapp.xml to one of the following installed Android target SDK APIs: %s', '<uses-sdk>'.cyan, '<android> <manifest>'.cyan, sdks.join(', ').cyan),
					config.get('cli.width', 100)
				)
			);
			logger.log();
			logger.log('<ti:app xmlns:ti="http://ti.appcelerator.org">'.grey);
			logger.log('    <android>'.grey);
			logger.log('        <manifest>'.grey);
			logger.log(('            <uses-sdk '
				+ (this.minSDK ? 'android:minSdkVersion="' + this.minSDK + '" ' : '')
				+ 'android:targetSdkVersion="' + sdks[0] + '" '
				+ (this.maxSDK ? 'android:maxSdkVersion="' + this.maxSDK + '" ' : '')
				+ '/>').magenta);
			logger.log('        </manifest>'.grey);
			logger.log('    </android>'.grey);
			logger.log('</ti:app>'.grey);
			logger.log();
		} else {
			logger.log(__('To target Android SDK API %s, you first must install it using the Android SDK manager', String(this.targetSDK).cyan) + '\n');
		}
		process.exit(1);
	}

	if (!this.androidTargetSDK.androidJar) {
		logger.error(__('Target Android SDK API %s is missing "android.jar"', this.targetSDK) + '\n');
		process.exit(1);
	}

	if (this.realTargetSDK < this.realMinSDK) {
		logger.error(__('Target Android SDK API version must be %s or newer', this.minSDK) + '\n');
		process.exit(1);
	}

	if (this.realMaxSDK && this.realMaxSDK < this.realTargetSDK) {
		logger.error(__('Maximum Android SDK API version must be greater than or equal to the target SDK API %s, but is currently set to %s',
			this.targetSDK + (this.targetSDK !== this.realTargetSDK ? ' (' + this.realTargetSDK + ')' : ''),
			this.maxSDK + (this.maxSDK !== this.realMaxSDK ? ' (' + this.realMaxSDK + ')' : '')
		) + '\n');
		process.exit(1);
	}

	if (this.maxSupportedApiLevel && this.realTargetSDK > this.maxSupportedApiLevel) {
		// print warning that version this.targetSDK is not tested
		logger.warn(__('Building with Android SDK API %s which hasn\'t been tested against Titanium SDK %s',
			String(this.targetSDK + (this.targetSDK !== this.realTargetSDK ? ' (' + this.realTargetSDK + ')' : '')).cyan,
			this.titaniumSdkVersion
		));
	}

	// determine the abis to support
	this.abis = this.validABIs;
	if (cli.tiapp.android && cli.tiapp.android.abi && cli.tiapp.android.abi.indexOf('all') === -1) {
		this.abis = cli.tiapp.android.abi;
		this.abis.forEach(function (abi) {
			if (this.validABIs.indexOf(abi) === -1) {
				logger.error(__('Invalid ABI "%s"', abi) + '\n');
				logger.log(__('Valid ABIs:'));
				this.validABIs.forEach(function (name) {
					logger.log('   ' + name.cyan);
				});
				logger.log();
				process.exit(1);
			}
		}, this);
	}

	let deviceId = cli.argv['device-id'];

	if (!cli.argv['build-only'] && /^device|emulator$/.test(this.target) && deviceId === undefined && config.get('android.autoSelectDevice', true)) {
		// no --device-id, so intelligently auto select one
		const ver = this.androidTargetSDK.version,
			apiLevel = this.androidTargetSDK.sdk,
			devicesToAutoSelectFrom = this.devicesToAutoSelectFrom,
			len = devicesToAutoSelectFrom.length,
			verRegExp = /^((\d\.)?\d\.)?\d$/;

		// reset the device id
		deviceId = null;

		if (cli.argv.target === 'device') {
			logger.info(__('Auto selecting device that closest matches %s', ver.cyan));
		} else {
			logger.info(__('Auto selecting emulator that closest matches %s', ver.cyan));
		}

		function setDeviceId(device) {
			deviceId = cli.argv['device-id'] = device.id;

			let gapi = '';
			if (device.googleApis) {
				gapi = (' (' + __('Google APIs supported') + ')').grey;
			} else if (device.googleApis === null) {
				gapi = (' (' + __('Google APIs support unknown') + ')').grey;
			}

			if (cli.argv.target === 'device') {
				logger.info(__('Auto selected device %s %s', device.name.cyan, device.version) + gapi);
			} else {
				logger.info(__('Auto selected emulator %s %s', device.name.cyan, device.version) + gapi);
			}
		}

		function gte(device) {
			return device.api >= apiLevel && (!verRegExp.test(device.version) || appc.version.gte(device.version, ver));
		}

		function lt(device) {
			return device.api < apiLevel && (!verRegExp.test(device.version) || appc.version.lt(device.version, ver));
		}

		// find the first one where version is >= and google apis == true
		logger.debug(__('Searching for version >= %s and has Google APIs', ver));
		for (let i = 0; i < len; i++) {
			if (gte(devicesToAutoSelectFrom[i]) && devicesToAutoSelectFrom[i].googleApis) {
				setDeviceId(devicesToAutoSelectFrom[i]);
				break;
			}
		}

		if (!deviceId) {
			// find first one where version is >= and google apis is a maybe
			logger.debug(__('Searching for version >= %s and may have Google APIs', ver));
			for (let i = 0; i < len; i++) {
				if (gte(devicesToAutoSelectFrom[i]) && devicesToAutoSelectFrom[i].googleApis === null) {
					setDeviceId(devicesToAutoSelectFrom[i]);
					break;
				}
			}

			if (!deviceId) {
				// find first one where version is >= and no google apis
				logger.debug(__('Searching for version >= %s and no Google APIs', ver));
				for (let i = 0; i < len; i++) {
					if (gte(devicesToAutoSelectFrom[i])) {
						setDeviceId(devicesToAutoSelectFrom[i]);
						break;
					}
				}

				if (!deviceId) {
					// find first one where version < and google apis == true
					logger.debug(__('Searching for version < %s and has Google APIs', ver));
					for (let i = len - 1; i >= 0; i--) {
						if (lt(devicesToAutoSelectFrom[i])) { // eslint-disable-line max-depth
							setDeviceId(devicesToAutoSelectFrom[i]);
							break;
						}
					}

					if (!deviceId) {
						// find first one where version <
						logger.debug(__('Searching for version < %s and no Google APIs', ver));
						for (let i = len - 1; i >= 0; i--) { // eslint-disable-line max-depth
							if (lt(devicesToAutoSelectFrom[i]) && devicesToAutoSelectFrom[i].googleApis) { // eslint-disable-line max-depth
								setDeviceId(devicesToAutoSelectFrom[i]);
								break;
							}
						}

						if (!deviceId) { // eslint-disable-line max-depth
							// just grab first one
							logger.debug(__('Selecting first device'));
							setDeviceId(devicesToAutoSelectFrom[0]);
						}
					}
				}
			}
		}

		const devices = deviceId === 'all'
			? this.devices
			: this.devices.filter(function (d) { return d.id === deviceId; });
		devices.forEach(function (device) {
			if (Array.isArray(device.abi) && !device.abi.some(function (a) { return this.abis.indexOf(a) !== -1; }.bind(this))) { // eslint-disable-line max-statements-per-line
				if (this.target === 'emulator') {
					logger.error(__n('The emulator "%%s" does not support the desired ABI %%s', 'The emulator "%%s" does not support the desired ABIs %%s', this.abis.length, device.name, '"' + this.abis.join('", "') + '"'));
				} else {
					logger.error(__n('The device "%%s" does not support the desired ABI %%s', 'The device "%%s" does not support the desired ABIs %%s', this.abis.length, device.model || device.manufacturer, '"' + this.abis.join('", "') + '"'));
				}
				logger.error(__('Supported ABIs: %s', device.abi.join(', ')) + '\n');

				logger.log(__('You need to add at least one of the device\'s supported ABIs to the tiapp.xml'));
				logger.log();
				logger.log('<ti:app xmlns:ti="http://ti.appcelerator.org">'.grey);
				logger.log('    <!-- snip -->'.grey);
				logger.log('    <android>'.grey);
				logger.log(('        <abi>' + this.abis.concat(device.abi).join(',') + '</abi>').magenta);
				logger.log('    </android>'.grey);
				logger.log('</ti:app>'.grey);
				logger.log();

				process.exit(1);
			}
		}, this);
	}

	// validate debugger and profiler options
	const tool = [];
	this.allowDebugging && tool.push('debug');
	this.allowProfiling && tool.push('profiler');
	this.debugHost = null;
	this.debugPort = null;
	this.profilerHost = null;
	this.profilerPort = null;
	tool.forEach(function (type) {
		if (cli.argv[type + '-host']) {
			if (typeof cli.argv[type + '-host'] === 'number') {
				logger.error(__('Invalid %s host "%s"', type, cli.argv[type + '-host']) + '\n');
				logger.log(__('The %s host must be in the format "host:port".', type) + '\n');
				process.exit(1);
			}

			const parts = cli.argv[type + '-host'].split(':');
			if (parts.length < 2) {
				logger.error(__('Invalid ' + type + ' host "%s"', cli.argv[type + '-host']) + '\n');
				logger.log(__('The %s host must be in the format "host:port".', type) + '\n');
				process.exit(1);
			}

			const port = parseInt(parts[1]);
			if (isNaN(port) || port < 1 || port > 65535) {
				logger.error(__('Invalid ' + type + ' host "%s"', cli.argv[type + '-host']) + '\n');
				logger.log(__('The port must be a valid integer between 1 and 65535.') + '\n');
				process.exit(1);
			}

			this[type + 'Host'] = parts[0];
			this[type + 'Port'] = port;
		}
	}, this);

	if (this.debugPort || this.profilerPort) {
		// if debugging/profiling, make sure we only have one device and that it has an sd card
		if (this.target === 'emulator') {
			const emu = this.devices.filter(function (d) { return d.id === deviceId; }).shift(); // eslint-disable-line max-statements-per-line
			if (!emu) {
				logger.error(__('Unable find emulator "%s"', deviceId) + '\n');
				process.exit(1);
			} else if (!emu.sdcard && emu.type !== 'genymotion') {
				logger.error(__('The selected emulator "%s" does not have an SD card.', emu.name));
				if (this.profilerPort) {
					logger.error(__('An SD card is required for profiling.') + '\n');
				} else {
					logger.error(__('An SD card is required for debugging.') + '\n');
				}
				process.exit(1);
			}
		} else if (this.target === 'device' && deviceId === 'all' && this.devices.length > 1) {
			// fail, can't do 'all' for debug builds
			logger.error(__('Cannot debug application when --device-id is set to "all" and more than one device is connected.'));
			logger.error(__('Please specify a single device to debug on.') + '\n');
			process.exit(1);
		}
	}

	// check that the build directory is writeable
	const buildDir = path.join(cli.argv['project-dir'], 'build');
	if (fs.existsSync(buildDir)) {
		if (!afs.isDirWritable(buildDir)) {
			logger.error(__('The build directory is not writeable: %s', buildDir) + '\n');
			logger.log(__('Make sure the build directory is writeable and that you have sufficient free disk space.') + '\n');
			process.exit(1);
		}
	} else if (!afs.isDirWritable(cli.argv['project-dir'])) {
		logger.error(__('The project directory is not writeable: %s', cli.argv['project-dir']) + '\n');
		logger.log(__('Make sure the project directory is writeable and that you have sufficient free disk space.') + '\n');
		process.exit(1);
	}

	// make sure we have an icon
	if (this.tiappAndroidManifest && this.tiappAndroidManifest.application && this.tiappAndroidManifest.application.icon) {
		cli.tiapp.icon = this.tiappAndroidManifest.application.icon.replace(/^@drawable\//, '') + '.png';
	} else if (this.customAndroidManifest && this.customAndroidManifest.application && this.customAndroidManifest.application.icon) {
		cli.tiapp.icon = this.customAndroidManifest.application.icon.replace(/^@drawable\//, '') + '.png';
	}
	if (!cli.tiapp.icon || ![ 'Resources', 'Resources/android' ].some(function (p) {
		return fs.existsSync(cli.argv['project-dir'], p, cli.tiapp.icon);
	})) {
		cli.tiapp.icon = 'appicon.png';
	}

	return function (callback) {
		this.validateTiModules('android', this.deployType, function validateTiModulesCallback(err, modules) {
			this.modules = modules.found;

			this.commonJsModules = [];
			this.nativeLibModules = [];

			const manifestHashes = [],
				nativeHashes = [],
				bindingsHashes = [],
				jarHashes = {};

			modules.found.forEach(function (module) {
				manifestHashes.push(this.hash(JSON.stringify(module.manifest)));

				if (module.platform.indexOf('commonjs') !== -1) {
					module.native = false;

					// look for legacy module.id.js first
					let libFile = path.join(module.modulePath, module.id + '.js');
					module.libFile = fs.existsSync(libFile) ? libFile : null;
					// Let require.resolve handle resolving the main script
					if (!module.libFile) {
						libFile = require.resolve(module.modulePath);
						if (fs.existsSync(libFile)) {
							module.libFile = libFile;
						}

						if (!module.libFile) {
							this.logger.error(__('Module "%s" v%s is missing main file: %s, package.json with "main" entry, index.js, or index.json', module.id, module.manifest.version || 'latest', module.id + '.js') + '\n');
							process.exit(1);
						}
					}

					this.commonJsModules.push(module);
				} else {
					module.native = true;

					// jar filenames are always lower case and must correspond to the name in the module's build.xml file
					module.jarName = module.manifest.name.toLowerCase() + '.jar';
					module.jarFile = path.join(module.modulePath, module.jarName);

					if (!fs.existsSync(module.jarFile)) {
						// NOTE: this should be an error, not a warning, but due to the soasta module, we can't error out
						// logger.error(__('Module %s version %s is missing main jar file', module.id.cyan, (module.manifest.version || 'latest').cyan) + '\n');
						// process.exit(1);
						logger.warn(__('Module %s version %s does not have a main jar file', module.id.cyan, (module.manifest.version || 'latest').cyan));
						module.jarName = module.jarFile = null;
					} else {
						// get the jar hashes
						const jarHash = module.hash = this.hash(fs.readFileSync(module.jarFile).toString());
						nativeHashes.push(jarHash);
						jarHashes[module.jarName] || (jarHashes[module.jarName] = []);
						jarHashes[module.jarName].push({
							hash: module.hash,
							module: module
						});
					}

					const libDir = path.join(module.modulePath, 'lib'),
						jarRegExp = /\.jar$/;
					fs.existsSync(libDir) && fs.readdirSync(libDir).forEach(function (name) {
						const file = path.join(libDir, name);
						if (jarRegExp.test(name) && fs.existsSync(file)) {
							jarHashes[name] || (jarHashes[name] = []);
							jarHashes[name].push({
								hash: this.hash(fs.readFileSync(file).toString()),
								module: module
							});
						}
					}, this);

					// determine the module's ABIs
					module.abis = [];
					const libsDir = path.join(module.modulePath, 'libs'),
						soRegExp = /\.so$/;
					fs.existsSync(libsDir) && fs.readdirSync(libsDir).forEach(function (abi) {
						const dir = path.join(libsDir, abi);
						let added = false;
						if (!this.ignoreDirs.test(abi) && fs.existsSync(dir) && fs.statSync(dir).isDirectory()) {
							fs.readdirSync(dir).forEach(function (name) {
								if (soRegExp.test(name)) {
									const file = path.join(dir, name);
									if (!added) {
										module.abis.push(abi);
										added = true;
									}
									nativeHashes.push(afs.hashFile(file));
								}
							});
						}
					}, this);

					// check missing abis
					const missingAbis = module.abis.length && this.abis.filter(function (a) { return module.abis.indexOf(a) === -1; }); // eslint-disable-line max-statements-per-line
					if (missingAbis.length) {
						/* commenting this out to preserve the old, incorrect behavior
this.logger.error(__n('The module "%%s" does not support the ABI: %%s', 'The module "%%s" does not support the ABIs: %s', missingAbis.length, module.id, '"' + missingAbis.join('" "') + '"'));
this.logger.error(__('It only supports the following ABIs: %s', module.abis.join(', ')) + '\n');
process.exit(1);
*/
						this.logger.warn(__n('The module %%s does not support the ABI: %%s', 'The module %%s does not support the ABIs: %s', missingAbis.length, module.id.cyan, missingAbis.map(function (a) { return a.cyan; }).join(', '))); // eslint-disable-line max-statements-per-line
						this.logger.warn(__('It only supports the following ABIs: %s', module.abis.map(function (a) { return a.cyan; }).join(', '))); // eslint-disable-line max-statements-per-line
						this.logger.warn(__('Your application will most likely encounter issues'));
					}

					if (module.jarFile) {
						// read in the bindings
						try {
							module.bindings = this.getNativeModuleBindings(module.jarFile);
							if (!module.bindings) {
								logger.error(__('Module %s version %s is missing bindings json file', module.id.cyan, (module.manifest.version || 'latest').cyan) + '\n');
								process.exit(1);
							}
							bindingsHashes.push(this.hash(JSON.stringify(module.bindings)));
						} catch (ex) {
							logger.error(__('The module "%s" has an invalid jar file: %s', module.id, module.jarFile) + '\n');
							process.exit(1);
						}
					}

					this.nativeLibModules.push(module);
				}

				// scan the module for any CLI hooks
				cli.scanHooks(path.join(module.modulePath, 'hooks'));
			}, this);

			this.modulesManifestHash = this.hash(manifestHashes.length ? manifestHashes.sort().join(',') : '');
			this.modulesNativeHash = this.hash(nativeHashes.length ? nativeHashes.sort().join(',') : '');
			this.modulesBindingsHash = this.hash(bindingsHashes.length ? bindingsHashes.sort().join(',') : '');

			// check for any missing module dependencies
			let unresolvedDependencies = [];
			for (let module of this.nativeLibModules) {
				const timoduleXmlFile = path.join(module.modulePath, 'timodule.xml'),
					timodule = fs.existsSync(timoduleXmlFile) ? new tiappxml(timoduleXmlFile) : undefined;

				if (timodule && Array.isArray(timodule.modules)) {
					for (let dependency of timodule.modules) {
						if (!dependency.platform || /^android$/.test(dependency.platform)) {

							let missing = true;
							for (let module of this.nativeLibModules) {
								if (module.id === dependency.id) {
									missing = false;
									break;
								}
							}
							if (missing) {
								dependency.depended = module;

								// attempt to include missing dependency
								this.cli.tiapp.modules.push({
									id: dependency.id,
									version: dependency.version,
									platform: [ 'android' ],
									deployType: [ this.deployType ]
								});

								unresolvedDependencies.push(dependency);
							}
						}
					}
				}
			}
			if (unresolvedDependencies.length) {
				/*
				let msg = 'could not find required module dependencies:';
		 		for (let dependency of unresolvedDependencies) {
		 			msg += __('\n  id: %s  version: %s  platform: %s  required by %s',
		 				dependency.id,
		 				dependency.version ? dependency.version : 'latest',
		 				dependency.platform ? dependency.platform : 'all',
		 				dependency.depended.id);
		 		}
		 		logger.error(msg);
		 		process.exit(1);
		 		*/

				// re-validate modules
				return this.validateTiModules('android', this.deployType, validateTiModulesCallback.bind(this));
			}

			// check if we have any conflicting jars
			const possibleConflicts = Object.keys(jarHashes).filter(function (jar) { return jarHashes[jar].length > 1; }); // eslint-disable-line max-statements-per-line
			if (possibleConflicts.length) {
				let foundConflict = false;
				possibleConflicts.forEach(function (jar) {
					var modules = jarHashes[jar],
						maxlen = 0,
						h = {};
					modules.forEach(function (m) {
						m.module.id.length > maxlen && (maxlen = m.module.id.length);
						h[m.hash] = 1;
					});
					if (Object.keys(h).length > 1) {
						if (!foundConflict) {
							logger.error(__('Conflicting jar files detected:'));
							foundConflict = true;
						}
						logger.error();
						logger.error(__('The following modules have different "%s" files', jar));
						modules.forEach(function (m) {
							logger.error(__('   %s (version %s) (hash=%s)', appc.string.rpad(m.module.id, maxlen + 2), m.module.version, m.hash));
						});
					}
				});
				if (foundConflict) {
					logger.error();
					appc.string.wrap(
						__('You can either select a version of these modules where the conflicting jar file is the same or you can try copying the jar file from one module\'s "lib" folder to the other module\'s "lib" folder.'),
						config.get('cli.width', 100)
					).split('\n').forEach(logger.error);
					logger.log();
					process.exit(1);
				}
			}

			callback();
		}.bind(this));
	}.bind(this);
};

AndroidBuilder.prototype.run = function run(logger, config, cli, finished) {
	Builder.prototype.run.apply(this, arguments);

	appc.async.series(this, [
		function (next) {
			cli.emit('build.pre.construct', this, next);
		},

		'doAnalytics',
		'initialize',
		'loginfo',
		'computeHashes',
		'readBuildManifest',
		'checkIfNeedToRecompile',
		'getLastBuildState',

		function (next) {
			cli.emit('build.pre.compile', this, next);
		},

		'createBuildDirs',
		'copyResources',
		'generateRequireIndex',
		'processTiSymbols',
		'copyModuleResources',
		'removeOldFiles',
		'generateJavaFiles',
		'generateAidl',

		// generate the i18n files after copyModuleResources to make sure the app_name isn't
		// overwritten by some module's strings.xml
		'generateI18N',

		'generateTheme',
		'generateAndroidManifest',
		'packageApp',
		'generateRClasses',

		// provide a hook event before javac
		function (next) {
			cli.emit('build.pre.build', this, next);
		},

		// we only need to compile java classes if any files in src or gen changed
		'compileJavaClasses',

		// provide a hook event after javac
		function (next) {
			cli.emit('build.post.build', this, next);
		},

		// we only need to run proguard if any java classes have changed
		'runProguard',

		// we only need to run the dexer if this.moduleJars or this.jarLibraries changes or
		// any files in this.buildBinClassesDir have changed or debugging/profiling toggled
		'runDexer',

		'createUnsignedApk',
		'createSignedApk',
		'zipAlignApk',
		'writeBuildManifest',

		function (next) {
			if (!this.buildOnly && this.target === 'simulator') {
				const delta = appc.time.prettyDiff(this.cli.startTime, Date.now());
				this.logger.info(__('Finished building the application in %s', delta.cyan));
			}

			cli.emit('build.post.compile', this, next);
		},

		function (next) {
			cli.emit('build.finalize', this, next);
		}
	], finished);
};

AndroidBuilder.prototype.doAnalytics = function doAnalytics(next) {
	const cli = this.cli;
	let eventName = 'android.' + cli.argv.target;

	if (cli.argv.target === 'dist-playstore') {
		eventName = 'android.distribute.playstore';
	} else if (this.allowDebugging && this.debugPort) {
		eventName += '.debug';
	} else if (this.allowProfiling && this.profilerPort) {
		eventName += '.profile';
	} else {
		eventName += '.run';
	}

	cli.addAnalyticsEvent(eventName, {
		dir: cli.argv['project-dir'],
		name: cli.tiapp.name,
		publisher: cli.tiapp.publisher,
		url: cli.tiapp.url,
		image: cli.tiapp.icon,
		appid: cli.tiapp.id,
		description: cli.tiapp.description,
		type: cli.argv.type,
		guid: cli.tiapp.guid,
		version: cli.tiapp.version,
		copyright: cli.tiapp.copyright,
		date: (new Date()).toDateString()
	});

	next();
};

AndroidBuilder.prototype.initialize = function initialize(next) {
	const argv = this.cli.argv;

	this.appid = this.tiapp.id;
	this.appid.indexOf('.') === -1 && (this.appid = 'com.' + this.appid);

	this.classname = this.tiapp.name.split(/[^A-Za-z0-9_]/).map(function (word) {
		return appc.string.capitalize(word.toLowerCase());
	}).join('');
	/^[0-9]/.test(this.classname) && (this.classname = '_' + this.classname);
	this.mainActivity = '.' + this.classname + 'Activity';

	this.buildOnly = argv['build-only'];

	const deviceId = this.deviceId = argv['device-id'];
	if (!this.buildOnly && this.target === 'emulator') {
		const emu = this.devices.filter(function (e) { return e.id === deviceId; }).shift(); // eslint-disable-line max-statements-per-line
		if (!emu) {
			// sanity check
			this.logger.error(__('Unable to find Android emulator "%s"', deviceId) + '\n');
			process.exit(0);
		}
		this.emulator = emu;
	}

	this.outputDir = argv['output-dir'] ? afs.resolvePath(argv['output-dir']) : null;

	// set the keystore to the dev keystore, if not already set
	this.keystore = argv.keystore;
	this.keystoreStorePassword = argv['store-password'];
	this.keystoreKeyPassword = argv['key-password'];
	this.sigalg = argv['sigalg'];
	if (!this.keystore) {
		this.keystore = path.join(this.platformPath, 'dev_keystore');
		this.keystoreStorePassword = 'tirocks';
		this.keystoreAlias = {
			name: 'tidev',
			sigalg: 'MD5withRSA'
		};
	}

	const loadFromSDCardProp = this.tiapp.properties['ti.android.loadfromsdcard'];
	this.loadFromSDCard = loadFromSDCardProp && loadFromSDCardProp.value === true;

	const includeAllTiModulesProp = this.tiapp.properties['ti.android.include_all_modules'];
	if (includeAllTiModulesProp !== undefined) {
		this.includeAllTiModules = includeAllTiModulesProp.value;
	}

	// directories
	this.buildAssetsDir             = path.join(this.buildDir, 'assets');
	this.buildBinDir                = path.join(this.buildDir, 'bin');
	this.buildBinAssetsDir          = path.join(this.buildBinDir, 'assets');
	this.buildBinAssetsResourcesDir = path.join(this.buildBinAssetsDir, 'Resources');
	this.buildBinClassesDir         = path.join(this.buildBinDir, 'classes');
	this.buildBinClassesDex         = path.join(this.buildBinDir, 'dexfiles');
	this.buildGenDir                = path.join(this.buildDir, 'gen');
	this.buildIntermediatesDir      = path.join(this.buildDir, 'intermediates');
	this.buildGenAppIdDir           = path.join(this.buildGenDir, this.appid.split('.').join(path.sep));
	this.buildResDir                = path.join(this.buildDir, 'res');
	this.buildResDrawableDir        = path.join(this.buildResDir, 'drawable');
	this.buildSrcDir                = path.join(this.buildDir, 'src');
	this.templatesDir               = path.join(this.platformPath, 'templates', 'build');

	// files
	this.buildManifestFile          = path.join(this.buildDir, 'build-manifest.json');
	this.androidManifestFile        = path.join(this.buildDir, 'AndroidManifest.xml');

	const suffix = this.debugPort || this.profilerPort ? '-dev' + (this.debugPort ? '-debug' : '') + (this.profilerPort ? '-profiler' : '') : '';
	this.unsignedApkFile            = path.join(this.buildBinDir, 'app-unsigned' + suffix + '.apk');
	this.apkFile                    = path.join(this.buildBinDir, this.tiapp.name + suffix + '.apk');

	next();
};

AndroidBuilder.prototype.loginfo = function loginfo(next) {
	this.logger.debug(__('Titanium SDK Android directory: %s', this.platformPath.cyan));
	this.logger.info(__('Deploy type: %s', this.deployType.cyan));
	this.logger.info(__('Building for target: %s', this.target.cyan));

	if (this.buildOnly) {
		this.logger.info(__('Performing build only'));
	} else if (this.target === 'emulator') {
		this.logger.info(__('Building for emulator: %s', this.deviceId.cyan));
	} else if (this.target === 'device') {
		this.logger.info(__('Building for device: %s', this.deviceId.cyan));
	}

	this.logger.info(__('Targeting Android SDK API: %s', String(this.targetSDK + (this.targetSDK !== this.realTargetSDK ? ' (' + this.realTargetSDK + ')' : '')).cyan));
	this.logger.info(__('Building for the following architectures: %s', this.abis.join(', ').cyan));
	this.logger.info(__('Signing with keystore: %s', (this.keystore + ' (' + this.keystoreAlias.name + ')').cyan));

	this.logger.debug(__('App ID: %s', this.appid.cyan));
	this.logger.debug(__('Classname: %s', this.classname.cyan));

	if (this.allowDebugging && this.debugPort) {
		this.logger.info(__('Debugging enabled via debug port: %s', String(this.debugPort).cyan));
	} else {
		this.logger.info(__('Debugging disabled'));
	}

	if (this.allowProfiling && this.profilerPort) {
		this.logger.info(__('Profiler enabled via profiler port: %s', String(this.profilerPort).cyan));
	} else {
		this.logger.info(__('Profiler disabled'));
	}

	next();
};

AndroidBuilder.prototype.computeHashes = function computeHashes(next) {
	// modules
	this.modulesHash = !Array.isArray(this.tiapp.modules) ? '' : this.hash(this.tiapp.modules.filter(function (m) {
		return !m.platform || /^android|commonjs$/.test(m.platform);
	}).map(function (m) {
		return m.id + ',' + m.platform + ',' + m.version;
	}).join('|'));

	// tiapp.xml properties, activities, and services
	this.propertiesHash = this.hash(this.tiapp.properties ? JSON.stringify(this.tiapp.properties) : '');
	const android = this.tiapp.android;
	this.activitiesHash = this.hash(android && android.application && android.application ? JSON.stringify(android.application.activities) : '');
	this.servicesHash = this.hash(android && android.services ? JSON.stringify(android.services) : '');

	// const self = this;
	//
	// function walk(dir, re) {
	// 	let hashes = [];
	// 	fs.existsSync(dir) && fs.readdirSync(dir).forEach(function (name) {
	// 		const file = path.join(dir, name);
	// 		if (fs.existsSync(file)) {
	// 			const stat = fs.statSync(file);
	// 			if (stat.isFile() && re.test(name)) {
	// 				hashes.push(self.hash(fs.readFileSync(file).toString()));
	// 			} else if (stat.isDirectory()) {
	// 				hashes = hashes.concat(walk(file, re));
	// 			}
	// 		}
	// 	});
	// 	return hashes;
	// }

	next();
};

AndroidBuilder.prototype.readBuildManifest = function readBuildManifest(next) {
	// read the build manifest from the last build, if exists, so we
	// can determine if we need to do a full rebuild
	this.buildManifest = {};

	if (fs.existsSync(this.buildManifestFile)) {
		try {
			this.buildManifest = JSON.parse(fs.readFileSync(this.buildManifestFile)) || {};
			this.prevJarLibHash = this.buildManifest.jarLibHash || '';
		} catch (e) {
			// ignore
		}
	}

	next();
};

AndroidBuilder.prototype.checkIfShouldForceRebuild = function checkIfShouldForceRebuild() {
	var manifest = this.buildManifest;

	if (this.cli.argv.force) {
		this.logger.info(__('Forcing rebuild: %s flag was set', '--force'.cyan));
		return true;
	}

	if (!fs.existsSync(this.buildManifestFile)) {
		this.logger.info(__('Forcing rebuild: %s does not exist', this.buildManifestFile.cyan));
		return true;
	}

	if (!fs.existsSync(this.androidManifestFile)) {
		this.logger.info(__('Forcing rebuild: %s does not exist', this.androidManifestFile.cyan));
		return true;
	}

	// check if the target changed
	if (this.target !== manifest.target) {
		this.logger.info(__('Forcing rebuild: target changed since last build'));
		this.logger.info('  ' + __('Was: %s', manifest.target));
		this.logger.info('  ' + __('Now: %s', this.target));
		return true;
	}

	// check if the deploy type changed
	if (this.deployType !== manifest.deployType) {
		this.logger.info(__('Forcing rebuild: deploy type changed since last build'));
		this.logger.info('  ' + __('Was: %s', manifest.deployType));
		this.logger.info('  ' + __('Now: %s', this.deployType));
		return true;
	}

	// check if the classname changed
	if (this.classname !== manifest.classname) {
		this.logger.info(__('Forcing rebuild: classname changed since last build'));
		this.logger.info('  ' + __('Was: %s', manifest.classname));
		this.logger.info('  ' + __('Now: %s', this.classname));
		return true;
	}

	// if encryption is enabled, then we must recompile the java files
	if (this.encryptJS) {
		this.logger.info(__('Forcing rebuild: JavaScript files need to be re-encrypted'));
		return true;
	}

	// if encryptJS changed, then we need to recompile the java files
	if (this.encryptJS !== manifest.encryptJS) {
		this.logger.info(__('Forcing rebuild: JavaScript encryption flag changed'));
		this.logger.info('  ' + __('Was: %s', manifest.encryptJS));
		this.logger.info('  ' + __('Now: %s', this.encryptJS));
		return true;
	}

	// check if the titanium sdk paths are different
	if (this.platformPath !== manifest.platformPath) {
		this.logger.info(__('Forcing rebuild: Titanium SDK path changed since last build'));
		this.logger.info('  ' + __('Was: %s', manifest.platformPath));
		this.logger.info('  ' + __('Now: %s', this.platformPath));
		return true;
	}

	// check the git hashes are different
	if (!manifest.gitHash || manifest.gitHash !== ti.manifest.githash) {
		this.logger.info(__('Forcing rebuild: githash changed since last build'));
		this.logger.info('  ' + __('Was: %s', manifest.gitHash));
		this.logger.info('  ' + __('Now: %s', ti.manifest.githash));
		return true;
	}

	// check if the modules hashes are different
	if (this.modulesHash !== manifest.modulesHash) {
		this.logger.info(__('Forcing rebuild: modules hash changed since last build'));
		this.logger.info('  ' + __('Was: %s', manifest.modulesHash));
		this.logger.info('  ' + __('Now: %s', this.modulesHash));
		return true;
	}

	if (this.modulesManifestHash !== manifest.modulesManifestHash) {
		this.logger.info(__('Forcing rebuild: module manifest hash changed since last build'));
		this.logger.info('  ' + __('Was: %s', manifest.modulesManifestHash));
		this.logger.info('  ' + __('Now: %s', this.modulesManifestHash));
		return true;
	}

	if (this.modulesNativeHash !== manifest.modulesNativeHash) {
		this.logger.info(__('Forcing rebuild: native modules hash changed since last build'));
		this.logger.info('  ' + __('Was: %s', manifest.modulesNativeHash));
		this.logger.info('  ' + __('Now: %s', this.modulesNativeHash));
		return true;
	}

	if (this.modulesBindingsHash !== manifest.modulesBindingsHash) {
		this.logger.info(__('Forcing rebuild: native modules bindings hash changed since last build'));
		this.logger.info('  ' + __('Was: %s', manifest.modulesBindingsHash));
		this.logger.info('  ' + __('Now: %s', this.modulesBindingsHash));
		return true;
	}

	// next we check if any tiapp.xml values changed so we know if we need to reconstruct the main.m
	if (this.tiapp.name !== manifest.name) {
		this.logger.info(__('Forcing rebuild: tiapp.xml project name changed since last build'));
		this.logger.info('  ' + __('Was: %s', manifest.name));
		this.logger.info('  ' + __('Now: %s', this.tiapp.name));
		return true;
	}

	if (this.tiapp.id !== manifest.id) {
		this.logger.info(__('Forcing rebuild: tiapp.xml app id changed since last build'));
		this.logger.info('  ' + __('Was: %s', manifest.id));
		this.logger.info('  ' + __('Now: %s', this.tiapp.id));
		return true;
	}

	if (!this.tiapp.analytics !== !manifest.analytics) {
		this.logger.info(__('Forcing rebuild: tiapp.xml analytics flag changed since last build'));
		this.logger.info('  ' + __('Was: %s', !!manifest.analytics));
		this.logger.info('  ' + __('Now: %s', !!this.tiapp.analytics));
		return true;
	}
	if (this.tiapp.publisher !== manifest.publisher) {
		this.logger.info(__('Forcing rebuild: tiapp.xml publisher changed since last build'));
		this.logger.info('  ' + __('Was: %s', manifest.publisher));
		this.logger.info('  ' + __('Now: %s', this.tiapp.publisher));
		return true;
	}

	if (this.tiapp.url !== manifest.url) {
		this.logger.info(__('Forcing rebuild: tiapp.xml url changed since last build'));
		this.logger.info('  ' + __('Was: %s', manifest.url));
		this.logger.info('  ' + __('Now: %s', this.tiapp.url));
		return true;
	}

	if (this.tiapp.version !== manifest.version) {
		this.logger.info(__('Forcing rebuild: tiapp.xml version changed since last build'));
		this.logger.info('  ' + __('Was: %s', manifest.version));
		this.logger.info('  ' + __('Now: %s', this.tiapp.version));
		return true;
	}

	if (this.tiapp.description !== manifest.description) {
		this.logger.info(__('Forcing rebuild: tiapp.xml description changed since last build'));
		this.logger.info('  ' + __('Was: %s', manifest.description));
		this.logger.info('  ' + __('Now: %s', this.tiapp.description));
		return true;
	}

	if (this.tiapp.copyright !== manifest.copyright) {
		this.logger.info(__('Forcing rebuild: tiapp.xml copyright changed since last build'));
		this.logger.info('  ' + __('Was: %s', manifest.copyright));
		this.logger.info('  ' + __('Now: %s', this.tiapp.copyright));
		return true;
	}

	if (this.tiapp.guid !== manifest.guid) {
		this.logger.info(__('Forcing rebuild: tiapp.xml guid changed since last build'));
		this.logger.info('  ' + __('Was: %s', manifest.guid));
		this.logger.info('  ' + __('Now: %s', this.tiapp.guid));
		return true;
	}

	if (this.tiapp.icon !== manifest.icon) {
		this.logger.info(__('Forcing rebuild: tiapp.xml icon changed since last build'));
		this.logger.info('  ' + __('Was: %s', manifest.icon));
		this.logger.info('  ' + __('Now: %s', this.tiapp.icon));
		return true;
	}

	if (this.tiapp.fullscreen !== manifest.fullscreen) {
		this.logger.info(__('Forcing rebuild: tiapp.xml fullscreen changed since last build'));
		this.logger.info('  ' + __('Was: %s', manifest.fullscreen));
		this.logger.info('  ' + __('Now: %s', this.tiapp.fullscreen));
		return true;
	}

	if (this.tiapp.navbarHidden !== manifest.navbarHidden) {
		this.logger.info(__('Forcing rebuild: tiapp.xml navbar-hidden changed since last build'));
		this.logger.info('  ' + __('Was: %s', manifest.navbarHidden));
		this.logger.info('  ' + __('Now: %s', this.tiapp.navbarHidden));
		return true;
	}

	if (this.minSDK !== manifest.minSDK) {
		this.logger.info(__('Forcing rebuild: Android minimum SDK changed since last build'));
		this.logger.info('  ' + __('Was: %s', manifest.minSDK));
		this.logger.info('  ' + __('Now: %s', this.minSDK));
		return true;
	}

	if (this.targetSDK !== manifest.targetSDK) {
		this.logger.info(__('Forcing rebuild: Android target SDK changed since last build'));
		this.logger.info('  ' + __('Was: %s', manifest.targetSDK));
		this.logger.info('  ' + __('Now: %s', this.targetSDK));
		return true;
	}

	if (this.propertiesHash !== manifest.propertiesHash) {
		this.logger.info(__('Forcing rebuild: tiapp.xml properties changed since last build'));
		this.logger.info('  ' + __('Was: %s', manifest.propertiesHash));
		this.logger.info('  ' + __('Now: %s', this.propertiesHash));
		return true;
	}

	if (this.activitiesHash !== manifest.activitiesHash) {
		this.logger.info(__('Forcing rebuild: Android activites in tiapp.xml changed since last build'));
		this.logger.info('  ' + __('Was: %s', manifest.activitiesHash));
		this.logger.info('  ' + __('Now: %s', this.activitiesHash));
		return true;
	}

	if (this.servicesHash !== manifest.servicesHash) {
		this.logger.info(__('Forcing rebuild: Android services in tiapp.xml SDK changed since last build'));
		this.logger.info('  ' + __('Was: %s', manifest.servicesHash));
		this.logger.info('  ' + __('Now: %s', this.servicesHash));
		return true;
	}

	if (this.config.get('android.mergeCustomAndroidManifest', true) !== manifest.mergeCustomAndroidManifest) {
		this.logger.info(__('Forcing rebuild: mergeCustomAndroidManifest config has changed since last build'));
		this.logger.info('  ' + __('Was: %s', manifest.mergeCustomAndroidManifest));
		this.logger.info('  ' + __('Now: %s', this.config.get('android.mergeCustomAndroidManifest', true)));
		return true;
	}

	return false;
};

AndroidBuilder.prototype.checkIfNeedToRecompile = function checkIfNeedToRecompile(next) {
	// check if we need to do a rebuild
	this.forceRebuild = this.checkIfShouldForceRebuild();

	if (this.forceRebuild && fs.existsSync(this.buildGenAppIdDir)) {
		wrench.rmdirSyncRecursive(this.buildGenAppIdDir);
	}
	fs.existsSync(this.buildGenAppIdDir) || wrench.mkdirSyncRecursive(this.buildGenAppIdDir);

	// now that we've read the build manifest, delete it so if this build
	// becomes incomplete, the next build will be a full rebuild
	fs.existsSync(this.buildManifestFile) && fs.unlinkSync(this.buildManifestFile);

	next();
};

AndroidBuilder.prototype.getLastBuildState = function getLastBuildState(next) {
	var lastBuildFiles = this.lastBuildFiles = {};

	// walk the entire build dir and build a map of all files
	(function walk(dir) {
		fs.existsSync(dir) && fs.readdirSync(dir).forEach(function (name) {
			var file = path.join(dir, name);
			if (fs.existsSync(file) && fs.statSync(file).isDirectory()) {
				walk(file);
			} else {
				lastBuildFiles[file] = 1;
			}
		});
	}(this.buildDir));

	next();
};

AndroidBuilder.prototype.createBuildDirs = function createBuildDirs(next) {
	// Make sure we have an app.js. This used to be validated in validate(), but since plugins like
	// Alloy generate an app.js, it may not have existed during validate(), but should exist now
	// that build.pre.compile was fired.
	ti.validateAppJsExists(this.projectDir, this.logger, 'android');

	fs.existsSync(this.buildDir) || wrench.mkdirSyncRecursive(this.buildDir);

	// make directories if they don't already exist
	let dir = this.buildAssetsDir;
	if (this.forceRebuild) {
		fs.existsSync(dir) && wrench.rmdirSyncRecursive(dir);
		Object.keys(this.lastBuildFiles).forEach(function (file) {
			if (file.indexOf(dir + '/') === 0) {
				delete this.lastBuildFiles[file];
			}
		}, this);
		wrench.mkdirSyncRecursive(dir);
	} else if (!fs.existsSync(dir)) {
		wrench.mkdirSyncRecursive(dir);
	}

	// we always destroy and rebuild the res directory
	if (fs.existsSync(this.buildResDir)) {
		wrench.rmdirSyncRecursive(this.buildResDir);
	}
	wrench.mkdirSyncRecursive(this.buildResDir);

	fs.existsSync(dir = this.buildBinAssetsResourcesDir)       || wrench.mkdirSyncRecursive(dir);
	fs.existsSync(dir = path.join(this.buildDir, 'gen'))       || wrench.mkdirSyncRecursive(dir);
	fs.existsSync(dir = path.join(this.buildDir, 'lib'))       || wrench.mkdirSyncRecursive(dir);
	fs.existsSync(dir = this.buildResDrawableDir)              || wrench.mkdirSyncRecursive(dir);
	fs.existsSync(dir = path.join(this.buildResDir, 'values')) || wrench.mkdirSyncRecursive(dir);
	fs.existsSync(dir = this.buildSrcDir)                      || wrench.mkdirSyncRecursive(dir);

	// create the deploy.json file which contains debugging/profiling info
	const deployJsonFile = path.join(this.buildBinAssetsDir, 'deploy.json'),
		deployData = {
			debuggerEnabled: !!this.debugPort,
			debuggerPort: this.debugPort || -1,
			profilerEnabled: !!this.profilerPort,
			profilerPort: this.profilerPort || -1
		};

	fs.existsSync(deployJsonFile) && fs.unlinkSync(deployJsonFile);

	if (deployData.debuggerEnabled || deployData.profilerEnabled) {
		fs.writeFileSync(deployJsonFile, JSON.stringify(deployData));
	}

	next();
};

AndroidBuilder.prototype.copyResources = function copyResources(next) {
	const ignoreDirs = this.ignoreDirs,
		ignoreFiles = this.ignoreFiles,
		extRegExp = /\.(\w+)$/,
		drawableRegExp = /^images\/(high|medium|low|res-[^/]+)(\/(.*))/,
		drawableDpiRegExp = /^(high|medium|low)$/,
		drawableExtRegExp = /((\.9)?\.(png|jpg))$/,
		splashScreenRegExp = /^default\.(9\.png|png|jpg)$/,
		relSplashScreenRegExp = /^default\.(9\.png|png|jpg)$/,
		drawableResources = {},
		jsFiles = {},
		jsFilesToEncrypt = this.jsFilesToEncrypt = [],
		htmlJsFiles = this.htmlJsFiles = {},
		symlinkFiles = process.platform !== 'win32' && this.config.get('android.symlinkResources', true),
		_t = this;

	this.moduleResPackages = [];

	function copyDir(opts, callback) {
		if (opts && opts.src && fs.existsSync(opts.src) && opts.dest) {
			opts.origSrc = opts.src;
			opts.origDest = opts.dest;
			recursivelyCopy.call(this, opts.src, opts.dest, opts.ignoreRootDirs, opts, callback);
		} else {
			callback();
		}
	}

	function copyFile(from, to, next) {
		var d = path.dirname(to);
		fs.existsSync(d) || wrench.mkdirSyncRecursive(d);

		if (fs.existsSync(to)) {
			_t.logger.warn(__('Overwriting file %s', to.cyan));
		}

		if (symlinkFiles) {
			fs.existsSync(to) && fs.unlinkSync(to);
			this.logger.debug(__('Symlinking %s => %s', from.cyan, to.cyan));
			if (next) {
				fs.symlink(from, to, next);
			} else {
				fs.symlinkSync(from, to);
			}
		} else {
			this.logger.debug(__('Copying %s => %s', from.cyan, to.cyan));
			if (next) {
				fs.readFile(from, function (err, data) {
					if (err) {
						throw err;
					}
					fs.writeFile(to, data, next);
				});
			} else {
				fs.writeFileSync(to, fs.readFileSync(from));
			}
		}
	}

	function recursivelyCopy(src, dest, ignoreRootDirs, opts, done) {
		var files;
		if (fs.statSync(src).isDirectory()) {
			files = fs.readdirSync(src);
		} else {
			// we have a file, so fake a directory listing
			files = [ path.basename(src) ];
			src = path.dirname(src);
		}

		async.whilst(
			function () {
				return files.length;
			},

			function (next) {
				const filename = files.shift(),
					from = path.join(src, filename);

				let destDir = dest,
					to = path.join(destDir, filename);

				// check that the file actually exists and isn't a broken symlink
				if (!fs.existsSync(from)) {
					return next();
				}

				const isDir = fs.statSync(from).isDirectory();

				// check if we are ignoring this file
				if ((isDir && ignoreRootDirs && ignoreRootDirs.indexOf(filename) !== -1) || (isDir ? ignoreDirs : ignoreFiles).test(filename)) {
					_t.logger.debug(__('Ignoring %s', from.cyan));
					return next();
				}

				// if this is a directory, recurse
				if (isDir) {
					setImmediate(function () {
						recursivelyCopy.call(_t, from, path.join(destDir, filename), null, opts, next);
					});
					return;
				}

				// we have a file, now we need to see what sort of file

				// check if it's a drawable resource
				const relPath = from.replace(opts.origSrc, '').replace(/\\/g, '/').replace(/^\//, '');
				let m = relPath.match(drawableRegExp);
				let isDrawable = false;

				if (m && m.length >= 4 && m[3]) {
					const destFilename = m[3].toLowerCase(),
						name = destFilename.replace(drawableExtRegExp, ''),
						extMatch = destFilename.match(drawableExtRegExp),
						origExt = extMatch && extMatch[1] || '',
						hashExt = extMatch && extMatch.length > 2 ? '.' + extMatch[3] : '';

					destDir = path.join(
						_t.buildResDir,
						drawableDpiRegExp.test(m[1]) ? 'drawable-' + m[1][0] + 'dpi' : 'drawable-' + m[1].substring(4)
					);

					if (splashScreenRegExp.test(filename)) {
						// we have a splash screen image
						to = path.join(destDir, 'background' + origExt);
					} else {
						to = path.join(destDir, name.replace(/[^a-z0-9_]/g, '_').substring(0, 80) + '_' + _t.hash(name + hashExt).substring(0, 10) + origExt);
					}
					isDrawable = true;
				} else if (m = relPath.match(relSplashScreenRegExp)) {
					// we have a splash screen
					// if it's a 9 patch, then the image goes in drawable-nodpi, not drawable
					if (m[1] === '9.png') {
						destDir = path.join(_t.buildResDir, 'drawable-nodpi');
						to = path.join(destDir, filename.replace('default.', 'background.'));
					} else {
						destDir = _t.buildResDrawableDir;
						to = path.join(_t.buildResDrawableDir, filename.replace('default.', 'background.'));
					}
					isDrawable = true;
				}

				if (isDrawable) {
					const _from = from.replace(_t.projectDir, '').substring(1),
						_to = to.replace(_t.buildResDir, '').replace(drawableExtRegExp, '').substring(1);
					if (drawableResources[_to]) {
						_t.logger.error(__('Found conflicting resources:'));
						_t.logger.error('   ' + drawableResources[_to]);
						_t.logger.error('   ' + from.replace(_t.projectDir, '').substring(1));
						_t.logger.error(__('You cannot have resources that resolve to the same resource entry name') + '\n');
						process.exit(1);
					}
					drawableResources[_to] = _from;
				}

				// if the destination directory does not exists, create it
				fs.existsSync(destDir) || wrench.mkdirSyncRecursive(destDir);

				const ext = filename.match(extRegExp);

				if (ext && ext[1] !== 'js') {
					// we exclude js files because we'll check if they need to be removed after all files have been copied
					delete _t.lastBuildFiles[to];
				}

				switch (ext && ext[1]) {
					case 'css':
						// if we encounter a css file, check if we should minify it
						if (_t.minifyCSS) {
							_t.logger.debug(__('Copying and minifying %s => %s', from.cyan, to.cyan));
							fs.readFile(from, function (err, data) {
								if (err) {
									throw err;
								}
								fs.writeFile(to, new CleanCSS({ processImport: false }).minify(data.toString()).styles, next);
							});
						} else {
							copyFile.call(_t, from, to, next);
						}
						break;

					case 'html':
						// find all js files referenced in this html file
						let htmlRelPath = from.replace(opts.origSrc, '').replace(/\\/g, '/').replace(/^\//, '').split('/');
						htmlRelPath.pop(); // remove the filename
						htmlRelPath = htmlRelPath.join('/');
						jsanalyze.analyzeHtmlFile(from, htmlRelPath).forEach(function (file) {
							htmlJsFiles[file] = 1;
						});

						_t.cli.createHook('build.android.copyResource', _t, function (from, to, cb) {
							copyFile.call(_t, from, to, cb);
						})(from, to, next);
						break;

					case 'js':
						// track each js file so we can copy/minify later

						// we use the destination file name minus the path to the assets dir as the id
						// which will eliminate dupes
						const id = to.replace(opts.origDest, opts.prefix ? opts.prefix : '').replace(/\\/g, '/').replace(/^\//, '');

						if (!jsFiles[id] || !opts || !opts.onJsConflict || opts.onJsConflict(from, to, id)) {
							jsFiles[id] = from;
						}

						next();
						break;

					case 'xml':
						_t.cli.createHook('build.android.copyResource', _t, function (from, to, cb) {
							_t.writeXmlFile(from, to);
							cb();
						})(from, to, next);
						break;

					default:
						// normal file, just copy it into the build/android/bin/assets directory
						_t.cli.createHook('build.android.copyResource', _t, function (from, to, cb) {
							copyFile.call(_t, from, to, cb);
						})(from, to, next);
				}
			},

			done
		);
	}

	function warnDupeDrawableFolders(resourceDir) {
		const dir = path.join(resourceDir, 'images');
		[ 'high', 'medium', 'low' ].forEach(function (dpi) {
			let oldDir = path.join(dir, dpi),
				newDir = path.join(dir, 'res-' + dpi[0] + 'dpi');
			if (fs.existsSync(oldDir) && fs.existsSync(newDir)) {
				oldDir = oldDir.replace(this.projectDir, '').replace(/^\//, '');
				newDir = newDir.replace(this.projectDir, '').replace(/^\//, '');
				this.logger.warn(__('You have both an %s folder and an %s folder', oldDir.cyan, newDir.cyan));
				this.logger.warn(__('Files from both of these folders will end up in %s', ('res/drawable-' + dpi[0] + 'dpi').cyan));
				this.logger.warn(__('If two files are named the same, there is no guarantee which one will be copied last and therefore be the one the application uses'));
				this.logger.warn(__('You should use just one of these folders to avoid conflicts'));
			}
		}, this);
	}

	const tasks = [
		// first task is to copy all files in the Resources directory, but ignore
		// any directory that is the name of a known platform
		function (cb) {
			const src = path.join(this.projectDir, 'Resources');
			warnDupeDrawableFolders.call(this, src);
			_t.logger.debug(__('Copying %s', src.cyan));
			copyDir.call(this, {
				src: src,
				dest: this.buildBinAssetsResourcesDir,
				ignoreRootDirs: ti.allPlatformNames
			}, cb);
		},

		// next copy all files from the Android specific Resources directory
		function (cb) {
			const src = path.join(this.projectDir, 'Resources', 'android');
			warnDupeDrawableFolders.call(this, src);
			_t.logger.debug(__('Copying %s', src.cyan));
			copyDir.call(this, {
				src: src,
				dest: this.buildBinAssetsResourcesDir
			}, cb);
		}
	];

	// copy all commonjs modules
	this.commonJsModules.forEach(function (module) {
		// copy the main module
		tasks.push(function (cb) {
			_t.logger.debug(__('Copying %s', module.modulePath.cyan));
			copyDir.call(this, {
				src: module.modulePath,
				// Copy under subfolder named after module.id
				dest: path.join(this.buildBinAssetsResourcesDir, path.basename(module.id)),
				// Don't copy files under apidoc, docs, documentation, example or assets (assets is handled below)
				ignoreRootDirs: [ 'apidoc', 'documentation', 'docs', 'example', 'assets' ],
				// Make note that files are copied relative to the module.id folder at dest
				// so that we don't see clashes between module1/index.js and module2/index.js
				prefix: module.id,
				onJsConflict: function (src, dest, id) {
					this.logger.error(__('There is a project resource "%s" that conflicts with a CommonJS module', id));
					this.logger.error(__('Please rename the file, then rebuild') + '\n');
					process.exit(1);
				}.bind(this)
			}, cb);
		});

		// copy the assets
		tasks.push(function (cb) {
			var src = path.join(module.modulePath, 'assets');
			_t.logger.debug(__('Copying %s', src.cyan));
			copyDir.call(this, {
				src: src,
				dest: path.join(this.buildBinAssetsResourcesDir, 'modules', module.id)
			}, cb);
		});
	});

	// get the respackgeinfo files if they exist
	this.modules.forEach(function (module) {
		const respackagepath = path.join(module.modulePath, 'respackageinfo');
		if (fs.existsSync(respackagepath)) {
			const data = fs.readFileSync(respackagepath).toString().split('\n').shift().trim();
			if (data.length > 0) {
				this.moduleResPackages.push(data);
			}
		}
	}, this);

	const platformPaths = [];
	// WARNING! This is pretty dangerous, but yes, we're intentionally copying
	// every file from platform/android and all modules into the build dir
	this.modules.forEach(function (module) {
		platformPaths.push(path.join(module.modulePath, 'platform', 'android'));
	});
	platformPaths.push(path.join(this.projectDir, 'platform', 'android'));
	platformPaths.forEach(function (dir) {
		if (fs.existsSync(dir)) {
			tasks.push(function (cb) {
				copyDir.call(this, {
					src: dir,
					dest: this.buildDir
				}, cb);
			});
		}
	}, this);

	appc.async.series(this, tasks, function () {
		var templateDir = path.join(this.platformPath, 'templates', 'app', 'default', 'template', 'Resources', 'android');

		// if an app icon hasn't been copied, copy the default one
		var destIcon = path.join(this.buildBinAssetsResourcesDir, this.tiapp.icon);
		if (!fs.existsSync(destIcon)) {
			copyFile.call(this, path.join(templateDir, 'appicon.png'), destIcon);
		}
		delete this.lastBuildFiles[destIcon];

		const destIcon2 = path.join(this.buildResDrawableDir, this.tiapp.icon);
		if (!fs.existsSync(destIcon2)) {
			copyFile.call(this, destIcon, destIcon2);
		}
		delete this.lastBuildFiles[destIcon2];

		// make sure we have a splash screen
		const backgroundRegExp = /^background(\.9)?\.(png|jpg)$/,
			destBg = path.join(this.buildResDrawableDir, 'background.png'),
			nodpiDir = path.join(this.buildResDir, 'drawable-nodpi');
		if (!fs.readdirSync(this.buildResDrawableDir).some(function (name) {
			if (backgroundRegExp.test(name)) {
				delete this.lastBuildFiles[path.join(this.buildResDrawableDir, name)];
				return true;
			}
			return false;
		}, this)) {
			// no background image in drawable, but what about drawable-nodpi?
			if (!fs.existsSync(nodpiDir) || !fs.readdirSync(nodpiDir).some(function (name) {
				if (backgroundRegExp.test(name)) {
					delete this.lastBuildFiles[path.join(nodpiDir, name)];
					return true;
				}
				return false;
			}, this)) {
				delete this.lastBuildFiles[destBg];
				copyFile.call(this, path.join(templateDir, 'default.png'), destBg);
			}
		}

		// copy js files into assets directory and minify if needed
		this.logger.info(__('Processing JavaScript files'));
		appc.async.series(this, Object.keys(jsFiles).map(function (id) {
			return function (done) {
				const from = jsFiles[id];
				let to = path.join(this.buildBinAssetsResourcesDir, id);

				if (htmlJsFiles[id]) {
					// this js file is referenced from an html file, so don't minify or encrypt
					delete this.lastBuildFiles[to];
					return copyFile.call(this, from, to, done);
				}

				// we have a js file that may be minified or encrypted

				// if we're encrypting the JavaScript, copy the files to the assets dir
				// for processing later
				if (this.encryptJS) {
					to = path.join(this.buildAssetsDir, id);
					jsFilesToEncrypt.push(id);
				}
				delete this.lastBuildFiles[to];

				try {
					this.cli.createHook('build.android.copyResource', this, function (from, to, cb) {
						// parse the AST
						const r = jsanalyze.analyzeJsFile(from, { minify: this.minifyJS });

						// we want to sort by the "to" filename so that we correctly handle file overwriting
						this.tiSymbols[to] = r.symbols;

						const dir = path.dirname(to);
						fs.existsSync(dir) || wrench.mkdirSyncRecursive(dir);

						if (this.minifyJS) {
							this.logger.debug(__('Copying and minifying %s => %s', from.cyan, to.cyan));

							this.cli.createHook('build.android.compileJsFile', this, function (r, from, to, cb2) {
								fs.writeFile(to, r.contents, cb2);
							})(r, from, to, cb);
						} else if (symlinkFiles) {
							copyFile.call(this, from, to, cb);
						} else {
							// we've already read in the file, so just write the original contents
							this.logger.debug(__('Copying %s => %s', from.cyan, to.cyan));
							fs.writeFile(to, r.contents, cb);
						}
					})(from, to, done);
				} catch (ex) {
					ex.message.split('\n').forEach(this.logger.error);
					this.logger.log();
					process.exit(1);
				}
			};
		}), function () {
			// write the properties file
			const appPropsFile = path.join(this.encryptJS ? this.buildAssetsDir : this.buildBinAssetsResourcesDir, '_app_props_.json'),
				props = {};
			Object.keys(this.tiapp.properties).forEach(function (prop) {
				props[prop] = this.tiapp.properties[prop].value;
			}, this);
			fs.writeFileSync(
				appPropsFile,
				JSON.stringify(props)
			);
			this.encryptJS && jsFilesToEncrypt.push('_app_props_.json');
			delete this.lastBuildFiles[appPropsFile];

			if (!jsFilesToEncrypt.length) {
				// nothing to encrypt, continue
				return next();
			}

			// figure out which titanium prep to run
			let titaniumPrep = 'titanium_prep';
			if (process.platform === 'darwin') {
				titaniumPrep += '.macos';
				if (appc.version.lt(this.jdkInfo.version, '1.7.0')) {
					titaniumPrep += '.jdk16';
				}
			} else if (process.platform === 'win32') {
				titaniumPrep += '.win32.exe';
			} else if (process.platform === 'linux') {
				titaniumPrep += '.linux' + (process.arch === 'x64' ? '64' : '32');
			}

			// encrypt the javascript
			const titaniumPrepHook = this.cli.createHook('build.android.titaniumprep', this, function (exe, args, opts, done) {
				this.logger.info(__('Encrypting JavaScript files: %s', (exe + ' "' + args.slice(1).join('" "') + '"').cyan));
				appc.subprocess.run(exe, args, opts, function (code, out, err) {
					if (code) {
						return done({
							code: code,
							msg: err.trim()
						});
					}

					// write the encrypted JS bytes to the generated Java file
					fs.writeFileSync(
						path.join(this.buildGenAppIdDir, 'AssetCryptImpl.java'),
						ejs.render(fs.readFileSync(path.join(this.templatesDir, 'AssetCryptImpl.java')).toString(), {
							appid: this.appid,
							encryptedAssets: out
						})
					);

					done();
				}.bind(this));
			});
			let args = [ this.tiapp.guid, this.appid, this.buildAssetsDir ].concat(jsFilesToEncrypt);
			if (process.platform === 'win32') {
				const fileListing = path.join(this.buildDir, 'titanium_prep_listing.txt');
				args = [ this.tiapp.guid, this.appid, this.buildAssetsDir, '--file-listing', fileListing ];
				fs.writeFileSync(fileListing, jsFilesToEncrypt.join('\n'));
			}

			const opts = {
					env: appc.util.mix({}, process.env, {
						// we force the JAVA_HOME so that titaniumprep doesn't complain
						'JAVA_HOME': this.jdkInfo.home
					})
				},
				fatal = function fatal(err) {
					this.logger.error(__('Failed to encrypt JavaScript files'));
					err.msg.split('\n').forEach(this.logger.error);
					this.logger.log();
					process.exit(1);
				}.bind(this);

			titaniumPrepHook(
				path.join(this.platformPath, titaniumPrep),
				args.slice(0),
				opts,
				function (err) {
					if (!err) {
						return next();
					}

					if (process.platform !== 'win32' || !/jvm\.dll/i.test(err.msg)) {
						fatal(err);
					}

					// windows 64-bit failed, try again using 32-bit
					this.logger.debug(__('32-bit titanium prep failed, trying again using 64-bit'));
					titaniumPrep = 'titanium_prep.win64.exe';
					titaniumPrepHook(
						path.join(this.platformPath, titaniumPrep),
						args,
						opts,
						function (err) {
							if (err) {
								fatal(err);
							}
							next();
						}
					);
				}.bind(this)
			);
		});
	});
};

AndroidBuilder.prototype.generateRequireIndex = function generateRequireIndex(callback) {
	var index = {},
		binAssetsDir = this.buildBinAssetsDir.replace(/\\/g, '/'),
		destFile = path.join(binAssetsDir, 'index.json');

	(function walk(dir) {
		fs.readdirSync(dir).forEach(function (filename) {
			var file = path.join(dir, filename);
			if (fs.existsSync(file)) {
				if (fs.statSync(file).isDirectory()) {
					walk(file);
				} else if (/\.js(on)?$/.test(filename)) {
					index[file.replace(/\\/g, '/').replace(binAssetsDir + '/', '')] = 1;
				}
			}
		});
	}(this.buildBinAssetsResourcesDir));

	this.jsFilesToEncrypt.forEach(function (file) {
		index['Resources/' + file.replace(/\\/g, '/')] = 1;
	});

	delete index['Resources/_app_props_.json'];

	fs.existsSync(destFile) && fs.unlinkSync(destFile);
	fs.writeFile(destFile, JSON.stringify(index), callback);
};

AndroidBuilder.prototype.getNativeModuleBindings = function getNativeModuleBindings(jarFile) {
	var zip = new AdmZip(jarFile),
		zipEntries = zip.getEntries(),
		i = 0,
		len = zipEntries.length,
		pathName = 'org/appcelerator/titanium/bindings/',
		pathNameLen = pathName.length,
		entry, name;

	for (; i < len; i++) {
		entry = zipEntries[i];
		name = entry.entryName.toString();
		if (name.length > pathNameLen && name.indexOf(pathName) === 0) {
			try {
				return JSON.parse(entry.getData());
			} catch (e) {
				// ignore
			}
			return;
		}
	}
};

AndroidBuilder.prototype.processTiSymbols = function processTiSymbols(next) {
<<<<<<< HEAD
	var depMap = this.dependencyMap,
=======
	const depMap = JSON.parse(fs.readFileSync(path.join(this.platformPath, 'dependency.json'))),
>>>>>>> 58f441cd
		modulesMap = JSON.parse(fs.readFileSync(path.join(this.platformPath, 'modules.json'))),
		modulesPath = path.join(this.platformPath, 'modules'),
		moduleBindings = {},
		externalChildModules = {},
		moduleJarMap = {},
		tiNamespaces = this.tiNamespaces = {}, // map of namespace => titanium functions (i.e. ui => createWindow)
		jarLibraries = this.jarLibraries = {},
		appModules = this.appModules = [], // also used in the App.java template
		appModulesMap = {},
		customModules = this.customModules = [],
		ignoreNamespaces = /^(addEventListener|builddate|buildhash|fireEvent|include|_JSON|name|removeEventListener|userAgent|version)$/;

	this.resPackages = {};
	// reorg the modules map by module => jar instead of jar => modules
	Object.keys(modulesMap).forEach(function (jar) {
		modulesMap[jar].forEach(function (name) {
			moduleJarMap[name.toLowerCase()] = jar;
		});
	});

	// load all module bindings
	fs.readdirSync(modulesPath).forEach(function (filename) {
		const file = path.join(modulesPath, filename);
		if (fs.existsSync(file) && fs.statSync(file).isFile() && /\.jar$/.test(filename)) {
			const bindings = this.getNativeModuleBindings(file);
			if (bindings) {
				Object.keys(bindings.modules).forEach(function (moduleClass) {
					if (bindings.proxies[moduleClass]) {
						moduleBindings[moduleClass] = bindings.modules[moduleClass];
						moduleBindings[moduleClass].fullAPIName = bindings.proxies[moduleClass].proxyAttrs.fullAPIName;
					} else {
						// parent module is external, so the reference needs to be injected at boot time
						Array.isArray(externalChildModules[moduleClass]) || (externalChildModules[moduleClass] = []);
						externalChildModules[moduleClass] = externalChildModules[moduleClass].concat(bindings.modules[moduleClass].childModules);
					}
				});
			}
		}
	}, this);

	// get the v8 runtime jar file(s)
	if (depMap && depMap.runtimes && depMap.runtimes.v8) {
		const v8 = depMap.runtimes.v8;
		(Array.isArray(v8) ? v8 : [ v8 ]).forEach(function (jar) {
			if (fs.existsSync(jar = path.join(this.platformPath, jar))) {
				this.logger.debug(__('Adding library %s', jar.cyan));
				jarLibraries[jar] = 1;
			}
		}, this);
	}

	function addTitaniumLibrary(namespace) {
		namespace = namespace.toLowerCase();
		if (ignoreNamespaces.test(namespace) || tiNamespaces[namespace]) {
			return;
		}
		tiNamespaces[namespace] = [];

		let jar = moduleJarMap[namespace];
		if (jar) {
<<<<<<< HEAD
			jar = jar == 'titanium.jar' ? path.join(this.platformPath, jar) : path.join(this.platformPath, 'modules', jar);
			if (this.isExternalAndroidLibraryAvailable(jar)) {
				this.logger.debug('Excluding library ' + jar.cyan);
			} else if (fs.existsSync(jar) && !jarLibraries[jar]) {
=======
			jar = jar === 'titanium.jar' ? path.join(this.platformPath, jar) : path.join(this.platformPath, 'modules', jar);
			if (fs.existsSync(jar) && !jarLibraries[jar]) {
>>>>>>> 58f441cd
				this.logger.debug(__('Adding library %s', jar.cyan));
				jarLibraries[jar] = 1;
			}
		} else {
			this.logger.debug(__('Unknown namespace %s, skipping', namespace.cyan));
		}

		depMap.libraries[namespace] && depMap.libraries[namespace].forEach(function (jar) {
			jar = path.join(this.platformPath, jar)
			if (this.isExternalAndroidLibraryAvailable(jar)) {
				this.logger.debug('Excluding dependency library ' + jar.cyan);
				return;
			}

			if (fs.existsSync(jar) && !jarLibraries[jar]) {
				this.logger.debug(__('Adding dependency library %s', jar.cyan));
				jarLibraries[jar] = 1;
			}
		}, this);

		depMap.dependencies[namespace] && depMap.dependencies[namespace].forEach(addTitaniumLibrary, this);
	}

	// get all required titanium modules
	depMap.required.forEach(addTitaniumLibrary, this);

	// if we need to include all titanium modules, then do it
	if (this.includeAllTiModules) {
		Object.keys(moduleJarMap).forEach(addTitaniumLibrary, this);
	}

	// for each Titanium symbol found when we copied the JavaScript files, we need
	// extract the Titanium namespace and make sure we include its jar library
	Object.keys(this.tiSymbols).forEach(function (file) {
		this.tiSymbols[file].forEach(function (symbol) {
			const parts = symbol.split('.').slice(0, -1); // strip last part which should be the method or property
			let namespace;

			// add this namespace and all parent namespaces
			while (parts.length) {
				namespace = parts.join('.');
				if (namespace) {
					addTitaniumLibrary.call(this, namespace);
					if (tiNamespaces[namespace]) {
						// track each method/property
						tiNamespaces[namespace].push(parts[parts.length - 1]);
					}
				}
				parts.pop();
			}
		}, this);
	}, this);

	function createModuleDescriptor(namespace) {
		var results = {
				'api_name': '',
				'class_name': '',
				'bindings': tiNamespaces[namespace],
				'external_child_modules': [],
				'on_app_create': null
			},
			moduleBindingKeys = Object.keys(moduleBindings),
			len = moduleBindingKeys.length,
			i, name, extChildModule;

		for (i = 0; i < len; i++) {
			name = moduleBindingKeys[i];
			if (moduleBindings[name].fullAPIName.toLowerCase() === namespace) {
				results['api_name'] = moduleBindings[name].fullAPIName;
				results['class_name'] = name;
				if (moduleBindings[name]['on_app_create']) {
					results['on_app_create'] = moduleBindings[name]['on_app_create'];
				}
				break;
			}
		}

		// check if we found the api name and if not bail
		if (!results['api_name']) {
			return;
		}

		if (extChildModule = externalChildModules[results['class_name']]) {
			for (i = 0, len = extChildModule.length; i < len; i++) {
				if (tiNamespaces[extChildModule[i].fullAPIName.toLowerCase()]) {
					results['external_child_modules'].push(extChildModule[i]);
					break;
				}
			}
		}

		appModulesMap[results['api_name'].toLowerCase()] = 1;

		return results;
	}

	// build the list of modules for the templates
	Object.keys(tiNamespaces).map(createModuleDescriptor).forEach(function (m) {
		m && appModules.push(m);
	});

	this.modules.forEach(function (module) {
		// check if the module has a metadata.json (which most native-wrapped CommonJS
		// modules should), then make sure those Titanium namespaces are loaded
		var metadataFile = path.join(module.modulePath, 'metadata.json'),
			metadata;
		if (fs.existsSync(metadataFile)) {
			metadata = JSON.parse(fs.readFileSync(metadataFile));
			if (metadata && typeof metadata === 'object' && Array.isArray(metadata.exports)) {
				metadata.exports.forEach(function (namespace) {
					addTitaniumLibrary.call(this, namespace);
				}, this);
			} else {
				metadata = null;
			}
		}

		if (!module.jarFile || !module.bindings) {
			return;
		}

		Object.keys(module.bindings.modules).forEach(function (moduleClass) {
			var proxy = module.bindings.proxies[moduleClass];

			if (proxy.proxyAttrs.id !== module.manifest.moduleid) {
				return;
			}

			const result = {
				apiName: module.bindings.modules[moduleClass].apiName,
				proxyName: proxy.proxyClassName,
				className: moduleClass,
				manifest: module.manifest,
				onAppCreate: proxy.onAppCreate || proxy['on_app_create'] || null,
				isNativeJsModule: !!module.manifest.commonjs
			};

			// make sure that the module was not built before 1.8.0.1
			if (~~module.manifest.apiversion < 2) {
				this.logger.error(__('The "apiversion" for "%s" in the module manifest is less than version 2.', module.manifest.moduleid.cyan));
				this.logger.error(__('The module was likely built against a Titanium SDK 1.8.0.1 or older.'));
				this.logger.error(__('Please use a version of the module that has "apiversion" 2 or greater'));
				this.logger.log();
				process.exit(1);
			}

			customModules.push(result);

			metadata && metadata.exports.forEach(function (namespace) {
				if (!appModulesMap[namespace]) {
					const r = createModuleDescriptor(namespace);
					r && appModules.push(r);
				}
			});
		}, this);
	}, this);

	// write the app.json
	this.logger.info(__('Writing %s', path.join(this.buildBinAssetsDir, 'app.json').cyan));
	fs.writeFileSync(path.join(this.buildBinAssetsDir, 'app.json'), JSON.stringify({
		app_modules: appModules
	}));

	this.jarLibHash = this.hash(Object.keys(jarLibraries).sort().join('|'));
	if (this.jarLibHash !== this.buildManifest.jarLibHash) {
		if (!this.forceRebuild) {
			this.logger.info(__('Forcing rebuild: Detected change in Titanium APIs used and need to recompile'));
		}
		this.forceRebuild = true;
	}

	next();
};

AndroidBuilder.prototype.copyModuleResources = function copyModuleResources(next) {
	var _t = this;

	function copy(src, dest) {
		fs.readdirSync(src).forEach(function (filename) {
			var from = path.join(src, filename),
				to = path.join(dest, filename);
			if (fs.existsSync(from)) {
				delete _t.lastBuildFiles[to];
				if (fs.statSync(from).isDirectory()) {
					copy(from, to);
				} else if (path.extname(filename) === '.xml') {
					_t.writeXmlFile(from, to);
				} else {
					afs.copyFileSync(from, to, { logger: _t.logger.debug });
				}
			}
		});
	}

	const tasks = Object.keys(this.jarLibraries).map(function (jarFile) {
		return function (done) {
			const resFile = jarFile.replace(/\.jar$/, '.res.zip'),
				resPkgFile = jarFile.replace(/\.jar$/, '.respackage');

<<<<<<< HEAD
				if (fs.existsSync(resPkgFile) && fs.existsSync(resFile)) {
					var packageName = fs.readFileSync(resPkgFile).toString().split(/\r?\n/).shift().trim();
					if (!this.hasAndroidLibrary(packageName)) {
						this.resPackages[resFile] = packageName;
					} else {
						this.logger.info(__('Excluding core module resources of %s (%s) because Android Library with same package name is available.', jarFile, packageName));
						return done();
					}
				}
=======
			if (fs.existsSync(resPkgFile) && fs.existsSync(resFile)) {
				this.resPackages[resFile] = fs.readFileSync(resPkgFile).toString().split('\n').shift().trim();
			}
>>>>>>> 58f441cd

			if (!fs.existsSync(jarFile) || !fs.existsSync(resFile)) {
				return done();
			}
			this.logger.info(__('Extracting module resources: %s', resFile.cyan));

			const tmp = temp.path();
			fs.existsSync(tmp) && wrench.rmdirSyncRecursive(tmp);
			wrench.mkdirSyncRecursive(tmp);

			appc.zip.unzip(resFile, tmp, {}, function (ex) {
				if (ex) {
					this.logger.error(__('Failed to extract module resource zip: %s', resFile.cyan) + '\n');
					process.exit(1);
				}

				// copy the files from the temp folder into the build dir
				copy(tmp, this.buildDir);
				done();
			}.bind(this));
		};
	});

	this.nativeLibModules.forEach(function (m) {
		const src = path.join(m.modulePath, 'assets');
		if (fs.existsSync(src)) {
			tasks.push(function (done) {
				copy(src, this.buildBinAssetsResourcesDir);
				done();
			}.bind(this));
		}
	}, this);

	this.androidLibraries.forEach(function (libraryInfo) {
		const libraryResPath = path.join(libraryInfo.explodedPath, 'res');
		const buildResPath = path.join(this.buildDir, 'res');
		if (fs.existsSync(libraryResPath)) {
			tasks.push(function (done) {
				copy(libraryResPath, buildResPath);
				done();
			});
		}
	}, this);

	// for each jar library, if it has a companion resource zip file, extract
	// all of its files into the build dir, and yes, this is stupidly dangerous
	appc.async.series(this, tasks, next);
};

AndroidBuilder.prototype.removeOldFiles = function removeOldFiles(next) {
	Object.keys(this.lastBuildFiles).forEach(function (file) {
		if (path.dirname(file) === this.buildDir
			|| file.indexOf(this.buildAssetsDir) === 0
			|| file.indexOf(this.buildBinAssetsResourcesDir) === 0
			|| (this.forceRebuild && file.indexOf(this.buildGenAppIdDir) === 0)
			|| file.indexOf(this.buildResDir) === 0) {
			if (fs.existsSync(file)) {
				this.logger.debug(__('Removing old file: %s', file.cyan));
				fs.unlinkSync(file);
			} else {
				// maybe it's a symlink?
				try {
					if (fs.lstatSync(file)) {
						this.logger.debug(__('Removing old symlink: %s', file.cyan));
						fs.unlinkSync(file);
					}
				} catch (e) {
					// ignore
				}
			}
		}
	}, this);

	next();
};

AndroidBuilder.prototype.generateJavaFiles = function generateJavaFiles(next) {
	if (!this.forceRebuild) {
		return next();
	}

	const android = this.tiapp.android,
		copyTemplate = function (src, dest) {
			if (this.forceRebuild || !fs.existsSync(dest)) {
				this.logger.debug(__('Copying template %s => %s', src.cyan, dest.cyan));
				fs.writeFileSync(dest, ejs.render(fs.readFileSync(src).toString(), this));
			}
		}.bind(this);

	// copy and populate templates
	copyTemplate(path.join(this.templatesDir, 'AppInfo.java'), path.join(this.buildGenAppIdDir, this.classname + 'AppInfo.java'));
	copyTemplate(path.join(this.templatesDir, 'App.java'), path.join(this.buildGenAppIdDir, this.classname + 'Application.java'));
	copyTemplate(path.join(this.templatesDir, 'Activity.java'), path.join(this.buildGenAppIdDir, this.classname + 'Activity.java'));
	copyTemplate(path.join(this.templatesDir, 'project'), path.join(this.buildDir, '.project'));
	copyTemplate(path.join(this.templatesDir, 'default.properties'), path.join(this.buildDir, 'default.properties'));

	afs.copyFileSync(path.join(this.templatesDir, 'gitignore'), path.join(this.buildDir, '.gitignore'), { logger: this.logger.debug });

	afs.copyFileSync(path.join(this.templatesDir, 'classpath'), path.join(this.buildDir, '.classpath'), { logger: this.logger.debug });

	// generate the JavaScript-based activities
	if (android && android.activities) {
		const activityTemplate = fs.readFileSync(path.join(this.templatesDir, 'JSActivity.java')).toString();
		Object.keys(android.activities).forEach(function (name) {
			var activity = android.activities[name];
			this.logger.debug(__('Generating activity class: %s', activity.classname.cyan));
			fs.writeFileSync(path.join(this.buildGenAppIdDir, activity.classname + '.java'), ejs.render(activityTemplate, {
				appid: this.appid,
				activity: activity
			}));
		}, this);
	}

	// generate the JavaScript-based services
	if (android && android.services) {
		const serviceTemplate = fs.readFileSync(path.join(this.templatesDir, 'JSService.java')).toString(),
			intervalServiceTemplate = fs.readFileSync(path.join(this.templatesDir, 'JSIntervalService.java')).toString(),
			quickSettingsServiceTemplate = fs.readFileSync(path.join(this.templatesDir, 'JSQuickSettingsService.java')).toString();
		Object.keys(android.services).forEach(function (name) {
			const service = android.services[name];
			let tpl = serviceTemplate;
			if (service.type === 'interval') {
				tpl = intervalServiceTemplate;
				this.logger.debug(__('Generating interval service class: %s', service.classname.cyan));
			} else if (service.type === 'quicksettings') {
				tpl = quickSettingsServiceTemplate;
				this.logger.debug(__('Generating quick settings service class: %s', service.classname.cyan));
			} else {
				this.logger.debug(__('Generating service class: %s', service.classname.cyan));
			}
			fs.writeFileSync(path.join(this.buildGenAppIdDir, service.classname + '.java'), ejs.render(tpl, {
				appid: this.appid,
				service: service
			}));
		}, this);
	}

	next();
};

AndroidBuilder.prototype.generateAidl = function generateAidl(next) {
	if (!this.forceRebuild) {
		return next();
	}

	if (!this.androidCompileSDK.aidl) {
		this.logger.info(__('Android SDK %s missing framework aidl, skipping', this.androidCompileSDK['api-level']));
		return next();
	}

	const aidlRegExp = /\.aidl$/,
		files = (function scan(dir) {
			let f = [];
			fs.readdirSync(dir).forEach(function (name) {
				const file = path.join(dir, name);
				if (fs.existsSync(file)) {
					if (fs.statSync(file).isDirectory()) {
						f = f.concat(scan(file));
					} else if (aidlRegExp.test(name)) {
						f.push(file);
					}
				}
			});
			return f;
		}(this.buildSrcDir));

	if (!files.length) {
		this.logger.info(__('No aidl files to compile, continuing'));
		return next();
	}

	appc.async.series(this, files.map(function (file) {
		return function (callback) {
			this.logger.info(__('Compiling aidl file: %s', file));

			const aidlHook = this.cli.createHook('build.android.aidl', this, function (exe, args, opts, done) {
				this.logger.info('Running aidl: %s', (exe + ' "' + args.join('" "') + '"').cyan);
				appc.subprocess.run(exe, args, opts, done);
			});

			aidlHook(
				this.androidInfo.sdk.executables.aidl,
				[ '-p' + this.androidCompileSDK.aidl, '-I' + this.buildSrcDir, '-o' + this.buildGenAppIdDir, file ],
				{},
				callback
			);
		};
	}), next);
};

AndroidBuilder.prototype.generateI18N = function generateI18N(next) {
	this.logger.info(__('Generating i18n files'));

	const data = i18n.load(this.projectDir, this.logger, {
			ignoreDirs: this.ignoreDirs,
			ignoreFiles: this.ignoreFiles
		}),
		badStringNames = {};

	data.en || (data.en = {});
	data.en.app || (data.en.app = {});
	data.en.app.appname || (data.en.app.appname = this.tiapp.name);

	function replaceSpaces(s) {
		return s.replace(/./g, '\\u0020');
	}

	function resolveRegionName(locale) {
		if (locale.match(/\w{2}(-|_)r?\w{2}/)) {
			const parts = locale.split(/-|_/),
				lang = parts[0],
				region = parts[1];
			let separator = '-';

			if (region.length === 2) {
				separator = '-r';
			}

			return lang + separator + region;
		}
		return locale;
	}

	Object.keys(data).forEach(function (locale) {
		const dest = path.join(this.buildResDir, 'values' + (locale === 'en' ? '' : '-' + resolveRegionName(locale)), 'strings.xml'),
			dom = new DOMParser().parseFromString('<resources/>', 'text/xml'),
			root = dom.documentElement,
			appname = data[locale].app && data[locale].app.appname || this.tiapp.name,
			appnameNode = dom.createElement('string');

		appnameNode.setAttribute('name', 'app_name');
		appnameNode.setAttribute('formatted', 'false');
		appnameNode.appendChild(dom.createTextNode(appname));
		root.appendChild(dom.createTextNode('\n\t'));
		root.appendChild(appnameNode);

		data[locale].strings && Object.keys(data[locale].strings).forEach(function (name) {
			if (name.indexOf(' ') !== -1) {
				badStringNames[locale] || (badStringNames[locale] = []);
				badStringNames[locale].push(name);
			} else if (name !== 'appname') {
				const node = dom.createElement('string');
				node.setAttribute('name', name);
				node.setAttribute('formatted', 'false');
				node.appendChild(dom.createTextNode(data[locale].strings[name].replace(/\\?'/g, '\\\'').replace(/^\s+/g, replaceSpaces).replace(/\s+$/g, replaceSpaces)));
				root.appendChild(dom.createTextNode('\n\t'));
				root.appendChild(node);
			}
		});

		root.appendChild(dom.createTextNode('\n'));

		if (fs.existsSync(dest)) {
			this.logger.debug(__('Merging %s strings => %s', locale.cyan, dest.cyan));
		} else {
			this.logger.debug(__('Writing %s strings => %s', locale.cyan, dest.cyan));
		}
		this.writeXmlFile(dom.documentElement, dest);
	}, this);

	if (Object.keys(badStringNames).length) {
		this.logger.error(__('Found invalid i18n string names:'));
		Object.keys(badStringNames).forEach(function (locale) {
			badStringNames[locale].forEach(function (s) {
				this.logger.error('  "' + s + '" (' + locale + ')');
			}, this);
		}, this);
		this.logger.error(__('Android does not allow i18n string names with spaces.'));
		if (!this.config.get('android.excludeInvalidI18nStrings', false)) {
			this.logger.error(__('To exclude invalid i18n strings from the build, run:'));
			this.logger.error('    ' + this.cli.argv.$ + ' config android.excludeInvalidI18nStrings true');
			this.logger.log();
			process.exit(1);
		}
	}

	next();
};

AndroidBuilder.prototype.generateTheme = function generateTheme(next) {
	const themeFile = path.join(this.buildResDir, 'values', 'theme.xml');

	if (!fs.existsSync(themeFile)) {
		this.logger.info(__('Generating %s', themeFile.cyan));

		let flags = 'Theme.AppCompat';
		if (this.tiapp.fullscreen || this.tiapp['statusbar-hidden']) {
			flags += '.Fullscreen';
		}

		fs.writeFileSync(themeFile, ejs.render(fs.readFileSync(path.join(this.templatesDir, 'theme.xml')).toString(), {
			flags: flags
		}));
	}

	next();
};

function serviceParser(serviceNode) {
	// add service attributes
	const resultService = {};
	appc.xml.forEachAttr(serviceNode, function (attr) {
		resultService[attr.localName] = attr.value;
	});
	appc.xml.forEachElement(serviceNode, function (node) {
		if (!resultService[node.tagName]) {
			resultService[node.tagName] = [];
		}
		// create intent-filter instance
		const intentFilter = {};
		const action = [];
		intentFilter['action'] = action;
		// add atrributes from parent
		appc.xml.forEachElement(node, function (intentFilterAaction) {
			intentFilter['action'].push(appc.xml.getAttr(intentFilterAaction, 'android:name'));
		});
		// add intent filter object to array
		resultService[node.tagName].push(intentFilter);
	});
	return resultService;
}

AndroidBuilder.prototype.generateAndroidManifest = function generateAndroidManifest(next) {
	if (!this.forceRebuild && fs.existsSync(this.androidManifestFile)) {
		return next();
	}

	const calendarPermissions = [ 'android.permission.READ_CALENDAR', 'android.permission.WRITE_CALENDAR' ],
		cameraPermissions = [ 'android.permission.CAMERA' ],
		contactsPermissions = [ 'android.permission.READ_CONTACTS', 'android.permission.WRITE_CONTACTS' ],
		contactsReadPermissions = [ 'android.permission.READ_CONTACTS' ],
		geoPermissions = [ 'android.permission.ACCESS_COARSE_LOCATION', 'android.permission.ACCESS_FINE_LOCATION' ],
		vibratePermissions = [ 'android.permission.VIBRATE' ],
		wallpaperPermissions = [ 'android.permission.SET_WALLPAPER' ],

		permissions = {
			'android.permission.INTERNET': 1,
			'android.permission.ACCESS_WIFI_STATE': 1,
			'android.permission.ACCESS_NETWORK_STATE': 1,
			'android.permission.WRITE_EXTERNAL_STORAGE': 1
		},

		tiNamespacePermissions = {
			'geolocation': geoPermissions
		},

		tiMethodPermissions = {
			// old calendar
			'Android.Calendar.getAllAlerts': calendarPermissions,
			'Android.Calendar.getAllCalendars': calendarPermissions,
			'Android.Calendar.getCalendarById': calendarPermissions,
			'Android.Calendar.getSelectableCalendars': calendarPermissions,

			// new calendar
			'Calendar.getAllAlerts': calendarPermissions,
			'Calendar.getAllCalendars': calendarPermissions,
			'Calendar.getCalendarById': calendarPermissions,
			'Calendar.getSelectableCalendars': calendarPermissions,

			'Contacts.createPerson': contactsPermissions,
			'Contacts.removePerson': contactsPermissions,
			'Contacts.getAllContacts': contactsReadPermissions,
			'Contacts.showContactPicker': contactsReadPermissions,
			'Contacts.showContacts': contactsReadPermissions,
			'Contacts.getPersonByID': contactsReadPermissions,
			'Contacts.getPeopleWithName': contactsReadPermissions,
			'Contacts.getAllPeople': contactsReadPermissions,
			'Contacts.getAllGroups': contactsReadPermissions,
			'Contacts.getGroupByID': contactsReadPermissions,

			'Map.createView': geoPermissions,

			'Media.Android.setSystemWallpaper': wallpaperPermissions,
			'Media.showCamera': cameraPermissions,
			'Media.vibrate': vibratePermissions,
		},

		tiMethodActivities = {
			'Map.createView': {
				'activity': {
					'name': 'ti.modules.titanium.map.TiMapActivity',
					'configChanges': [ 'keyboardHidden', 'orientation' ],
					'launchMode': 'singleTask'
				},
				'uses-library': {
					'name': 'com.google.android.maps'
				}
			},
			'Media.createVideoPlayer': {
				'activity': {
					'name': 'ti.modules.titanium.media.TiVideoActivity',
					'configChanges': [ 'keyboardHidden', 'orientation' ],
					'theme': '@style/Theme.AppCompat.Fullscreen',
					'launchMode': 'singleTask'
				}
			},
			'Media.showCamera': {
				'activity': {
					'name': 'ti.modules.titanium.media.TiCameraActivity',
					'configChanges': [ 'keyboardHidden', 'orientation' ],
					'theme': '@style/Theme.AppCompat.Translucent.NoTitleBar.Fullscreen'
				}
			}
		},

		googleAPIs = [
			'Map.createView'
		],

		enableGoogleAPIWarning = this.target === 'emulator' && this.emulator && !this.emulator.googleApis,

		fill = function (str) {
			// first we replace all legacy variable placeholders with EJS style placeholders
			str = str.replace(/(\$\{tiapp\.properties\[['"]([^'"]+)['"]\]\})/g, function (s, m1, m2) {
				// if the property is the "id", we want to force our scrubbed "appid"
				if (m2 === 'id') {
					m2 = 'appid';
				} else {
					m2 = 'tiapp.' + m2;
				}
				return '<%- ' + m2 + ' %>';
			});
			// then process the string as an EJS template
			return ejs.render(str, this);
		}.bind(this),

		finalAndroidManifest = (new AndroidManifest()).parse(fill(fs.readFileSync(path.join(this.templatesDir, 'AndroidManifest.xml')).toString())),
		customAndroidManifest = this.customAndroidManifest,
		tiappAndroidManifest = this.tiappAndroidManifest;

	// if they are using a custom AndroidManifest and merging is disabled, then write the custom one as is
	if (!this.config.get('android.mergeCustomAndroidManifest', true) && this.customAndroidManifest) {
		(this.cli.createHook('build.android.writeAndroidManifest', this, function (file, xml, done) {
			this.logger.info(__('Writing unmerged custom AndroidManifest.xml'));
			fs.writeFileSync(file, xml.toString('xml'));
			done();
		}))(this.androidManifestFile, customAndroidManifest, next);
		return;
	}

	finalAndroidManifest.__attr__['android:versionName'] = this.tiapp.version || '1';

	if (this.deployType !== 'production') {
		// enable mock location if in development or test mode
		geoPermissions.push('android.permission.ACCESS_MOCK_LOCATION');
	}

	// set permissions for each titanium namespace found
	Object.keys(this.tiNamespaces).forEach(function (ns) {
		if (tiNamespacePermissions[ns]) {
			tiNamespacePermissions[ns].forEach(function (perm) {
				permissions[perm] = 1;
			});
		}
	}, this);

	// set permissions for each titanium method found
	const tmp = {};
	Object.keys(this.tiSymbols).forEach(function (file) {
		this.tiSymbols[file].forEach(function (symbol) {
			if (tmp[symbol]) {
				return;
			}
			tmp[symbol] = 1;

			if (tiMethodPermissions[symbol]) {
				tiMethodPermissions[symbol].forEach(function (perm) {
					permissions[perm] = 1;
				});
			}

			const obj = tiMethodActivities[symbol];
			if (obj) {
				if (obj.activity) {
					finalAndroidManifest.application.activity || (finalAndroidManifest.application.activity = {});
					finalAndroidManifest.application.activity[obj.activity.name] = obj.activity;
				}
				if (obj['uses-library']) {
					finalAndroidManifest.application['uses-library'] || (finalAndroidManifest.application['uses-library'] = {});
					finalAndroidManifest.application['uses-library'][obj['uses-library'].name] = obj['uses-library'];
				}
			}

			if (enableGoogleAPIWarning && googleAPIs.indexOf(symbol) !== -1) {
				const fn = 'Titanium.' + symbol + '()';
				if (this.emulator.googleApis === null) {
					this.logger.warn(__('Detected %s call which requires Google APIs, however the selected emulator %s may or may not support Google APIs', fn.cyan, ('"' + this.emulator.name + '"').cyan));
					this.logger.warn(__('If the emulator does not support Google APIs, the %s call will fail', fn.cyan));
				} else {
					this.logger.warn(__('Detected %s call which requires Google APIs, but the selected emulator %s does not support Google APIs', fn.cyan, ('"' + this.emulator.name + '"').cyan));
					this.logger.warn(__('Expect the %s call to fail', fn.cyan));
				}
				this.logger.warn(__('You should use, or create, an Android emulator that does support Google APIs'));
			}
		}, this);
	}, this);

	// TIMOB-15253: Titanium Android cannot be used with 'android:launchMode' as it can dispose the KrollRuntime instance
	// prevent 'android:launchMode' from being defined in the AndroidManifest.xml
	if (tiappAndroidManifest && tiappAndroidManifest.application) {
		for (const activity in tiappAndroidManifest.application.activity) {
			const parameters = tiappAndroidManifest.application.activity[activity];
			if (parameters['launchMode']) {
				delete parameters['launchMode'];
				this.logger.warn(__('%s should not be used. Ignoring definition from %s', 'android:launchMode'.red, activity.cyan));
			}
		}

		// TIMOB-24917: make sure the main activity is themed
		if (tiappAndroidManifest.application.activity && tiappAndroidManifest.application.activity[this.mainActivity]) {
			const parameters = tiappAndroidManifest.application.activity[this.mainActivity];
			if (!parameters.theme) {
				parameters.theme = '@style/Theme.Titanium';
			}
		}
	}

	// gather activities
	const tiappActivities = this.tiapp.android && this.tiapp.android.activities;
	tiappActivities && Object.keys(tiappActivities).forEach(function (filename) {
		const activity = tiappActivities[filename];
		if (activity.url) {
			const a = {
				name: this.appid + '.' + activity.classname
			};
			Object.keys(activity).forEach(function (key) {
				if (!/^(name|url|options|classname|android:name)$/.test(key)) {
					a[key.replace(/^android:/, '')] = activity[key];
				}
			});
			a.configChanges || (a.configChanges = [ 'keyboardHidden', 'orientation' ]);
			finalAndroidManifest.application.activity || (finalAndroidManifest.application.activity = {});
			finalAndroidManifest.application.activity[a.name] = a;
		}
	}, this);

	// gather services
	const tiappServices = this.tiapp.android && this.tiapp.android.services;
	tiappServices && Object.keys(tiappServices).forEach(function (filename) {
		const service = tiappServices[filename];
		if (service.url) {
			let s = {};
			if (service.type === 'quicksettings') {
				const serviceName = this.appid + '.' + service.classname;
				const icon = '@drawable/' + (service.icon || this.tiapp.icon).replace(/((\.9)?\.(png|jpg))$/, '');
				const label = service.label || this.tiapp.name;
				const serviceXML = ejs.render(fs.readFileSync(path.join(this.templatesDir, 'QuickService.xml')).toString(), {
					serviceName: serviceName,
					icon: icon,
					label: label
				});
				const doc = new DOMParser().parseFromString(serviceXML, 'text/xml');
				s = serviceParser(doc.firstChild);
			} else {
				s.name = this.appid + '.' + service.classname;
				Object.keys(service).forEach(function (key) {
					if (!/^(type|name|url|options|classname|android:name)$/.test(key)) {
						s[key.replace(/^android:/, '')] = service[key];
					}
				});
			}
			finalAndroidManifest.application.service || (finalAndroidManifest.application.service = {});
			finalAndroidManifest.application.service[s.name] = s;
		}
	}, this);

	// add the analytics service
	if (this.tiapp.analytics) {
		const tiAnalyticsService = 'com.appcelerator.aps.APSAnalyticsService';
		finalAndroidManifest.application.service || (finalAndroidManifest.application.service = {});
		finalAndroidManifest.application.service[tiAnalyticsService] = {
			name: tiAnalyticsService,
			exported: false
		};
	}

	// set the app icon
	finalAndroidManifest.application.icon = '@drawable/' + this.tiapp.icon.replace(/((\.9)?\.(png|jpg))$/, '');

	// merge the custom android manifest
	finalAndroidManifest.merge(customAndroidManifest);

	// merge the tiapp.xml android manifest
	finalAndroidManifest.merge(tiappAndroidManifest);

	this.modules.forEach(function (module) {
		const moduleXmlFile = path.join(module.modulePath, 'timodule.xml');
		if (fs.existsSync(moduleXmlFile)) {
			const moduleXml = new tiappxml(moduleXmlFile);
			if (moduleXml.android && moduleXml.android.manifest) {
				const am = new AndroidManifest();
				am.parse(fill(moduleXml.android.manifest));
				// we don't want modules to override the <supports-screens> or <uses-sdk> tags
				delete am.__attr__;
				delete am['supports-screens'];
				delete am['uses-sdk'];
				finalAndroidManifest.merge(am);
			}

			// point to the .jar file if the timodule.xml file has properties of 'dexAgent'
			if (moduleXml.properties && moduleXml.properties['dexAgent']) {
				this.dexAgent = path.join(module.modulePath, moduleXml.properties['dexAgent'].value);
			}
		}
	}, this);

	// if the target sdk is Android 3.2 or newer, then we need to add 'screenSize' to
	// the default AndroidManifest.xml's 'configChanges' attribute for all <activity>
	// elements, otherwise changes in orientation will cause the app to restart
	if (this.realTargetSDK >= 13) {
		Object.keys(finalAndroidManifest.application.activity).forEach(function (name) {
			const activity = finalAndroidManifest.application.activity[name];
			if (!activity.configChanges) {
				activity.configChanges = [ 'screenSize' ];
			} else if (activity.configChanges.indexOf('screenSize') === -1) {
				activity.configChanges.push('screenSize');
			}
		});
	}

	if (this.realTargetSDK >= 24 && !finalAndroidManifest.application.hasOwnProperty('resizeableActivity')) {
		finalAndroidManifest.application.resizeableActivity = true;
	}

	if (this.realTargetSDK >= 24) {
		Object.keys(finalAndroidManifest.application.activity).forEach(function (name) {
			const activity = finalAndroidManifest.application.activity[name];
			if (!activity.configChanges) {
				activity.configChanges = [ 'density' ];
			} else if (activity.configChanges.indexOf('density') === -1) {
				activity.configChanges.push('density');
			}
		});
	}

	// add permissions
	if (!this.tiapp['override-permissions']) {
		Array.isArray(finalAndroidManifest['uses-permission']) || (finalAndroidManifest['uses-permission'] = []);
		Object.keys(permissions).forEach(function (perm) {
			finalAndroidManifest['uses-permission'].indexOf(perm) === -1 && finalAndroidManifest['uses-permission'].push(perm);
		});
	}

	// if the AndroidManifest.xml already exists, remove it so that we aren't updating the original file (if it's symlinked)
	fs.existsSync(this.androidManifestFile) && fs.unlinkSync(this.androidManifestFile);

	(this.cli.createHook('build.android.writeAndroidManifest', this, function (file, xml, done) {
		fs.writeFileSync(file, xml.toString('xml'));
		done();
	}))(this.androidManifestFile, finalAndroidManifest, next);
};

AndroidBuilder.prototype.packageApp = function packageApp(next) {
	this.ap_File = path.join(this.buildBinDir, 'app.ap_');
	const bundlesPath = path.join(this.buildIntermediatesDir, 'bundles');
	if (!fs.existsSync(bundlesPath)) {
		wrench.mkdirSyncRecursive(bundlesPath);
	}

	const aaptHook = this.cli.createHook('build.android.aapt', this, function (exe, args, opts, done) {
			this.logger.info(__('Running AAPT: %s', (exe + ' "' + args.join('" "') + '"').cyan));
			appc.subprocess.run(exe, args, opts, function (code, out, err) {
				if (code) {
					this.logger.error(__('Failed to package application:'));
					this.logger.error();
					err.trim().split('\n').forEach(this.logger.error);
					this.logger.log();
					process.exit(1);
				}

				// check that the R.java file exists
				const rFile = path.join(this.buildGenAppIdDir, 'R.java');
				if (!fs.existsSync(rFile)) {
					this.logger.error(__('Unable to find generated R.java file') + '\n');
					process.exit(1);
				}

				done();
			}.bind(this));
		}),
		args = [
			'package',
			'-f',
			'-m',
			'-J', path.join(this.buildDir, 'gen'),
			'-M', this.androidManifestFile,
			'-A', this.buildBinAssetsDir,
			'-S', this.buildResDir,
			'-I', this.androidCompileSDK.androidJar,
			'-F', this.ap_File,
			'--output-text-symbols', bundlesPath,
			'--no-version-vectors'
		];

	const runAapt = function runAapt() {
		aaptHook(
			this.androidInfo.sdk.executables.aapt,
			args,
			{},
			next
		);
	}.bind(this);

	if ((!Object.keys(this.resPackages).length) && (!this.moduleResPackages.length)) {
		return runAapt();
	}

	args.push('--auto-add-overlay');

	let namespaces = '';
	Object.keys(this.resPackages).forEach(function (resFile) {
		namespaces && (namespaces += ':');
		namespaces += this.resPackages[resFile];
	}, this);

	this.moduleResPackages.forEach(function (data) {
		namespaces && (namespaces += ':');
		namespaces += data;
	}, this);

	args.push('--extra-packages', namespaces);

	runAapt();
};

/**
 * Regenerates all R classes from modules and their contained Android Libraries
 *
 * To do so this method regenerates the R class from the R.txt that is contained
 * in every .aar file which has resources (adopted from Android Gradle plugin).
 * In addition, if a Titanium module itself has resources defined it will also
 * contain a R.txt just like Android Libraries.
 *
 * @see https://android.googlesource.com/platform/tools/build/+/android-7.1.1_r28/builder/src/main/java/com/android/builder/AndroidBuilder.java#728
 *
 * @param {Function} next Function to call once all R classes have been regenerated
 */
AndroidBuilder.prototype.generateRClasses = function generateRClasses(next) {
	var bundlesPath = path.join(this.buildIntermediatesDir, 'bundles');
	var symbolOutputPathAndFilename = path.join(bundlesPath, 'R.txt');
	var fullSymbolValues = null;
	var generateRClass = function generateRClass(packageName, librarySymbolFile) {
		if (!fs.existsSync(librarySymbolFile)) {
			return;
		}

		if (fullSymbolValues === null) {
			fullSymbolValues = new SymbolLoader(symbolOutputPathAndFilename);
			fullSymbolValues.load();
		}

		const librarySymbols = new SymbolLoader(librarySymbolFile);
		librarySymbols.load();

		// TODO: Support multiple symbol files for the same package name like gradle?
		this.logger.trace('Generating R.class for package: ' + packageName);
		const symbolWriter = new SymbolWriter(this.buildGenDir, packageName, fullSymbolValues);
		symbolWriter.addSymbolsToWrite(librarySymbols);
		symbolWriter.write();
	}.bind(this);

	this.androidLibraries.forEach(function (libraryInfo) {
		generateRClass(libraryInfo.packageName, path.join(libraryInfo.explodedPath, 'R.txt'));
	}, this);

	this.modules.forEach(function (moduleInfo) {
		generateRClass(moduleInfo.id, path.join(moduleInfo.modulePath, 'R.txt'));
	}, this);

	next();
};

AndroidBuilder.prototype.compileJavaClasses = function compileJavaClasses(next) {
	const classpath = {},
		moduleJars = this.moduleJars = {},
		jarNames = {};

	classpath[this.androidCompileSDK.androidJar] = 1;
	Object.keys(this.jarLibraries).forEach(function (jarFile) {
		classpath[jarFile] = 1;
	});

	this.modules.forEach(function (module) {
		if (fs.existsSync(module.jarFile)) {
			const jarHash = this.hash(fs.readFileSync(module.jarFile).toString());

			if (!jarNames[jarHash]) {
				moduleJars[module.jarFile] = 1;
				classpath[module.jarFile] = 1;
				jarNames[jarHash] = 1;
			} else {
				this.logger.debug(__('Skipping duplicate jar file: %s', module.jarFile.cyan));
			}

			const libDir = path.join(module.modulePath, 'lib'),
				jarRegExp = /\.jar$/;

			fs.existsSync(libDir) && fs.readdirSync(libDir).forEach(function (name) {
				const jarFile = path.join(libDir, name);
				if (jarRegExp.test(name) && fs.existsSync(jarFile)) {
					const jarHash = this.hash(fs.readFileSync(jarFile).toString());
					if (!jarNames[jarHash]) {
						moduleJars[jarFile] = 1;
						classpath[jarFile] = 1;
						jarNames[jarHash] = 1;
					} else {
						this.logger.debug(__('Skipping duplicate jar file: %s', jarFile.cyan));
					}
				}
			}, this);
		}
	}, this);

	this.androidLibraries.forEach(function (libraryInfo) {
		libraryInfo.jars.forEach(function (libraryJarPathAndFilename) {
			const jarHash = this.hash(fs.readFileSync(libraryJarPathAndFilename).toString());
			if (!jarNames[jarHash]) {
				moduleJars[libraryJarPathAndFilename] = 1;
				classpath[libraryJarPathAndFilename] = 1;
				jarNames[jarHash] = 1;
			} else {
				this.logger.debug(__('Skipping duplicate jar file: %s', libraryJarPathAndFilename.cyan));
			}
		}, this);
	}, this);

	if (!this.forceRebuild) {
		// if we don't have to compile the java files, then we can return here
		// we just needed the moduleJars
		return next();
	}

	if (Object.keys(moduleJars).length) {
		// we need to include kroll-apt.jar if there are any modules
		classpath[path.join(this.platformPath, 'kroll-apt.jar')] = 1;
	}

	classpath[path.join(this.platformPath, 'lib', 'titanium-verify.jar')] = 1;

	if (this.allowDebugging && this.debugPort) {
		classpath[path.join(this.platformPath, 'lib', 'titanium-debug.jar')] = 1;
	}

	if (this.allowProfiling && this.profilerPort) {
		classpath[path.join(this.platformPath, 'lib', 'titanium-profiler.jar')] = 1;
	}

	// find all java files and write them to the temp file
	const javaFiles = [],
		javaRegExp = /\.java$/,
		javaSourcesFile = path.join(this.buildDir, 'java-sources.txt');
	[ this.buildGenDir, this.buildSrcDir ].forEach(function scanJavaFiles(dir) {
		fs.readdirSync(dir).forEach(function (name) {
			const file = path.join(dir, name);
			if (fs.existsSync(file)) {
				if (fs.statSync(file).isDirectory()) {
					scanJavaFiles(file);
				} else if (javaRegExp.test(name)) {
					javaFiles.push(file);
					classpath[name.replace(javaRegExp, '.class')] = 1;
				}
			}
		});
	});
	fs.writeFileSync(javaSourcesFile, '"' + javaFiles.join('"\n"').replace(/\\/g, '/') + '"');

	// if we're recompiling the java files, then nuke the classes dir
	if (fs.existsSync(this.buildBinClassesDir)) {
		wrench.rmdirSyncRecursive(this.buildBinClassesDir);
	}
	wrench.mkdirSyncRecursive(this.buildBinClassesDir);

	const javacHook = this.cli.createHook('build.android.javac', this, function (exe, args, opts, done) {
		this.logger.info(__('Building Java source files: %s', (exe + ' "' + args.join('" "') + '"').cyan));
		appc.subprocess.run(exe, args, opts, function (code, out, err) {
			if (code) {
				this.logger.error(__('Failed to compile Java source files:'));
				this.logger.error();
				err.trim().split('\n').forEach(this.logger.error);
				this.logger.log();
				process.exit(1);
			}
			done();
		}.bind(this));
	});

	javacHook(
		this.jdkInfo.executables.javac,
		[
			'-J-Xmx' + this.javacMaxMemory,
			'-encoding', 'utf8',
			'-bootclasspath', Object.keys(classpath).join(process.platform === 'win32' ? ';' : ':'),
			'-d', this.buildBinClassesDir,
			'-proc:none',
			'-target', this.javacTarget,
			'-source', this.javacSource,
			'@' + javaSourcesFile
		],
		{},
		next
	);
};

AndroidBuilder.prototype.runProguard = function runProguard(next) {
	if (!this.forceRebuild || !this.proguard) {
		return next();
	}

	// check that the proguard config exists
	const proguardConfigFile = path.join(this.buildDir, 'proguard.cfg'),
		proguardHook = this.cli.createHook('build.android.proguard', this, function (exe, args, opts, done) {
			this.logger.info(__('Running ProGuard: %s', (exe + ' "' + args.join('" "') + '"').cyan));
			appc.subprocess.run(exe, args, opts, function (code, out, err) {
				if (code) {
					this.logger.error(__('Failed to run ProGuard'));
					err.trim().split('\n').forEach(this.logger.error);
					this.logger.log();
					process.exit(1);
				}
				done();
			}.bind(this));
		});

	proguardHook(
		this.jdkInfo.executables.java,
		[ '-jar', this.androidInfo.sdk.proguard, '@' + proguardConfigFile ],
		{ cwd: this.buildDir },
		next
	);
};

AndroidBuilder.prototype.runDexer = function runDexer(next) {
	if (!this.forceRebuild && fs.existsSync(this.buildBinClassesDex)) {
		return next();
	}

	const dexerHook = this.cli.createHook('build.android.dexer', this, function (exe, args, opts, done) {
			this.logger.info(__('Running dexer: %s', (exe + ' "' + args.join('" "') + '"').cyan));
			appc.subprocess.run(exe, args, opts, function (code, out, err) {
				if (code) {
					this.logger.error(__('Failed to run dexer:'));
					this.logger.error();
					err.trim().split('\n').forEach(this.logger.error);
					this.logger.log();
					process.exit(1);
				}
				done();
			}.bind(this));
		}),
		injars = [
			this.buildBinClassesDir,
			path.join(this.platformPath, 'lib', 'titanium-verify.jar')
		].concat(Object.keys(this.moduleJars)).concat(Object.keys(this.jarLibraries)),
		shrinkedAndroid = path.join(path.dirname(this.androidInfo.sdk.dx), 'shrinkedAndroid.jar'),
		baserules = path.join(path.dirname(this.androidInfo.sdk.dx), '..', 'mainDexClasses.rules'),
		outjar = path.join(this.buildDir, 'mainDexClasses.jar');
	let dexArgs = [
		'-Xmx' + this.dxMaxMemory,
		'-XX:-UseGCOverheadLimit',
		'-Djava.ext.dirs=' + this.androidInfo.sdk.platformTools.path,
		'-jar', this.androidInfo.sdk.dx,
		'--dex', '--multi-dex',
		'--set-max-idx-number=' + this.dxMaxIdxNumber,
		'--output=' + this.buildBinClassesDex,
	];

	// inserts the -javaagent arg earlier on in the dexArgs to allow for proper dexing if
	// dexAgent is set in the module's timodule.xml
	if (this.dexAgent) {
		dexArgs.unshift('-javaagent:' + this.dexAgent);
	}

	if (this.allowDebugging && this.debugPort) {
		injars.push(path.join(this.platformPath, 'lib', 'titanium-debug.jar'));
	}

	if (this.allowProfiling && this.profilerPort) {
		injars.push(path.join(this.platformPath, 'lib', 'titanium-profiler.jar'));
	}

	// nuke and create the folder holding all the classes*.dex files
	if (fs.existsSync(this.buildBinClassesDex)) {
		wrench.rmdirSyncRecursive(this.buildBinClassesDex);
	}
	wrench.mkdirSyncRecursive(this.buildBinClassesDex);

	// Wipe existing outjar
	fs.existsSync(outjar) && fs.unlinkSync(outjar);

	// We need to hack multidex for APi level < 21 to generate the list of classes that *need* to go into the first dex file
	// We skip these intermediate steps if 21+ and eventually just run dexer
	async.series([
		function (done) {
			// 'api-level' and 'sdk' properties both seem to hold apiLevel
			if (this.androidTargetSDK.sdk >= 21) {
				return done();
			}

			// Run: java
			// -jar $this.androidInfo.sdk.proguard
			// -injars "${@}"
			// -dontwarn -forceprocessing
			// -outjars ${tmpOut}
			// -libraryjars "${shrinkedAndroidJar}"
			// -dontoptimize -dontobfuscate -dontpreverify
			// -include "${baserules}"
			appc.subprocess.run(this.jdkInfo.executables.java, [
				'-jar',
				this.androidInfo.sdk.proguard,
				'-injars', injars.join(':'),
				'-dontwarn', '-forceprocessing',
				'-outjars', outjar,
				'-libraryjars', shrinkedAndroid,
				'-dontoptimize', '-dontobfuscate', '-dontpreverify', '-include',
				baserules
			], {}, function (code, out, err) {
				if (code) {
					this.logger.error(__('Failed to run dexer:'));
					this.logger.error();
					err.trim().split('\n').forEach(this.logger.error);
					this.logger.log();
					process.exit(1);
				}
				done();
			}.bind(this));
		}.bind(this),
		// Run: java -cp $this.androidInfo.sdk.dx com.android.multidex.MainDexListBuilder "$outjar" "$injars"
		function (done) {
			// 'api-level' and 'sdk' properties both seem to hold apiLevel
			if (this.androidTargetSDK.sdk >= 21) {
				return done();
			}

			appc.subprocess.run(this.jdkInfo.executables.java, [ '-cp', this.androidInfo.sdk.dx, 'com.android.multidex.MainDexListBuilder', outjar, injars.join(':') ], {}, function (code, out, err) {
				var mainDexClassesList = path.join(this.buildDir, 'main-dex-classes.txt');
				if (code) {
					this.logger.error(__('Failed to run dexer:'));
					this.logger.error();
					err.trim().split('\n').forEach(this.logger.error);
					this.logger.log();
					process.exit(1);
				}
				// Record output to a file like main-dex-classes.txt
				fs.writeFileSync(mainDexClassesList, out);
				// Pass that file into dex, like so:
				dexArgs.push('--main-dex-list');
				dexArgs.push(mainDexClassesList);

				done();
			}.bind(this));
		}.bind(this),
		function (done) {
			dexArgs = dexArgs.concat(injars);
			dexerHook(this.jdkInfo.executables.java, dexArgs, {}, done);
		}.bind(this)
	], next);
};

AndroidBuilder.prototype.createUnsignedApk = function createUnsignedApk(next) {
	const dest = archiver('zip', {
			forceUTC: true
		}),
		jsonRegExp = /\.json$/,
		javaRegExp = /\.java$/,
		classRegExp = /\.class$/,
		dexRegExp = /^classes(\d+)?\.dex$/,
		soRegExp = /\.so$/,
		trailingSlashRegExp = /\/$/,
		nativeLibs = {},
		origConsoleError = console.error,
		entryNames = [];

	// since the archiver library didn't set max listeners, we squelch all error output
	console.error = function () {};

	try {
		fs.existsSync(this.unsignedApkFile) && fs.unlinkSync(this.unsignedApkFile);
		const apkStream = fs.createWriteStream(this.unsignedApkFile);
		apkStream.on('close', function () {
			console.error = origConsoleError;
			next();
		});
		dest.catchEarlyExitAttached = true; // silence exceptions
		dest.pipe(apkStream);

		this.logger.info(__('Creating unsigned apk'));

		// merge files from the app.ap_ file as well as all titanium and 3rd party jar files
		const archives = [ this.ap_File ].concat(Object.keys(this.moduleJars)).concat(Object.keys(this.jarLibraries));

		archives.forEach(function (file) {
			const src = new AdmZip(file),
				entries = src.getEntries();

			this.logger.debug(__('Processing %s', file.cyan));

			entries.forEach(function (entry) {
				if (entry.entryName.indexOf('META-INF/') === -1
					&& (entry.entryName.indexOf('org/appcelerator/titanium/bindings/') === -1 || !jsonRegExp.test(entry.name))
					&& entry.name.charAt(0) !== '.'
					&& !classRegExp.test(entry.name)
					&& !trailingSlashRegExp.test(entry.entryName)
				) {
					// do not add duplicate entries
					if (entryNames.indexOf(entry.entryName) > -1) {
						this.logger.warn(__('Removing duplicate entry %s', entry.entryName.cyan));
						return;
					}

					const store = this.uncompressedTypes.indexOf(entry.entryName.split('.').pop()) !== -1;

					this.logger.debug(store
						? __('Adding %s', entry.entryName.cyan)
						: __('Deflating %s', entry.entryName.cyan));

					dest.append(src.readFile(entry), {
						name: entry.entryName,
						store: store
					});
					entryNames.push(entry.entryName);
				}
			}, this);
		}, this);

		// Add dex files
		this.logger.info(__('Processing %s', this.buildBinClassesDex.cyan));
		fs.readdirSync(this.buildBinClassesDex).forEach(function (name) {
			var file = path.join(this.buildBinClassesDex, name);
			if (dexRegExp.test(name)) {
				this.logger.debug(__('Adding %s', name.cyan));
				dest.append(fs.createReadStream(file), { name: name });
			}
		}, this);

		this.logger.info(__('Processing %s', this.buildSrcDir.cyan));
		(function copyDir(dir, base) {
			base = base || dir;
			fs.readdirSync(dir).forEach(function (name) {
				var file = path.join(dir, name);
				if (fs.existsSync(file)) {
					if (fs.statSync(file).isDirectory()) {
						copyDir(file, base);
					} else if (!javaRegExp.test(name)) {
						name = file.replace(base, '').replace(/^[/\\]/, '');
						this.logger.debug(__('Adding %s', name.cyan));
						dest.append(fs.createReadStream(file), { name: name });
					}
				}
			}, this);
		}.call(this, this.buildSrcDir));

		const addNativeLibs = function (dir) {
			if (!fs.existsSync(dir)) {
				return;
			}

			for (let i = 0; i < this.abis.length; i++) {
				const abiDir = path.join(dir, this.abis[i]);

				// check that we found the desired abi, otherwise we abort the build
				if (!fs.existsSync(abiDir) || !fs.statSync(abiDir).isDirectory()) {
					throw this.abis[i];
				}

				// copy all the .so files into the archive
				fs.readdirSync(abiDir).forEach(function (name) {
					if (name !== 'libtiprofiler.so' || (this.allowProfiling && this.profilerPort)) {
						const file = path.join(abiDir, name),
							rel = 'lib/' + this.abis[i] + '/' + name;
						if (!nativeLibs[rel] && soRegExp.test(name) && fs.existsSync(file)) {
							nativeLibs[rel] = 1;
							this.logger.debug(__('Adding %s', rel.cyan));
							dest.append(fs.createReadStream(file), { name: rel });
						}
					}
				}, this);
			}
		}.bind(this);

		try {
			// add Titanium native modules
			addNativeLibs(path.join(this.platformPath, 'native', 'libs'));
		} catch (abi) {
			// this should never be called since we already validated this
			const abis = [];
			fs.readdirSync(path.join(this.platformPath, 'native', 'libs')).forEach(function (abi) {
				var dir = path.join(this.platformPath, 'native', 'libs', abi);
				if (fs.existsSync(dir) && fs.statSync(dir).isDirectory()) {
					abis.push(abi);
				}
			});
			this.logger.error(__('Invalid native Titanium library ABI "%s"', abi));
			this.logger.error(__('Supported ABIs: %s', abis.join(', ')) + '\n');
			process.exit(1);
		}

		try {
			// add native modules from the build dir's "libs" dir
			addNativeLibs(path.join(this.buildDir, 'libs'));
		} catch (e) {
			// ignore
		}

		this.modules.forEach(function (m) {
			if (m.native) {
				try {
					// add native modules for each module
					addNativeLibs(path.join(m.modulePath, 'libs'));
				} catch (abi) {
					// this should never be called since we already validated this
					const abis = [];
					fs.readdirSync(path.join(m.modulePath, 'libs')).forEach(function (abi) {
						var dir = path.join(m.modulePath, 'libs', abi);
						if (fs.existsSync(dir) && fs.statSync(dir).isDirectory()) {
							abis.push(abi);
						}
					});
					/* commenting this out to preserve the old, incorrect behavior
					this.logger.error(__('The module "%s" does not support the ABI "%s"', m.id, abi));
					this.logger.error(__('Supported ABIs: %s', abis.join(', ')) + '\n');
					process.exit(1);
					*/
					this.logger.warn(__('The module %s does not support the ABI: %s', m.id.cyan, abi.cyan));
					this.logger.warn(__('It only supports the following ABIs: %s', abis.map(function (a) { return a.cyan; }).join(', '))); // eslint-disable-line max-statements-per-line
					this.logger.warn(__('Your application will most likely encounter issues'));
				}
			}
		}, this);

		this.androidLibraries.forEach(function (libraryInfo) {
			if (libraryInfo.nativeLibraries.length === 0) {
				return;
			}

			const libraryJniPath = path.join(libraryInfo.explodedPath, 'jni');
			try {
				addNativeLibs(libraryJniPath);
			} catch (e) {
				const abis = [];
				fs.readdirSync(libraryJniPath).forEach(function (abi) {
					const dir = path.join(libraryJniPath, abi);
					if (fs.existsSync(dir) && fs.statSync(dir).isDirectory()) {
						abis.push(abi);
					}
				});
				// FIXME This validation code isn't right. Shoudl likley be in the function above!
				// if (libraryInfo.task.originType === 'Module') {
				// 	this.logger.error(__('The Android Library "%s" from module "%s" does not support the ABI: %s', libraryInfo.packageName, libraryInfo.task.moduleInfo.id, abi));
				// } else if (libraryInfo.task.originType === 'Project') {
				// 	this.logger.error(__('The Android Library "%s" does not support the ABI: %s', libraryInfo.packageName, abi));
				// }
				this.logger.error(__('Supported ABIs by the Android Library: %s', abis.join(', ')));
				this.logger.error(__('Valid ABIs for this project: %s', this.abis(', ')));
				process.exit(1);
			}
		}, this);

		this.logger.info(__('Writing unsigned apk: %s', this.unsignedApkFile.cyan));
		dest.finalize();
	} catch (ex) {
		console.error = origConsoleError;
		throw ex;
	}
};

AndroidBuilder.prototype.createSignedApk = function createSignedApk(next) {
	const sigalg = this.sigalg || this.keystoreAlias.sigalg || 'MD5withRSA',
		signerArgs = [
			'-sigalg', sigalg,
			'-digestalg', 'SHA1',
			'-keystore', this.keystore,
			'-storepass', this.keystoreStorePassword
		];

	this.logger.info(__('Using %s signature algorithm', sigalg.cyan));

	this.keystoreKeyPassword && signerArgs.push('-keypass', this.keystoreKeyPassword);
	signerArgs.push('-signedjar', this.apkFile, this.unsignedApkFile, this.keystoreAlias.name);

	const jarsignerHook = this.cli.createHook('build.android.jarsigner', this, function (exe, args, opts, done) {
		const safeArgs = [];
		for (let i = 0, l = args.length; i < l; i++) {
			safeArgs.push(args[i]);
			if (args[i] === '-storepass' || args[i] === 'keypass') {
				safeArgs.push(args[++i].replace(/./g, '*'));
			}
		}

		this.logger.info(__('Signing apk: %s', (exe + ' "' + safeArgs.join('" "') + '"').cyan));
		appc.subprocess.run(exe, args, opts, function (code, out) {
			if (code) {
				this.logger.error(__('Failed to sign apk:'));
				out.trim().split('\n').forEach(this.logger.error);
				this.logger.log();
				process.exit(1);
			}
			done();
		}.bind(this));
	});

	jarsignerHook(
		this.jdkInfo.executables.jarsigner,
		signerArgs,
		{},
		next
	);
};

AndroidBuilder.prototype.zipAlignApk = function zipAlignApk(next) {
	const zipAlignedApk = this.apkFile + 'z',
		zipalignHook = this.cli.createHook('build.android.zipalign', this, function (exe, args, opts, done) {
			this.logger.info(__('Aligning zip file: %s', (exe + ' "' + args.join('" "') + '"').cyan));
			appc.subprocess.run(exe, args, opts, function (code, out, err) {
				if (code) {
					this.logger.error(__('Failed to zipalign apk:'));
					err.trim().split('\n').forEach(this.logger.error);
					this.logger.log();
					process.exit(1);
				}

				fs.unlinkSync(this.apkFile);
				fs.renameSync(zipAlignedApk, this.apkFile);

				done();
			}.bind(this));
		});

	zipalignHook(
		this.androidInfo.sdk.executables.zipalign,
		[
			'-v', '4', // 4 byte alignment
			this.apkFile,
			zipAlignedApk
		],
		{},
		next
	);
};

AndroidBuilder.prototype.writeBuildManifest = function writeBuildManifest(callback) {
	this.logger.info(__('Writing build manifest: %s', this.buildManifestFile.cyan));

	this.cli.createHook('build.android.writeBuildManifest', this, function (manifest, cb) {
		fs.existsSync(this.buildDir) || wrench.mkdirSyncRecursive(this.buildDir);
		fs.existsSync(this.buildManifestFile) && fs.unlinkSync(this.buildManifestFile);
		fs.writeFile(this.buildManifestFile, JSON.stringify(this.buildManifest = manifest, null, '\t'), cb);
	})({
		target: this.target,
		deployType: this.deployType,
		classname: this.classname,
		platformPath: this.platformPath,
		modulesHash: this.modulesHash,
		modulesManifestHash: this.modulesManifestHash,
		modulesNativeHash: this.modulesNativeHash,
		modulesBindingsHash: this.modulesBindingsHash,
		gitHash: ti.manifest.githash,
		outputDir: this.cli.argv['output-dir'],
		name: this.tiapp.name,
		id: this.tiapp.id,
		analytics: this.tiapp.analytics,
		publisher: this.tiapp.publisher,
		url: this.tiapp.url,
		version: this.tiapp.version,
		description: this.tiapp.description,
		copyright: this.tiapp.copyright,
		guid: this.tiapp.guid,
		icon: this.tiapp.icon,
		fullscreen: this.tiapp.fullscreen,
		navbarHidden: this.tiapp['navbar-hidden'],
		skipJSMinification: !!this.cli.argv['skip-js-minify'],
		mergeCustomAndroidManifest: this.config.get('android.mergeCustomAndroidManifest', true),
		encryptJS: this.encryptJS,
		minSDK: this.minSDK,
		targetSDK: this.targetSDK,
		propertiesHash: this.propertiesHash,
		activitiesHash: this.activitiesHash,
		servicesHash: this.servicesHash,
		jarLibHash: this.jarLibHash
	}, callback);
};

// create the builder instance and expose the public api
(function (androidBuilder) {
	exports.config   = androidBuilder.config.bind(androidBuilder);
	exports.validate = androidBuilder.validate.bind(androidBuilder);
	exports.run      = androidBuilder.run.bind(androidBuilder);
}(new AndroidBuilder(module)));<|MERGE_RESOLUTION|>--- conflicted
+++ resolved
@@ -2887,11 +2887,7 @@
 };
 
 AndroidBuilder.prototype.processTiSymbols = function processTiSymbols(next) {
-<<<<<<< HEAD
 	var depMap = this.dependencyMap,
-=======
-	const depMap = JSON.parse(fs.readFileSync(path.join(this.platformPath, 'dependency.json'))),
->>>>>>> 58f441cd
 		modulesMap = JSON.parse(fs.readFileSync(path.join(this.platformPath, 'modules.json'))),
 		modulesPath = path.join(this.platformPath, 'modules'),
 		moduleBindings = {},
@@ -2952,15 +2948,10 @@
 
 		let jar = moduleJarMap[namespace];
 		if (jar) {
-<<<<<<< HEAD
 			jar = jar == 'titanium.jar' ? path.join(this.platformPath, jar) : path.join(this.platformPath, 'modules', jar);
 			if (this.isExternalAndroidLibraryAvailable(jar)) {
 				this.logger.debug('Excluding library ' + jar.cyan);
 			} else if (fs.existsSync(jar) && !jarLibraries[jar]) {
-=======
-			jar = jar === 'titanium.jar' ? path.join(this.platformPath, jar) : path.join(this.platformPath, 'modules', jar);
-			if (fs.existsSync(jar) && !jarLibraries[jar]) {
->>>>>>> 58f441cd
 				this.logger.debug(__('Adding library %s', jar.cyan));
 				jarLibraries[jar] = 1;
 			}
@@ -3160,7 +3151,6 @@
 			const resFile = jarFile.replace(/\.jar$/, '.res.zip'),
 				resPkgFile = jarFile.replace(/\.jar$/, '.respackage');
 
-<<<<<<< HEAD
 				if (fs.existsSync(resPkgFile) && fs.existsSync(resFile)) {
 					var packageName = fs.readFileSync(resPkgFile).toString().split(/\r?\n/).shift().trim();
 					if (!this.hasAndroidLibrary(packageName)) {
@@ -3170,11 +3160,6 @@
 						return done();
 					}
 				}
-=======
-			if (fs.existsSync(resPkgFile) && fs.existsSync(resFile)) {
-				this.resPackages[resFile] = fs.readFileSync(resPkgFile).toString().split('\n').shift().trim();
-			}
->>>>>>> 58f441cd
 
 			if (!fs.existsSync(jarFile) || !fs.existsSync(resFile)) {
 				return done();
