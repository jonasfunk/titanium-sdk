/**
 * Appcelerator Titanium Mobile
 * Copyright (c) 2009-2010 by Appcelerator, Inc. All Rights Reserved.
 * Licensed under the terms of the Apache Public License
 * Please see the LICENSE included with this distribution for details.
 */
package ti.modules.titanium.ui;

import java.lang.ref.WeakReference;
import java.util.ArrayList;
import java.util.concurrent.atomic.AtomicInteger;

import org.appcelerator.titanium.TiActivity;
import org.appcelerator.titanium.TiContext;
import org.appcelerator.titanium.TiDict;
import org.appcelerator.titanium.proxy.TiWindowProxy;
import org.appcelerator.titanium.util.AsyncResult;
import org.appcelerator.titanium.util.Log;
import org.appcelerator.titanium.util.TiConfig;
import org.appcelerator.titanium.util.TiConvert;
import org.appcelerator.titanium.util.TiFileHelper;
import org.appcelerator.titanium.util.TiUIHelper;
import org.appcelerator.titanium.view.TiUIView;

import ti.modules.titanium.ui.widget.TiUITabGroup;
import android.app.Activity;
import android.content.Intent;
import android.graphics.drawable.Drawable;
import android.os.Message;
import android.os.Messenger;
import android.widget.TabHost.TabSpec;

public class TabGroupProxy extends TiWindowProxy
{
	private static final String LCAT = "TabGroupProxy";
	private static boolean DBG = TiConfig.LOGD;

	private static final int MSG_FIRST_ID = TiWindowProxy.MSG_LAST_ID + 1;

	private static final int MSG_ADD_TAB = MSG_FIRST_ID + 100;
	private static final int MSG_REMOVE_TAB = MSG_FIRST_ID + 101;
	private static final int MSG_FINISH_OPEN = MSG_FIRST_ID + 102;

	protected static final int MSG_LAST_ID = MSG_FIRST_ID + 999;

	private ArrayList<TabProxy> tabs;
	private AtomicInteger idGenerator;
	private TiTabActivity tta;
	WeakReference<Activity> weakActivity;
	String windowId;

	public TabGroupProxy(TiContext tiContext, Object[] args) {
		super(tiContext, args);
		idGenerator = new AtomicInteger(0);
	}

	@Override
	public TiUIView getView(Activity activity) {
		throw new IllegalStateException("call to getView on a Window");
	}

	@Override
	public boolean handleMessage(Message msg)
	{
		switch (msg.what) {
			case MSG_ADD_TAB : {
				AsyncResult result = (AsyncResult) msg.obj;
				handleAddTab((TabProxy) result.getArg());
				result.setResult(null); // signal added
				return true;
			}
			case MSG_REMOVE_TAB : {
				AsyncResult result = (AsyncResult) msg.obj;
				handleRemoveTab((TabProxy) result.getArg());
				result.setResult(null); // signal added
				return true;
			}
			case MSG_FINISH_OPEN: {
				TiTabActivity activity = (TiTabActivity) msg.obj;
				view = new TiUITabGroup(this, activity);
				modelListener = view;
				handlePostOpen(activity);
				return true;
			}
			default : {
				return super.handleMessage(msg);
			}
		}
	}

	public TabProxy[] getTabs() {
		TabProxy[] tps = null;

		if (tabs != null) {
			tps = tabs.toArray(new TabProxy[tabs.size()]);
		}

		return tps;
	}

	public void addTab(TabProxy tab)
	{
		if (tabs == null) {
			tabs = new ArrayList<TabProxy>();
		}

		if (getTiContext().isUIThread()) {
			handleAddTab(tab);
			return;
		}

		AsyncResult result = new AsyncResult(tab);
		Message msg = getUIHandler().obtainMessage(MSG_ADD_TAB, result);
		msg.sendToTarget();
		result.getResult(); // Don't care about return, just synchronization.
	}

	private void handleAddTab(TabProxy tab)
	{
		String tag = TiConvert.toString(tab.getDynamicValue("tag"));
		if (tag == null) {
			String title = TiConvert.toString(tab.getDynamicValue("title"));
			if (title == null) {
				String icon = TiConvert.toString(tab.getDynamicValue("icon"));
				if (icon == null) {
					tag = tab.toString();					
				} else {
					tag = icon;
				}
			} else {
				tag = title;
			}
			
			tab.internalSetDynamicValue("tag", tag, false); // store in proxy
		}
		
		tabs.add(tab);

		if (peekView() != null) {
			TiUITabGroup tg = (TiUITabGroup) getView(getTiContext().getActivity());
			addTabToGroup(tg, tab);
		}
	}

	private void addTabToGroup(TiUITabGroup tg, TabProxy tab)
	{
		String title = (String) tab.getDynamicValue("title");
		String icon = (String) tab.getDynamicValue("icon");
		String tag = (String) tab.getDynamicValue("tag");

		if (title == null) {
			title = "";
		}
		
		tab.setTabGroup(this);
		final WindowProxy vp = (WindowProxy) tab.getDynamicValue("window");
		vp.setTabGroupProxy(this);
		vp.setTabProxy(tab);

		if (tag != null && vp != null) {
			TabSpec tspec = tg.newTab(tag);
			if (icon == null) {
				tspec.setIndicator(title);
			} else {
				String path = getTiContext().resolveUrl(null, icon);
				TiFileHelper tfh = new TiFileHelper(getTiContext().getRootActivity());
				Drawable d = tfh.loadDrawable(getTiContext(), path, false);
				tspec.setIndicator(title, d);
			}


			Intent intent = new Intent(tta, TiActivity.class);
			vp.fillIntentForTab(intent);

			tspec.setContent(intent);

			tg.addTab(tspec);
		}

	}

	public void removeTab(TabProxy tab)
	{

	}

	public void handleRemoveTab(TabProxy tab) {

	}

	@Override
	protected void handleOpen(TiDict options)
	{
		//TODO skip multiple opens?
		Log.i(LCAT, "handleOpen");

		Activity activity = getTiContext().getActivity();
		Intent intent = new Intent(activity, TiTabActivity.class);
		fillIntent(activity, intent);
		activity.startActivity(intent);
	}

	public void handlePostOpen(Activity activity)
	{
		this.tta = (TiTabActivity) activity; //TODO leak?
		TiUITabGroup tg = (TiUITabGroup) view;
		if (tabs != null) {
			for(TabProxy tab : tabs) {
				addTabToGroup(tg, tab);
			}
		}
		getTiContext().getRootActivity().addWindow(windowId, view.getLayoutParams());
		opened = true;
	}

	@Override
	protected void handleClose(TiDict options) {
		Log.i(LCAT, "handleClose");
		modelListener = null;
		getTiContext().getRootActivity().closeWindow(windowId);
		releaseViews();
		windowId = null;
		view = null;

		opened = false;
	}

	public TiDict buildFocusEvent(String to, String from)
	{
		int toIndex = indexForId(to);
		int fromIndex = indexForId(from);

		TiDict e = new TiDict();

		e.put("index", toIndex);
		e.put("previousIndex", fromIndex);

		if (fromIndex != -1) {
			e.put("previousTab", tabs.get(fromIndex));
		} else {
			TiDict fakeTab = new TiDict();
			fakeTab.put("title", "no tab");
			e.put("previousTab", fakeTab);
		}

		if (toIndex != -1) {
			e.put("tab", tabs.get(toIndex));
		}

		return e;
	}

	private int indexForId(String id) {
		int index = -1;

		int i = 0;
		for(TabProxy t : tabs) {
<<<<<<< HEAD
			String title = (String) t.getDynamicValue("title");
			if (title!=null && title.equals(id)) {
=======
			String tag = (String) t.getDynamicValue("tag");
			if (tag.equals(id)) {
>>>>>>> 8d2fda31
				index = i;
				break;
			}
			i += 1;
		}

		return index;
	}

	private void fillIntent(Activity activity, Intent intent)
	{
		TiDict props = getDynamicProperties();

		if (props != null) {
			if (props.containsKey("fullscreen")) {
				intent.putExtra("fullscreen", TiConvert.toBoolean(props, "fullscreen"));
			}
			if (props.containsKey("navBarHidden")) {
				intent.putExtra("navBarHidden", TiConvert.toBoolean(props, "navBarHidden"));
			}
		}
		intent.putExtra("finishRoot", activity.isTaskRoot());
		Messenger messenger = new Messenger(getUIHandler());
		intent.putExtra("messenger", messenger);
		intent.putExtra("messageId", MSG_FINISH_OPEN);
	}
	
	@Override
	public TiDict handleToImage() {
		return TiUIHelper.viewToImage(getTiContext(), getTiContext().getActivity().getWindow().getDecorView());
	}
}<|MERGE_RESOLUTION|>--- conflicted
+++ resolved
@@ -255,13 +255,8 @@
 
 		int i = 0;
 		for(TabProxy t : tabs) {
-<<<<<<< HEAD
-			String title = (String) t.getDynamicValue("title");
-			if (title!=null && title.equals(id)) {
-=======
 			String tag = (String) t.getDynamicValue("tag");
 			if (tag.equals(id)) {
->>>>>>> 8d2fda31
 				index = i;
 				break;
 			}
