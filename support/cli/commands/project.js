--- conflicted
+++ resolved
@@ -5,19 +5,14 @@
  * See the LICENSE file for more information.
  */
 
-<<<<<<< HEAD
 var path = require('path'),
 	ti = require('titanium-sdk'),
 	appc = require('node-appc'),
 	mix = appc.util.mix;
-=======
-var ti = require('titanium-sdk');
->>>>>>> ce967371
 
 exports.config = function (logger, config, cli) {
 	return {
 		desc: __('get and set tiapp.xml settings'),
-<<<<<<< HEAD
 		skipBanner: true,
 		options: mix(ti.commonOptions(logger, config), {
 			dir: {
@@ -45,9 +40,6 @@
 				desc: __('the value to set the specified key')
 			}
 		]
-=======
-		options: ti.commonOptions(logger, config)
->>>>>>> ce967371
 	};
 };
 
@@ -65,7 +57,6 @@
 };
 
 exports.run = function (logger, config, cli) {
-<<<<<<< HEAD
 
 	var tiappPath = path.join(cli.argv.dir, 'tiapp.xml'),
 		tiapp = new ti.tiappxml(tiappPath),
@@ -272,7 +263,4 @@
 			tiapp.save(tiappPath);
 			break;
 	}
-=======
-	dump(cli.argv);
->>>>>>> ce967371
 };