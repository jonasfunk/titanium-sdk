/**
 * Appcelerator Titanium Mobile
 * Copyright (c) 2009-2011 by Appcelerator, Inc. All Rights Reserved.
 * Licensed under the terms of the Apache Public License
 * Please see the LICENSE included with this distribution for details.
 */
package org.appcelerator.titanium;

import java.lang.ref.WeakReference;

import org.appcelerator.kroll.KrollDict;
import org.appcelerator.kroll.KrollRuntime;
import org.appcelerator.kroll.common.Log;
import org.appcelerator.kroll.common.TiConfig;
import org.appcelerator.kroll.common.TiMessenger;
import org.appcelerator.titanium.TiLifecycle.OnLifecycleEvent;
import org.appcelerator.titanium.proxy.ActivityProxy;
import org.appcelerator.titanium.proxy.IntentProxy;
import org.appcelerator.titanium.proxy.TiWindowProxy;
import org.appcelerator.titanium.util.TiActivityResultHandler;
import org.appcelerator.titanium.util.TiActivitySupport;
import org.appcelerator.titanium.util.TiActivitySupportHelper;
import org.appcelerator.titanium.util.TiConvert;
import org.appcelerator.titanium.util.TiMenuSupport;
import org.appcelerator.titanium.util.TiPlatformHelper;
import org.appcelerator.titanium.util.TiUIHelper;
import org.appcelerator.titanium.util.TiWeakList;
import org.appcelerator.titanium.view.TiCompositeLayout;
import org.appcelerator.titanium.view.TiCompositeLayout.LayoutArrangement;

import android.app.Activity;
import android.content.Intent;
import android.content.res.Configuration;
import android.graphics.PixelFormat;
import android.os.Bundle;
import android.os.Message;
import android.os.Messenger;
import android.os.RemoteException;
import android.view.KeyEvent;
import android.view.Menu;
import android.view.MenuItem;
import android.view.Window;
import android.view.WindowManager;

public abstract class TiBaseActivity extends Activity 
	implements TiActivitySupport/*, ITiWindowHandler*/
{
	private static final String TAG = "TiBaseActivity";
	private static final boolean DBG = TiConfig.LOGD;

	private static OrientationChangedListener orientationChangedListener = null;

	private boolean onDestroyFired = false;
	private int originalOrientationMode = -1;
	private TiWeakList<OnLifecycleEvent> lifecycleListeners = new TiWeakList<OnLifecycleEvent>();

	protected TiCompositeLayout layout;
	protected TiActivitySupportHelper supportHelper;
	protected TiWindowProxy window;
	protected ActivityProxy activityProxy;
	protected boolean mustFireInitialFocus;
	protected TiWeakList<ConfigurationChangedListener> configChangedListeners = new TiWeakList<ConfigurationChangedListener>();
	protected int orientationDegrees;
	protected TiMenuSupport menuHelper;
	protected Messenger messenger;
	protected int msgActivityCreatedId = -1;
	protected int msgId = -1;

	public TiWindowProxy lwWindow;


	// could use a normal ConfigurationChangedListener but since only orientation changes are
	// forwarded, create a separate interface in order to limit scope and maintain clarity 
	public static interface OrientationChangedListener
	{
		public void onOrientationChanged (int configOrientationMode);
	}

	public static void registerOrientationListener (OrientationChangedListener listener)
	{
		orientationChangedListener = listener;
	}

	public static void deregisterOrientationListener()
	{
		orientationChangedListener = null;
	}

	public static interface ConfigurationChangedListener
	{
		public void onConfigurationChanged(TiBaseActivity activity, Configuration newConfig);
	}

	public TiApplication getTiApp()
	{
		return (TiApplication) getApplication();
	}

	public TiWindowProxy getWindowProxy()
	{
		return this.window;
	}

	public void setWindowProxy(TiWindowProxy proxy)
	{
		this.window = proxy;
		updateTitle();
	}

	public ActivityProxy getActivityProxy()
	{
		return activityProxy;
	}

	public void setActivityProxy(ActivityProxy proxy)
	{
		this.activityProxy = proxy;
	}

	public TiCompositeLayout getLayout()
	{
		return layout;
	}

	public void addConfigurationChangedListener(ConfigurationChangedListener listener)
	{
		configChangedListeners.add(new WeakReference<ConfigurationChangedListener>(listener));
	}

	public void removeConfigurationChangedListener(ConfigurationChangedListener listener)
	{
		configChangedListeners.remove(listener);
	}

	public void registerOrientationChangedListener (OrientationChangedListener listener)
	{
		orientationChangedListener = listener;
	}

	public void deregisterOrientationChangedListener()
	{
		orientationChangedListener = null;
	}

	protected boolean getIntentBoolean(String property, boolean defaultValue)
	{
		Intent intent = getIntent();
		if (intent != null) {
			if (intent.hasExtra(property)) {
				return intent.getBooleanExtra(property, defaultValue);
			}
		}

		return defaultValue;
	}

	protected int getIntentInt(String property, int defaultValue)
	{
		Intent intent = getIntent();
		if (intent != null) {
			if (intent.hasExtra(property)) {
				return intent.getIntExtra(property, defaultValue);
			}
		}

		return defaultValue;
	}

	protected String getIntentString(String property, String defaultValue)
	{
		Intent intent = getIntent();
		if (intent != null) {
			if (intent.hasExtra(property)) {
				return intent.getStringExtra(property);
			}
		}

		return defaultValue;
	}

	public void fireInitialFocus()
	{
		if (mustFireInitialFocus && window != null) {
			mustFireInitialFocus = false;
			window.fireEvent(TiC.EVENT_FOCUS, null);
		}
	}

	protected void updateTitle()
	{
		if (window == null) return;

		if (window.hasProperty(TiC.PROPERTY_TITLE)) {
			String oldTitle = (String) getTitle();
			String newTitle = TiConvert.toString(window.getProperty(TiC.PROPERTY_TITLE));

			if (oldTitle == null) {
				oldTitle = "";
			}

			if (newTitle == null) {
				newTitle = "";
			}

			if (!newTitle.equals(oldTitle)) {
				final String fnewTitle = newTitle;
				runOnUiThread(new Runnable(){
					public void run() {
						setTitle(fnewTitle);
					}
				});
			}
		}
	}

	// Subclasses can override to provide a custom layout
	protected TiCompositeLayout createLayout()
	{
		LayoutArrangement arrangement = LayoutArrangement.DEFAULT;

		String layoutFromIntent = getIntentString(TiC.INTENT_PROPERTY_LAYOUT, "");
		if (layoutFromIntent.equals(TiC.LAYOUT_HORIZONTAL)) {
			arrangement = LayoutArrangement.HORIZONTAL;

		} else if (layoutFromIntent.equals(TiC.LAYOUT_VERTICAL)) {
			arrangement = LayoutArrangement.VERTICAL;
		}

		return new TiCompositeLayout(this, arrangement);
	}

	protected void setFullscreen(boolean fullscreen)
	{
		if (fullscreen) {
			getWindow().setFlags(
				WindowManager.LayoutParams.FLAG_FULLSCREEN,
				WindowManager.LayoutParams.FLAG_FULLSCREEN);
		}
	}

	protected void setNavBarHidden(boolean hidden)
	{
		if (!hidden) {
			this.requestWindowFeature(Window.FEATURE_LEFT_ICON); // TODO Keep?
			this.requestWindowFeature(Window.FEATURE_RIGHT_ICON);
			this.requestWindowFeature(Window.FEATURE_PROGRESS);
			this.requestWindowFeature(Window.FEATURE_INDETERMINATE_PROGRESS);

		} else {
			this.requestWindowFeature(Window.FEATURE_NO_TITLE);
		}
	}

	// Subclasses can override to handle post-creation (but pre-message fire) logic
	protected void windowCreated()
	{
		boolean fullscreen = getIntentBoolean(TiC.PROPERTY_FULLSCREEN, false);
		boolean navBarHidden = getIntentBoolean(TiC.PROPERTY_NAV_BAR_HIDDEN, false);
		boolean modal = getIntentBoolean(TiC.PROPERTY_MODAL, false);
		int softInputMode = getIntentInt(TiC.PROPERTY_WINDOW_SOFT_INPUT_MODE, -1);
		boolean hasSoftInputMode = softInputMode != -1;
		
		setFullscreen(fullscreen);
		setNavBarHidden(navBarHidden);

		if (modal) {
			getWindow().setFlags(WindowManager.LayoutParams.FLAG_BLUR_BEHIND,
				WindowManager.LayoutParams.FLAG_BLUR_BEHIND);
		}

		if (hasSoftInputMode) {
			if (DBG) {
				Log.d(TAG, "windowSoftInputMode: " + softInputMode);
			}

			getWindow().setSoftInputMode(softInputMode);
		}

		boolean useActivityWindow = getIntentBoolean(TiC.INTENT_PROPERTY_USE_ACTIVITY_WINDOW, false);
		if (useActivityWindow) {
			int windowId = getIntentInt(TiC.INTENT_PROPERTY_WINDOW_ID, -1);
			TiActivityWindows.windowCreated(this, windowId);
		}
	}

	@Override
	protected void onCreate(Bundle savedInstanceState)
	{
		if (DBG) {
			Log.d(TAG, "Activity " + this + " onCreate");
		}

		if (!isTabActivity()) {
			TiApplication.addToActivityStack(this);
		}

		// create the activity proxy here so that it is accessible from the activity in all cases
		activityProxy = new ActivityProxy(this);

		// Increment the reference count so we correctly clean up when all of our activities have been destroyed
		KrollRuntime.incrementActivityRefCount();

		Intent intent = getIntent();
		if (intent != null) {
			if (intent.hasExtra(TiC.INTENT_PROPERTY_MESSENGER)) {
				messenger = (Messenger) intent.getParcelableExtra(TiC.INTENT_PROPERTY_MESSENGER);
				msgActivityCreatedId = intent.getIntExtra(TiC.INTENT_PROPERTY_MSG_ACTIVITY_CREATED_ID, -1);
				msgId = intent.getIntExtra(TiC.INTENT_PROPERTY_MSG_ID, -1);
			}
			
			if (intent.hasExtra(TiC.PROPERTY_WINDOW_PIXEL_FORMAT)) {
				getWindow().setFormat(intent.getIntExtra(TiC.PROPERTY_WINDOW_PIXEL_FORMAT, PixelFormat.UNKNOWN));
			}
		}

		// Doing this on every create in case the activity is externally created.
		TiPlatformHelper.intializeDisplayMetrics(this);

		layout = createLayout();
		if (intent != null && intent.hasExtra(TiC.PROPERTY_KEEP_SCREEN_ON)) {
			layout.setKeepScreenOn(intent.getBooleanExtra(TiC.PROPERTY_KEEP_SCREEN_ON, layout.getKeepScreenOn()));
		}

		super.onCreate(savedInstanceState);
		
		// we only want to set the current activity for good in the resume state but we need it right now.
		// save off the existing current activity, set ourselves to be the new current activity temporarily 
		// so we don't run into problems when we give the proxy the event
		TiApplication tiApp = getTiApp();
		Activity tempCurrentActivity = tiApp.getCurrentActivity();
		tiApp.setCurrentActivity(this, this);

		windowCreated();

		if (activityProxy != null) {
			activityProxy.fireSyncEvent(TiC.EVENT_CREATE, null);
		}

		// set the current activity back to what it was originally
		tiApp.setCurrentActivity(this, tempCurrentActivity);

		setContentView(layout);

		sendMessage(msgActivityCreatedId);
		// for backwards compatibility
		sendMessage(msgId);

		// store off the original orientation for the activity set in the AndroidManifest.xml
		// for later use
		originalOrientationMode = getRequestedOrientation();

		// make sure the activity opens according to any orientation modes 
		// set on the window before the activity was actually created 
		if (window != null) {
			if (window.getOrientationModes() != null) {
				window.updateOrientation();
			}
		}
	}

	public int getOriginalOrientationMode()
	{
		return originalOrientationMode;
	}

	protected void sendMessage(final int msgId)
	{
		if (messenger == null || msgId == -1) {
			return;
		}

		// fire an async message on this thread's queue
		// so we don't block onCreate() from returning
		TiMessenger.postOnMain(new Runnable() {
			public void run()
			{
				handleSendMessage(msgId);
			}
		});
	}

	protected void handleSendMessage(int messageId)
	{
		try {
			Message message = TiMessenger.getMainMessenger().getHandler().obtainMessage(messageId, this);
			messenger.send(message);

		} catch (RemoteException e) {
			Log.e(TAG, "Unable to message creator. finishing.", e);
			finish();

		} catch (RuntimeException e) {
			Log.e(TAG, "Unable to message creator. finishing.", e);
			finish();
		}
	}

	protected TiActivitySupportHelper getSupportHelper()
	{
		if (supportHelper == null) {
			this.supportHelper = new TiActivitySupportHelper(this);
		}

		return supportHelper;
	}

	// Activity Support
	public int getUniqueResultCode()
	{
		return getSupportHelper().getUniqueResultCode();
	}

	public void launchActivityForResult(Intent intent, int code, TiActivityResultHandler resultHandler)
	{
		getSupportHelper().launchActivityForResult(intent, code, resultHandler);
	}

	@Override
	protected void onActivityResult(int requestCode, int resultCode, Intent data)
	{
		super.onActivityResult(requestCode, resultCode, data);
		getSupportHelper().onActivityResult(requestCode, resultCode, data);
	}

	@Override
	public boolean dispatchKeyEvent(KeyEvent event) 
	{
		boolean handled = false;

		if (window == null) {
			return super.dispatchKeyEvent(event);
		}

		switch(event.getKeyCode()) {
			case KeyEvent.KEYCODE_BACK : {
				if (window.hasListeners(TiC.EVENT_ANDROID_BACK)) {
					if (event.getAction() == KeyEvent.ACTION_UP) {
						window.fireEvent(TiC.EVENT_ANDROID_BACK, null);
					}
					handled = true;
				}

				break;
			}
			case KeyEvent.KEYCODE_CAMERA : {
				if (window.hasListeners(TiC.EVENT_ANDROID_CAMERA)) {
					if (event.getAction() == KeyEvent.ACTION_UP) {
						window.fireEvent(TiC.EVENT_ANDROID_CAMERA, null);
					}
					handled = true;
				}

				break;
			}
			case KeyEvent.KEYCODE_FOCUS : {
				if (window.hasListeners(TiC.EVENT_ANDROID_FOCUS)) {
					if (event.getAction() == KeyEvent.ACTION_UP) {
						window.fireEvent(TiC.EVENT_ANDROID_FOCUS, null);
					}
					handled = true;
				}

				break;
			}
			case KeyEvent.KEYCODE_SEARCH : {
				if (window.hasListeners(TiC.EVENT_ANDROID_SEARCH)) {
					if (event.getAction() == KeyEvent.ACTION_UP) {
						window.fireEvent(TiC.EVENT_ANDROID_SEARCH, null);
					}
					handled = true;
				}

				break;
			}
			case KeyEvent.KEYCODE_VOLUME_UP : {
				if (window.hasListeners(TiC.EVENT_ANDROID_VOLUP)) {
					if (event.getAction() == KeyEvent.ACTION_UP) {
						window.fireEvent(TiC.EVENT_ANDROID_VOLUP, null);
					}
					handled = true;
				}

				break;
			}
			case KeyEvent.KEYCODE_VOLUME_DOWN : {
				if (window.hasListeners(TiC.EVENT_ANDROID_VOLDOWN)) {
					if (event.getAction() == KeyEvent.ACTION_UP) {
						window.fireEvent(TiC.EVENT_ANDROID_VOLDOWN, null);
					}
					handled = true;
				}

				break;
			}
		}
			
		if (!handled) {
			handled = super.dispatchKeyEvent(event);
		}

		return handled;
	}

	@Override
	public boolean onCreateOptionsMenu(Menu menu)
	{
		if (menuHelper == null) {
			menuHelper = new TiMenuSupport(activityProxy);
		}

		return menuHelper.onCreateOptionsMenu(super.onCreateOptionsMenu(menu), menu);
	}

	@Override
	public boolean onOptionsItemSelected(MenuItem item)
	{
		return menuHelper.onOptionsItemSelected(item);
	}

	@Override
	public boolean onPrepareOptionsMenu(Menu menu)
	{
		return menuHelper.onPrepareOptionsMenu(super.onPrepareOptionsMenu(menu), menu);
	}

	@Override
	public void onConfigurationChanged(Configuration newConfig)
	{
		super.onConfigurationChanged(newConfig);

		for (WeakReference<ConfigurationChangedListener> listener : configChangedListeners) {
			if (listener.get() != null) {
				listener.get().onConfigurationChanged(this, newConfig);
			}
		}

		if (orientationChangedListener != null)
		{
			orientationChangedListener.onOrientationChanged (newConfig.orientation);
		}
	}

	@Override
	protected void onNewIntent(Intent intent) 
	{
		super.onNewIntent(intent);

		if (DBG) {
			Log.d(TAG, "Activity " + this + " onNewIntent");
		}
		
		if (activityProxy != null) {
			IntentProxy ip = new IntentProxy(intent);
			KrollDict data = new KrollDict();
			data.put(TiC.PROPERTY_INTENT, ip);
			activityProxy.fireSyncEvent(TiC.EVENT_NEW_INTENT, data);
		}
	}

	public void addOnLifecycleEventListener(TiLifecycle.OnLifecycleEvent listener)
	{
		lifecycleListeners.add(new WeakReference<TiLifecycle.OnLifecycleEvent>(listener));
	}

	public void removeOnLifecycleEventListener(OnLifecycleEvent listener)
	{
		// TODO stub
	}

	@Override
	protected void onPause() 
	{
		super.onPause();

		if (DBG) {
			Log.d(TAG, "Activity " + this + " onPause");
		}
		
		TiApplication.updateActivityTransitionState(true);
		getTiApp().setCurrentActivity(this, null);

		if (activityProxy != null) {
			activityProxy.fireSyncEvent(TiC.EVENT_PAUSE, null);
		}

		synchronized (lifecycleListeners.synchronizedList()) {
			for (OnLifecycleEvent listener : lifecycleListeners.nonNull()) {
				try {
					TiLifecycle.fireLifecycleEvent(this, listener, TiLifecycle.LIFECYCLE_ON_PAUSE);

				} catch (Throwable t) {
					Log.e(TAG, "Error dispatching lifecycle event: " + t.getMessage(), t);
				}
			}
		}
	}

	@Override
	protected void onResume()
	{
		super.onResume();

		if (DBG) {
			Log.d(TAG, "Activity " + this + " onResume");
		}

		getTiApp().setCurrentActivity(this, this);
		TiApplication.updateActivityTransitionState(false);
		
		if (activityProxy != null) {
			activityProxy.fireSyncEvent(TiC.EVENT_RESUME, null);
		}

		synchronized (lifecycleListeners.synchronizedList()) {
			for (OnLifecycleEvent listener : lifecycleListeners.nonNull()) {
				try {
					TiLifecycle.fireLifecycleEvent(this, listener, TiLifecycle.LIFECYCLE_ON_RESUME);

				} catch (Throwable t) {
					Log.e(TAG, "Error dispatching lifecycle event: " + t.getMessage(), t);
				}
			}
		}
	}

	@Override
	protected void onStart()
	{
		super.onStart();

		if (DBG) {
			Log.d(TAG, "Activity " + this + " onStart");
		}

		updateTitle();
		
		if (window != null) {
			window.fireEvent(TiC.EVENT_FOCUS, null);

		} else {
			mustFireInitialFocus = true;
		}

		if (activityProxy != null) {
			// we only want to set the current activity for good in the resume state but we need it right now.
			// save off the existing current activity, set ourselves to be the new current activity temporarily 
			// so we don't run into problems when we give the proxy the event
			TiApplication tiApp = getTiApp();
			Activity tempCurrentActivity = tiApp.getCurrentActivity();
			tiApp.setCurrentActivity(this, this);

			activityProxy.fireSyncEvent(TiC.EVENT_START, null);

			// set the current activity back to what it was originally
			tiApp.setCurrentActivity(this, tempCurrentActivity);
		}

		synchronized (lifecycleListeners.synchronizedList()) {
			for (OnLifecycleEvent listener : lifecycleListeners.nonNull()) {
				try {
					TiLifecycle.fireLifecycleEvent(this, listener, TiLifecycle.LIFECYCLE_ON_START);

				} catch (Throwable t) {
					Log.e(TAG, "Error dispatching lifecycle event: " + t.getMessage(), t);
				}
			}
		}
	}

	@Override
	protected void onStop()
	{
		super.onStop();

		if (DBG) {
			Log.d(TAG, "Activity " + this + " onStop");
		}

		if (window != null) {
			window.fireEvent(TiC.EVENT_BLUR, null);
		}

		if (activityProxy != null) {
			activityProxy.fireSyncEvent(TiC.EVENT_STOP, null);
		}

		synchronized (lifecycleListeners.synchronizedList()) {
			for (OnLifecycleEvent listener : lifecycleListeners.nonNull()) {
				try {
					TiLifecycle.fireLifecycleEvent(this, listener, TiLifecycle.LIFECYCLE_ON_STOP);

				} catch (Throwable t) {
					Log.e(TAG, "Error dispatching lifecycle event: " + t.getMessage(), t);
				}
			}
		}
	}

	@Override
	protected void onRestart()
	{
		super.onRestart();

		if (DBG) {
			Log.d(TAG, "Activity " + this + " onRestart");
		}

		if (activityProxy != null) {
			// we only want to set the current activity for good in the resume state but we need it right now.
			// save off the existing current activity, set ourselves to be the new current activity temporarily 
			// so we don't run into problems when we give the proxy the event
			TiApplication tiApp = getTiApp();
			Activity tempCurrentActivity = tiApp.getCurrentActivity();
			tiApp.setCurrentActivity(this, this);

			activityProxy.fireSyncEvent(TiC.EVENT_RESTART, null);

			// set the current activity back to what it was originally
			tiApp.setCurrentActivity(this, tempCurrentActivity);
		}
	}

	@Override
	protected void onDestroy()
	{
		if (DBG) {
			Log.d(TAG, "Activity " + this + " onDestroy");
		}

		synchronized (lifecycleListeners.synchronizedList()) {
			for (OnLifecycleEvent listener : lifecycleListeners.nonNull()) {
				try {
					TiLifecycle.fireLifecycleEvent(this, listener, TiLifecycle.LIFECYCLE_ON_DESTROY);

				} catch (Throwable t) {
					Log.e(TAG, "Error dispatching lifecycle event: " + t.getMessage(), t);
				}
			}
		}

		if (!isTabActivity()) {
			TiApplication.removeFromActivityStack(this);
		}

		super.onDestroy();

		// Our Activities are currently unable to recover from Android-forced restarts,
		// so we need to relaunch the application entirely.
		if (!isFinishing())
		{
			if (!shouldFinishRootActivity()) {
				// Put it in, because we want it to finish root in this case.
				getIntent().putExtra(TiC.INTENT_PROPERTY_FINISH_ROOT, true);
			}

			getTiApp().scheduleRestart(250);
			finish();

			return;
		}

		fireOnDestroy();

		if (layout != null) {
			Log.e(TAG, "Layout cleanup.");
			layout.removeAllViews();
			layout = null;
		}

		if (window != null) {
			window.closeFromActivity();
			window = null;
		}

		if (menuHelper != null) {
			menuHelper.destroy();
			menuHelper = null;
		}

		if (activityProxy != null) {
			activityProxy.release();
			activityProxy = null;
		}

		KrollRuntime.decrementActivityRefCount();
	}

	// called in order to ensure that the onDestroy call is only acted upon once.
	// should be called by any subclass
	protected void fireOnDestroy()
	{
		if (!onDestroyFired) {
			if (activityProxy != null) {
				activityProxy.fireSyncEvent(TiC.EVENT_DESTROY, null);
			}
			onDestroyFired = true;
		}
	}

	protected boolean shouldFinishRootActivity()
	{
		return getIntentBoolean(TiC.INTENT_PROPERTY_FINISH_ROOT, false);
	}

	@Override
	public void finish()
	{
		if (window != null) {
			KrollDict data = new KrollDict();
			data.put(TiC.EVENT_PROPERTY_SOURCE, window);
			window.fireSyncEvent(TiC.EVENT_CLOSE, data);
		}

		boolean animate = getIntentBoolean(TiC.PROPERTY_ANIMATE, true);

		if (shouldFinishRootActivity()) {
			TiApplication app = getTiApp();
			if (app != null) {
				TiRootActivity rootActivity = app.getRootActivity();
				if (rootActivity != null && !(rootActivity.equals(this))) {
					rootActivity.finish();
				}
			}
		}

		super.finish();

		if (!animate) {
			TiUIHelper.overridePendingTransition(this);
		}
	}

<<<<<<< HEAD
	protected boolean isTabActivity()
	{
		boolean isTab = false;
		if (this instanceof TiActivity) {
			if (((TiActivity)this).isTab()) {
				isTab = true;
			}
		}

		return isTab;
	}
=======
	// These activityOnXxxx are all used by TiLaunchActivity when
	// the android bug 2373 is detected and the app is being re-started.
	// By calling these from inside its on onXxxx handlers, TiLaunchActivity
	// can avoid calling super.onXxxx (super being TiBaseActivity), which would
	// result in a bunch of Titanium-specific code running when we don't need it
	// since we are restarting the app as fast as possible. Calling these methods
	// allows TiLaunchActivity to fulfill the requirement that the Android built-in
	// Activity's onXxxx must be called. (Think of these as something like super.super.onXxxx
	// from inside TiLaunchActivity.)
	protected void activityOnPause()
	{
		super.onPause();
	}
	protected void activityOnResume()
	{
		super.onResume();
	}
	protected void activityOnStop()
	{
		super.onStop();
	}
	protected void activityOnStart()
	{
		super.onStart();
	}
	protected void activityOnDestroy()
	{
		super.onDestroy();
	}

	public void activityOnCreate(Bundle savedInstanceState)
	{
		super.onCreate(savedInstanceState);
	}

>>>>>>> 8691195e
}
<|MERGE_RESOLUTION|>--- conflicted
+++ resolved
@@ -830,7 +830,6 @@
 		}
 	}
 
-<<<<<<< HEAD
 	protected boolean isTabActivity()
 	{
 		boolean isTab = false;
@@ -842,7 +841,7 @@
 
 		return isTab;
 	}
-=======
+
 	// These activityOnXxxx are all used by TiLaunchActivity when
 	// the android bug 2373 is detected and the app is being re-started.
 	// By calling these from inside its on onXxxx handlers, TiLaunchActivity
@@ -877,6 +876,4 @@
 	{
 		super.onCreate(savedInstanceState);
 	}
-
->>>>>>> 8691195e
 }
