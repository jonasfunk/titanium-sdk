/**
 * Appcelerator Titanium Mobile
 * Copyright (c) 2009-2010 by Appcelerator, Inc. All Rights Reserved.
 * Licensed under the terms of the Apache Public License
 * Please see the LICENSE included with this distribution for details.
 */
package org.appcelerator.titanium.view;


import java.lang.ref.WeakReference;
import java.util.ArrayList;
import java.util.HashMap;
import java.util.List;
import java.util.concurrent.atomic.AtomicInteger;

import org.appcelerator.kroll.KrollDict;
import org.appcelerator.kroll.KrollPropertyChange;
import org.appcelerator.kroll.KrollProxy;
import org.appcelerator.kroll.KrollProxyListener;
import org.appcelerator.titanium.TiApplication;
import org.appcelerator.titanium.TiC;
import org.appcelerator.titanium.TiDimension;
import org.appcelerator.titanium.proxy.TiViewProxy;
import org.appcelerator.titanium.util.Log;
import org.appcelerator.titanium.util.TiAnimationBuilder;
import org.appcelerator.titanium.util.TiAnimationBuilder.TiMatrixAnimation;
import org.appcelerator.titanium.util.TiConfig;
import org.appcelerator.titanium.util.TiConvert;
import org.appcelerator.titanium.util.TiUIHelper;
import org.appcelerator.titanium.view.TiCompositeLayout.LayoutParams;

import android.content.Context;
import android.graphics.Rect;
import android.graphics.drawable.Drawable;
import android.view.GestureDetector;
import android.view.GestureDetector.SimpleOnGestureListener;
import android.view.KeyEvent;
import android.view.MotionEvent;
import android.view.View;
import android.view.View.OnClickListener;
import android.view.View.OnFocusChangeListener;
import android.view.View.OnKeyListener;
import android.view.View.OnLongClickListener;
import android.view.View.OnTouchListener;
import android.view.ViewGroup;
import android.view.animation.Animation;
import android.view.animation.AnimationSet;
import android.view.inputmethod.InputMethodManager;
import android.widget.AdapterView;

public abstract class TiUIView
	implements KrollProxyListener, OnFocusChangeListener
{
	private static final String LCAT = "TiUIView";
	private static final boolean DBG = TiConfig.LOGD;

	private static AtomicInteger idGenerator;

	public static final int SOFT_KEYBOARD_DEFAULT_ON_FOCUS = 0;
	public static final int SOFT_KEYBOARD_HIDE_ON_FOCUS = 1;
	public static final int SOFT_KEYBOARD_SHOW_ON_FOCUS = 2;

	protected View nativeView; // Native View object

	protected TiViewProxy proxy;
	protected TiViewProxy parent;
	protected ArrayList<TiUIView> children = new ArrayList<TiUIView>();

	protected LayoutParams layoutParams;
	protected int zIndex;
	protected TiAnimationBuilder animBuilder;
	protected TiBackgroundDrawable background;

	private KrollDict lastUpEvent = new KrollDict(2);
	// In the case of heavy-weight windows, the "nativeView" is null,
	// so this holds a reference to the view which is used for touching,
	// i.e., the view passed to registerForTouch.
	private WeakReference<View> mTouchView = null;

	public TiUIView(TiViewProxy proxy)
	{
		if (idGenerator == null) {
			idGenerator = new AtomicInteger(0);
		}

		this.proxy = proxy;
		this.layoutParams = new TiCompositeLayout.LayoutParams();
	}

	public void add(TiUIView child)
	{
		if (child != null) {
			View cv = child.getNativeView();
			if (cv != null) {
				View nv = getNativeView();
				if (nv instanceof ViewGroup) {
					if (cv.getParent() == null) {
						((ViewGroup) nv).addView(cv, child.getLayoutParams());
					}
					children.add(child);
				}
			}
		}
	}

	public void remove(TiUIView child)
	{
		if (child != null) {
			View cv = child.getNativeView();
			if (cv != null) {
				View nv = getNativeView();
				if (nv instanceof ViewGroup) {
					((ViewGroup) nv).removeView(cv);
					children.remove(child);
				}
			}
		}
	}

	public List<TiUIView> getChildren()
	{
		return children;
	}

	public TiViewProxy getProxy()
	{
		return proxy;
	}

	public void setProxy(TiViewProxy proxy)
	{
		this.proxy = proxy;
	}

	public TiViewProxy getParent()
	{
		return parent;
	}

	public void setParent(TiViewProxy parent)
	{
		this.parent = parent;
	}

	public LayoutParams getLayoutParams()
	{
		return layoutParams;
	}

	public int getZIndex()
	{
		return zIndex;
	}

	public View getNativeView()
	{
		return nativeView;
	}

	protected void setNativeView(View view)
	{
		if (view.getId() == View.NO_ID) {
			view.setId(idGenerator.incrementAndGet());
		}
		this.nativeView = view;
		boolean clickable = true;
		if (proxy.has(TiC.PROPERTY_TOUCH_ENABLED)) {
			clickable = TiConvert.toBoolean(proxy.get(TiC.PROPERTY_TOUCH_ENABLED));
		}
		doSetClickable(nativeView, clickable);
		nativeView.setOnFocusChangeListener(this);
	}

	protected void setLayoutParams(LayoutParams layoutParams)
	{
		this.layoutParams = layoutParams;
	}

	protected void setZIndex(int index)
	{
		zIndex = index;
	}

	public void animate()
	{
		TiAnimationBuilder builder = proxy.getPendingAnimation();
		if (builder != null && nativeView != null) {
			AnimationSet as = builder.render(proxy, nativeView);
			if (DBG) {
				Log.d(LCAT, "starting animation: "+as);
			}
			nativeView.startAnimation(as);
			// Clean up proxy
			proxy.clearAnimation();
		}
	}

	public void listenerAdded(String type, int count, KrollProxy proxy) {
	}

	public void listenerRemoved(String type, int count, KrollProxy proxy){
	}

	private boolean hasImage(KrollDict d)
	{
		return d.containsKeyAndNotNull(TiC.PROPERTY_BACKGROUND_IMAGE)
			|| d.containsKeyAndNotNull(TiC.PROPERTY_BACKGROUND_SELECTED_IMAGE) 
			|| d.containsKeyAndNotNull(TiC.PROPERTY_BACKGROUND_FOCUSED_IMAGE)
			|| d.containsKeyAndNotNull(TiC.PROPERTY_BACKGROUND_DISABLED_IMAGE);
	}

	private boolean hasBorder(KrollDict d)
	{
		return d.containsKeyAndNotNull(TiC.PROPERTY_BORDER_COLOR) 
			|| d.containsKeyAndNotNull(TiC.PROPERTY_BORDER_RADIUS)
			|| d.containsKeyAndNotNull(TiC.PROPERTY_BORDER_WIDTH);
	}

	private boolean hasColorState(KrollDict d)
	{
		return d.containsKeyAndNotNull(TiC.PROPERTY_BACKGROUND_SELECTED_COLOR)
			|| d.containsKeyAndNotNull(TiC.PROPERTY_BACKGROUND_FOCUSED_COLOR)
			|| d.containsKeyAndNotNull(TiC.PROPERTY_BACKGROUND_FOCUSED_COLOR);
	}

	protected void applyTransform(Ti2DMatrix matrix)
	{
		layoutParams.optionTransform = matrix;
		if (animBuilder == null) {
			animBuilder = new TiAnimationBuilder();
		}
		if (nativeView != null) {
			if (matrix != null) {
				TiMatrixAnimation matrixAnimation = animBuilder.createMatrixAnimation(matrix);
				matrixAnimation.interpolate = false;
				matrixAnimation.setDuration(1);
				matrixAnimation.setFillAfter(true);
				nativeView.startAnimation(matrixAnimation);
			} else {
				nativeView.clearAnimation();
			}
		}
	}

	protected void layoutNativeView()
	{
		if (nativeView != null) {
			Animation a = nativeView.getAnimation();
			if (a != null && a instanceof TiMatrixAnimation) {
				TiMatrixAnimation matrixAnimation = (TiMatrixAnimation) a;
				matrixAnimation.invalidateWithMatrix(nativeView);
			}
			nativeView.requestLayout();
		}
	}

	public void propertyChanged(String key, Object oldValue, Object newValue, KrollProxy proxy)
	{
		if (key.equals(TiC.PROPERTY_LEFT)) {
			if (newValue != null) {
				layoutParams.optionLeft = TiConvert.toTiDimension(TiConvert.toString(newValue), TiDimension.TYPE_LEFT);
			} else {
				layoutParams.optionLeft = null;
			}
			layoutNativeView();
		} else if (key.equals(TiC.PROPERTY_TOP)) {
			if (newValue != null) {
				layoutParams.optionTop = TiConvert.toTiDimension(TiConvert.toString(newValue), TiDimension.TYPE_TOP);
			} else {
				layoutParams.optionTop = null;
			}
			layoutNativeView();
		} else if (key.equals(TiC.PROPERTY_CENTER)) {
			TiConvert.updateLayoutCenter(newValue, layoutParams);
			layoutNativeView();
		} else if (key.equals(TiC.PROPERTY_RIGHT)) {
			if (newValue != null) {
				layoutParams.optionRight = TiConvert.toTiDimension(TiConvert.toString(newValue), TiDimension.TYPE_RIGHT);
			} else {
				layoutParams.optionRight = null;
			}
			layoutNativeView();
		} else if (key.equals(TiC.PROPERTY_BOTTOM)) {
			if (newValue != null) {
				layoutParams.optionBottom = TiConvert.toTiDimension(TiConvert.toString(newValue), TiDimension.TYPE_BOTTOM);
			} else {
				layoutParams.optionBottom = null;
			}
			layoutNativeView();
		} else if (key.equals(TiC.PROPERTY_SIZE)) {
			if (newValue instanceof KrollDict) {
				KrollDict d = (KrollDict)newValue;
				propertyChanged(TiC.PROPERTY_WIDTH, oldValue, d.get(TiC.PROPERTY_WIDTH), proxy);
				propertyChanged(TiC.PROPERTY_HEIGHT, oldValue, d.get(TiC.PROPERTY_HEIGHT), proxy);
			}else if (newValue != null){
				Log.w(LCAT, "Unsupported property type ("+(newValue.getClass().getSimpleName())+") for key: " + key+". Must be an object/dictionary");
			}
		} else if (key.equals(TiC.PROPERTY_HEIGHT)) {
			if (newValue != null) {
				if (!newValue.equals(TiC.SIZE_AUTO)) {
					layoutParams.optionHeight = TiConvert.toTiDimension(TiConvert.toString(newValue), TiDimension.TYPE_HEIGHT);
					layoutParams.autoHeight = false;
				} else {
					layoutParams.optionHeight = null;
					layoutParams.autoHeight = true;
				}
			} else {
				layoutParams.optionHeight = null;
			}
			layoutNativeView();
		} else if (key.equals(TiC.PROPERTY_WIDTH)) {
			if (newValue != null) {
				if (!newValue.equals(TiC.SIZE_AUTO)) {
					layoutParams.optionWidth = TiConvert.toTiDimension(TiConvert.toString(newValue), TiDimension.TYPE_WIDTH);
					layoutParams.autoWidth = false;
				} else {
					layoutParams.optionWidth = null;
					layoutParams.autoWidth = true;
				}
			} else {
				layoutParams.optionWidth = null;
			}
			layoutNativeView();
		} else if (key.equals(TiC.PROPERTY_ZINDEX)) {
			if (newValue != null) {
				layoutParams.optionZIndex = TiConvert.toInt(TiConvert.toString(newValue));
			} else {
				layoutParams.optionZIndex = 0;
			}
			layoutNativeView();
		} else if (key.equals(TiC.PROPERTY_FOCUSABLE)) {
			boolean focusable = TiConvert.toBoolean(proxy.get(TiC.PROPERTY_FOCUSABLE));
			nativeView.setFocusable(focusable);
			if (focusable) {
				registerForKeyClick(nativeView);
			} else {
				//nativeView.setOnClickListener(null); // ? mistake? I assume OnKeyListener was meant
				nativeView.setOnKeyListener(null);
			}
		} else if (key.equals(TiC.PROPERTY_TOUCH_ENABLED)) {
			doSetClickable(TiConvert.toBoolean(newValue));
		} else if (key.equals(TiC.PROPERTY_VISIBLE)) {
			nativeView.setVisibility(TiConvert.toBoolean(newValue) ? View.VISIBLE : View.INVISIBLE);
		} else if (key.equals(TiC.PROPERTY_ENABLED)) {
			nativeView.setEnabled(TiConvert.toBoolean(newValue));
		} else if (key.startsWith(TiC.PROPERTY_BACKGROUND_PADDING)) {
			Log.i(LCAT, key + " not yet implemented.");
		} else if (key.equals(TiC.PROPERTY_OPACITY)
			|| key.startsWith(TiC.PROPERTY_BACKGROUND_PREFIX)
			|| key.startsWith(TiC.PROPERTY_BORDER_PREFIX)) {
			// Update first before querying.
			proxy.set(key, newValue);

			/*TODO KrollDict d = proxy.getProperties();

			boolean hasImage = hasImage(d);
			boolean hasColorState = hasColorState(d);
			boolean hasBorder = hasBorder(d);

			boolean requiresCustomBackground = hasImage || hasColorState || hasBorder;

			if (!requiresCustomBackground) {
				if (background != null) {
					background.releaseDelegate();
					background.setCallback(null);
					background = null;
				}

				if (d.containsKeyAndNotNull(TiC.PROPERTY_BACKGROUND_COLOR)) {
					Integer bgColor = TiConvert.toColor(d, TiC.PROPERTY_BACKGROUND_COLOR);
					if (nativeView != null){
						nativeView.setBackgroundColor(bgColor);
						nativeView.postInvalidate();
					}
				} else {
					if (key.equals(TiC.PROPERTY_OPACITY)) {
						setOpacity(TiConvert.toFloat(newValue));
					}
					if (nativeView != null) {
						nativeView.setBackgroundDrawable(null);
						nativeView.postInvalidate();
					}
				}
			} else {
				boolean newBackground = background == null;
				if (newBackground) {
					background = new TiBackgroundDrawable();
				}

				Integer bgColor = null;

				if (!hasColorState) {
					if (d.get(TiC.PROPERTY_BACKGROUND_COLOR) != null) {
						bgColor = TiConvert.toColor(d, TiC.PROPERTY_BACKGROUND_COLOR);
						if (newBackground
							|| (key.equals(TiC.PROPERTY_OPACITY)
							|| key.equals(TiC.PROPERTY_BACKGROUND_COLOR)))
						{
							background.setBackgroundColor(bgColor);
						}
					}
				}

				if (hasImage || hasColorState) {
					if (newBackground || key.startsWith(TiC.PROPERTY_BACKGROUND_PREFIX)) {
						handleBackgroundImage(d);
					}
				}

				if (hasBorder) {
					if (newBackground) {
						initializeBorder(d, bgColor);
					} else if (key.startsWith(TiC.PROPERTY_BORDER_PREFIX)) {
						handleBorderProperty(key, newValue);
					}
				}
				applyCustomBackground();
			}
			if (nativeView != null) {
				nativeView.postInvalidate();
			}*/
		} else if (key.equals(TiC.PROPERTY_SOFT_KEYBOARD_ON_FOCUS)) {
			Log.w(LCAT, "Focus state changed to " + TiConvert.toString(newValue) + " not honored until next focus event.");
		} else if (key.equals(TiC.PROPERTY_TRANSFORM)) {
			if (nativeView != null) {
				applyTransform((Ti2DMatrix)newValue);
			}
		} else if (key.equals(TiC.PROPERTY_KEEP_SCREEN_ON)) {
			if (nativeView != null) {
				nativeView.setKeepScreenOn(TiConvert.toBoolean(newValue));
			}
		} else {
			TiViewProxy viewProxy = getProxy();
			if (viewProxy != null && viewProxy.isLocalizedTextId(key)) {
				viewProxy.setLocalizedText(key, TiConvert.toString(newValue));
			} else {
				if (DBG) {
					Log.d(LCAT, "Unhandled property key: " + key);
				}
			}
		}
	}

	public void processProperties(KrollDict d)
	{
		if (d.containsKey(TiC.PROPERTY_LAYOUT)) {
			String layout = TiConvert.toString(d, TiC.PROPERTY_LAYOUT);
			if (nativeView instanceof TiCompositeLayout) {
				((TiCompositeLayout)nativeView).setLayoutArrangement(layout);
			}
		}
		if (TiConvert.fillLayout(d, layoutParams)) {
			if (nativeView != null) {
				nativeView.requestLayout();
			}
		}

		Integer bgColor = null;

		// Default background processing.
		// Prefer image to color.
		if (hasImage(d) || hasColorState(d) || hasBorder(d)) {
			handleBackgroundImage(d);
		} else if (d.containsKey(TiC.PROPERTY_BACKGROUND_COLOR)) {
			bgColor = TiConvert.toColor(d, TiC.PROPERTY_BACKGROUND_COLOR);
			nativeView.setBackgroundColor(bgColor);
		}
		if (d.containsKey(TiC.PROPERTY_OPACITY)) {
			if (nativeView != null) {
				setOpacity(TiConvert.toFloat(d, TiC.PROPERTY_OPACITY));
			}
		}
		
		if (d.containsKey(TiC.PROPERTY_VISIBLE)) {
			nativeView.setVisibility(TiConvert.toBoolean(d, TiC.PROPERTY_VISIBLE) ? View.VISIBLE : View.INVISIBLE);
		}
		if (d.containsKey(TiC.PROPERTY_ENABLED)) {
			nativeView.setEnabled(TiConvert.toBoolean(d, TiC.PROPERTY_ENABLED));
		}

		if (d.containsKey(TiC.PROPERTY_FOCUSABLE)) {
			boolean focusable = TiConvert.toBoolean(d, TiC.PROPERTY_FOCUSABLE);
			nativeView.setFocusable(focusable);
			if (focusable) {
				registerForKeyClick(nativeView);
			} else {
				//nativeView.setOnClickListener(null); // ? mistake? I assume OnKeyListener was meant
				nativeView.setOnKeyListener(null);
			}
		}

		initializeBorder(d, bgColor);

		if (d.containsKey(TiC.PROPERTY_TRANSFORM)) {
			Ti2DMatrix matrix = (Ti2DMatrix) d.get(TiC.PROPERTY_TRANSFORM);
			if (matrix != null) {
				applyTransform(matrix);
			}
		}
		
		if (d.containsKey(TiC.PROPERTY_KEEP_SCREEN_ON)) {
			nativeView.setKeepScreenOn(TiConvert.toBoolean(d, TiC.PROPERTY_KEEP_SCREEN_ON));
		}
	}

	// TODO @Override
	public void propertiesChanged(List<KrollPropertyChange> changes, KrollProxy proxy)
	{
		for (KrollPropertyChange change : changes) {
			propertyChanged(change.getName(), change.getOldValue(), change.getNewValue(), proxy);
		}
	}
	
	private void applyCustomBackground()
	{
		applyCustomBackground(true);
	}

	private void applyCustomBackground(boolean reuseCurrentDrawable)
	{
		if (nativeView != null) {
			if (background == null) {
				background = new TiBackgroundDrawable();
	
				Drawable currentDrawable = nativeView.getBackground();
				if (currentDrawable != null) {
					if (reuseCurrentDrawable) {
						background.setBackgroundDrawable(currentDrawable);
					} else {
						nativeView.setBackgroundDrawable(null);
						currentDrawable.setCallback(null);
						if (currentDrawable instanceof TiBackgroundDrawable) {
							((TiBackgroundDrawable) currentDrawable).releaseDelegate();
						}
					}
				}
			}
			nativeView.setBackgroundDrawable(background);
		}
	}

	public void onFocusChange(View v, boolean hasFocus)
	{
		if (hasFocus) {
			TiUIHelper.requestSoftInputChange(proxy, v);
			proxy.fireEvent(TiC.EVENT_FOCUS, getFocusEventObject(hasFocus));
		} else {
			proxy.fireEvent(TiC.EVENT_BLUR, getFocusEventObject(hasFocus));
		}
	}

	protected KrollDict getFocusEventObject(boolean hasFocus)
	{
		return null;
	}

	protected InputMethodManager getIMM()
	{
		InputMethodManager imm = null;
		imm = (InputMethodManager) TiApplication.getInstance().getSystemService(Context.INPUT_METHOD_SERVICE);
		return imm;
	}

	public void focus()
	{
		if (nativeView != null) {
			nativeView.requestFocus();
		}
	}

	public void blur()
	{
		if (nativeView != null) {
			InputMethodManager imm = getIMM();
			if (imm != null) {
				imm.hideSoftInputFromWindow(nativeView.getWindowToken(), 0);
			}
			nativeView.clearFocus();
		}
	}

	public void release()
	{
		if (DBG) {
			Log.d(LCAT, "Releasing: " + this);
		}
		View nv = getNativeView();
		if (nv != null) {
			if (nv instanceof ViewGroup) {
				ViewGroup vg = (ViewGroup) nv;
				if (DBG) {
					Log.d(LCAT, "Group has: " + vg.getChildCount());
				}
				if (!(vg instanceof AdapterView<?>)) {
					vg.removeAllViews();
				}
			}
			Drawable d = nv.getBackground();
			if (d != null) {
				nv.setBackgroundDrawable(null);
				d.setCallback(null);
				if (d instanceof TiBackgroundDrawable) {
					((TiBackgroundDrawable)d).releaseDelegate();
				}
				d = null;
			}
			nativeView = null;
			if (proxy != null) {
				proxy.setModelListener(null);
			}
		}
	}

	public void show()
	{
		if (nativeView != null) {
			nativeView.setVisibility(View.VISIBLE);
		} else {
			if (DBG) {
				Log.w(LCAT, "Attempt to show null native control");
			}
		}
	}

	public void hide()
	{
		if (nativeView != null) {
			nativeView.setVisibility(View.INVISIBLE);
		} else {
			if (DBG) {
				Log.w(LCAT, "Attempt to hide null native control");
			}
		}
	}

	private void handleBackgroundImage(KrollDict d)
	{
		String bg = d.getString(TiC.PROPERTY_BACKGROUND_IMAGE);
		String bgSelected = d.getString(TiC.PROPERTY_BACKGROUND_SELECTED_IMAGE);
		String bgFocused = d.getString(TiC.PROPERTY_BACKGROUND_FOCUSED_IMAGE);
		String bgDisabled = d.getString(TiC.PROPERTY_BACKGROUND_DISABLED_IMAGE);
		
		String bgColor = d.getString(TiC.PROPERTY_BACKGROUND_COLOR);
		String bgSelectedColor = d.getString(TiC.PROPERTY_BACKGROUND_SELECTED_COLOR);
		String bgFocusedColor = d.getString(TiC.PROPERTY_BACKGROUND_FOCUSED_COLOR);
		String bgDisabledColor = d.getString(TiC.PROPERTY_BACKGROUND_DISABLED_COLOR);

<<<<<<< HEAD
		//TiContext tiContext = getProxy().getTiContext();
=======
>>>>>>> d11637a8
		if (bg != null) {
			bg = proxy.resolveUrl(null, bg);
		}
		if (bgSelected != null) {
			bgSelected = proxy.resolveUrl(null, bgSelected);
		}
		if (bgFocused != null) {
			bgFocused = proxy.resolveUrl(null, bgFocused);
		}
		if (bgDisabled != null) {
			bgDisabled = proxy.resolveUrl(null, bgDisabled);
		}

		if (bg != null || bgSelected != null || bgFocused != null || bgDisabled != null ||
				bgColor != null || bgSelectedColor != null || bgFocusedColor != null || bgDisabledColor != null) 
		{
			if (background == null) {
				applyCustomBackground(false);
			}

			Drawable bgDrawable = TiUIHelper.buildBackgroundDrawable(bg, bgColor, bgSelected, bgSelectedColor, bgDisabled, bgDisabledColor, bgFocused, bgFocusedColor);
			background.setBackgroundDrawable(bgDrawable);
		}
	}

	private void initializeBorder(KrollDict d, Integer bgColor)
	{
		if (d.containsKey(TiC.PROPERTY_BORDER_RADIUS)
			|| d.containsKey(TiC.PROPERTY_BORDER_COLOR)
			|| d.containsKey(TiC.PROPERTY_BORDER_WIDTH)) {

			if(nativeView != null) {
				if (background == null) {
					applyCustomBackground();
				}

				if (background.getBorder() == null) {
					background.setBorder(new TiBackgroundDrawable.Border());
				}

				TiBackgroundDrawable.Border border = background.getBorder();

				if (d.containsKey(TiC.PROPERTY_BORDER_RADIUS)) {
					border.setRadius(TiConvert.toFloat(d, TiC.PROPERTY_BORDER_RADIUS));
				}
				if (d.containsKey(TiC.PROPERTY_BORDER_COLOR) || d.containsKey(TiC.PROPERTY_BORDER_WIDTH)) {
					if (d.containsKey(TiC.PROPERTY_BORDER_COLOR)) {
						border.setColor(TiConvert.toColor(d, TiC.PROPERTY_BORDER_COLOR));
					} else {
						if (bgColor != null) {
							border.setColor(bgColor);
						}
					}
					if (d.containsKey(TiC.PROPERTY_BORDER_WIDTH)) {
						border.setWidth(TiConvert.toFloat(d, TiC.PROPERTY_BORDER_WIDTH));
					}
				}
				//applyCustomBackground();
			}
		}
	}

	private void handleBorderProperty(String property, Object value)
	{
		if (background.getBorder() == null) {
			background.setBorder(new TiBackgroundDrawable.Border());
		}
		TiBackgroundDrawable.Border border = background.getBorder();

		if (property.equals(TiC.PROPERTY_BORDER_COLOR)) {
			border.setColor(TiConvert.toColor(value.toString()));
		} else if (property.equals(TiC.PROPERTY_BORDER_RADIUS)) {
			border.setRadius(TiConvert.toFloat(value));
		} else if (property.equals(TiC.PROPERTY_BORDER_WIDTH)) {
			border.setWidth(TiConvert.toFloat(value));
		}
		applyCustomBackground();
	}

	private static HashMap<Integer, String> motionEvents = new HashMap<Integer,String>();
	static
	{
		motionEvents.put(MotionEvent.ACTION_DOWN, TiC.EVENT_TOUCH_START);
		motionEvents.put(MotionEvent.ACTION_UP, TiC.EVENT_TOUCH_END);
		motionEvents.put(MotionEvent.ACTION_MOVE, TiC.EVENT_TOUCH_MOVE);
		motionEvents.put(MotionEvent.ACTION_CANCEL, TiC.EVENT_TOUCH_CANCEL);
	}

	private KrollDict dictFromEvent(MotionEvent e)
	{
		KrollDict data = new KrollDict();
		data.put(TiC.EVENT_PROPERTY_X, (double)e.getX());
		data.put(TiC.EVENT_PROPERTY_Y, (double)e.getY());
		data.put(TiC.EVENT_PROPERTY_SOURCE, proxy);
		return data;
	}

	private KrollDict dictFromEvent(KrollDict dictToCopy){
		KrollDict data = new KrollDict();
		if (dictToCopy.containsKey(TiC.EVENT_PROPERTY_X)){
			data.put(TiC.EVENT_PROPERTY_X, dictToCopy.get(TiC.EVENT_PROPERTY_X));
		} else {
			data.put(TiC.EVENT_PROPERTY_X, (double)0);
		}
		if (dictToCopy.containsKey(TiC.EVENT_PROPERTY_Y)){
			data.put(TiC.EVENT_PROPERTY_Y, dictToCopy.get(TiC.EVENT_PROPERTY_Y));
		} else {
			data.put(TiC.EVENT_PROPERTY_Y, (double)0);
		}
		data.put(TiC.EVENT_PROPERTY_SOURCE, proxy);
		return data;
	}

	protected boolean allowRegisterForTouch()
	{
		return true;
	}

	public void registerForTouch()
	{
		if (allowRegisterForTouch()) {
			registerForTouch(getNativeView());
		}
	}

	protected void registerForTouch(final View touchable)
	{
		if (touchable == null) {
			return;
		}
		mTouchView = new WeakReference<View>(touchable);
		final GestureDetector detector = new GestureDetector(touchable.getContext(),
			new SimpleOnGestureListener() {
				@Override
				public boolean onDoubleTap(MotionEvent e) {
					boolean handledTap = proxy.fireEvent(TiC.EVENT_DOUBLE_TAP, dictFromEvent(e));
					boolean handledClick = proxy.fireEvent(TiC.EVENT_DOUBLE_CLICK, dictFromEvent(e));
					return handledTap || handledClick;
				}
				@Override
				public boolean onSingleTapConfirmed(MotionEvent e) {
					if (DBG) { Log.d(LCAT, "TAP, TAP, TAP on " + proxy); }
					boolean handledTap = proxy.fireEvent(TiC.EVENT_SINGLE_TAP, dictFromEvent(e));
					// Moved click handling to the onTouch listener, because a single tap is not the
					// same as a click.  A single tap is a quick tap only, whereas clicks can be held
					// before lifting.
					// boolean handledClick = proxy.fireEvent(TiC.EVENT_CLICK, dictFromEvent(event));
					// Note: this return value is irrelevant in our case.  We "want" to use it
					// in onTouch below, when we call detector.onTouchEvent(event);  But, in fact,
					// onSingleTapConfirmed is *not* called in the course of onTouchEvent.  It's
					// called via Handler in GestureDetector. <-- See its Java source.
					return handledTap;// || handledClick;
				}
				@Override
				public void onLongPress(MotionEvent e)
				{
					if (DBG){
						Log.d(LCAT, "LONGPRESS on " + proxy);
					}
					proxy.fireEvent(TiC.EVENT_LONGPRESS, dictFromEvent(e));
				}
			});
		touchable.setOnTouchListener(new OnTouchListener() {
			public boolean onTouch(View view, MotionEvent event) {
				if (event.getAction() == MotionEvent.ACTION_UP) {
					lastUpEvent.put(TiC.EVENT_PROPERTY_X, (double)event.getX());
					lastUpEvent.put(TiC.EVENT_PROPERTY_Y, (double)event.getY());
				}
				boolean handled = detector.onTouchEvent(event);
				if (!handled && motionEvents.containsKey(event.getAction())) {
					if (event.getAction() == MotionEvent.ACTION_UP) {
						Rect r = new Rect(0, 0, view.getWidth(), view.getHeight());
						int actualAction = r.contains((int)event.getX(), (int)event.getY())
							? MotionEvent.ACTION_UP : MotionEvent.ACTION_CANCEL;
						handled = proxy.fireEvent(motionEvents.get(actualAction), dictFromEvent(event));
						if (handled && actualAction == MotionEvent.ACTION_UP) {
							// If this listener returns true, a click event does not occur,
							// because part of the Android View's default ACTION_UP handling
							// is to call performClick() which leads to invoking the click
							// listener.  If we return true, that won't run, so we're doing it
							// here instead.
							touchable.performClick();
						}
						return handled;
					} else {
						handled = proxy.fireEvent(motionEvents.get(event.getAction()), dictFromEvent(event));
					}
				}
				return handled;
			}
		});
		// Previously, we used the single tap handling above to fire our click event.  It doesn't
		// work: a single tap is not the same as a click.  A click can be held for a while before
		// lifting the finger; a single-tap is only generated from a quick tap (which will also cause
		// a click.)  We wanted to do it in single-tap handling presumably because the singletap
		// listener gets a MotionEvent, which gives us the information we want to provide to our
		// users in our click event, whereas Android's standard OnClickListener does _not_ contain
		// that info.  However, an "up" seems to always occur before the click listener gets invoked,
		// so we store the last up event's x,y coordinates (see onTouch above) and use them here.
		// Note: AdapterView throws an exception if you try to put a click listener on it.
		doSetClickable(touchable);
	}

	public void setOpacity(float opacity)
	{
		setOpacity(nativeView, opacity);
	}

	protected void setOpacity(View view, float opacity)
	{
		if (view != null) {
			TiUIHelper.setDrawableOpacity(view.getBackground(), opacity);
			if (opacity == 1) {
				clearOpacity(view);
			}
			view.invalidate();
		}
	}

	public void clearOpacity(View view)
	{
		Drawable d = view.getBackground();
		if (d != null) {
			d.clearColorFilter();
		}
	}

	protected void registerForKeyClick(View clickable) 
	{
		clickable.setOnKeyListener(new OnKeyListener() {
			
			// TODO @Override
			public boolean onKey(View view, int keyCode, KeyEvent event) 
			{
				if (event.getAction() == KeyEvent.ACTION_UP) {
					switch(keyCode) {
					case KeyEvent.KEYCODE_ENTER :
					case KeyEvent.KEYCODE_DPAD_CENTER :
						if (proxy.hasListeners(TiC.EVENT_CLICK)) {
							proxy.fireEvent(TiC.EVENT_CLICK, null);
							return true;
						}
					}
				}
				return false;
			}
		});
	}

	public KrollDict toImage()
	{
		return null;
		//return TiUIHelper.viewToImage(proxy.getTiContext(), proxy.getProperties(), getNativeView());
	}

	private View getTouchView()
	{
		if (nativeView != null) {
			return nativeView;
		} else {
			if (mTouchView != null) {
				return mTouchView.get();
			}
		}
		return null;
	}
	private void doSetClickable(View view, boolean clickable)
	{
		if (view == null) {
			return;
		}
		if (!clickable) {
			view.setOnClickListener(null); // This will set clickable to true in the view, so make sure it stays here so the next line turns it off.
			view.setClickable(false);
			view.setOnLongClickListener(null);
			view.setLongClickable(false);
		} else if ( ! (view instanceof AdapterView) ){
			// n.b.: AdapterView throws if click listener set.
			// n.b.: setting onclicklistener automatically sets clickable to true.
			setOnClickListener(view);
			setOnLongClickListener(view);
		}
	}
	private void doSetClickable(boolean clickable)
	{
		doSetClickable(getTouchView(), clickable);
	}
	/*
	 * Used just to setup the click listener if applicable.
	 */
	private void doSetClickable(View view)
	{
		if (view == null) {
			return;
		}
		doSetClickable(view, view.isClickable());
	}
	/*
	 * Used just to setup the click listener if applicable.
	 */
	private void doSetClickable()
	{
		View view = getTouchView();
		if (view == null) {
			return;
		}
		doSetClickable(view, view.isClickable());
	}

	/**
	 * Can be overriden by inheriting views for special click handling.  For example,
	 * the Facebook module's login button view needs special click handling.
	 */
	protected void setOnClickListener(View view)
	{
		view.setOnClickListener(new OnClickListener()
		{
			// TODO @Override
			public void onClick(View view)
			{
				proxy.fireEvent(TiC.EVENT_CLICK, dictFromEvent(lastUpEvent));
			}
		});
	}
	protected void setOnLongClickListener(View view)
	{
		view.setOnLongClickListener(new OnLongClickListener()
		{
			// TODO @Override
			public boolean onLongClick(View view)
			{
				/*TODO return */proxy.fireEvent(TiC.EVENT_LONGCLICK, null);
				return true;
			}
		});
	}
}<|MERGE_RESOLUTION|>--- conflicted
+++ resolved
@@ -645,10 +645,6 @@
 		String bgFocusedColor = d.getString(TiC.PROPERTY_BACKGROUND_FOCUSED_COLOR);
 		String bgDisabledColor = d.getString(TiC.PROPERTY_BACKGROUND_DISABLED_COLOR);
 
-<<<<<<< HEAD
-		//TiContext tiContext = getProxy().getTiContext();
-=======
->>>>>>> d11637a8
 		if (bg != null) {
 			bg = proxy.resolveUrl(null, bg);
 		}
