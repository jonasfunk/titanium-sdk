--- conflicted
+++ resolved
@@ -99,9 +99,7 @@
 	log.trace(msg)
 	
 def error(msg):
-<<<<<<< HEAD
-	print "[ERROR] "+msg
-	sys.stdout.flush()
+	log.error(msg)
 
 def copy_all(source_folder, dest_folder, ignore_dirs=[], ignore_files=[], one_time_msg=""):
 	msg_shown = False
@@ -122,10 +120,6 @@
 				os.makedirs(to_directory)
 			shutil.copyfile(from_, to_)
 
-=======
-	log.error(msg)
-	
->>>>>>> 0ed05c0d
 def remove_orphaned_files(source_folder, target_folder):
 	is_res = source_folder.endswith('Resources') or source_folder.endswith('Resources' + os.sep)
 	for root, dirs, files in os.walk(target_folder):
