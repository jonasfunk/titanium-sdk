/**
 * Appcelerator Titanium Mobile
 * Copyright (c) 2011 by Appcelerator, Inc. All Rights Reserved.
 * Licensed under the terms of the Apache Public License
 * Please see the LICENSE included with this distribution for details.
 */
package org.appcelerator.titanium.proxy;

import java.util.HashMap;

import org.appcelerator.kroll.KrollProxy;
import org.appcelerator.kroll.annotations.Kroll;
import org.appcelerator.titanium.util.Log;
import org.appcelerator.titanium.util.TiConfig;
import org.appcelerator.titanium.util.TiRHelper;
import org.appcelerator.titanium.util.TiRHelper.ResourceNotFoundException;

@Kroll.proxy
@Kroll.dynamicApis(properties = {
	"anim", "array", "attr", "color",
	"dimen", "drawable", "id", "integer",
	"layout", "string", "style", "styleable"
})
public class RProxy extends KrollProxy {
	private static final String TAG = "TiAndroidRProxy";
	private static final boolean DBG = TiConfig.LOGD;
	
	public static final int RESOURCE_TYPE_ANDROID = 0;
	public static final int RESOURCE_TYPE_APPLICATION = 1;
	
	protected String name;
	protected int resourceType;
	protected HashMap<String, RProxy> subResources = new HashMap<String, RProxy>();
	
	public RProxy(int resourceType) {
		this(resourceType, null);
	}
	
	protected RProxy(int resourceType, String name) {
<<<<<<< HEAD
		//super(context, false);
		super();
=======
		super(false);
>>>>>>> d11637a8
		this.resourceType = resourceType;
		this.name = name;
	}

	// FIXME implement me for V8
	/*@Override
	public Object get(Scriptable scope, String name)
			throws NoSuchFieldException {
		if (!subResources.containsKey(name)) {
			String childName = this.name == null ? name : this.name + "." + name;
			subResources.put(name, new RProxy(getTiContext(), resourceType, childName));
		}
		return subResources.get(name);
	}*/

	public String getName() {
		return this.name;
	}

	public String toString() {
		return this.name;
	}
<<<<<<< HEAD
	
	// what was this overriding?
=======

	@Override
>>>>>>> d11637a8
	public Object getNativeValue() {
		if (DBG) {
			Log.d(TAG, "Getting resource " + (resourceType==RESOURCE_TYPE_ANDROID ? "android.R." : "R.") + name);
		}
		try {
			if (resourceType == RESOURCE_TYPE_ANDROID) {
				return TiRHelper.getAndroidResource(this.name);
			} else {
				return TiRHelper.getApplicationResource(this.name);
			}
		} catch (ResourceNotFoundException e) {
			//return super.getNativeValue();
			return this;
		}
	}

	public int getResourceType()
	{
		return this.resourceType;
	}
}<|MERGE_RESOLUTION|>--- conflicted
+++ resolved
@@ -37,12 +37,7 @@
 	}
 	
 	protected RProxy(int resourceType, String name) {
-<<<<<<< HEAD
-		//super(context, false);
 		super();
-=======
-		super(false);
->>>>>>> d11637a8
 		this.resourceType = resourceType;
 		this.name = name;
 	}
@@ -65,13 +60,9 @@
 	public String toString() {
 		return this.name;
 	}
-<<<<<<< HEAD
-	
-	// what was this overriding?
-=======
 
-	@Override
->>>>>>> d11637a8
+
+	// TODO ?
 	public Object getNativeValue() {
 		if (DBG) {
 			Log.d(TAG, "Getting resource " + (resourceType==RESOURCE_TYPE_ANDROID ? "android.R." : "R.") + name);
